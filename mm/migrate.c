// SPDX-License-Identifier: GPL-2.0
/*
 * Memory Migration functionality - linux/mm/migrate.c
 *
 * Copyright (C) 2006 Silicon Graphics, Inc., Christoph Lameter
 *
 * Page migration was first developed in the context of the memory hotplug
 * project. The main authors of the migration code are:
 *
 * IWAMOTO Toshihiro <iwamoto@valinux.co.jp>
 * Hirokazu Takahashi <taka@valinux.co.jp>
 * Dave Hansen <haveblue@us.ibm.com>
 * Christoph Lameter
 */

#include <linux/migrate.h>
#include <linux/export.h>
#include <linux/swap.h>
#include <linux/swapops.h>
#include <linux/pagemap.h>
#include <linux/buffer_head.h>
#include <linux/mm_inline.h>
#include <linux/ksm.h>
#include <linux/rmap.h>
#include <linux/topology.h>
#include <linux/cpu.h>
#include <linux/cpuset.h>
#include <linux/writeback.h>
#include <linux/mempolicy.h>
#include <linux/vmalloc.h>
#include <linux/security.h>
#include <linux/backing-dev.h>
#include <linux/compaction.h>
#include <linux/syscalls.h>
#include <linux/compat.h>
#include <linux/hugetlb.h>
#include <linux/gfp.h>
#include <linux/pfn_t.h>
#include <linux/page_idle.h>
#include <linux/page_owner.h>
#include <linux/sched/mm.h>
#include <linux/ptrace.h>
#include <linux/memory.h>
#include <linux/sched/sysctl.h>
#include <linux/memory-tiers.h>
#include <linux/pagewalk.h>

#include <asm/tlbflush.h>

#include <trace/events/migrate.h>

#include "internal.h"

bool isolate_movable_page(struct page *page, isolate_mode_t mode)
{
	struct folio *folio = folio_get_nontail_page(page);
	const struct movable_operations *mops;

	/*
	 * Avoid burning cycles with pages that are yet under __free_pages(),
	 * or just got freed under us.
	 *
	 * In case we 'win' a race for a movable page being freed under us and
	 * raise its refcount preventing __free_pages() from doing its job
	 * the put_page() at the end of this block will take care of
	 * release this page, thus avoiding a nasty leakage.
	 */
	if (!folio)
		goto out;

	if (unlikely(folio_test_slab(folio)))
		goto out_putfolio;
	/* Pairs with smp_wmb() in slab freeing, e.g. SLUB's __free_slab() */
	smp_rmb();
	/*
	 * Check movable flag before taking the page lock because
	 * we use non-atomic bitops on newly allocated page flags so
	 * unconditionally grabbing the lock ruins page's owner side.
	 */
	if (unlikely(!__folio_test_movable(folio)))
		goto out_putfolio;
	/* Pairs with smp_wmb() in slab allocation, e.g. SLUB's alloc_slab_page() */
	smp_rmb();
	if (unlikely(folio_test_slab(folio)))
		goto out_putfolio;

	/*
	 * As movable pages are not isolated from LRU lists, concurrent
	 * compaction threads can race against page migration functions
	 * as well as race against the releasing a page.
	 *
	 * In order to avoid having an already isolated movable page
	 * being (wrongly) re-isolated while it is under migration,
	 * or to avoid attempting to isolate pages being released,
	 * lets be sure we have the page lock
	 * before proceeding with the movable page isolation steps.
	 */
	if (unlikely(!folio_trylock(folio)))
		goto out_putfolio;

	if (!folio_test_movable(folio) || folio_test_isolated(folio))
		goto out_no_isolated;

	mops = folio_movable_ops(folio);
	VM_BUG_ON_FOLIO(!mops, folio);

	if (!mops->isolate_page(&folio->page, mode))
		goto out_no_isolated;

	/* Driver shouldn't use the isolated flag */
	WARN_ON_ONCE(folio_test_isolated(folio));
	folio_set_isolated(folio);
	folio_unlock(folio);

	return true;

out_no_isolated:
	folio_unlock(folio);
out_putfolio:
	folio_put(folio);
out:
	return false;
}

static void putback_movable_folio(struct folio *folio)
{
	const struct movable_operations *mops = folio_movable_ops(folio);

	mops->putback_page(&folio->page);
	folio_clear_isolated(folio);
}

/*
 * Put previously isolated pages back onto the appropriate lists
 * from where they were once taken off for compaction/migration.
 *
 * This function shall be used whenever the isolated pageset has been
 * built from lru, balloon, hugetlbfs page. See isolate_migratepages_range()
 * and isolate_hugetlb().
 */
void putback_movable_pages(struct list_head *l)
{
	struct folio *folio;
	struct folio *folio2;

	list_for_each_entry_safe(folio, folio2, l, lru) {
		if (unlikely(folio_test_hugetlb(folio))) {
			folio_putback_active_hugetlb(folio);
			continue;
		}
		list_del(&folio->lru);
		/*
		 * We isolated non-lru movable folio so here we can use
		 * __folio_test_movable because LRU folio's mapping cannot
		 * have PAGE_MAPPING_MOVABLE.
		 */
		if (unlikely(__folio_test_movable(folio))) {
			VM_BUG_ON_FOLIO(!folio_test_isolated(folio), folio);
			folio_lock(folio);
			if (folio_test_movable(folio))
				putback_movable_folio(folio);
			else
				folio_clear_isolated(folio);
			folio_unlock(folio);
			folio_put(folio);
		} else {
			node_stat_mod_folio(folio, NR_ISOLATED_ANON +
					folio_is_file_lru(folio), -folio_nr_pages(folio));
			folio_putback_lru(folio);
		}
	}
}

/* Must be called with an elevated refcount on the non-hugetlb folio */
bool isolate_folio_to_list(struct folio *folio, struct list_head *list)
{
	bool isolated, lru;

	if (folio_test_hugetlb(folio))
		return isolate_hugetlb(folio, list);

	lru = !__folio_test_movable(folio);
	if (lru)
		isolated = folio_isolate_lru(folio);
	else
		isolated = isolate_movable_page(&folio->page,
						ISOLATE_UNEVICTABLE);

	if (!isolated)
		return false;

	list_add(&folio->lru, list);
	if (lru)
		node_stat_add_folio(folio, NR_ISOLATED_ANON +
				    folio_is_file_lru(folio));

	return true;
}

static bool try_to_map_unused_to_zeropage(struct page_vma_mapped_walk *pvmw,
					  struct folio *folio,
					  unsigned long idx)
{
	struct page *page = folio_page(folio, idx);
	bool contains_data;
	pte_t newpte;
	void *addr;

	if (PageCompound(page))
		return false;
	VM_BUG_ON_PAGE(!PageAnon(page), page);
	VM_BUG_ON_PAGE(!PageLocked(page), page);
	VM_BUG_ON_PAGE(pte_present(*pvmw->pte), page);

	if (folio_test_mlocked(folio) || (pvmw->vma->vm_flags & VM_LOCKED) ||
	    mm_forbids_zeropage(pvmw->vma->vm_mm))
		return false;

	/*
	 * The pmd entry mapping the old thp was flushed and the pte mapping
	 * this subpage has been non present. If the subpage is only zero-filled
	 * then map it to the shared zeropage.
	 */
	addr = kmap_local_page(page);
	contains_data = memchr_inv(addr, 0, PAGE_SIZE);
	kunmap_local(addr);

	if (contains_data)
		return false;

	newpte = pte_mkspecial(pfn_pte(my_zero_pfn(pvmw->address),
					pvmw->vma->vm_page_prot));
	set_pte_at(pvmw->vma->vm_mm, pvmw->address, pvmw->pte, newpte);

	dec_mm_counter(pvmw->vma->vm_mm, mm_counter(folio));
	return true;
}

struct rmap_walk_arg {
	struct folio *folio;
	bool map_unused_to_zeropage;
};

/*
 * Restore a potential migration pte to a working pte entry
 */
static bool remove_migration_pte(struct folio *folio,
		struct vm_area_struct *vma, unsigned long addr, void *arg)
{
	struct rmap_walk_arg *rmap_walk_arg = arg;
	DEFINE_FOLIO_VMA_WALK(pvmw, rmap_walk_arg->folio, vma, addr, PVMW_SYNC | PVMW_MIGRATION);

	while (page_vma_mapped_walk(&pvmw)) {
		rmap_t rmap_flags = RMAP_NONE;
		pte_t old_pte;
		pte_t pte;
		swp_entry_t entry;
		struct page *new;
		unsigned long idx = 0;

		/* pgoff is invalid for ksm pages, but they are never large */
		if (folio_test_large(folio) && !folio_test_hugetlb(folio))
			idx = linear_page_index(vma, pvmw.address) - pvmw.pgoff;
		new = folio_page(folio, idx);

#ifdef CONFIG_ARCH_ENABLE_THP_MIGRATION
		/* PMD-mapped THP migration entry */
		if (!pvmw.pte) {
			VM_BUG_ON_FOLIO(folio_test_hugetlb(folio) ||
					!folio_test_pmd_mappable(folio), folio);
			remove_migration_pmd(&pvmw, new);
			continue;
		}
#endif
		if (rmap_walk_arg->map_unused_to_zeropage &&
		    try_to_map_unused_to_zeropage(&pvmw, folio, idx))
			continue;

		folio_get(folio);
		pte = mk_pte(new, READ_ONCE(vma->vm_page_prot));
		old_pte = ptep_get(pvmw.pte);

		entry = pte_to_swp_entry(old_pte);
		if (!is_migration_entry_young(entry))
			pte = pte_mkold(pte);
		if (folio_test_dirty(folio) && is_migration_entry_dirty(entry))
			pte = pte_mkdirty(pte);
		if (pte_swp_soft_dirty(old_pte))
			pte = pte_mksoft_dirty(pte);
		else
			pte = pte_clear_soft_dirty(pte);

		if (is_writable_migration_entry(entry))
			pte = pte_mkwrite(pte, vma);
		else if (pte_swp_uffd_wp(old_pte))
			pte = pte_mkuffd_wp(pte);

		if (folio_test_anon(folio) && !is_readable_migration_entry(entry))
			rmap_flags |= RMAP_EXCLUSIVE;

		if (unlikely(is_device_private_page(new))) {
			if (pte_write(pte))
				entry = make_writable_device_private_entry(
							page_to_pfn(new));
			else
				entry = make_readable_device_private_entry(
							page_to_pfn(new));
			pte = swp_entry_to_pte(entry);
			if (pte_swp_soft_dirty(old_pte))
				pte = pte_swp_mksoft_dirty(pte);
			if (pte_swp_uffd_wp(old_pte))
				pte = pte_swp_mkuffd_wp(pte);
		}

#ifdef CONFIG_HUGETLB_PAGE
		if (folio_test_hugetlb(folio)) {
			struct hstate *h = hstate_vma(vma);
			unsigned int shift = huge_page_shift(h);
			unsigned long psize = huge_page_size(h);

			pte = arch_make_huge_pte(pte, shift, vma->vm_flags);
			if (folio_test_anon(folio))
				hugetlb_add_anon_rmap(folio, vma, pvmw.address,
						      rmap_flags);
			else
				hugetlb_add_file_rmap(folio);
			set_huge_pte_at(vma->vm_mm, pvmw.address, pvmw.pte, pte,
					psize);
		} else
#endif
		{
			if (folio_test_anon(folio))
				folio_add_anon_rmap_pte(folio, new, vma,
							pvmw.address, rmap_flags);
			else
				folio_add_file_rmap_pte(folio, new, vma);
			set_pte_at(vma->vm_mm, pvmw.address, pvmw.pte, pte);
		}
		if (vma->vm_flags & VM_LOCKED)
			mlock_drain_local();

		trace_remove_migration_pte(pvmw.address, pte_val(pte),
					   compound_order(new));

		/* No need to invalidate - it was non-present before */
		update_mmu_cache(vma, pvmw.address, pvmw.pte);
	}

	return true;
}

/*
 * Get rid of all migration entries and replace them by
 * references to the indicated page.
 */
void remove_migration_ptes(struct folio *src, struct folio *dst, int flags)
{
	struct rmap_walk_arg rmap_walk_arg = {
		.folio = src,
		.map_unused_to_zeropage = flags & RMP_USE_SHARED_ZEROPAGE,
	};

	struct rmap_walk_control rwc = {
		.rmap_one = remove_migration_pte,
		.arg = &rmap_walk_arg,
	};

	VM_BUG_ON_FOLIO((flags & RMP_USE_SHARED_ZEROPAGE) && (src != dst), src);

	if (flags & RMP_LOCKED)
		rmap_walk_locked(dst, &rwc);
	else
		rmap_walk(dst, &rwc);
}

/*
 * Something used the pte of a page under migration. We need to
 * get to the page and wait until migration is finished.
 * When we return from this function the fault will be retried.
 */
void migration_entry_wait(struct mm_struct *mm, pmd_t *pmd,
			  unsigned long address)
{
	spinlock_t *ptl;
	pte_t *ptep;
	pte_t pte;
	swp_entry_t entry;

	ptep = pte_offset_map_lock(mm, pmd, address, &ptl);
	if (!ptep)
		return;

	pte = ptep_get(ptep);
	pte_unmap(ptep);

	if (!is_swap_pte(pte))
		goto out;

	entry = pte_to_swp_entry(pte);
	if (!is_migration_entry(entry))
		goto out;

	migration_entry_wait_on_locked(entry, ptl);
	return;
out:
	spin_unlock(ptl);
}

#ifdef CONFIG_HUGETLB_PAGE
/*
 * The vma read lock must be held upon entry. Holding that lock prevents either
 * the pte or the ptl from being freed.
 *
 * This function will release the vma lock before returning.
 */
void migration_entry_wait_huge(struct vm_area_struct *vma, unsigned long addr, pte_t *ptep)
{
	spinlock_t *ptl = huge_pte_lockptr(hstate_vma(vma), vma->vm_mm, ptep);
	pte_t pte;

	hugetlb_vma_assert_locked(vma);
	spin_lock(ptl);
	pte = huge_ptep_get(vma->vm_mm, addr, ptep);

	if (unlikely(!is_hugetlb_entry_migration(pte))) {
		spin_unlock(ptl);
		hugetlb_vma_unlock_read(vma);
	} else {
		/*
		 * If migration entry existed, safe to release vma lock
		 * here because the pgtable page won't be freed without the
		 * pgtable lock released.  See comment right above pgtable
		 * lock release in migration_entry_wait_on_locked().
		 */
		hugetlb_vma_unlock_read(vma);
		migration_entry_wait_on_locked(pte_to_swp_entry(pte), ptl);
	}
}
#endif

#ifdef CONFIG_ARCH_ENABLE_THP_MIGRATION
void pmd_migration_entry_wait(struct mm_struct *mm, pmd_t *pmd)
{
	spinlock_t *ptl;

	ptl = pmd_lock(mm, pmd);
	if (!is_pmd_migration_entry(*pmd))
		goto unlock;
	migration_entry_wait_on_locked(pmd_to_swp_entry(*pmd), ptl);
	return;
unlock:
	spin_unlock(ptl);
}
#endif

static int folio_expected_refs(struct address_space *mapping,
		struct folio *folio)
{
	int refs = 1;
	if (!mapping)
		return refs;

	refs += folio_nr_pages(folio);
	if (folio_test_private(folio))
		refs++;

	return refs;
}

/*
 * Replace the folio in the mapping.
 *
 * The number of remaining references must be:
 * 1 for anonymous folios without a mapping
 * 2 for folios with a mapping
 * 3 for folios with a mapping and PagePrivate/PagePrivate2 set.
 */
static int __folio_migrate_mapping(struct address_space *mapping,
		struct folio *newfolio, struct folio *folio, int expected_count)
{
	XA_STATE(xas, &mapping->i_pages, folio_index(folio));
	struct zone *oldzone, *newzone;
	int dirty;
	long nr = folio_nr_pages(folio);
	long entries, i;

	if (!mapping) {
		/* Take off deferred split queue while frozen and memcg set */
		if (folio_test_large(folio) &&
		    folio_test_large_rmappable(folio)) {
			if (!folio_ref_freeze(folio, expected_count))
				return -EAGAIN;
			folio_unqueue_deferred_split(folio);
			folio_ref_unfreeze(folio, expected_count);
		}

		/* No turning back from here */
		newfolio->index = folio->index;
		newfolio->mapping = folio->mapping;
		if (folio_test_anon(folio) && folio_test_large(folio))
			mod_mthp_stat(folio_order(folio), MTHP_STAT_NR_ANON, 1);
		if (folio_test_swapbacked(folio))
			__folio_set_swapbacked(newfolio);

		return MIGRATEPAGE_SUCCESS;
	}

	oldzone = folio_zone(folio);
	newzone = folio_zone(newfolio);

	xas_lock_irq(&xas);
	if (!folio_ref_freeze(folio, expected_count)) {
		xas_unlock_irq(&xas);
		return -EAGAIN;
	}

	/* Take off deferred split queue while frozen and memcg set */
<<<<<<< HEAD
	folio_undo_large_rmappable(folio);
=======
	folio_unqueue_deferred_split(folio);
>>>>>>> adc21867

	/*
	 * Now we know that no one else is looking at the folio:
	 * no turning back from here.
	 */
	newfolio->index = folio->index;
	newfolio->mapping = folio->mapping;
	if (folio_test_anon(folio) && folio_test_large(folio))
		mod_mthp_stat(folio_order(folio), MTHP_STAT_NR_ANON, 1);
	folio_ref_add(newfolio, nr); /* add cache reference */
	if (folio_test_swapbacked(folio)) {
		__folio_set_swapbacked(newfolio);
		if (folio_test_swapcache(folio)) {
			folio_set_swapcache(newfolio);
			newfolio->private = folio_get_private(folio);
		}
		entries = nr;
	} else {
		VM_BUG_ON_FOLIO(folio_test_swapcache(folio), folio);
		entries = 1;
	}

	/* Move dirty while folio refs frozen and newfolio not yet exposed */
	dirty = folio_test_dirty(folio);
	if (dirty) {
		folio_clear_dirty(folio);
		folio_set_dirty(newfolio);
	}

	/* Swap cache still stores N entries instead of a high-order entry */
	for (i = 0; i < entries; i++) {
		xas_store(&xas, newfolio);
		xas_next(&xas);
	}

	/*
	 * Drop cache reference from old folio by unfreezing
	 * to one less reference.
	 * We know this isn't the last reference.
	 */
	folio_ref_unfreeze(folio, expected_count - nr);

	xas_unlock(&xas);
	/* Leave irq disabled to prevent preemption while updating stats */

	/*
	 * If moved to a different zone then also account
	 * the folio for that zone. Other VM counters will be
	 * taken care of when we establish references to the
	 * new folio and drop references to the old folio.
	 *
	 * Note that anonymous folios are accounted for
	 * via NR_FILE_PAGES and NR_ANON_MAPPED if they
	 * are mapped to swap space.
	 */
	if (newzone != oldzone) {
		struct lruvec *old_lruvec, *new_lruvec;
		struct mem_cgroup *memcg;

		memcg = folio_memcg(folio);
		old_lruvec = mem_cgroup_lruvec(memcg, oldzone->zone_pgdat);
		new_lruvec = mem_cgroup_lruvec(memcg, newzone->zone_pgdat);

		__mod_lruvec_state(old_lruvec, NR_FILE_PAGES, -nr);
		__mod_lruvec_state(new_lruvec, NR_FILE_PAGES, nr);
		if (folio_test_swapbacked(folio) && !folio_test_swapcache(folio)) {
			__mod_lruvec_state(old_lruvec, NR_SHMEM, -nr);
			__mod_lruvec_state(new_lruvec, NR_SHMEM, nr);

			if (folio_test_pmd_mappable(folio)) {
				__mod_lruvec_state(old_lruvec, NR_SHMEM_THPS, -nr);
				__mod_lruvec_state(new_lruvec, NR_SHMEM_THPS, nr);
			}
		}
#ifdef CONFIG_SWAP
		if (folio_test_swapcache(folio)) {
			__mod_lruvec_state(old_lruvec, NR_SWAPCACHE, -nr);
			__mod_lruvec_state(new_lruvec, NR_SWAPCACHE, nr);
		}
#endif
		if (dirty && mapping_can_writeback(mapping)) {
			__mod_lruvec_state(old_lruvec, NR_FILE_DIRTY, -nr);
			__mod_zone_page_state(oldzone, NR_ZONE_WRITE_PENDING, -nr);
			__mod_lruvec_state(new_lruvec, NR_FILE_DIRTY, nr);
			__mod_zone_page_state(newzone, NR_ZONE_WRITE_PENDING, nr);
		}
	}
	local_irq_enable();

	return MIGRATEPAGE_SUCCESS;
}

int folio_migrate_mapping(struct address_space *mapping,
		struct folio *newfolio, struct folio *folio, int extra_count)
{
	int expected_count = folio_expected_refs(mapping, folio) + extra_count;

	if (folio_ref_count(folio) != expected_count)
		return -EAGAIN;

	return __folio_migrate_mapping(mapping, newfolio, folio, expected_count);
}
EXPORT_SYMBOL(folio_migrate_mapping);

/*
 * The expected number of remaining references is the same as that
 * of folio_migrate_mapping().
 */
int migrate_huge_page_move_mapping(struct address_space *mapping,
				   struct folio *dst, struct folio *src)
{
	XA_STATE(xas, &mapping->i_pages, folio_index(src));
	int rc, expected_count = folio_expected_refs(mapping, src);

	if (folio_ref_count(src) != expected_count)
		return -EAGAIN;

	rc = folio_mc_copy(dst, src);
	if (unlikely(rc))
		return rc;

	xas_lock_irq(&xas);
	if (!folio_ref_freeze(src, expected_count)) {
		xas_unlock_irq(&xas);
		return -EAGAIN;
	}

	dst->index = src->index;
	dst->mapping = src->mapping;

	folio_ref_add(dst, folio_nr_pages(dst));

	xas_store(&xas, dst);

	folio_ref_unfreeze(src, expected_count - folio_nr_pages(src));

	xas_unlock_irq(&xas);

	return MIGRATEPAGE_SUCCESS;
}

/*
 * Copy the flags and some other ancillary information
 */
void folio_migrate_flags(struct folio *newfolio, struct folio *folio)
{
	int cpupid;

	if (folio_test_referenced(folio))
		folio_set_referenced(newfolio);
	if (folio_test_uptodate(folio))
		folio_mark_uptodate(newfolio);
	if (folio_test_clear_active(folio)) {
		VM_BUG_ON_FOLIO(folio_test_unevictable(folio), folio);
		folio_set_active(newfolio);
	} else if (folio_test_clear_unevictable(folio))
		folio_set_unevictable(newfolio);
	if (folio_test_workingset(folio))
		folio_set_workingset(newfolio);
	if (folio_test_checked(folio))
		folio_set_checked(newfolio);
	/*
	 * PG_anon_exclusive (-> PG_mappedtodisk) is always migrated via
	 * migration entries. We can still have PG_anon_exclusive set on an
	 * effectively unmapped and unreferenced first sub-pages of an
	 * anonymous THP: we can simply copy it here via PG_mappedtodisk.
	 */
	if (folio_test_mappedtodisk(folio))
		folio_set_mappedtodisk(newfolio);

	/* Move dirty on pages not done by folio_migrate_mapping() */
	if (folio_test_dirty(folio))
		folio_set_dirty(newfolio);

	if (folio_test_young(folio))
		folio_set_young(newfolio);
	if (folio_test_idle(folio))
		folio_set_idle(newfolio);

	/*
	 * Copy NUMA information to the new page, to prevent over-eager
	 * future migrations of this same page.
	 */
	cpupid = folio_xchg_last_cpupid(folio, -1);
	/*
	 * For memory tiering mode, when migrate between slow and fast
	 * memory node, reset cpupid, because that is used to record
	 * page access time in slow memory node.
	 */
	if (sysctl_numa_balancing_mode & NUMA_BALANCING_MEMORY_TIERING) {
		bool f_toptier = node_is_toptier(folio_nid(folio));
		bool t_toptier = node_is_toptier(folio_nid(newfolio));

		if (f_toptier != t_toptier)
			cpupid = -1;
	}
	folio_xchg_last_cpupid(newfolio, cpupid);

	folio_migrate_ksm(newfolio, folio);
	/*
	 * Please do not reorder this without considering how mm/ksm.c's
	 * ksm_get_folio() depends upon ksm_migrate_page() and the
	 * swapcache flag.
	 */
	if (folio_test_swapcache(folio))
		folio_clear_swapcache(folio);
	folio_clear_private(folio);

	/* page->private contains hugetlb specific flags */
	if (!folio_test_hugetlb(folio))
		folio->private = NULL;

	/*
	 * If any waiters have accumulated on the new page then
	 * wake them up.
	 */
	if (folio_test_writeback(newfolio))
		folio_end_writeback(newfolio);

	/*
	 * PG_readahead shares the same bit with PG_reclaim.  The above
	 * end_page_writeback() may clear PG_readahead mistakenly, so set the
	 * bit after that.
	 */
	if (folio_test_readahead(folio))
		folio_set_readahead(newfolio);

	folio_copy_owner(newfolio, folio);
	pgalloc_tag_copy(newfolio, folio);

	mem_cgroup_migrate(folio, newfolio);
}
EXPORT_SYMBOL(folio_migrate_flags);

/************************************************************
 *                    Migration functions
 ***********************************************************/

static int __migrate_folio(struct address_space *mapping, struct folio *dst,
			   struct folio *src, void *src_private,
			   enum migrate_mode mode)
{
	int rc, expected_count = folio_expected_refs(mapping, src);

	/* Check whether src does not have extra refs before we do more work */
	if (folio_ref_count(src) != expected_count)
		return -EAGAIN;

	rc = folio_mc_copy(dst, src);
	if (unlikely(rc))
		return rc;

	rc = __folio_migrate_mapping(mapping, dst, src, expected_count);
	if (rc != MIGRATEPAGE_SUCCESS)
		return rc;

	if (src_private)
		folio_attach_private(dst, folio_detach_private(src));

	folio_migrate_flags(dst, src);
	return MIGRATEPAGE_SUCCESS;
}

/**
 * migrate_folio() - Simple folio migration.
 * @mapping: The address_space containing the folio.
 * @dst: The folio to migrate the data to.
 * @src: The folio containing the current data.
 * @mode: How to migrate the page.
 *
 * Common logic to directly migrate a single LRU folio suitable for
 * folios that do not use PagePrivate/PagePrivate2.
 *
 * Folios are locked upon entry and exit.
 */
int migrate_folio(struct address_space *mapping, struct folio *dst,
		  struct folio *src, enum migrate_mode mode)
{
	BUG_ON(folio_test_writeback(src));	/* Writeback must be complete */
	return __migrate_folio(mapping, dst, src, NULL, mode);
}
EXPORT_SYMBOL(migrate_folio);

#ifdef CONFIG_BUFFER_HEAD
/* Returns true if all buffers are successfully locked */
static bool buffer_migrate_lock_buffers(struct buffer_head *head,
							enum migrate_mode mode)
{
	struct buffer_head *bh = head;
	struct buffer_head *failed_bh;

	do {
		if (!trylock_buffer(bh)) {
			if (mode == MIGRATE_ASYNC)
				goto unlock;
			if (mode == MIGRATE_SYNC_LIGHT && !buffer_uptodate(bh))
				goto unlock;
			lock_buffer(bh);
		}

		bh = bh->b_this_page;
	} while (bh != head);

	return true;

unlock:
	/* We failed to lock the buffer and cannot stall. */
	failed_bh = bh;
	bh = head;
	while (bh != failed_bh) {
		unlock_buffer(bh);
		bh = bh->b_this_page;
	}

	return false;
}

static int __buffer_migrate_folio(struct address_space *mapping,
		struct folio *dst, struct folio *src, enum migrate_mode mode,
		bool check_refs)
{
	struct buffer_head *bh, *head;
	int rc;
	int expected_count;

	head = folio_buffers(src);
	if (!head)
		return migrate_folio(mapping, dst, src, mode);

	/* Check whether page does not have extra refs before we do more work */
	expected_count = folio_expected_refs(mapping, src);
	if (folio_ref_count(src) != expected_count)
		return -EAGAIN;

	if (!buffer_migrate_lock_buffers(head, mode))
		return -EAGAIN;

	if (check_refs) {
		bool busy;
		bool invalidated = false;

recheck_buffers:
		busy = false;
		spin_lock(&mapping->i_private_lock);
		bh = head;
		do {
			if (atomic_read(&bh->b_count)) {
				busy = true;
				break;
			}
			bh = bh->b_this_page;
		} while (bh != head);
		if (busy) {
			if (invalidated) {
				rc = -EAGAIN;
				goto unlock_buffers;
			}
			spin_unlock(&mapping->i_private_lock);
			invalidate_bh_lrus();
			invalidated = true;
			goto recheck_buffers;
		}
	}

	rc = filemap_migrate_folio(mapping, dst, src, mode);
	if (rc != MIGRATEPAGE_SUCCESS)
		goto unlock_buffers;

	bh = head;
	do {
		folio_set_bh(bh, dst, bh_offset(bh));
		bh = bh->b_this_page;
	} while (bh != head);

unlock_buffers:
	if (check_refs)
		spin_unlock(&mapping->i_private_lock);
	bh = head;
	do {
		unlock_buffer(bh);
		bh = bh->b_this_page;
	} while (bh != head);

	return rc;
}

/**
 * buffer_migrate_folio() - Migration function for folios with buffers.
 * @mapping: The address space containing @src.
 * @dst: The folio to migrate to.
 * @src: The folio to migrate from.
 * @mode: How to migrate the folio.
 *
 * This function can only be used if the underlying filesystem guarantees
 * that no other references to @src exist. For example attached buffer
 * heads are accessed only under the folio lock.  If your filesystem cannot
 * provide this guarantee, buffer_migrate_folio_norefs() may be more
 * appropriate.
 *
 * Return: 0 on success or a negative errno on failure.
 */
int buffer_migrate_folio(struct address_space *mapping,
		struct folio *dst, struct folio *src, enum migrate_mode mode)
{
	return __buffer_migrate_folio(mapping, dst, src, mode, false);
}
EXPORT_SYMBOL(buffer_migrate_folio);

/**
 * buffer_migrate_folio_norefs() - Migration function for folios with buffers.
 * @mapping: The address space containing @src.
 * @dst: The folio to migrate to.
 * @src: The folio to migrate from.
 * @mode: How to migrate the folio.
 *
 * Like buffer_migrate_folio() except that this variant is more careful
 * and checks that there are also no buffer head references. This function
 * is the right one for mappings where buffer heads are directly looked
 * up and referenced (such as block device mappings).
 *
 * Return: 0 on success or a negative errno on failure.
 */
int buffer_migrate_folio_norefs(struct address_space *mapping,
		struct folio *dst, struct folio *src, enum migrate_mode mode)
{
	return __buffer_migrate_folio(mapping, dst, src, mode, true);
}
EXPORT_SYMBOL_GPL(buffer_migrate_folio_norefs);
#endif /* CONFIG_BUFFER_HEAD */

int filemap_migrate_folio(struct address_space *mapping,
		struct folio *dst, struct folio *src, enum migrate_mode mode)
{
	return __migrate_folio(mapping, dst, src, folio_get_private(src), mode);
}
EXPORT_SYMBOL_GPL(filemap_migrate_folio);

/*
 * Writeback a folio to clean the dirty state
 */
static int writeout(struct address_space *mapping, struct folio *folio)
{
	struct writeback_control wbc = {
		.sync_mode = WB_SYNC_NONE,
		.nr_to_write = 1,
		.range_start = 0,
		.range_end = LLONG_MAX,
		.for_reclaim = 1
	};
	int rc;

	if (!mapping->a_ops->writepage)
		/* No write method for the address space */
		return -EINVAL;

	if (!folio_clear_dirty_for_io(folio))
		/* Someone else already triggered a write */
		return -EAGAIN;

	/*
	 * A dirty folio may imply that the underlying filesystem has
	 * the folio on some queue. So the folio must be clean for
	 * migration. Writeout may mean we lose the lock and the
	 * folio state is no longer what we checked for earlier.
	 * At this point we know that the migration attempt cannot
	 * be successful.
	 */
	remove_migration_ptes(folio, folio, 0);

	rc = mapping->a_ops->writepage(&folio->page, &wbc);

	if (rc != AOP_WRITEPAGE_ACTIVATE)
		/* unlocked. Relock */
		folio_lock(folio);

	return (rc < 0) ? -EIO : -EAGAIN;
}

/*
 * Default handling if a filesystem does not provide a migration function.
 */
static int fallback_migrate_folio(struct address_space *mapping,
		struct folio *dst, struct folio *src, enum migrate_mode mode)
{
	if (folio_test_dirty(src)) {
		/* Only writeback folios in full synchronous migration */
		switch (mode) {
		case MIGRATE_SYNC:
			break;
		default:
			return -EBUSY;
		}
		return writeout(mapping, src);
	}

	/*
	 * Buffers may be managed in a filesystem specific way.
	 * We must have no buffers or drop them.
	 */
	if (!filemap_release_folio(src, GFP_KERNEL))
		return mode == MIGRATE_SYNC ? -EAGAIN : -EBUSY;

	return migrate_folio(mapping, dst, src, mode);
}

/*
 * Move a page to a newly allocated page
 * The page is locked and all ptes have been successfully removed.
 *
 * The new page will have replaced the old page if this function
 * is successful.
 *
 * Return value:
 *   < 0 - error code
 *  MIGRATEPAGE_SUCCESS - success
 */
static int move_to_new_folio(struct folio *dst, struct folio *src,
				enum migrate_mode mode)
{
	int rc = -EAGAIN;
	bool is_lru = !__folio_test_movable(src);

	VM_BUG_ON_FOLIO(!folio_test_locked(src), src);
	VM_BUG_ON_FOLIO(!folio_test_locked(dst), dst);

	if (likely(is_lru)) {
		struct address_space *mapping = folio_mapping(src);

		if (!mapping)
			rc = migrate_folio(mapping, dst, src, mode);
		else if (mapping_inaccessible(mapping))
			rc = -EOPNOTSUPP;
		else if (mapping->a_ops->migrate_folio)
			/*
			 * Most folios have a mapping and most filesystems
			 * provide a migrate_folio callback. Anonymous folios
			 * are part of swap space which also has its own
			 * migrate_folio callback. This is the most common path
			 * for page migration.
			 */
			rc = mapping->a_ops->migrate_folio(mapping, dst, src,
								mode);
		else
			rc = fallback_migrate_folio(mapping, dst, src, mode);
	} else {
		const struct movable_operations *mops;

		/*
		 * In case of non-lru page, it could be released after
		 * isolation step. In that case, we shouldn't try migration.
		 */
		VM_BUG_ON_FOLIO(!folio_test_isolated(src), src);
		if (!folio_test_movable(src)) {
			rc = MIGRATEPAGE_SUCCESS;
			folio_clear_isolated(src);
			goto out;
		}

		mops = folio_movable_ops(src);
		rc = mops->migrate_page(&dst->page, &src->page, mode);
		WARN_ON_ONCE(rc == MIGRATEPAGE_SUCCESS &&
				!folio_test_isolated(src));
	}

	/*
	 * When successful, old pagecache src->mapping must be cleared before
	 * src is freed; but stats require that PageAnon be left as PageAnon.
	 */
	if (rc == MIGRATEPAGE_SUCCESS) {
		if (__folio_test_movable(src)) {
			VM_BUG_ON_FOLIO(!folio_test_isolated(src), src);

			/*
			 * We clear PG_movable under page_lock so any compactor
			 * cannot try to migrate this page.
			 */
			folio_clear_isolated(src);
		}

		/*
		 * Anonymous and movable src->mapping will be cleared by
		 * free_pages_prepare so don't reset it here for keeping
		 * the type to work PageAnon, for example.
		 */
		if (!folio_mapping_flags(src))
			src->mapping = NULL;

		if (likely(!folio_is_zone_device(dst)))
			flush_dcache_folio(dst);
	}
out:
	return rc;
}

/*
 * To record some information during migration, we use unused private
 * field of struct folio of the newly allocated destination folio.
 * This is safe because nobody is using it except us.
 */
enum {
	PAGE_WAS_MAPPED = BIT(0),
	PAGE_WAS_MLOCKED = BIT(1),
	PAGE_OLD_STATES = PAGE_WAS_MAPPED | PAGE_WAS_MLOCKED,
};

static void __migrate_folio_record(struct folio *dst,
				   int old_page_state,
				   struct anon_vma *anon_vma)
{
	dst->private = (void *)anon_vma + old_page_state;
}

static void __migrate_folio_extract(struct folio *dst,
				   int *old_page_state,
				   struct anon_vma **anon_vmap)
{
	unsigned long private = (unsigned long)dst->private;

	*anon_vmap = (struct anon_vma *)(private & ~PAGE_OLD_STATES);
	*old_page_state = private & PAGE_OLD_STATES;
	dst->private = NULL;
}

/* Restore the source folio to the original state upon failure */
static void migrate_folio_undo_src(struct folio *src,
				   int page_was_mapped,
				   struct anon_vma *anon_vma,
				   bool locked,
				   struct list_head *ret)
{
	if (page_was_mapped)
		remove_migration_ptes(src, src, 0);
	/* Drop an anon_vma reference if we took one */
	if (anon_vma)
		put_anon_vma(anon_vma);
	if (locked)
		folio_unlock(src);
	if (ret)
		list_move_tail(&src->lru, ret);
}

/* Restore the destination folio to the original state upon failure */
static void migrate_folio_undo_dst(struct folio *dst, bool locked,
		free_folio_t put_new_folio, unsigned long private)
{
	if (locked)
		folio_unlock(dst);
	if (put_new_folio)
		put_new_folio(dst, private);
	else
		folio_put(dst);
}

/* Cleanup src folio upon migration success */
static void migrate_folio_done(struct folio *src,
			       enum migrate_reason reason)
{
	/*
	 * Compaction can migrate also non-LRU pages which are
	 * not accounted to NR_ISOLATED_*. They can be recognized
	 * as __folio_test_movable
	 */
	if (likely(!__folio_test_movable(src)) && reason != MR_DEMOTION)
		mod_node_page_state(folio_pgdat(src), NR_ISOLATED_ANON +
				    folio_is_file_lru(src), -folio_nr_pages(src));

	if (reason != MR_MEMORY_FAILURE)
		/* We release the page in page_handle_poison. */
		folio_put(src);
}

/* Obtain the lock on page, remove all ptes. */
static int migrate_folio_unmap(new_folio_t get_new_folio,
		free_folio_t put_new_folio, unsigned long private,
		struct folio *src, struct folio **dstp, enum migrate_mode mode,
		enum migrate_reason reason, struct list_head *ret)
{
	struct folio *dst;
	int rc = -EAGAIN;
	int old_page_state = 0;
	struct anon_vma *anon_vma = NULL;
	bool is_lru = data_race(!__folio_test_movable(src));
	bool locked = false;
	bool dst_locked = false;

	if (folio_ref_count(src) == 1) {
		/* Folio was freed from under us. So we are done. */
		folio_clear_active(src);
		folio_clear_unevictable(src);
		/* free_pages_prepare() will clear PG_isolated. */
		list_del(&src->lru);
		migrate_folio_done(src, reason);
		return MIGRATEPAGE_SUCCESS;
	}

	dst = get_new_folio(src, private);
	if (!dst)
		return -ENOMEM;
	*dstp = dst;

	dst->private = NULL;

	if (!folio_trylock(src)) {
		if (mode == MIGRATE_ASYNC)
			goto out;

		/*
		 * It's not safe for direct compaction to call lock_page.
		 * For example, during page readahead pages are added locked
		 * to the LRU. Later, when the IO completes the pages are
		 * marked uptodate and unlocked. However, the queueing
		 * could be merging multiple pages for one bio (e.g.
		 * mpage_readahead). If an allocation happens for the
		 * second or third page, the process can end up locking
		 * the same page twice and deadlocking. Rather than
		 * trying to be clever about what pages can be locked,
		 * avoid the use of lock_page for direct compaction
		 * altogether.
		 */
		if (current->flags & PF_MEMALLOC)
			goto out;

		/*
		 * In "light" mode, we can wait for transient locks (eg
		 * inserting a page into the page table), but it's not
		 * worth waiting for I/O.
		 */
		if (mode == MIGRATE_SYNC_LIGHT && !folio_test_uptodate(src))
			goto out;

		folio_lock(src);
	}
	locked = true;
	if (folio_test_mlocked(src))
		old_page_state |= PAGE_WAS_MLOCKED;

	if (folio_test_writeback(src)) {
		/*
		 * Only in the case of a full synchronous migration is it
		 * necessary to wait for PageWriteback. In the async case,
		 * the retry loop is too short and in the sync-light case,
		 * the overhead of stalling is too much
		 */
		switch (mode) {
		case MIGRATE_SYNC:
			break;
		default:
			rc = -EBUSY;
			goto out;
		}
		folio_wait_writeback(src);
	}

	/*
	 * By try_to_migrate(), src->mapcount goes down to 0 here. In this case,
	 * we cannot notice that anon_vma is freed while we migrate a page.
	 * This get_anon_vma() delays freeing anon_vma pointer until the end
	 * of migration. File cache pages are no problem because of page_lock()
	 * File Caches may use write_page() or lock_page() in migration, then,
	 * just care Anon page here.
	 *
	 * Only folio_get_anon_vma() understands the subtleties of
	 * getting a hold on an anon_vma from outside one of its mms.
	 * But if we cannot get anon_vma, then we won't need it anyway,
	 * because that implies that the anon page is no longer mapped
	 * (and cannot be remapped so long as we hold the page lock).
	 */
	if (folio_test_anon(src) && !folio_test_ksm(src))
		anon_vma = folio_get_anon_vma(src);

	/*
	 * Block others from accessing the new page when we get around to
	 * establishing additional references. We are usually the only one
	 * holding a reference to dst at this point. We used to have a BUG
	 * here if folio_trylock(dst) fails, but would like to allow for
	 * cases where there might be a race with the previous use of dst.
	 * This is much like races on refcount of oldpage: just don't BUG().
	 */
	if (unlikely(!folio_trylock(dst)))
		goto out;
	dst_locked = true;

	if (unlikely(!is_lru)) {
		__migrate_folio_record(dst, old_page_state, anon_vma);
		return MIGRATEPAGE_UNMAP;
	}

	/*
	 * Corner case handling:
	 * 1. When a new swap-cache page is read into, it is added to the LRU
	 * and treated as swapcache but it has no rmap yet.
	 * Calling try_to_unmap() against a src->mapping==NULL page will
	 * trigger a BUG.  So handle it here.
	 * 2. An orphaned page (see truncate_cleanup_page) might have
	 * fs-private metadata. The page can be picked up due to memory
	 * offlining.  Everywhere else except page reclaim, the page is
	 * invisible to the vm, so the page can not be migrated.  So try to
	 * free the metadata, so the page can be freed.
	 */
	if (!src->mapping) {
		if (folio_test_private(src)) {
			try_to_free_buffers(src);
			goto out;
		}
	} else if (folio_mapped(src)) {
		/* Establish migration ptes */
		VM_BUG_ON_FOLIO(folio_test_anon(src) &&
			       !folio_test_ksm(src) && !anon_vma, src);
		try_to_migrate(src, mode == MIGRATE_ASYNC ? TTU_BATCH_FLUSH : 0);
		old_page_state |= PAGE_WAS_MAPPED;
	}

	if (!folio_mapped(src)) {
		__migrate_folio_record(dst, old_page_state, anon_vma);
		return MIGRATEPAGE_UNMAP;
	}

out:
	/*
	 * A folio that has not been unmapped will be restored to
	 * right list unless we want to retry.
	 */
	if (rc == -EAGAIN)
		ret = NULL;

	migrate_folio_undo_src(src, old_page_state & PAGE_WAS_MAPPED,
			       anon_vma, locked, ret);
	migrate_folio_undo_dst(dst, dst_locked, put_new_folio, private);

	return rc;
}

/* Migrate the folio to the newly allocated folio in dst. */
static int migrate_folio_move(free_folio_t put_new_folio, unsigned long private,
			      struct folio *src, struct folio *dst,
			      enum migrate_mode mode, enum migrate_reason reason,
			      struct list_head *ret)
{
	int rc;
	int old_page_state = 0;
	struct anon_vma *anon_vma = NULL;
	bool is_lru = !__folio_test_movable(src);
	struct list_head *prev;

	__migrate_folio_extract(dst, &old_page_state, &anon_vma);
	prev = dst->lru.prev;
	list_del(&dst->lru);

	rc = move_to_new_folio(dst, src, mode);
	if (rc)
		goto out;

	if (unlikely(!is_lru))
		goto out_unlock_both;

	/*
	 * When successful, push dst to LRU immediately: so that if it
	 * turns out to be an mlocked page, remove_migration_ptes() will
	 * automatically build up the correct dst->mlock_count for it.
	 *
	 * We would like to do something similar for the old page, when
	 * unsuccessful, and other cases when a page has been temporarily
	 * isolated from the unevictable LRU: but this case is the easiest.
	 */
	folio_add_lru(dst);
	if (old_page_state & PAGE_WAS_MLOCKED)
		lru_add_drain();

	if (old_page_state & PAGE_WAS_MAPPED)
		remove_migration_ptes(src, dst, 0);

out_unlock_both:
	folio_unlock(dst);
	set_page_owner_migrate_reason(&dst->page, reason);
	/*
	 * If migration is successful, decrease refcount of dst,
	 * which will not free the page because new page owner increased
	 * refcounter.
	 */
	folio_put(dst);

	/*
	 * A folio that has been migrated has all references removed
	 * and will be freed.
	 */
	list_del(&src->lru);
	/* Drop an anon_vma reference if we took one */
	if (anon_vma)
		put_anon_vma(anon_vma);
	folio_unlock(src);
	migrate_folio_done(src, reason);

	return rc;
out:
	/*
	 * A folio that has not been migrated will be restored to
	 * right list unless we want to retry.
	 */
	if (rc == -EAGAIN) {
		list_add(&dst->lru, prev);
		__migrate_folio_record(dst, old_page_state, anon_vma);
		return rc;
	}

	migrate_folio_undo_src(src, old_page_state & PAGE_WAS_MAPPED,
			       anon_vma, true, ret);
	migrate_folio_undo_dst(dst, true, put_new_folio, private);

	return rc;
}

/*
 * Counterpart of unmap_and_move_page() for hugepage migration.
 *
 * This function doesn't wait the completion of hugepage I/O
 * because there is no race between I/O and migration for hugepage.
 * Note that currently hugepage I/O occurs only in direct I/O
 * where no lock is held and PG_writeback is irrelevant,
 * and writeback status of all subpages are counted in the reference
 * count of the head page (i.e. if all subpages of a 2MB hugepage are
 * under direct I/O, the reference of the head page is 512 and a bit more.)
 * This means that when we try to migrate hugepage whose subpages are
 * doing direct I/O, some references remain after try_to_unmap() and
 * hugepage migration fails without data corruption.
 *
 * There is also no race when direct I/O is issued on the page under migration,
 * because then pte is replaced with migration swap entry and direct I/O code
 * will wait in the page fault for migration to complete.
 */
static int unmap_and_move_huge_page(new_folio_t get_new_folio,
		free_folio_t put_new_folio, unsigned long private,
		struct folio *src, int force, enum migrate_mode mode,
		int reason, struct list_head *ret)
{
	struct folio *dst;
	int rc = -EAGAIN;
	int page_was_mapped = 0;
	struct anon_vma *anon_vma = NULL;
	struct address_space *mapping = NULL;

	if (folio_ref_count(src) == 1) {
		/* page was freed from under us. So we are done. */
		folio_putback_active_hugetlb(src);
		return MIGRATEPAGE_SUCCESS;
	}

	dst = get_new_folio(src, private);
	if (!dst)
		return -ENOMEM;

	if (!folio_trylock(src)) {
		if (!force)
			goto out;
		switch (mode) {
		case MIGRATE_SYNC:
			break;
		default:
			goto out;
		}
		folio_lock(src);
	}

	/*
	 * Check for pages which are in the process of being freed.  Without
	 * folio_mapping() set, hugetlbfs specific move page routine will not
	 * be called and we could leak usage counts for subpools.
	 */
	if (hugetlb_folio_subpool(src) && !folio_mapping(src)) {
		rc = -EBUSY;
		goto out_unlock;
	}

	if (folio_test_anon(src))
		anon_vma = folio_get_anon_vma(src);

	if (unlikely(!folio_trylock(dst)))
		goto put_anon;

	if (folio_mapped(src)) {
		enum ttu_flags ttu = 0;

		if (!folio_test_anon(src)) {
			/*
			 * In shared mappings, try_to_unmap could potentially
			 * call huge_pmd_unshare.  Because of this, take
			 * semaphore in write mode here and set TTU_RMAP_LOCKED
			 * to let lower levels know we have taken the lock.
			 */
			mapping = hugetlb_folio_mapping_lock_write(src);
			if (unlikely(!mapping))
				goto unlock_put_anon;

			ttu = TTU_RMAP_LOCKED;
		}

		try_to_migrate(src, ttu);
		page_was_mapped = 1;

		if (ttu & TTU_RMAP_LOCKED)
			i_mmap_unlock_write(mapping);
	}

	if (!folio_mapped(src))
		rc = move_to_new_folio(dst, src, mode);

	if (page_was_mapped)
		remove_migration_ptes(src,
			rc == MIGRATEPAGE_SUCCESS ? dst : src, 0);

unlock_put_anon:
	folio_unlock(dst);

put_anon:
	if (anon_vma)
		put_anon_vma(anon_vma);

	if (rc == MIGRATEPAGE_SUCCESS) {
		move_hugetlb_state(src, dst, reason);
		put_new_folio = NULL;
	}

out_unlock:
	folio_unlock(src);
out:
	if (rc == MIGRATEPAGE_SUCCESS)
		folio_putback_active_hugetlb(src);
	else if (rc != -EAGAIN)
		list_move_tail(&src->lru, ret);

	/*
	 * If migration was not successful and there's a freeing callback, use
	 * it.  Otherwise, put_page() will drop the reference grabbed during
	 * isolation.
	 */
	if (put_new_folio)
		put_new_folio(dst, private);
	else
		folio_putback_active_hugetlb(dst);

	return rc;
}

static inline int try_split_folio(struct folio *folio, struct list_head *split_folios,
				  enum migrate_mode mode)
{
	int rc;

	if (mode == MIGRATE_ASYNC) {
		if (!folio_trylock(folio))
			return -EAGAIN;
	} else {
		folio_lock(folio);
	}
	rc = split_folio_to_list(folio, split_folios);
	folio_unlock(folio);
	if (!rc)
		list_move_tail(&folio->lru, split_folios);

	return rc;
}

#ifdef CONFIG_TRANSPARENT_HUGEPAGE
#define NR_MAX_BATCHED_MIGRATION	HPAGE_PMD_NR
#else
#define NR_MAX_BATCHED_MIGRATION	512
#endif
#define NR_MAX_MIGRATE_PAGES_RETRY	10
#define NR_MAX_MIGRATE_ASYNC_RETRY	3
#define NR_MAX_MIGRATE_SYNC_RETRY					\
	(NR_MAX_MIGRATE_PAGES_RETRY - NR_MAX_MIGRATE_ASYNC_RETRY)

struct migrate_pages_stats {
	int nr_succeeded;	/* Normal and large folios migrated successfully, in
				   units of base pages */
	int nr_failed_pages;	/* Normal and large folios failed to be migrated, in
				   units of base pages.  Untried folios aren't counted */
	int nr_thp_succeeded;	/* THP migrated successfully */
	int nr_thp_failed;	/* THP failed to be migrated */
	int nr_thp_split;	/* THP split before migrating */
	int nr_split;	/* Large folio (include THP) split before migrating */
};

/*
 * Returns the number of hugetlb folios that were not migrated, or an error code
 * after NR_MAX_MIGRATE_PAGES_RETRY attempts or if no hugetlb folios are movable
 * any more because the list has become empty or no retryable hugetlb folios
 * exist any more. It is caller's responsibility to call putback_movable_pages()
 * only if ret != 0.
 */
static int migrate_hugetlbs(struct list_head *from, new_folio_t get_new_folio,
			    free_folio_t put_new_folio, unsigned long private,
			    enum migrate_mode mode, int reason,
			    struct migrate_pages_stats *stats,
			    struct list_head *ret_folios)
{
	int retry = 1;
	int nr_failed = 0;
	int nr_retry_pages = 0;
	int pass = 0;
	struct folio *folio, *folio2;
	int rc, nr_pages;

	for (pass = 0; pass < NR_MAX_MIGRATE_PAGES_RETRY && retry; pass++) {
		retry = 0;
		nr_retry_pages = 0;

		list_for_each_entry_safe(folio, folio2, from, lru) {
			if (!folio_test_hugetlb(folio))
				continue;

			nr_pages = folio_nr_pages(folio);

			cond_resched();

			/*
			 * Migratability of hugepages depends on architectures and
			 * their size.  This check is necessary because some callers
			 * of hugepage migration like soft offline and memory
			 * hotremove don't walk through page tables or check whether
			 * the hugepage is pmd-based or not before kicking migration.
			 */
			if (!hugepage_migration_supported(folio_hstate(folio))) {
				nr_failed++;
				stats->nr_failed_pages += nr_pages;
				list_move_tail(&folio->lru, ret_folios);
				continue;
			}

			rc = unmap_and_move_huge_page(get_new_folio,
						      put_new_folio, private,
						      folio, pass > 2, mode,
						      reason, ret_folios);
			/*
			 * The rules are:
			 *	Success: hugetlb folio will be put back
			 *	-EAGAIN: stay on the from list
			 *	-ENOMEM: stay on the from list
			 *	Other errno: put on ret_folios list
			 */
			switch(rc) {
			case -ENOMEM:
				/*
				 * When memory is low, don't bother to try to migrate
				 * other folios, just exit.
				 */
				stats->nr_failed_pages += nr_pages + nr_retry_pages;
				return -ENOMEM;
			case -EAGAIN:
				retry++;
				nr_retry_pages += nr_pages;
				break;
			case MIGRATEPAGE_SUCCESS:
				stats->nr_succeeded += nr_pages;
				break;
			default:
				/*
				 * Permanent failure (-EBUSY, etc.):
				 * unlike -EAGAIN case, the failed folio is
				 * removed from migration folio list and not
				 * retried in the next outer loop.
				 */
				nr_failed++;
				stats->nr_failed_pages += nr_pages;
				break;
			}
		}
	}
	/*
	 * nr_failed is number of hugetlb folios failed to be migrated.  After
	 * NR_MAX_MIGRATE_PAGES_RETRY attempts, give up and count retried hugetlb
	 * folios as failed.
	 */
	nr_failed += retry;
	stats->nr_failed_pages += nr_retry_pages;

	return nr_failed;
}

/*
 * migrate_pages_batch() first unmaps folios in the from list as many as
 * possible, then move the unmapped folios.
 *
 * We only batch migration if mode == MIGRATE_ASYNC to avoid to wait a
 * lock or bit when we have locked more than one folio.  Which may cause
 * deadlock (e.g., for loop device).  So, if mode != MIGRATE_ASYNC, the
 * length of the from list must be <= 1.
 */
static int migrate_pages_batch(struct list_head *from,
		new_folio_t get_new_folio, free_folio_t put_new_folio,
		unsigned long private, enum migrate_mode mode, int reason,
		struct list_head *ret_folios, struct list_head *split_folios,
		struct migrate_pages_stats *stats, int nr_pass)
{
	int retry = 1;
	int thp_retry = 1;
	int nr_failed = 0;
	int nr_retry_pages = 0;
	int pass = 0;
	bool is_thp = false;
	bool is_large = false;
	struct folio *folio, *folio2, *dst = NULL, *dst2;
	int rc, rc_saved = 0, nr_pages;
	LIST_HEAD(unmap_folios);
	LIST_HEAD(dst_folios);
	bool nosplit = (reason == MR_NUMA_MISPLACED);

	VM_WARN_ON_ONCE(mode != MIGRATE_ASYNC &&
			!list_empty(from) && !list_is_singular(from));

	for (pass = 0; pass < nr_pass && retry; pass++) {
		retry = 0;
		thp_retry = 0;
		nr_retry_pages = 0;

		list_for_each_entry_safe(folio, folio2, from, lru) {
			is_large = folio_test_large(folio);
			is_thp = is_large && folio_test_pmd_mappable(folio);
			nr_pages = folio_nr_pages(folio);

			cond_resched();

			/*
			 * The rare folio on the deferred split list should
			 * be split now. It should not count as a failure:
			 * but increment nr_failed because, without doing so,
			 * migrate_pages() may report success with (split but
			 * unmigrated) pages still on its fromlist; whereas it
			 * always reports success when its fromlist is empty.
			 * stats->nr_thp_failed should be increased too,
			 * otherwise stats inconsistency will happen when
			 * migrate_pages_batch is called via migrate_pages()
			 * with MIGRATE_SYNC and MIGRATE_ASYNC.
			 *
			 * Only check it without removing it from the list.
			 * Since the folio can be on deferred_split_scan()
			 * local list and removing it can cause the local list
			 * corruption. Folio split process below can handle it
			 * with the help of folio_ref_freeze().
			 *
			 * nr_pages > 2 is needed to avoid checking order-1
			 * page cache folios. They exist, in contrast to
			 * non-existent order-1 anonymous folios, and do not
			 * use _deferred_list.
			 */
			if (nr_pages > 2 &&
<<<<<<< HEAD
			   !list_empty(&folio->_deferred_list)) {
=======
			   !list_empty(&folio->_deferred_list) &&
			   folio_test_partially_mapped(folio)) {
>>>>>>> adc21867
				if (!try_split_folio(folio, split_folios, mode)) {
					nr_failed++;
					stats->nr_thp_failed += is_thp;
					stats->nr_thp_split += is_thp;
					stats->nr_split++;
					continue;
				}
			}

			/*
			 * Large folio migration might be unsupported or
			 * the allocation might be failed so we should retry
			 * on the same folio with the large folio split
			 * to normal folios.
			 *
			 * Split folios are put in split_folios, and
			 * we will migrate them after the rest of the
			 * list is processed.
			 */
			if (!thp_migration_supported() && is_thp) {
				nr_failed++;
				stats->nr_thp_failed++;
				if (!try_split_folio(folio, split_folios, mode)) {
					stats->nr_thp_split++;
					stats->nr_split++;
					continue;
				}
				stats->nr_failed_pages += nr_pages;
				list_move_tail(&folio->lru, ret_folios);
				continue;
			}

			rc = migrate_folio_unmap(get_new_folio, put_new_folio,
					private, folio, &dst, mode, reason,
					ret_folios);
			/*
			 * The rules are:
			 *	Success: folio will be freed
			 *	Unmap: folio will be put on unmap_folios list,
			 *	       dst folio put on dst_folios list
			 *	-EAGAIN: stay on the from list
			 *	-ENOMEM: stay on the from list
			 *	Other errno: put on ret_folios list
			 */
			switch(rc) {
			case -ENOMEM:
				/*
				 * When memory is low, don't bother to try to migrate
				 * other folios, move unmapped folios, then exit.
				 */
				nr_failed++;
				stats->nr_thp_failed += is_thp;
				/* Large folio NUMA faulting doesn't split to retry. */
				if (is_large && !nosplit) {
					int ret = try_split_folio(folio, split_folios, mode);

					if (!ret) {
						stats->nr_thp_split += is_thp;
						stats->nr_split++;
						break;
					} else if (reason == MR_LONGTERM_PIN &&
						   ret == -EAGAIN) {
						/*
						 * Try again to split large folio to
						 * mitigate the failure of longterm pinning.
						 */
						retry++;
						thp_retry += is_thp;
						nr_retry_pages += nr_pages;
						/* Undo duplicated failure counting. */
						nr_failed--;
						stats->nr_thp_failed -= is_thp;
						break;
					}
				}

				stats->nr_failed_pages += nr_pages + nr_retry_pages;
				/* nr_failed isn't updated for not used */
				stats->nr_thp_failed += thp_retry;
				rc_saved = rc;
				if (list_empty(&unmap_folios))
					goto out;
				else
					goto move;
			case -EAGAIN:
				retry++;
				thp_retry += is_thp;
				nr_retry_pages += nr_pages;
				break;
			case MIGRATEPAGE_SUCCESS:
				stats->nr_succeeded += nr_pages;
				stats->nr_thp_succeeded += is_thp;
				break;
			case MIGRATEPAGE_UNMAP:
				list_move_tail(&folio->lru, &unmap_folios);
				list_add_tail(&dst->lru, &dst_folios);
				break;
			default:
				/*
				 * Permanent failure (-EBUSY, etc.):
				 * unlike -EAGAIN case, the failed folio is
				 * removed from migration folio list and not
				 * retried in the next outer loop.
				 */
				nr_failed++;
				stats->nr_thp_failed += is_thp;
				stats->nr_failed_pages += nr_pages;
				break;
			}
		}
	}
	nr_failed += retry;
	stats->nr_thp_failed += thp_retry;
	stats->nr_failed_pages += nr_retry_pages;
move:
	/* Flush TLBs for all unmapped folios */
	try_to_unmap_flush();

	retry = 1;
	for (pass = 0; pass < nr_pass && retry; pass++) {
		retry = 0;
		thp_retry = 0;
		nr_retry_pages = 0;

		dst = list_first_entry(&dst_folios, struct folio, lru);
		dst2 = list_next_entry(dst, lru);
		list_for_each_entry_safe(folio, folio2, &unmap_folios, lru) {
			is_thp = folio_test_large(folio) && folio_test_pmd_mappable(folio);
			nr_pages = folio_nr_pages(folio);

			cond_resched();

			rc = migrate_folio_move(put_new_folio, private,
						folio, dst, mode,
						reason, ret_folios);
			/*
			 * The rules are:
			 *	Success: folio will be freed
			 *	-EAGAIN: stay on the unmap_folios list
			 *	Other errno: put on ret_folios list
			 */
			switch(rc) {
			case -EAGAIN:
				retry++;
				thp_retry += is_thp;
				nr_retry_pages += nr_pages;
				break;
			case MIGRATEPAGE_SUCCESS:
				stats->nr_succeeded += nr_pages;
				stats->nr_thp_succeeded += is_thp;
				break;
			default:
				nr_failed++;
				stats->nr_thp_failed += is_thp;
				stats->nr_failed_pages += nr_pages;
				break;
			}
			dst = dst2;
			dst2 = list_next_entry(dst, lru);
		}
	}
	nr_failed += retry;
	stats->nr_thp_failed += thp_retry;
	stats->nr_failed_pages += nr_retry_pages;

	rc = rc_saved ? : nr_failed;
out:
	/* Cleanup remaining folios */
	dst = list_first_entry(&dst_folios, struct folio, lru);
	dst2 = list_next_entry(dst, lru);
	list_for_each_entry_safe(folio, folio2, &unmap_folios, lru) {
		int old_page_state = 0;
		struct anon_vma *anon_vma = NULL;

		__migrate_folio_extract(dst, &old_page_state, &anon_vma);
		migrate_folio_undo_src(folio, old_page_state & PAGE_WAS_MAPPED,
				       anon_vma, true, ret_folios);
		list_del(&dst->lru);
		migrate_folio_undo_dst(dst, true, put_new_folio, private);
		dst = dst2;
		dst2 = list_next_entry(dst, lru);
	}

	return rc;
}

static int migrate_pages_sync(struct list_head *from, new_folio_t get_new_folio,
		free_folio_t put_new_folio, unsigned long private,
		enum migrate_mode mode, int reason,
		struct list_head *ret_folios, struct list_head *split_folios,
		struct migrate_pages_stats *stats)
{
	int rc, nr_failed = 0;
	LIST_HEAD(folios);
	struct migrate_pages_stats astats;

	memset(&astats, 0, sizeof(astats));
	/* Try to migrate in batch with MIGRATE_ASYNC mode firstly */
	rc = migrate_pages_batch(from, get_new_folio, put_new_folio, private, MIGRATE_ASYNC,
				 reason, &folios, split_folios, &astats,
				 NR_MAX_MIGRATE_ASYNC_RETRY);
	stats->nr_succeeded += astats.nr_succeeded;
	stats->nr_thp_succeeded += astats.nr_thp_succeeded;
	stats->nr_thp_split += astats.nr_thp_split;
	stats->nr_split += astats.nr_split;
	if (rc < 0) {
		stats->nr_failed_pages += astats.nr_failed_pages;
		stats->nr_thp_failed += astats.nr_thp_failed;
		list_splice_tail(&folios, ret_folios);
		return rc;
	}
	stats->nr_thp_failed += astats.nr_thp_split;
	/*
	 * Do not count rc, as pages will be retried below.
	 * Count nr_split only, since it includes nr_thp_split.
	 */
	nr_failed += astats.nr_split;
	/*
	 * Fall back to migrate all failed folios one by one synchronously. All
	 * failed folios except split THPs will be retried, so their failure
	 * isn't counted
	 */
	list_splice_tail_init(&folios, from);
	while (!list_empty(from)) {
		list_move(from->next, &folios);
		rc = migrate_pages_batch(&folios, get_new_folio, put_new_folio,
					 private, mode, reason, ret_folios,
					 split_folios, stats, NR_MAX_MIGRATE_SYNC_RETRY);
		list_splice_tail_init(&folios, ret_folios);
		if (rc < 0)
			return rc;
		nr_failed += rc;
	}

	return nr_failed;
}

/*
 * migrate_pages - migrate the folios specified in a list, to the free folios
 *		   supplied as the target for the page migration
 *
 * @from:		The list of folios to be migrated.
 * @get_new_folio:	The function used to allocate free folios to be used
 *			as the target of the folio migration.
 * @put_new_folio:	The function used to free target folios if migration
 *			fails, or NULL if no special handling is necessary.
 * @private:		Private data to be passed on to get_new_folio()
 * @mode:		The migration mode that specifies the constraints for
 *			folio migration, if any.
 * @reason:		The reason for folio migration.
 * @ret_succeeded:	Set to the number of folios migrated successfully if
 *			the caller passes a non-NULL pointer.
 *
 * The function returns after NR_MAX_MIGRATE_PAGES_RETRY attempts or if no folios
 * are movable any more because the list has become empty or no retryable folios
 * exist any more. It is caller's responsibility to call putback_movable_pages()
 * only if ret != 0.
 *
 * Returns the number of {normal folio, large folio, hugetlb} that were not
 * migrated, or an error code. The number of large folio splits will be
 * considered as the number of non-migrated large folio, no matter how many
 * split folios of the large folio are migrated successfully.
 */
int migrate_pages(struct list_head *from, new_folio_t get_new_folio,
		free_folio_t put_new_folio, unsigned long private,
		enum migrate_mode mode, int reason, unsigned int *ret_succeeded)
{
	int rc, rc_gather;
	int nr_pages;
	struct folio *folio, *folio2;
	LIST_HEAD(folios);
	LIST_HEAD(ret_folios);
	LIST_HEAD(split_folios);
	struct migrate_pages_stats stats;

	trace_mm_migrate_pages_start(mode, reason);

	memset(&stats, 0, sizeof(stats));

	rc_gather = migrate_hugetlbs(from, get_new_folio, put_new_folio, private,
				     mode, reason, &stats, &ret_folios);
	if (rc_gather < 0)
		goto out;

again:
	nr_pages = 0;
	list_for_each_entry_safe(folio, folio2, from, lru) {
		/* Retried hugetlb folios will be kept in list  */
		if (folio_test_hugetlb(folio)) {
			list_move_tail(&folio->lru, &ret_folios);
			continue;
		}

		nr_pages += folio_nr_pages(folio);
		if (nr_pages >= NR_MAX_BATCHED_MIGRATION)
			break;
	}
	if (nr_pages >= NR_MAX_BATCHED_MIGRATION)
		list_cut_before(&folios, from, &folio2->lru);
	else
		list_splice_init(from, &folios);
	if (mode == MIGRATE_ASYNC)
		rc = migrate_pages_batch(&folios, get_new_folio, put_new_folio,
				private, mode, reason, &ret_folios,
				&split_folios, &stats,
				NR_MAX_MIGRATE_PAGES_RETRY);
	else
		rc = migrate_pages_sync(&folios, get_new_folio, put_new_folio,
				private, mode, reason, &ret_folios,
				&split_folios, &stats);
	list_splice_tail_init(&folios, &ret_folios);
	if (rc < 0) {
		rc_gather = rc;
		list_splice_tail(&split_folios, &ret_folios);
		goto out;
	}
	if (!list_empty(&split_folios)) {
		/*
		 * Failure isn't counted since all split folios of a large folio
		 * is counted as 1 failure already.  And, we only try to migrate
		 * with minimal effort, force MIGRATE_ASYNC mode and retry once.
		 */
		migrate_pages_batch(&split_folios, get_new_folio,
				put_new_folio, private, MIGRATE_ASYNC, reason,
				&ret_folios, NULL, &stats, 1);
		list_splice_tail_init(&split_folios, &ret_folios);
	}
	rc_gather += rc;
	if (!list_empty(from))
		goto again;
out:
	/*
	 * Put the permanent failure folio back to migration list, they
	 * will be put back to the right list by the caller.
	 */
	list_splice(&ret_folios, from);

	/*
	 * Return 0 in case all split folios of fail-to-migrate large folios
	 * are migrated successfully.
	 */
	if (list_empty(from))
		rc_gather = 0;

	count_vm_events(PGMIGRATE_SUCCESS, stats.nr_succeeded);
	count_vm_events(PGMIGRATE_FAIL, stats.nr_failed_pages);
	count_vm_events(THP_MIGRATION_SUCCESS, stats.nr_thp_succeeded);
	count_vm_events(THP_MIGRATION_FAIL, stats.nr_thp_failed);
	count_vm_events(THP_MIGRATION_SPLIT, stats.nr_thp_split);
	trace_mm_migrate_pages(stats.nr_succeeded, stats.nr_failed_pages,
			       stats.nr_thp_succeeded, stats.nr_thp_failed,
			       stats.nr_thp_split, stats.nr_split, mode,
			       reason);

	if (ret_succeeded)
		*ret_succeeded = stats.nr_succeeded;

	return rc_gather;
}

struct folio *alloc_migration_target(struct folio *src, unsigned long private)
{
	struct migration_target_control *mtc;
	gfp_t gfp_mask;
	unsigned int order = 0;
	int nid;
	int zidx;

	mtc = (struct migration_target_control *)private;
	gfp_mask = mtc->gfp_mask;
	nid = mtc->nid;
	if (nid == NUMA_NO_NODE)
		nid = folio_nid(src);

	if (folio_test_hugetlb(src)) {
		struct hstate *h = folio_hstate(src);

		gfp_mask = htlb_modify_alloc_mask(h, gfp_mask);
		return alloc_hugetlb_folio_nodemask(h, nid,
						mtc->nmask, gfp_mask,
						htlb_allow_alloc_fallback(mtc->reason));
	}

	if (folio_test_large(src)) {
		/*
		 * clear __GFP_RECLAIM to make the migration callback
		 * consistent with regular THP allocations.
		 */
		gfp_mask &= ~__GFP_RECLAIM;
		gfp_mask |= GFP_TRANSHUGE;
		order = folio_order(src);
	}
	zidx = zone_idx(folio_zone(src));
	if (is_highmem_idx(zidx) || zidx == ZONE_MOVABLE)
		gfp_mask |= __GFP_HIGHMEM;

	return __folio_alloc(gfp_mask, order, nid, mtc->nmask);
}

#ifdef CONFIG_NUMA

static int store_status(int __user *status, int start, int value, int nr)
{
	while (nr-- > 0) {
		if (put_user(value, status + start))
			return -EFAULT;
		start++;
	}

	return 0;
}

static int do_move_pages_to_node(struct list_head *pagelist, int node)
{
	int err;
	struct migration_target_control mtc = {
		.nid = node,
		.gfp_mask = GFP_HIGHUSER_MOVABLE | __GFP_THISNODE,
		.reason = MR_SYSCALL,
	};

	err = migrate_pages(pagelist, alloc_migration_target, NULL,
		(unsigned long)&mtc, MIGRATE_SYNC, MR_SYSCALL, NULL);
	if (err)
		putback_movable_pages(pagelist);
	return err;
}

static int __add_folio_for_migration(struct folio *folio, int node,
		struct list_head *pagelist, bool migrate_all)
{
	if (is_zero_folio(folio) || is_huge_zero_folio(folio))
		return -EFAULT;

	if (folio_is_zone_device(folio))
		return -ENOENT;

	if (folio_nid(folio) == node)
		return 0;

	if (folio_likely_mapped_shared(folio) && !migrate_all)
		return -EACCES;

	if (folio_test_hugetlb(folio)) {
		if (isolate_hugetlb(folio, pagelist))
			return 1;
	} else if (folio_isolate_lru(folio)) {
		list_add_tail(&folio->lru, pagelist);
		node_stat_mod_folio(folio,
			NR_ISOLATED_ANON + folio_is_file_lru(folio),
			folio_nr_pages(folio));
		return 1;
	}
	return -EBUSY;
}

/*
 * Resolves the given address to a struct folio, isolates it from the LRU and
 * puts it to the given pagelist.
 * Returns:
 *     errno - if the folio cannot be found/isolated
 *     0 - when it doesn't have to be migrated because it is already on the
 *         target node
 *     1 - when it has been queued
 */
static int add_folio_for_migration(struct mm_struct *mm, const void __user *p,
		int node, struct list_head *pagelist, bool migrate_all)
{
	struct vm_area_struct *vma;
	struct folio_walk fw;
	struct folio *folio;
	unsigned long addr;
	int err = -EFAULT;

	mmap_read_lock(mm);
	addr = (unsigned long)untagged_addr_remote(mm, p);

	vma = vma_lookup(mm, addr);
	if (vma && vma_migratable(vma)) {
		folio = folio_walk_start(&fw, vma, addr, FW_ZEROPAGE);
		if (folio) {
			err = __add_folio_for_migration(folio, node, pagelist,
							migrate_all);
			folio_walk_end(&fw, vma);
		} else {
			err = -ENOENT;
		}
	}
	mmap_read_unlock(mm);
	return err;
}

static int move_pages_and_store_status(int node,
		struct list_head *pagelist, int __user *status,
		int start, int i, unsigned long nr_pages)
{
	int err;

	if (list_empty(pagelist))
		return 0;

	err = do_move_pages_to_node(pagelist, node);
	if (err) {
		/*
		 * Positive err means the number of failed
		 * pages to migrate.  Since we are going to
		 * abort and return the number of non-migrated
		 * pages, so need to include the rest of the
		 * nr_pages that have not been attempted as
		 * well.
		 */
		if (err > 0)
			err += nr_pages - i;
		return err;
	}
	return store_status(status, start, node, i - start);
}

/*
 * Migrate an array of page address onto an array of nodes and fill
 * the corresponding array of status.
 */
static int do_pages_move(struct mm_struct *mm, nodemask_t task_nodes,
			 unsigned long nr_pages,
			 const void __user * __user *pages,
			 const int __user *nodes,
			 int __user *status, int flags)
{
	compat_uptr_t __user *compat_pages = (void __user *)pages;
	int current_node = NUMA_NO_NODE;
	LIST_HEAD(pagelist);
	int start, i;
	int err = 0, err1;

	lru_cache_disable();

	for (i = start = 0; i < nr_pages; i++) {
		const void __user *p;
		int node;

		err = -EFAULT;
		if (in_compat_syscall()) {
			compat_uptr_t cp;

			if (get_user(cp, compat_pages + i))
				goto out_flush;

			p = compat_ptr(cp);
		} else {
			if (get_user(p, pages + i))
				goto out_flush;
		}
		if (get_user(node, nodes + i))
			goto out_flush;

		err = -ENODEV;
		if (node < 0 || node >= MAX_NUMNODES)
			goto out_flush;
		if (!node_state(node, N_MEMORY))
			goto out_flush;

		err = -EACCES;
		if (!node_isset(node, task_nodes))
			goto out_flush;

		if (current_node == NUMA_NO_NODE) {
			current_node = node;
			start = i;
		} else if (node != current_node) {
			err = move_pages_and_store_status(current_node,
					&pagelist, status, start, i, nr_pages);
			if (err)
				goto out;
			start = i;
			current_node = node;
		}

		/*
		 * Errors in the page lookup or isolation are not fatal and we simply
		 * report them via status
		 */
		err = add_folio_for_migration(mm, p, current_node, &pagelist,
					      flags & MPOL_MF_MOVE_ALL);

		if (err > 0) {
			/* The page is successfully queued for migration */
			continue;
		}

		/*
		 * The move_pages() man page does not have an -EEXIST choice, so
		 * use -EFAULT instead.
		 */
		if (err == -EEXIST)
			err = -EFAULT;

		/*
		 * If the page is already on the target node (!err), store the
		 * node, otherwise, store the err.
		 */
		err = store_status(status, i, err ? : current_node, 1);
		if (err)
			goto out_flush;

		err = move_pages_and_store_status(current_node, &pagelist,
				status, start, i, nr_pages);
		if (err) {
			/* We have accounted for page i */
			if (err > 0)
				err--;
			goto out;
		}
		current_node = NUMA_NO_NODE;
	}
out_flush:
	/* Make sure we do not overwrite the existing error */
	err1 = move_pages_and_store_status(current_node, &pagelist,
				status, start, i, nr_pages);
	if (err >= 0)
		err = err1;
out:
	lru_cache_enable();
	return err;
}

/*
 * Determine the nodes of an array of pages and store it in an array of status.
 */
static void do_pages_stat_array(struct mm_struct *mm, unsigned long nr_pages,
				const void __user **pages, int *status)
{
	unsigned long i;

	mmap_read_lock(mm);

	for (i = 0; i < nr_pages; i++) {
		unsigned long addr = (unsigned long)(*pages);
		struct vm_area_struct *vma;
		struct folio_walk fw;
		struct folio *folio;
		int err = -EFAULT;

		vma = vma_lookup(mm, addr);
		if (!vma)
			goto set_status;

		folio = folio_walk_start(&fw, vma, addr, FW_ZEROPAGE);
		if (folio) {
			if (is_zero_folio(folio) || is_huge_zero_folio(folio))
				err = -EFAULT;
			else if (folio_is_zone_device(folio))
				err = -ENOENT;
			else
				err = folio_nid(folio);
			folio_walk_end(&fw, vma);
		} else {
			err = -ENOENT;
		}
set_status:
		*status = err;

		pages++;
		status++;
	}

	mmap_read_unlock(mm);
}

static int get_compat_pages_array(const void __user *chunk_pages[],
				  const void __user * __user *pages,
				  unsigned long chunk_nr)
{
	compat_uptr_t __user *pages32 = (compat_uptr_t __user *)pages;
	compat_uptr_t p;
	int i;

	for (i = 0; i < chunk_nr; i++) {
		if (get_user(p, pages32 + i))
			return -EFAULT;
		chunk_pages[i] = compat_ptr(p);
	}

	return 0;
}

/*
 * Determine the nodes of a user array of pages and store it in
 * a user array of status.
 */
static int do_pages_stat(struct mm_struct *mm, unsigned long nr_pages,
			 const void __user * __user *pages,
			 int __user *status)
{
#define DO_PAGES_STAT_CHUNK_NR 16UL
	const void __user *chunk_pages[DO_PAGES_STAT_CHUNK_NR];
	int chunk_status[DO_PAGES_STAT_CHUNK_NR];

	while (nr_pages) {
		unsigned long chunk_nr = min(nr_pages, DO_PAGES_STAT_CHUNK_NR);

		if (in_compat_syscall()) {
			if (get_compat_pages_array(chunk_pages, pages,
						   chunk_nr))
				break;
		} else {
			if (copy_from_user(chunk_pages, pages,
				      chunk_nr * sizeof(*chunk_pages)))
				break;
		}

		do_pages_stat_array(mm, chunk_nr, chunk_pages, chunk_status);

		if (copy_to_user(status, chunk_status, chunk_nr * sizeof(*status)))
			break;

		pages += chunk_nr;
		status += chunk_nr;
		nr_pages -= chunk_nr;
	}
	return nr_pages ? -EFAULT : 0;
}

static struct mm_struct *find_mm_struct(pid_t pid, nodemask_t *mem_nodes)
{
	struct task_struct *task;
	struct mm_struct *mm;

	/*
	 * There is no need to check if current process has the right to modify
	 * the specified process when they are same.
	 */
	if (!pid) {
		mmget(current->mm);
		*mem_nodes = cpuset_mems_allowed(current);
		return current->mm;
	}

	task = find_get_task_by_vpid(pid);
	if (!task) {
		return ERR_PTR(-ESRCH);
	}

	/*
	 * Check if this process has the right to modify the specified
	 * process. Use the regular "ptrace_may_access()" checks.
	 */
	if (!ptrace_may_access(task, PTRACE_MODE_READ_REALCREDS)) {
		mm = ERR_PTR(-EPERM);
		goto out;
	}

	mm = ERR_PTR(security_task_movememory(task));
	if (IS_ERR(mm))
		goto out;
	*mem_nodes = cpuset_mems_allowed(task);
	mm = get_task_mm(task);
out:
	put_task_struct(task);
	if (!mm)
		mm = ERR_PTR(-EINVAL);
	return mm;
}

/*
 * Move a list of pages in the address space of the currently executing
 * process.
 */
static int kernel_move_pages(pid_t pid, unsigned long nr_pages,
			     const void __user * __user *pages,
			     const int __user *nodes,
			     int __user *status, int flags)
{
	struct mm_struct *mm;
	int err;
	nodemask_t task_nodes;

	/* Check flags */
	if (flags & ~(MPOL_MF_MOVE|MPOL_MF_MOVE_ALL))
		return -EINVAL;

	if ((flags & MPOL_MF_MOVE_ALL) && !capable(CAP_SYS_NICE))
		return -EPERM;

	mm = find_mm_struct(pid, &task_nodes);
	if (IS_ERR(mm))
		return PTR_ERR(mm);

	if (nodes)
		err = do_pages_move(mm, task_nodes, nr_pages, pages,
				    nodes, status, flags);
	else
		err = do_pages_stat(mm, nr_pages, pages, status);

	mmput(mm);
	return err;
}

SYSCALL_DEFINE6(move_pages, pid_t, pid, unsigned long, nr_pages,
		const void __user * __user *, pages,
		const int __user *, nodes,
		int __user *, status, int, flags)
{
	return kernel_move_pages(pid, nr_pages, pages, nodes, status, flags);
}

#ifdef CONFIG_NUMA_BALANCING
/*
 * Returns true if this is a safe migration target node for misplaced NUMA
 * pages. Currently it only checks the watermarks which is crude.
 */
static bool migrate_balanced_pgdat(struct pglist_data *pgdat,
				   unsigned long nr_migrate_pages)
{
	int z;

	for (z = pgdat->nr_zones - 1; z >= 0; z--) {
		struct zone *zone = pgdat->node_zones + z;

		if (!managed_zone(zone))
			continue;

		/* Avoid waking kswapd by allocating pages_to_migrate pages. */
		if (!zone_watermark_ok(zone, 0,
				       high_wmark_pages(zone) +
				       nr_migrate_pages,
				       ZONE_MOVABLE, ALLOC_CMA))
			continue;
		return true;
	}
	return false;
}

static struct folio *alloc_misplaced_dst_folio(struct folio *src,
					   unsigned long data)
{
	int nid = (int) data;
	int order = folio_order(src);
	gfp_t gfp = __GFP_THISNODE;

	if (order > 0)
		gfp |= GFP_TRANSHUGE_LIGHT;
	else {
		gfp |= GFP_HIGHUSER_MOVABLE | __GFP_NOMEMALLOC | __GFP_NORETRY |
			__GFP_NOWARN;
		gfp &= ~__GFP_RECLAIM;
	}
	return __folio_alloc_node(gfp, order, nid);
}

/*
 * Prepare for calling migrate_misplaced_folio() by isolating the folio if
 * permitted. Must be called with the PTL still held.
 */
int migrate_misplaced_folio_prepare(struct folio *folio,
		struct vm_area_struct *vma, int node)
{
	int nr_pages = folio_nr_pages(folio);
	pg_data_t *pgdat = NODE_DATA(node);

	if (folio_is_file_lru(folio)) {
		/*
		 * Do not migrate file folios that are mapped in multiple
		 * processes with execute permissions as they are probably
		 * shared libraries.
		 *
		 * See folio_likely_mapped_shared() on possible imprecision
		 * when we cannot easily detect if a folio is shared.
		 */
		if ((vma->vm_flags & VM_EXEC) &&
		    folio_likely_mapped_shared(folio))
			return -EACCES;

		/*
		 * Do not migrate dirty folios as not all filesystems can move
		 * dirty folios in MIGRATE_ASYNC mode which is a waste of
		 * cycles.
		 */
		if (folio_test_dirty(folio))
			return -EAGAIN;
	}

	/* Avoid migrating to a node that is nearly full */
	if (!migrate_balanced_pgdat(pgdat, nr_pages)) {
		int z;

		if (!(sysctl_numa_balancing_mode & NUMA_BALANCING_MEMORY_TIERING))
			return -EAGAIN;
		for (z = pgdat->nr_zones - 1; z >= 0; z--) {
			if (managed_zone(pgdat->node_zones + z))
				break;
		}

		/*
		 * If there are no managed zones, it should not proceed
		 * further.
		 */
		if (z < 0)
			return -EAGAIN;

		wakeup_kswapd(pgdat->node_zones + z, 0,
			      folio_order(folio), ZONE_MOVABLE);
		return -EAGAIN;
	}

	if (!folio_isolate_lru(folio))
		return -EAGAIN;

	node_stat_mod_folio(folio, NR_ISOLATED_ANON + folio_is_file_lru(folio),
			    nr_pages);
	return 0;
}

/*
 * Attempt to migrate a misplaced folio to the specified destination
 * node. Caller is expected to have isolated the folio by calling
 * migrate_misplaced_folio_prepare(), which will result in an
 * elevated reference count on the folio. This function will un-isolate the
 * folio, dereferencing the folio before returning.
 */
int migrate_misplaced_folio(struct folio *folio, struct vm_area_struct *vma,
			    int node)
{
	pg_data_t *pgdat = NODE_DATA(node);
	int nr_remaining;
	unsigned int nr_succeeded;
	LIST_HEAD(migratepages);
<<<<<<< HEAD
=======
	struct mem_cgroup *memcg = get_mem_cgroup_from_folio(folio);
	struct lruvec *lruvec = mem_cgroup_lruvec(memcg, pgdat);
>>>>>>> adc21867

	list_add(&folio->lru, &migratepages);
	nr_remaining = migrate_pages(&migratepages, alloc_misplaced_dst_folio,
				     NULL, node, MIGRATE_ASYNC,
				     MR_NUMA_MISPLACED, &nr_succeeded);
	if (nr_remaining && !list_empty(&migratepages))
		putback_movable_pages(&migratepages);
	if (nr_succeeded) {
		count_vm_numa_events(NUMA_PAGE_MIGRATE, nr_succeeded);
		count_memcg_events(memcg, NUMA_PAGE_MIGRATE, nr_succeeded);
		if ((sysctl_numa_balancing_mode & NUMA_BALANCING_MEMORY_TIERING)
		    && !node_is_toptier(folio_nid(folio))
		    && node_is_toptier(node))
			mod_lruvec_state(lruvec, PGPROMOTE_SUCCESS, nr_succeeded);
	}
	mem_cgroup_put(memcg);
	BUG_ON(!list_empty(&migratepages));
	return nr_remaining ? -EAGAIN : 0;
}
#endif /* CONFIG_NUMA_BALANCING */
#endif /* CONFIG_NUMA */<|MERGE_RESOLUTION|>--- conflicted
+++ resolved
@@ -515,11 +515,7 @@
 	}
 
 	/* Take off deferred split queue while frozen and memcg set */
-<<<<<<< HEAD
-	folio_undo_large_rmappable(folio);
-=======
 	folio_unqueue_deferred_split(folio);
->>>>>>> adc21867
 
 	/*
 	 * Now we know that no one else is looking at the folio:
@@ -1765,12 +1761,8 @@
 			 * use _deferred_list.
 			 */
 			if (nr_pages > 2 &&
-<<<<<<< HEAD
-			   !list_empty(&folio->_deferred_list)) {
-=======
 			   !list_empty(&folio->_deferred_list) &&
 			   folio_test_partially_mapped(folio)) {
->>>>>>> adc21867
 				if (!try_split_folio(folio, split_folios, mode)) {
 					nr_failed++;
 					stats->nr_thp_failed += is_thp;
@@ -2697,11 +2689,8 @@
 	int nr_remaining;
 	unsigned int nr_succeeded;
 	LIST_HEAD(migratepages);
-<<<<<<< HEAD
-=======
 	struct mem_cgroup *memcg = get_mem_cgroup_from_folio(folio);
 	struct lruvec *lruvec = mem_cgroup_lruvec(memcg, pgdat);
->>>>>>> adc21867
 
 	list_add(&folio->lru, &migratepages);
 	nr_remaining = migrate_pages(&migratepages, alloc_misplaced_dst_folio,
