--- conflicted
+++ resolved
@@ -286,13 +286,7 @@
 #endif
 
 static bool page_contains_unaccepted(struct page *page, unsigned int order);
-<<<<<<< HEAD
-static void accept_page(struct page *page, unsigned int order);
 static bool cond_accept_memory(struct zone *zone, unsigned int order);
-static inline bool has_unaccepted_memory(void);
-=======
-static bool cond_accept_memory(struct zone *zone, unsigned int order);
->>>>>>> adc21867
 static bool __free_unaccepted(struct page *page);
 
 int page_group_by_mobility_disabled __read_mostly;
@@ -2707,10 +2701,6 @@
 		unsigned long pfn = folio_pfn(folio);
 		unsigned int order = folio_order(folio);
 
-<<<<<<< HEAD
-		folio_undo_large_rmappable(folio);
-=======
->>>>>>> adc21867
 		if (!free_pages_prepare(&folio->page, order))
 			continue;
 		/*
@@ -7080,10 +7070,6 @@
 {
 	unsigned long flags;
 	struct page *page;
-<<<<<<< HEAD
-	bool last;
-=======
->>>>>>> adc21867
 
 	spin_lock_irqsave(&zone->lock, flags);
 	page = list_first_entry_or_null(&zone->unaccepted_pages,
@@ -7099,27 +7085,15 @@
 	return true;
 }
 
-<<<<<<< HEAD
-=======
 static inline bool has_unaccepted_memory(void)
 {
 	return static_branch_unlikely(&zones_with_unaccepted_pages);
 }
 
->>>>>>> adc21867
 static bool cond_accept_memory(struct zone *zone, unsigned int order)
 {
 	long to_accept;
 	bool ret = false;
-<<<<<<< HEAD
-
-	if (!has_unaccepted_memory())
-		return false;
-
-	if (list_empty(&zone->unaccepted_pages))
-		return false;
-=======
->>>>>>> adc21867
 
 	if (!has_unaccepted_memory())
 		return false;
@@ -7173,20 +7147,7 @@
 	return false;
 }
 
-<<<<<<< HEAD
-static void accept_page(struct page *page, unsigned int order)
-{
-}
-
 static bool cond_accept_memory(struct zone *zone, unsigned int order)
-{
-	return false;
-}
-
-static inline bool has_unaccepted_memory(void)
-=======
-static bool cond_accept_memory(struct zone *zone, unsigned int order)
->>>>>>> adc21867
 {
 	return false;
 }
