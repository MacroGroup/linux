--- conflicted
+++ resolved
@@ -1464,10 +1464,7 @@
 	}
 
 	__folio_mod_stat(folio, nr, nr_pmdmapped);
-<<<<<<< HEAD
-=======
 	mod_mthp_stat(folio_order(folio), MTHP_STAT_NR_ANON, 1);
->>>>>>> adc21867
 }
 
 static __always_inline void __folio_add_file_rmap(struct folio *folio,
@@ -1528,11 +1525,7 @@
 		enum rmap_level level)
 {
 	atomic_t *mapped = &folio->_nr_pages_mapped;
-<<<<<<< HEAD
-	int last, nr = 0, nr_pmdmapped = 0;
-=======
 	int last = 0, nr = 0, nr_pmdmapped = 0;
->>>>>>> adc21867
 	bool partially_mapped = false;
 
 	__folio_rmap_sanity_checks(folio, page, nr_pages, level);
@@ -1576,20 +1569,6 @@
 		break;
 	}
 
-<<<<<<< HEAD
-	if (nr) {
-		/*
-		 * Queue anon large folio for deferred split if at least one
-		 * page of the folio is unmapped and at least one page
-		 * is still mapped.
-		 *
-		 * Check partially_mapped first to ensure it is a large folio.
-		 */
-		if (folio_test_anon(folio) && partially_mapped &&
-		    list_empty(&folio->_deferred_list))
-			deferred_split_folio(folio);
-	}
-=======
 	/*
 	 * Queue anon large folio for deferred split if at least one page of
 	 * the folio is unmapped and at least one page is still mapped.
@@ -1600,7 +1579,6 @@
 	    !folio_test_partially_mapped(folio))
 		deferred_split_folio(folio, true);
 
->>>>>>> adc21867
 	__folio_mod_stat(folio, -nr, -nr_pmdmapped);
 
 	/*
