--- conflicted
+++ resolved
@@ -1655,93 +1655,6 @@
 #ifdef CONFIG_TRANSPARENT_HUGEPAGE
 unsigned long shmem_allowable_huge_orders(struct inode *inode,
 				struct vm_area_struct *vma, pgoff_t index,
-<<<<<<< HEAD
-				bool global_huge)
-{
-	unsigned long mask = READ_ONCE(huge_shmem_orders_always);
-	unsigned long within_size_orders = READ_ONCE(huge_shmem_orders_within_size);
-	unsigned long vm_flags = vma->vm_flags;
-	loff_t i_size;
-	int order;
-
-	if ((vm_flags & VM_NOHUGEPAGE) ||
-	    test_bit(MMF_DISABLE_THP, &vma->vm_mm->flags))
-		return 0;
-
-	/* If the hardware/firmware marked hugepage support disabled. */
-	if (transparent_hugepage_flags & (1 << TRANSPARENT_HUGEPAGE_UNSUPPORTED))
-		return 0;
-
-	/*
-	 * Following the 'deny' semantics of the top level, force the huge
-	 * option off from all mounts.
-	 */
-	if (shmem_huge == SHMEM_HUGE_DENY)
-		return 0;
-
-	/*
-	 * Only allow inherit orders if the top-level value is 'force', which
-	 * means non-PMD sized THP can not override 'huge' mount option now.
-	 */
-	if (shmem_huge == SHMEM_HUGE_FORCE)
-		return READ_ONCE(huge_shmem_orders_inherit);
-
-	/* Allow mTHP that will be fully within i_size. */
-	order = highest_order(within_size_orders);
-	while (within_size_orders) {
-		index = round_up(index + 1, order);
-		i_size = round_up(i_size_read(inode), PAGE_SIZE);
-		if (i_size >> PAGE_SHIFT >= index) {
-			mask |= within_size_orders;
-			break;
-		}
-
-		order = next_order(&within_size_orders, order);
-	}
-
-	if (vm_flags & VM_HUGEPAGE)
-		mask |= READ_ONCE(huge_shmem_orders_madvise);
-
-	if (global_huge)
-		mask |= READ_ONCE(huge_shmem_orders_inherit);
-
-	return THP_ORDERS_ALL_FILE_DEFAULT & mask;
-}
-
-static unsigned long shmem_suitable_orders(struct inode *inode, struct vm_fault *vmf,
-					   struct address_space *mapping, pgoff_t index,
-					   unsigned long orders)
-{
-	struct vm_area_struct *vma = vmf->vma;
-	pgoff_t aligned_index;
-	unsigned long pages;
-	int order;
-
-	orders = thp_vma_suitable_orders(vma, vmf->address, orders);
-	if (!orders)
-		return 0;
-
-	/* Find the highest order that can add into the page cache */
-	order = highest_order(orders);
-	while (orders) {
-		pages = 1UL << order;
-		aligned_index = round_down(index, pages);
-		if (!xa_find(&mapping->i_pages, &aligned_index,
-			     aligned_index + pages - 1, XA_PRESENT))
-			break;
-		order = next_order(&orders, order);
-	}
-
-	return orders;
-}
-#else
-static unsigned long shmem_suitable_orders(struct inode *inode, struct vm_fault *vmf,
-					   struct address_space *mapping, pgoff_t index,
-					   unsigned long orders)
-{
-	return 0;
-}
-=======
 				loff_t write_end, bool shmem_huge_force)
 {
 	unsigned long mask = READ_ONCE(huge_shmem_orders_always);
@@ -1843,7 +1756,6 @@
 {
 	return 0;
 }
->>>>>>> adc21867
 #endif /* CONFIG_TRANSPARENT_HUGEPAGE */
 
 static struct folio *shmem_alloc_folio(gfp_t gfp, int order,
@@ -1866,10 +1778,6 @@
 {
 	struct address_space *mapping = inode->i_mapping;
 	struct shmem_inode_info *info = SHMEM_I(inode);
-<<<<<<< HEAD
-	struct vm_area_struct *vma = vmf ? vmf->vma : NULL;
-=======
->>>>>>> adc21867
 	unsigned long suitable_orders = 0;
 	struct folio *folio = NULL;
 	long pages;
@@ -1879,31 +1787,8 @@
 		orders = 0;
 
 	if (orders > 0) {
-<<<<<<< HEAD
-		if (vma && vma_is_anon_shmem(vma)) {
-			suitable_orders = shmem_suitable_orders(inode, vmf,
-							mapping, index, orders);
-		} else if (orders & BIT(HPAGE_PMD_ORDER)) {
-			pages = HPAGE_PMD_NR;
-			suitable_orders = BIT(HPAGE_PMD_ORDER);
-			index = round_down(index, HPAGE_PMD_NR);
-
-			/*
-			 * Check for conflict before waiting on a huge allocation.
-			 * Conflict might be that a huge page has just been allocated
-			 * and added to page cache by a racing thread, or that there
-			 * is already at least one small page in the huge extent.
-			 * Be careful to retry when appropriate, but not forever!
-			 * Elsewhere -EEXIST would be the right code, but not here.
-			 */
-			if (xa_find(&mapping->i_pages, &index,
-				    index + HPAGE_PMD_NR - 1, XA_PRESENT))
-				return ERR_PTR(-E2BIG);
-		}
-=======
 		suitable_orders = shmem_suitable_orders(inode, vmf,
 							mapping, index, orders);
->>>>>>> adc21867
 
 		order = highest_order(suitable_orders);
 		while (suitable_orders) {
@@ -1915,13 +1800,7 @@
 
 			if (pages == HPAGE_PMD_NR)
 				count_vm_event(THP_FILE_FALLBACK);
-<<<<<<< HEAD
-#ifdef CONFIG_TRANSPARENT_HUGEPAGE
 			count_mthp_stat(order, MTHP_STAT_SHMEM_FALLBACK);
-#endif
-=======
-			count_mthp_stat(order, MTHP_STAT_SHMEM_FALLBACK);
->>>>>>> adc21867
 			order = next_order(&suitable_orders, order);
 		}
 	} else {
@@ -1946,15 +1825,8 @@
 				count_vm_event(THP_FILE_FALLBACK);
 				count_vm_event(THP_FILE_FALLBACK_CHARGE);
 			}
-<<<<<<< HEAD
-#ifdef CONFIG_TRANSPARENT_HUGEPAGE
 			count_mthp_stat(folio_order(folio), MTHP_STAT_SHMEM_FALLBACK);
 			count_mthp_stat(folio_order(folio), MTHP_STAT_SHMEM_FALLBACK_CHARGE);
-#endif
-=======
-			count_mthp_stat(folio_order(folio), MTHP_STAT_SHMEM_FALLBACK);
-			count_mthp_stat(folio_order(folio), MTHP_STAT_SHMEM_FALLBACK_CHARGE);
->>>>>>> adc21867
 		}
 		goto unlock;
 	}
@@ -2022,18 +1894,6 @@
 				struct shmem_inode_info *info, pgoff_t index,
 				struct vm_area_struct *vma)
 {
-<<<<<<< HEAD
-	struct folio *old, *new;
-	struct address_space *swap_mapping;
-	swp_entry_t entry;
-	pgoff_t swap_index;
-	int error;
-
-	old = *foliop;
-	entry = old->swap;
-	swap_index = swap_cache_index(entry);
-	swap_mapping = swap_address_space(entry);
-=======
 	struct folio *new, *old = *foliop;
 	swp_entry_t entry = old->swap;
 	struct address_space *swap_mapping = swap_address_space(entry);
@@ -2041,17 +1901,12 @@
 	XA_STATE(xas, &swap_mapping->i_pages, swap_index);
 	int nr_pages = folio_nr_pages(old);
 	int error = 0, i;
->>>>>>> adc21867
 
 	/*
 	 * We have arrived here because our zones are constrained, so don't
 	 * limit chance of success by further cpuset and node constraints.
 	 */
 	gfp &= ~GFP_CONSTRAINT_MASK;
-<<<<<<< HEAD
-	VM_BUG_ON_FOLIO(folio_test_large(old), old);
-	new = shmem_alloc_folio(gfp, 0, info, index);
-=======
 #ifdef CONFIG_TRANSPARENT_HUGEPAGE
 	if (nr_pages > 1) {
 		gfp_t huge_gfp = vma_thp_gfp_mask(vma);
@@ -2061,7 +1916,6 @@
 #endif
 
 	new = shmem_alloc_folio(gfp, folio_order(old), info, index);
->>>>>>> adc21867
 	if (!new)
 		return -ENOMEM;
 
@@ -2381,11 +2235,7 @@
 	struct mm_struct *fault_mm;
 	struct folio *folio;
 	int error;
-<<<<<<< HEAD
-	bool alloced, huge;
-=======
 	bool alloced;
->>>>>>> adc21867
 	unsigned long orders = 0;
 
 	if (WARN_ON_ONCE(!shmem_mapping(inode->i_mapping)))
@@ -2458,19 +2308,8 @@
 		return 0;
 	}
 
-<<<<<<< HEAD
-	huge = shmem_is_huge(inode, index, false, fault_mm,
-			     vma ? vma->vm_flags : 0);
-	/* Find hugepage orders that are allowed for anonymous shmem. */
-	if (vma && vma_is_anon_shmem(vma))
-		orders = shmem_allowable_huge_orders(inode, vma, index, huge);
-	else if (huge)
-		orders = BIT(HPAGE_PMD_ORDER);
-
-=======
 	/* Find hugepage orders that are allowed for anonymous shmem and tmpfs. */
 	orders = shmem_allowable_huge_orders(inode, vma, index, write_end, false);
->>>>>>> adc21867
 	if (orders > 0) {
 		gfp_t huge_gfp;
 
@@ -2481,13 +2320,7 @@
 		if (!IS_ERR(folio)) {
 			if (folio_test_pmd_mappable(folio))
 				count_vm_event(THP_FILE_ALLOC);
-<<<<<<< HEAD
-#ifdef CONFIG_TRANSPARENT_HUGEPAGE
 			count_mthp_stat(folio_order(folio), MTHP_STAT_SHMEM_ALLOC);
-#endif
-=======
-			count_mthp_stat(folio_order(folio), MTHP_STAT_SHMEM_ALLOC);
->>>>>>> adc21867
 			goto alloced;
 		}
 		if (PTR_ERR(folio) == -EEXIST)
