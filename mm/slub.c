// SPDX-License-Identifier: GPL-2.0
/*
 * SLUB: A slab allocator that limits cache line use instead of queuing
 * objects in per cpu and per node lists.
 *
 * The allocator synchronizes using per slab locks or atomic operations
 * and only uses a centralized lock to manage a pool of partial slabs.
 *
 * (C) 2007 SGI, Christoph Lameter
 * (C) 2011 Linux Foundation, Christoph Lameter
 */

#include <linux/mm.h>
#include <linux/swap.h> /* mm_account_reclaimed_pages() */
#include <linux/module.h>
#include <linux/bit_spinlock.h>
#include <linux/interrupt.h>
#include <linux/swab.h>
#include <linux/bitops.h>
#include <linux/slab.h>
#include "slab.h"
#include <linux/vmalloc.h>
#include <linux/proc_fs.h>
#include <linux/seq_file.h>
#include <linux/kasan.h>
#include <linux/node.h>
#include <linux/kmsan.h>
#include <linux/cpu.h>
#include <linux/cpuset.h>
#include <linux/mempolicy.h>
#include <linux/ctype.h>
#include <linux/stackdepot.h>
#include <linux/debugobjects.h>
#include <linux/kallsyms.h>
#include <linux/kfence.h>
#include <linux/memory.h>
#include <linux/math64.h>
#include <linux/fault-inject.h>
#include <linux/kmemleak.h>
#include <linux/stacktrace.h>
#include <linux/prefetch.h>
#include <linux/memcontrol.h>
#include <linux/random.h>
#include <kunit/test.h>
#include <kunit/test-bug.h>
#include <linux/sort.h>
#include <linux/irq_work.h>
#include <linux/kprobes.h>
#include <linux/debugfs.h>
#include <trace/events/kmem.h>

#include "internal.h"

/*
 * Lock order:
 *   1. slab_mutex (Global Mutex)
 *   2. node->list_lock (Spinlock)
 *   3. kmem_cache->cpu_slab->lock (Local lock)
 *   4. slab_lock(slab) (Only on some arches)
 *   5. object_map_lock (Only for debugging)
 *
 *   slab_mutex
 *
 *   The role of the slab_mutex is to protect the list of all the slabs
 *   and to synchronize major metadata changes to slab cache structures.
 *   Also synchronizes memory hotplug callbacks.
 *
 *   slab_lock
 *
 *   The slab_lock is a wrapper around the page lock, thus it is a bit
 *   spinlock.
 *
 *   The slab_lock is only used on arches that do not have the ability
 *   to do a cmpxchg_double. It only protects:
 *
 *	A. slab->freelist	-> List of free objects in a slab
 *	B. slab->inuse		-> Number of objects in use
 *	C. slab->objects	-> Number of objects in slab
 *	D. slab->frozen		-> frozen state
 *
 *   Frozen slabs
 *
 *   If a slab is frozen then it is exempt from list management. It is
 *   the cpu slab which is actively allocated from by the processor that
 *   froze it and it is not on any list. The processor that froze the
 *   slab is the one who can perform list operations on the slab. Other
 *   processors may put objects onto the freelist but the processor that
 *   froze the slab is the only one that can retrieve the objects from the
 *   slab's freelist.
 *
 *   CPU partial slabs
 *
 *   The partially empty slabs cached on the CPU partial list are used
 *   for performance reasons, which speeds up the allocation process.
 *   These slabs are not frozen, but are also exempt from list management,
 *   by clearing the SL_partial flag when moving out of the node
 *   partial list. Please see __slab_free() for more details.
 *
 *   To sum up, the current scheme is:
 *   - node partial slab: SL_partial && !frozen
 *   - cpu partial slab: !SL_partial && !frozen
 *   - cpu slab: !SL_partial && frozen
 *   - full slab: !SL_partial && !frozen
 *
 *   list_lock
 *
 *   The list_lock protects the partial and full list on each node and
 *   the partial slab counter. If taken then no new slabs may be added or
 *   removed from the lists nor make the number of partial slabs be modified.
 *   (Note that the total number of slabs is an atomic value that may be
 *   modified without taking the list lock).
 *
 *   The list_lock is a centralized lock and thus we avoid taking it as
 *   much as possible. As long as SLUB does not have to handle partial
 *   slabs, operations can continue without any centralized lock. F.e.
 *   allocating a long series of objects that fill up slabs does not require
 *   the list lock.
 *
 *   For debug caches, all allocations are forced to go through a list_lock
 *   protected region to serialize against concurrent validation.
 *
 *   cpu_slab->lock local lock
 *
 *   This locks protect slowpath manipulation of all kmem_cache_cpu fields
 *   except the stat counters. This is a percpu structure manipulated only by
 *   the local cpu, so the lock protects against being preempted or interrupted
 *   by an irq. Fast path operations rely on lockless operations instead.
 *
 *   On PREEMPT_RT, the local lock neither disables interrupts nor preemption
 *   which means the lockless fastpath cannot be used as it might interfere with
 *   an in-progress slow path operations. In this case the local lock is always
 *   taken but it still utilizes the freelist for the common operations.
 *
 *   lockless fastpaths
 *
 *   The fast path allocation (slab_alloc_node()) and freeing (do_slab_free())
 *   are fully lockless when satisfied from the percpu slab (and when
 *   cmpxchg_double is possible to use, otherwise slab_lock is taken).
 *   They also don't disable preemption or migration or irqs. They rely on
 *   the transaction id (tid) field to detect being preempted or moved to
 *   another cpu.
 *
 *   irq, preemption, migration considerations
 *
 *   Interrupts are disabled as part of list_lock or local_lock operations, or
 *   around the slab_lock operation, in order to make the slab allocator safe
 *   to use in the context of an irq.
 *
 *   In addition, preemption (or migration on PREEMPT_RT) is disabled in the
 *   allocation slowpath, bulk allocation, and put_cpu_partial(), so that the
 *   local cpu doesn't change in the process and e.g. the kmem_cache_cpu pointer
 *   doesn't have to be revalidated in each section protected by the local lock.
 *
 * SLUB assigns one slab for allocation to each processor.
 * Allocations only occur from these slabs called cpu slabs.
 *
 * Slabs with free elements are kept on a partial list and during regular
 * operations no list for full slabs is used. If an object in a full slab is
 * freed then the slab will show up again on the partial lists.
 * We track full slabs for debugging purposes though because otherwise we
 * cannot scan all objects.
 *
 * Slabs are freed when they become empty. Teardown and setup is
 * minimal so we rely on the page allocators per cpu caches for
 * fast frees and allocs.
 *
 * slab->frozen		The slab is frozen and exempt from list processing.
 * 			This means that the slab is dedicated to a purpose
 * 			such as satisfying allocations for a specific
 * 			processor. Objects may be freed in the slab while
 * 			it is frozen but slab_free will then skip the usual
 * 			list operations. It is up to the processor holding
 * 			the slab to integrate the slab into the slab lists
 * 			when the slab is no longer needed.
 *
 * 			One use of this flag is to mark slabs that are
 * 			used for allocations. Then such a slab becomes a cpu
 * 			slab. The cpu slab may be equipped with an additional
 * 			freelist that allows lockless access to
 * 			free objects in addition to the regular freelist
 * 			that requires the slab lock.
 *
 * SLAB_DEBUG_FLAGS	Slab requires special handling due to debug
 * 			options set. This moves	slab handling out of
 * 			the fast path and disables lockless freelists.
 */

/**
 * enum slab_flags - How the slab flags bits are used.
 * @SL_locked: Is locked with slab_lock()
 * @SL_partial: On the per-node partial list
 * @SL_pfmemalloc: Was allocated from PF_MEMALLOC reserves
 *
 * The slab flags share space with the page flags but some bits have
 * different interpretations.  The high bits are used for information
 * like zone/node/section.
 */
enum slab_flags {
	SL_locked = PG_locked,
	SL_partial = PG_workingset,	/* Historical reasons for this bit */
	SL_pfmemalloc = PG_active,	/* Historical reasons for this bit */
};

/*
 * We could simply use migrate_disable()/enable() but as long as it's a
 * function call even on !PREEMPT_RT, use inline preempt_disable() there.
 */
#ifndef CONFIG_PREEMPT_RT
#define slub_get_cpu_ptr(var)		get_cpu_ptr(var)
#define slub_put_cpu_ptr(var)		put_cpu_ptr(var)
#define USE_LOCKLESS_FAST_PATH()	(true)
#else
#define slub_get_cpu_ptr(var)		\
({					\
	migrate_disable();		\
	this_cpu_ptr(var);		\
})
#define slub_put_cpu_ptr(var)		\
do {					\
	(void)(var);			\
	migrate_enable();		\
} while (0)
#define USE_LOCKLESS_FAST_PATH()	(false)
#endif

#ifndef CONFIG_SLUB_TINY
#define __fastpath_inline __always_inline
#else
#define __fastpath_inline
#endif

#ifdef CONFIG_SLUB_DEBUG
#ifdef CONFIG_SLUB_DEBUG_ON
DEFINE_STATIC_KEY_TRUE(slub_debug_enabled);
#else
DEFINE_STATIC_KEY_FALSE(slub_debug_enabled);
#endif
#endif		/* CONFIG_SLUB_DEBUG */

#ifdef CONFIG_NUMA
static DEFINE_STATIC_KEY_FALSE(strict_numa);
#endif

/* Structure holding parameters for get_partial() call chain */
struct partial_context {
	gfp_t flags;
	unsigned int orig_size;
	void *object;
};

static inline bool kmem_cache_debug(struct kmem_cache *s)
{
	return kmem_cache_debug_flags(s, SLAB_DEBUG_FLAGS);
}

void *fixup_red_left(struct kmem_cache *s, void *p)
{
	if (kmem_cache_debug_flags(s, SLAB_RED_ZONE))
		p += s->red_left_pad;

	return p;
}

static inline bool kmem_cache_has_cpu_partial(struct kmem_cache *s)
{
#ifdef CONFIG_SLUB_CPU_PARTIAL
	return !kmem_cache_debug(s);
#else
	return false;
#endif
}

/*
 * Issues still to be resolved:
 *
 * - Support PAGE_ALLOC_DEBUG. Should be easy to do.
 *
 * - Variable sizing of the per node arrays
 */

/* Enable to log cmpxchg failures */
#undef SLUB_DEBUG_CMPXCHG

#ifndef CONFIG_SLUB_TINY
/*
 * Minimum number of partial slabs. These will be left on the partial
 * lists even if they are empty. kmem_cache_shrink may reclaim them.
 */
#define MIN_PARTIAL 5

/*
 * Maximum number of desirable partial slabs.
 * The existence of more partial slabs makes kmem_cache_shrink
 * sort the partial list by the number of objects in use.
 */
#define MAX_PARTIAL 10
#else
#define MIN_PARTIAL 0
#define MAX_PARTIAL 0
#endif

#define DEBUG_DEFAULT_FLAGS (SLAB_CONSISTENCY_CHECKS | SLAB_RED_ZONE | \
				SLAB_POISON | SLAB_STORE_USER)

/*
 * These debug flags cannot use CMPXCHG because there might be consistency
 * issues when checking or reading debug information
 */
#define SLAB_NO_CMPXCHG (SLAB_CONSISTENCY_CHECKS | SLAB_STORE_USER | \
				SLAB_TRACE)


/*
 * Debugging flags that require metadata to be stored in the slab.  These get
 * disabled when slab_debug=O is used and a cache's min order increases with
 * metadata.
 */
#define DEBUG_METADATA_FLAGS (SLAB_RED_ZONE | SLAB_POISON | SLAB_STORE_USER)

#define OO_SHIFT	16
#define OO_MASK		((1 << OO_SHIFT) - 1)
#define MAX_OBJS_PER_PAGE	32767 /* since slab.objects is u15 */

/* Internal SLUB flags */
/* Poison object */
#define __OBJECT_POISON		__SLAB_FLAG_BIT(_SLAB_OBJECT_POISON)
/* Use cmpxchg_double */

#ifdef system_has_freelist_aba
#define __CMPXCHG_DOUBLE	__SLAB_FLAG_BIT(_SLAB_CMPXCHG_DOUBLE)
#else
#define __CMPXCHG_DOUBLE	__SLAB_FLAG_UNUSED
#endif

/*
 * Tracking user of a slab.
 */
#define TRACK_ADDRS_COUNT 16
struct track {
	unsigned long addr;	/* Called from address */
#ifdef CONFIG_STACKDEPOT
	depot_stack_handle_t handle;
#endif
	int cpu;		/* Was running on cpu */
	int pid;		/* Pid context */
	unsigned long when;	/* When did the operation occur */
};

enum track_item { TRACK_ALLOC, TRACK_FREE };

#ifdef SLAB_SUPPORTS_SYSFS
static int sysfs_slab_add(struct kmem_cache *);
static int sysfs_slab_alias(struct kmem_cache *, const char *);
#else
static inline int sysfs_slab_add(struct kmem_cache *s) { return 0; }
static inline int sysfs_slab_alias(struct kmem_cache *s, const char *p)
							{ return 0; }
#endif

#if defined(CONFIG_DEBUG_FS) && defined(CONFIG_SLUB_DEBUG)
static void debugfs_slab_add(struct kmem_cache *);
#else
static inline void debugfs_slab_add(struct kmem_cache *s) { }
#endif

enum stat_item {
	ALLOC_PCS,		/* Allocation from percpu sheaf */
	ALLOC_FASTPATH,		/* Allocation from cpu slab */
	ALLOC_SLOWPATH,		/* Allocation by getting a new cpu slab */
	FREE_PCS,		/* Free to percpu sheaf */
	FREE_RCU_SHEAF,		/* Free to rcu_free sheaf */
	FREE_RCU_SHEAF_FAIL,	/* Failed to free to a rcu_free sheaf */
	FREE_FASTPATH,		/* Free to cpu slab */
	FREE_SLOWPATH,		/* Freeing not to cpu slab */
	FREE_FROZEN,		/* Freeing to frozen slab */
	FREE_ADD_PARTIAL,	/* Freeing moves slab to partial list */
	FREE_REMOVE_PARTIAL,	/* Freeing removes last object */
	ALLOC_FROM_PARTIAL,	/* Cpu slab acquired from node partial list */
	ALLOC_SLAB,		/* Cpu slab acquired from page allocator */
	ALLOC_REFILL,		/* Refill cpu slab from slab freelist */
	ALLOC_NODE_MISMATCH,	/* Switching cpu slab */
	FREE_SLAB,		/* Slab freed to the page allocator */
	CPUSLAB_FLUSH,		/* Abandoning of the cpu slab */
	DEACTIVATE_FULL,	/* Cpu slab was full when deactivated */
	DEACTIVATE_EMPTY,	/* Cpu slab was empty when deactivated */
	DEACTIVATE_TO_HEAD,	/* Cpu slab was moved to the head of partials */
	DEACTIVATE_TO_TAIL,	/* Cpu slab was moved to the tail of partials */
	DEACTIVATE_REMOTE_FREES,/* Slab contained remotely freed objects */
	DEACTIVATE_BYPASS,	/* Implicit deactivation */
	ORDER_FALLBACK,		/* Number of times fallback was necessary */
	CMPXCHG_DOUBLE_CPU_FAIL,/* Failures of this_cpu_cmpxchg_double */
	CMPXCHG_DOUBLE_FAIL,	/* Failures of slab freelist update */
	CPU_PARTIAL_ALLOC,	/* Used cpu partial on alloc */
	CPU_PARTIAL_FREE,	/* Refill cpu partial on free */
	CPU_PARTIAL_NODE,	/* Refill cpu partial from node partial */
	CPU_PARTIAL_DRAIN,	/* Drain cpu partial to node partial */
	SHEAF_FLUSH,		/* Objects flushed from a sheaf */
	SHEAF_REFILL,		/* Objects refilled to a sheaf */
	SHEAF_ALLOC,		/* Allocation of an empty sheaf */
	SHEAF_FREE,		/* Freeing of an empty sheaf */
	BARN_GET,		/* Got full sheaf from barn */
	BARN_GET_FAIL,		/* Failed to get full sheaf from barn */
	BARN_PUT,		/* Put full sheaf to barn */
	BARN_PUT_FAIL,		/* Failed to put full sheaf to barn */
	SHEAF_PREFILL_FAST,	/* Sheaf prefill grabbed the spare sheaf */
	SHEAF_PREFILL_SLOW,	/* Sheaf prefill found no spare sheaf */
	SHEAF_PREFILL_OVERSIZE,	/* Allocation of oversize sheaf for prefill */
	SHEAF_RETURN_FAST,	/* Sheaf return reattached spare sheaf */
	SHEAF_RETURN_SLOW,	/* Sheaf return could not reattach spare */
	NR_SLUB_STAT_ITEMS
};

#ifndef CONFIG_SLUB_TINY
/*
 * When changing the layout, make sure freelist and tid are still compatible
 * with this_cpu_cmpxchg_double() alignment requirements.
 */
struct kmem_cache_cpu {
	union {
		struct {
			void **freelist;	/* Pointer to next available object */
			unsigned long tid;	/* Globally unique transaction id */
		};
		freelist_aba_t freelist_tid;
	};
	struct slab *slab;	/* The slab from which we are allocating */
#ifdef CONFIG_SLUB_CPU_PARTIAL
	struct slab *partial;	/* Partially allocated slabs */
#endif
	local_trylock_t lock;	/* Protects the fields above */
#ifdef CONFIG_SLUB_STATS
	unsigned int stat[NR_SLUB_STAT_ITEMS];
#endif
};
#endif /* CONFIG_SLUB_TINY */

static inline void stat(const struct kmem_cache *s, enum stat_item si)
{
#ifdef CONFIG_SLUB_STATS
	/*
	 * The rmw is racy on a preemptible kernel but this is acceptable, so
	 * avoid this_cpu_add()'s irq-disable overhead.
	 */
	raw_cpu_inc(s->cpu_slab->stat[si]);
#endif
}

static inline
void stat_add(const struct kmem_cache *s, enum stat_item si, int v)
{
#ifdef CONFIG_SLUB_STATS
	raw_cpu_add(s->cpu_slab->stat[si], v);
#endif
}

#define MAX_FULL_SHEAVES	10
#define MAX_EMPTY_SHEAVES	10

struct node_barn {
	spinlock_t lock;
	struct list_head sheaves_full;
	struct list_head sheaves_empty;
	unsigned int nr_full;
	unsigned int nr_empty;
};

struct slab_sheaf {
	union {
		struct rcu_head rcu_head;
		struct list_head barn_list;
		/* only used for prefilled sheafs */
		unsigned int capacity;
	};
	struct kmem_cache *cache;
	unsigned int size;
	int node; /* only used for rcu_sheaf */
	void *objects[];
};

struct slub_percpu_sheaves {
	local_trylock_t lock;
	struct slab_sheaf *main; /* never NULL when unlocked */
	struct slab_sheaf *spare; /* empty or full, may be NULL */
	struct slab_sheaf *rcu_free; /* for batching kfree_rcu() */
};

/*
 * The slab lists for all objects.
 */
struct kmem_cache_node {
	spinlock_t list_lock;
	unsigned long nr_partial;
	struct list_head partial;
#ifdef CONFIG_SLUB_DEBUG
	atomic_long_t nr_slabs;
	atomic_long_t total_objects;
	struct list_head full;
#endif
	struct node_barn *barn;
};

static inline struct kmem_cache_node *get_node(struct kmem_cache *s, int node)
{
	return s->node[node];
}

/* Get the barn of the current cpu's memory node */
static inline struct node_barn *get_barn(struct kmem_cache *s)
{
	return get_node(s, numa_mem_id())->barn;
}

/*
 * Iterator over all nodes. The body will be executed for each node that has
 * a kmem_cache_node structure allocated (which is true for all online nodes)
 */
#define for_each_kmem_cache_node(__s, __node, __n) \
	for (__node = 0; __node < nr_node_ids; __node++) \
		 if ((__n = get_node(__s, __node)))

/*
 * Tracks for which NUMA nodes we have kmem_cache_nodes allocated.
 * Corresponds to node_state[N_MEMORY], but can temporarily
 * differ during memory hotplug/hotremove operations.
 * Protected by slab_mutex.
 */
static nodemask_t slab_nodes;

/*
 * Workqueue used for flush_cpu_slab().
 */
static struct workqueue_struct *flushwq;

struct slub_flush_work {
	struct work_struct work;
	struct kmem_cache *s;
	bool skip;
};

static DEFINE_MUTEX(flush_lock);
static DEFINE_PER_CPU(struct slub_flush_work, slub_flush);

/********************************************************************
 * 			Core slab cache functions
 *******************************************************************/

/*
 * Returns freelist pointer (ptr). With hardening, this is obfuscated
 * with an XOR of the address where the pointer is held and a per-cache
 * random number.
 */
static inline freeptr_t freelist_ptr_encode(const struct kmem_cache *s,
					    void *ptr, unsigned long ptr_addr)
{
	unsigned long encoded;

#ifdef CONFIG_SLAB_FREELIST_HARDENED
	encoded = (unsigned long)ptr ^ s->random ^ swab(ptr_addr);
#else
	encoded = (unsigned long)ptr;
#endif
	return (freeptr_t){.v = encoded};
}

static inline void *freelist_ptr_decode(const struct kmem_cache *s,
					freeptr_t ptr, unsigned long ptr_addr)
{
	void *decoded;

#ifdef CONFIG_SLAB_FREELIST_HARDENED
	decoded = (void *)(ptr.v ^ s->random ^ swab(ptr_addr));
#else
	decoded = (void *)ptr.v;
#endif
	return decoded;
}

static inline void *get_freepointer(struct kmem_cache *s, void *object)
{
	unsigned long ptr_addr;
	freeptr_t p;

	object = kasan_reset_tag(object);
	ptr_addr = (unsigned long)object + s->offset;
	p = *(freeptr_t *)(ptr_addr);
	return freelist_ptr_decode(s, p, ptr_addr);
}

#ifndef CONFIG_SLUB_TINY
static void prefetch_freepointer(const struct kmem_cache *s, void *object)
{
	prefetchw(object + s->offset);
}
#endif

/*
 * When running under KMSAN, get_freepointer_safe() may return an uninitialized
 * pointer value in the case the current thread loses the race for the next
 * memory chunk in the freelist. In that case this_cpu_cmpxchg_double() in
 * slab_alloc_node() will fail, so the uninitialized value won't be used, but
 * KMSAN will still check all arguments of cmpxchg because of imperfect
 * handling of inline assembly.
 * To work around this problem, we apply __no_kmsan_checks to ensure that
 * get_freepointer_safe() returns initialized memory.
 */
__no_kmsan_checks
static inline void *get_freepointer_safe(struct kmem_cache *s, void *object)
{
	unsigned long freepointer_addr;
	freeptr_t p;

	if (!debug_pagealloc_enabled_static())
		return get_freepointer(s, object);

	object = kasan_reset_tag(object);
	freepointer_addr = (unsigned long)object + s->offset;
	copy_from_kernel_nofault(&p, (freeptr_t *)freepointer_addr, sizeof(p));
	return freelist_ptr_decode(s, p, freepointer_addr);
}

static inline void set_freepointer(struct kmem_cache *s, void *object, void *fp)
{
	unsigned long freeptr_addr = (unsigned long)object + s->offset;

#ifdef CONFIG_SLAB_FREELIST_HARDENED
	BUG_ON(object == fp); /* naive detection of double free or corruption */
#endif

	freeptr_addr = (unsigned long)kasan_reset_tag((void *)freeptr_addr);
	*(freeptr_t *)freeptr_addr = freelist_ptr_encode(s, fp, freeptr_addr);
}

/*
 * See comment in calculate_sizes().
 */
static inline bool freeptr_outside_object(struct kmem_cache *s)
{
	return s->offset >= s->inuse;
}

/*
 * Return offset of the end of info block which is inuse + free pointer if
 * not overlapping with object.
 */
static inline unsigned int get_info_end(struct kmem_cache *s)
{
	if (freeptr_outside_object(s))
		return s->inuse + sizeof(void *);
	else
		return s->inuse;
}

/* Loop over all objects in a slab */
#define for_each_object(__p, __s, __addr, __objects) \
	for (__p = fixup_red_left(__s, __addr); \
		__p < (__addr) + (__objects) * (__s)->size; \
		__p += (__s)->size)

static inline unsigned int order_objects(unsigned int order, unsigned int size)
{
	return ((unsigned int)PAGE_SIZE << order) / size;
}

static inline struct kmem_cache_order_objects oo_make(unsigned int order,
		unsigned int size)
{
	struct kmem_cache_order_objects x = {
		(order << OO_SHIFT) + order_objects(order, size)
	};

	return x;
}

static inline unsigned int oo_order(struct kmem_cache_order_objects x)
{
	return x.x >> OO_SHIFT;
}

static inline unsigned int oo_objects(struct kmem_cache_order_objects x)
{
	return x.x & OO_MASK;
}

#ifdef CONFIG_SLUB_CPU_PARTIAL
static void slub_set_cpu_partial(struct kmem_cache *s, unsigned int nr_objects)
{
	unsigned int nr_slabs;

	s->cpu_partial = nr_objects;

	/*
	 * We take the number of objects but actually limit the number of
	 * slabs on the per cpu partial list, in order to limit excessive
	 * growth of the list. For simplicity we assume that the slabs will
	 * be half-full.
	 */
	nr_slabs = DIV_ROUND_UP(nr_objects * 2, oo_objects(s->oo));
	s->cpu_partial_slabs = nr_slabs;
}

static inline unsigned int slub_get_cpu_partial(struct kmem_cache *s)
{
	return s->cpu_partial_slabs;
}
#else
static inline void
slub_set_cpu_partial(struct kmem_cache *s, unsigned int nr_objects)
{
}

static inline unsigned int slub_get_cpu_partial(struct kmem_cache *s)
{
	return 0;
}
#endif /* CONFIG_SLUB_CPU_PARTIAL */

/*
 * If network-based swap is enabled, slub must keep track of whether memory
 * were allocated from pfmemalloc reserves.
 */
static inline bool slab_test_pfmemalloc(const struct slab *slab)
{
	return test_bit(SL_pfmemalloc, &slab->flags.f);
}

static inline void slab_set_pfmemalloc(struct slab *slab)
{
	set_bit(SL_pfmemalloc, &slab->flags.f);
}

static inline void __slab_clear_pfmemalloc(struct slab *slab)
{
	__clear_bit(SL_pfmemalloc, &slab->flags.f);
}

/*
 * Per slab locking using the pagelock
 */
static __always_inline void slab_lock(struct slab *slab)
{
	bit_spin_lock(SL_locked, &slab->flags.f);
}

static __always_inline void slab_unlock(struct slab *slab)
{
	bit_spin_unlock(SL_locked, &slab->flags.f);
}

static inline bool
__update_freelist_fast(struct slab *slab,
		      void *freelist_old, unsigned long counters_old,
		      void *freelist_new, unsigned long counters_new)
{
#ifdef system_has_freelist_aba
	freelist_aba_t old = { .freelist = freelist_old, .counter = counters_old };
	freelist_aba_t new = { .freelist = freelist_new, .counter = counters_new };

	return try_cmpxchg_freelist(&slab->freelist_counter.full, &old.full, new.full);
#else
	return false;
#endif
}

static inline bool
__update_freelist_slow(struct slab *slab,
		      void *freelist_old, unsigned long counters_old,
		      void *freelist_new, unsigned long counters_new)
{
	bool ret = false;

	slab_lock(slab);
	if (slab->freelist == freelist_old &&
	    slab->counters == counters_old) {
		slab->freelist = freelist_new;
		slab->counters = counters_new;
		ret = true;
	}
	slab_unlock(slab);

	return ret;
}

/*
 * Interrupts must be disabled (for the fallback code to work right), typically
 * by an _irqsave() lock variant. On PREEMPT_RT the preempt_disable(), which is
 * part of bit_spin_lock(), is sufficient because the policy is not to allow any
 * allocation/ free operation in hardirq context. Therefore nothing can
 * interrupt the operation.
 */
static inline bool __slab_update_freelist(struct kmem_cache *s, struct slab *slab,
		void *freelist_old, unsigned long counters_old,
		void *freelist_new, unsigned long counters_new,
		const char *n)
{
	bool ret;

	if (USE_LOCKLESS_FAST_PATH())
		lockdep_assert_irqs_disabled();

	if (s->flags & __CMPXCHG_DOUBLE) {
		ret = __update_freelist_fast(slab, freelist_old, counters_old,
				            freelist_new, counters_new);
	} else {
		ret = __update_freelist_slow(slab, freelist_old, counters_old,
				            freelist_new, counters_new);
	}
	if (likely(ret))
		return true;

	cpu_relax();
	stat(s, CMPXCHG_DOUBLE_FAIL);

#ifdef SLUB_DEBUG_CMPXCHG
	pr_info("%s %s: cmpxchg double redo ", n, s->name);
#endif

	return false;
}

static inline bool slab_update_freelist(struct kmem_cache *s, struct slab *slab,
		void *freelist_old, unsigned long counters_old,
		void *freelist_new, unsigned long counters_new,
		const char *n)
{
	bool ret;

	if (s->flags & __CMPXCHG_DOUBLE) {
		ret = __update_freelist_fast(slab, freelist_old, counters_old,
				            freelist_new, counters_new);
	} else {
		unsigned long flags;

		local_irq_save(flags);
		ret = __update_freelist_slow(slab, freelist_old, counters_old,
				            freelist_new, counters_new);
		local_irq_restore(flags);
	}
	if (likely(ret))
		return true;

	cpu_relax();
	stat(s, CMPXCHG_DOUBLE_FAIL);

#ifdef SLUB_DEBUG_CMPXCHG
	pr_info("%s %s: cmpxchg double redo ", n, s->name);
#endif

	return false;
}

/*
 * kmalloc caches has fixed sizes (mostly power of 2), and kmalloc() API
 * family will round up the real request size to these fixed ones, so
 * there could be an extra area than what is requested. Save the original
 * request size in the meta data area, for better debug and sanity check.
 */
static inline void set_orig_size(struct kmem_cache *s,
				void *object, unsigned int orig_size)
{
	void *p = kasan_reset_tag(object);

	if (!slub_debug_orig_size(s))
		return;

	p += get_info_end(s);
	p += sizeof(struct track) * 2;

	*(unsigned int *)p = orig_size;
}

static inline unsigned int get_orig_size(struct kmem_cache *s, void *object)
{
	void *p = kasan_reset_tag(object);

	if (is_kfence_address(object))
		return kfence_ksize(object);

	if (!slub_debug_orig_size(s))
		return s->object_size;

	p += get_info_end(s);
	p += sizeof(struct track) * 2;

	return *(unsigned int *)p;
}

#ifdef CONFIG_SLUB_DEBUG

/*
 * For debugging context when we want to check if the struct slab pointer
 * appears to be valid.
 */
static inline bool validate_slab_ptr(struct slab *slab)
{
	return PageSlab(slab_page(slab));
}

static unsigned long object_map[BITS_TO_LONGS(MAX_OBJS_PER_PAGE)];
static DEFINE_SPINLOCK(object_map_lock);

static void __fill_map(unsigned long *obj_map, struct kmem_cache *s,
		       struct slab *slab)
{
	void *addr = slab_address(slab);
	void *p;

	bitmap_zero(obj_map, slab->objects);

	for (p = slab->freelist; p; p = get_freepointer(s, p))
		set_bit(__obj_to_index(s, addr, p), obj_map);
}

#if IS_ENABLED(CONFIG_KUNIT)
static bool slab_add_kunit_errors(void)
{
	struct kunit_resource *resource;

	if (!kunit_get_current_test())
		return false;

	resource = kunit_find_named_resource(current->kunit_test, "slab_errors");
	if (!resource)
		return false;

	(*(int *)resource->data)++;
	kunit_put_resource(resource);
	return true;
}

bool slab_in_kunit_test(void)
{
	struct kunit_resource *resource;

	if (!kunit_get_current_test())
		return false;

	resource = kunit_find_named_resource(current->kunit_test, "slab_errors");
	if (!resource)
		return false;

	kunit_put_resource(resource);
	return true;
}
#else
static inline bool slab_add_kunit_errors(void) { return false; }
#endif

static inline unsigned int size_from_object(struct kmem_cache *s)
{
	if (s->flags & SLAB_RED_ZONE)
		return s->size - s->red_left_pad;

	return s->size;
}

static inline void *restore_red_left(struct kmem_cache *s, void *p)
{
	if (s->flags & SLAB_RED_ZONE)
		p -= s->red_left_pad;

	return p;
}

/*
 * Debug settings:
 */
#if defined(CONFIG_SLUB_DEBUG_ON)
static slab_flags_t slub_debug = DEBUG_DEFAULT_FLAGS;
#else
static slab_flags_t slub_debug;
#endif

static char *slub_debug_string;
static int disable_higher_order_debug;

/*
 * slub is about to manipulate internal object metadata.  This memory lies
 * outside the range of the allocated object, so accessing it would normally
 * be reported by kasan as a bounds error.  metadata_access_enable() is used
 * to tell kasan that these accesses are OK.
 */
static inline void metadata_access_enable(void)
{
	kasan_disable_current();
	kmsan_disable_current();
}

static inline void metadata_access_disable(void)
{
	kmsan_enable_current();
	kasan_enable_current();
}

/*
 * Object debugging
 */

/* Verify that a pointer has an address that is valid within a slab page */
static inline int check_valid_pointer(struct kmem_cache *s,
				struct slab *slab, void *object)
{
	void *base;

	if (!object)
		return 1;

	base = slab_address(slab);
	object = kasan_reset_tag(object);
	object = restore_red_left(s, object);
	if (object < base || object >= base + slab->objects * s->size ||
		(object - base) % s->size) {
		return 0;
	}

	return 1;
}

static void print_section(char *level, char *text, u8 *addr,
			  unsigned int length)
{
	metadata_access_enable();
	print_hex_dump(level, text, DUMP_PREFIX_ADDRESS,
			16, 1, kasan_reset_tag((void *)addr), length, 1);
	metadata_access_disable();
}

static struct track *get_track(struct kmem_cache *s, void *object,
	enum track_item alloc)
{
	struct track *p;

	p = object + get_info_end(s);

	return kasan_reset_tag(p + alloc);
}

#ifdef CONFIG_STACKDEPOT
static noinline depot_stack_handle_t set_track_prepare(gfp_t gfp_flags)
{
	depot_stack_handle_t handle;
	unsigned long entries[TRACK_ADDRS_COUNT];
	unsigned int nr_entries;

	nr_entries = stack_trace_save(entries, ARRAY_SIZE(entries), 3);
	handle = stack_depot_save(entries, nr_entries, gfp_flags);

	return handle;
}
#else
static inline depot_stack_handle_t set_track_prepare(gfp_t gfp_flags)
{
	return 0;
}
#endif

static void set_track_update(struct kmem_cache *s, void *object,
			     enum track_item alloc, unsigned long addr,
			     depot_stack_handle_t handle)
{
	struct track *p = get_track(s, object, alloc);

#ifdef CONFIG_STACKDEPOT
	p->handle = handle;
#endif
	p->addr = addr;
	p->cpu = smp_processor_id();
	p->pid = current->pid;
	p->when = jiffies;
}

static __always_inline void set_track(struct kmem_cache *s, void *object,
				      enum track_item alloc, unsigned long addr, gfp_t gfp_flags)
{
	depot_stack_handle_t handle = set_track_prepare(gfp_flags);

	set_track_update(s, object, alloc, addr, handle);
}

static void init_tracking(struct kmem_cache *s, void *object)
{
	struct track *p;

	if (!(s->flags & SLAB_STORE_USER))
		return;

	p = get_track(s, object, TRACK_ALLOC);
	memset(p, 0, 2*sizeof(struct track));
}

static void print_track(const char *s, struct track *t, unsigned long pr_time)
{
	depot_stack_handle_t handle __maybe_unused;

	if (!t->addr)
		return;

	pr_err("%s in %pS age=%lu cpu=%u pid=%d\n",
	       s, (void *)t->addr, pr_time - t->when, t->cpu, t->pid);
#ifdef CONFIG_STACKDEPOT
	handle = READ_ONCE(t->handle);
	if (handle)
		stack_depot_print(handle);
	else
		pr_err("object allocation/free stack trace missing\n");
#endif
}

void print_tracking(struct kmem_cache *s, void *object)
{
	unsigned long pr_time = jiffies;
	if (!(s->flags & SLAB_STORE_USER))
		return;

	print_track("Allocated", get_track(s, object, TRACK_ALLOC), pr_time);
	print_track("Freed", get_track(s, object, TRACK_FREE), pr_time);
}

static void print_slab_info(const struct slab *slab)
{
	pr_err("Slab 0x%p objects=%u used=%u fp=0x%p flags=%pGp\n",
	       slab, slab->objects, slab->inuse, slab->freelist,
	       &slab->flags.f);
}

void skip_orig_size_check(struct kmem_cache *s, const void *object)
{
	set_orig_size(s, (void *)object, s->object_size);
}

static void __slab_bug(struct kmem_cache *s, const char *fmt, va_list argsp)
{
	struct va_format vaf;
	va_list args;

	va_copy(args, argsp);
	vaf.fmt = fmt;
	vaf.va = &args;
	pr_err("=============================================================================\n");
	pr_err("BUG %s (%s): %pV\n", s ? s->name : "<unknown>", print_tainted(), &vaf);
	pr_err("-----------------------------------------------------------------------------\n\n");
	va_end(args);
}

static void slab_bug(struct kmem_cache *s, const char *fmt, ...)
{
	va_list args;

	va_start(args, fmt);
	__slab_bug(s, fmt, args);
	va_end(args);
}

__printf(2, 3)
static void slab_fix(struct kmem_cache *s, const char *fmt, ...)
{
	struct va_format vaf;
	va_list args;

	if (slab_add_kunit_errors())
		return;

	va_start(args, fmt);
	vaf.fmt = fmt;
	vaf.va = &args;
	pr_err("FIX %s: %pV\n", s->name, &vaf);
	va_end(args);
}

static void print_trailer(struct kmem_cache *s, struct slab *slab, u8 *p)
{
	unsigned int off;	/* Offset of last byte */
	u8 *addr = slab_address(slab);

	print_tracking(s, p);

	print_slab_info(slab);

	pr_err("Object 0x%p @offset=%tu fp=0x%p\n\n",
	       p, p - addr, get_freepointer(s, p));

	if (s->flags & SLAB_RED_ZONE)
		print_section(KERN_ERR, "Redzone  ", p - s->red_left_pad,
			      s->red_left_pad);
	else if (p > addr + 16)
		print_section(KERN_ERR, "Bytes b4 ", p - 16, 16);

	print_section(KERN_ERR,         "Object   ", p,
		      min_t(unsigned int, s->object_size, PAGE_SIZE));
	if (s->flags & SLAB_RED_ZONE)
		print_section(KERN_ERR, "Redzone  ", p + s->object_size,
			s->inuse - s->object_size);

	off = get_info_end(s);

	if (s->flags & SLAB_STORE_USER)
		off += 2 * sizeof(struct track);

	if (slub_debug_orig_size(s))
		off += sizeof(unsigned int);

	off += kasan_metadata_size(s, false);

	if (off != size_from_object(s))
		/* Beginning of the filler is the free pointer */
		print_section(KERN_ERR, "Padding  ", p + off,
			      size_from_object(s) - off);
}

static void object_err(struct kmem_cache *s, struct slab *slab,
			u8 *object, const char *reason)
{
	if (slab_add_kunit_errors())
		return;

	slab_bug(s, reason);
	if (!object || !check_valid_pointer(s, slab, object)) {
		print_slab_info(slab);
		pr_err("Invalid pointer 0x%p\n", object);
	} else {
		print_trailer(s, slab, object);
	}
	add_taint(TAINT_BAD_PAGE, LOCKDEP_NOW_UNRELIABLE);

	WARN_ON(1);
}

static bool freelist_corrupted(struct kmem_cache *s, struct slab *slab,
			       void **freelist, void *nextfree)
{
	if ((s->flags & SLAB_CONSISTENCY_CHECKS) &&
	    !check_valid_pointer(s, slab, nextfree) && freelist) {
		object_err(s, slab, *freelist, "Freechain corrupt");
		*freelist = NULL;
		slab_fix(s, "Isolate corrupted freechain");
		return true;
	}

	return false;
}

static void __slab_err(struct slab *slab)
{
	if (slab_in_kunit_test())
		return;

	print_slab_info(slab);
	add_taint(TAINT_BAD_PAGE, LOCKDEP_NOW_UNRELIABLE);

	WARN_ON(1);
}

static __printf(3, 4) void slab_err(struct kmem_cache *s, struct slab *slab,
			const char *fmt, ...)
{
	va_list args;

	if (slab_add_kunit_errors())
		return;

	va_start(args, fmt);
	__slab_bug(s, fmt, args);
	va_end(args);

	__slab_err(slab);
}

static void init_object(struct kmem_cache *s, void *object, u8 val)
{
	u8 *p = kasan_reset_tag(object);
	unsigned int poison_size = s->object_size;

	if (s->flags & SLAB_RED_ZONE) {
		/*
		 * Here and below, avoid overwriting the KMSAN shadow. Keeping
		 * the shadow makes it possible to distinguish uninit-value
		 * from use-after-free.
		 */
		memset_no_sanitize_memory(p - s->red_left_pad, val,
					  s->red_left_pad);

		if (slub_debug_orig_size(s) && val == SLUB_RED_ACTIVE) {
			/*
			 * Redzone the extra allocated space by kmalloc than
			 * requested, and the poison size will be limited to
			 * the original request size accordingly.
			 */
			poison_size = get_orig_size(s, object);
		}
	}

	if (s->flags & __OBJECT_POISON) {
		memset_no_sanitize_memory(p, POISON_FREE, poison_size - 1);
		memset_no_sanitize_memory(p + poison_size - 1, POISON_END, 1);
	}

	if (s->flags & SLAB_RED_ZONE)
		memset_no_sanitize_memory(p + poison_size, val,
					  s->inuse - poison_size);
}

static void restore_bytes(struct kmem_cache *s, const char *message, u8 data,
						void *from, void *to)
{
	slab_fix(s, "Restoring %s 0x%p-0x%p=0x%x", message, from, to - 1, data);
	memset(from, data, to - from);
}

#ifdef CONFIG_KMSAN
#define pad_check_attributes noinline __no_kmsan_checks
#else
#define pad_check_attributes
#endif

static pad_check_attributes int
check_bytes_and_report(struct kmem_cache *s, struct slab *slab,
		       u8 *object, const char *what, u8 *start, unsigned int value,
		       unsigned int bytes, bool slab_obj_print)
{
	u8 *fault;
	u8 *end;
	u8 *addr = slab_address(slab);

	metadata_access_enable();
	fault = memchr_inv(kasan_reset_tag(start), value, bytes);
	metadata_access_disable();
	if (!fault)
		return 1;

	end = start + bytes;
	while (end > fault && end[-1] == value)
		end--;

	if (slab_add_kunit_errors())
		goto skip_bug_print;

	pr_err("[%s overwritten] 0x%p-0x%p @offset=%tu. First byte 0x%x instead of 0x%x\n",
	       what, fault, end - 1, fault - addr, fault[0], value);

	if (slab_obj_print)
		object_err(s, slab, object, "Object corrupt");

skip_bug_print:
	restore_bytes(s, what, value, fault, end);
	return 0;
}

/*
 * Object layout:
 *
 * object address
 * 	Bytes of the object to be managed.
 * 	If the freepointer may overlay the object then the free
 *	pointer is at the middle of the object.
 *
 * 	Poisoning uses 0x6b (POISON_FREE) and the last byte is
 * 	0xa5 (POISON_END)
 *
 * object + s->object_size
 * 	Padding to reach word boundary. This is also used for Redzoning.
 * 	Padding is extended by another word if Redzoning is enabled and
 * 	object_size == inuse.
 *
 * 	We fill with 0xbb (SLUB_RED_INACTIVE) for inactive objects and with
 * 	0xcc (SLUB_RED_ACTIVE) for objects in use.
 *
 * object + s->inuse
 * 	Meta data starts here.
 *
 * 	A. Free pointer (if we cannot overwrite object on free)
 * 	B. Tracking data for SLAB_STORE_USER
 *	C. Original request size for kmalloc object (SLAB_STORE_USER enabled)
 *	D. Padding to reach required alignment boundary or at minimum
 * 		one word if debugging is on to be able to detect writes
 * 		before the word boundary.
 *
 *	Padding is done using 0x5a (POISON_INUSE)
 *
 * object + s->size
 * 	Nothing is used beyond s->size.
 *
 * If slabcaches are merged then the object_size and inuse boundaries are mostly
 * ignored. And therefore no slab options that rely on these boundaries
 * may be used with merged slabcaches.
 */

static int check_pad_bytes(struct kmem_cache *s, struct slab *slab, u8 *p)
{
	unsigned long off = get_info_end(s);	/* The end of info */

	if (s->flags & SLAB_STORE_USER) {
		/* We also have user information there */
		off += 2 * sizeof(struct track);

		if (s->flags & SLAB_KMALLOC)
			off += sizeof(unsigned int);
	}

	off += kasan_metadata_size(s, false);

	if (size_from_object(s) == off)
		return 1;

	return check_bytes_and_report(s, slab, p, "Object padding",
			p + off, POISON_INUSE, size_from_object(s) - off, true);
}

/* Check the pad bytes at the end of a slab page */
static pad_check_attributes void
slab_pad_check(struct kmem_cache *s, struct slab *slab)
{
	u8 *start;
	u8 *fault;
	u8 *end;
	u8 *pad;
	int length;
	int remainder;

	if (!(s->flags & SLAB_POISON))
		return;

	start = slab_address(slab);
	length = slab_size(slab);
	end = start + length;
	remainder = length % s->size;
	if (!remainder)
		return;

	pad = end - remainder;
	metadata_access_enable();
	fault = memchr_inv(kasan_reset_tag(pad), POISON_INUSE, remainder);
	metadata_access_disable();
	if (!fault)
		return;
	while (end > fault && end[-1] == POISON_INUSE)
		end--;

	slab_bug(s, "Padding overwritten. 0x%p-0x%p @offset=%tu",
		 fault, end - 1, fault - start);
	print_section(KERN_ERR, "Padding ", pad, remainder);
	__slab_err(slab);

	restore_bytes(s, "slab padding", POISON_INUSE, fault, end);
}

static int check_object(struct kmem_cache *s, struct slab *slab,
					void *object, u8 val)
{
	u8 *p = object;
	u8 *endobject = object + s->object_size;
	unsigned int orig_size, kasan_meta_size;
	int ret = 1;

	if (s->flags & SLAB_RED_ZONE) {
		if (!check_bytes_and_report(s, slab, object, "Left Redzone",
			object - s->red_left_pad, val, s->red_left_pad, ret))
			ret = 0;

		if (!check_bytes_and_report(s, slab, object, "Right Redzone",
			endobject, val, s->inuse - s->object_size, ret))
			ret = 0;

		if (slub_debug_orig_size(s) && val == SLUB_RED_ACTIVE) {
			orig_size = get_orig_size(s, object);

			if (s->object_size > orig_size  &&
				!check_bytes_and_report(s, slab, object,
					"kmalloc Redzone", p + orig_size,
					val, s->object_size - orig_size, ret)) {
				ret = 0;
			}
		}
	} else {
		if ((s->flags & SLAB_POISON) && s->object_size < s->inuse) {
			if (!check_bytes_and_report(s, slab, p, "Alignment padding",
				endobject, POISON_INUSE,
				s->inuse - s->object_size, ret))
				ret = 0;
		}
	}

	if (s->flags & SLAB_POISON) {
		if (val != SLUB_RED_ACTIVE && (s->flags & __OBJECT_POISON)) {
			/*
			 * KASAN can save its free meta data inside of the
			 * object at offset 0. Thus, skip checking the part of
			 * the redzone that overlaps with the meta data.
			 */
			kasan_meta_size = kasan_metadata_size(s, true);
			if (kasan_meta_size < s->object_size - 1 &&
			    !check_bytes_and_report(s, slab, p, "Poison",
					p + kasan_meta_size, POISON_FREE,
					s->object_size - kasan_meta_size - 1, ret))
				ret = 0;
			if (kasan_meta_size < s->object_size &&
			    !check_bytes_and_report(s, slab, p, "End Poison",
					p + s->object_size - 1, POISON_END, 1, ret))
				ret = 0;
		}
		/*
		 * check_pad_bytes cleans up on its own.
		 */
		if (!check_pad_bytes(s, slab, p))
			ret = 0;
	}

	/*
	 * Cannot check freepointer while object is allocated if
	 * object and freepointer overlap.
	 */
	if ((freeptr_outside_object(s) || val != SLUB_RED_ACTIVE) &&
	    !check_valid_pointer(s, slab, get_freepointer(s, p))) {
		object_err(s, slab, p, "Freepointer corrupt");
		/*
		 * No choice but to zap it and thus lose the remainder
		 * of the free objects in this slab. May cause
		 * another error because the object count is now wrong.
		 */
		set_freepointer(s, p, NULL);
		ret = 0;
	}

	return ret;
}

/*
 * Checks if the slab state looks sane. Assumes the struct slab pointer
 * was either obtained in a way that ensures it's valid, or validated
 * by validate_slab_ptr()
 */
static int check_slab(struct kmem_cache *s, struct slab *slab)
{
	int maxobj;

	maxobj = order_objects(slab_order(slab), s->size);
	if (slab->objects > maxobj) {
		slab_err(s, slab, "objects %u > max %u",
			slab->objects, maxobj);
		return 0;
	}
	if (slab->inuse > slab->objects) {
		slab_err(s, slab, "inuse %u > max %u",
			slab->inuse, slab->objects);
		return 0;
	}
	if (slab->frozen) {
		slab_err(s, slab, "Slab disabled since SLUB metadata consistency check failed");
		return 0;
	}

	/* Slab_pad_check fixes things up after itself */
	slab_pad_check(s, slab);
	return 1;
}

/*
 * Determine if a certain object in a slab is on the freelist. Must hold the
 * slab lock to guarantee that the chains are in a consistent state.
 */
static bool on_freelist(struct kmem_cache *s, struct slab *slab, void *search)
{
	int nr = 0;
	void *fp;
	void *object = NULL;
	int max_objects;

	fp = slab->freelist;
	while (fp && nr <= slab->objects) {
		if (fp == search)
			return true;
		if (!check_valid_pointer(s, slab, fp)) {
			if (object) {
				object_err(s, slab, object,
					"Freechain corrupt");
				set_freepointer(s, object, NULL);
				break;
			} else {
				slab_err(s, slab, "Freepointer corrupt");
				slab->freelist = NULL;
				slab->inuse = slab->objects;
				slab_fix(s, "Freelist cleared");
				return false;
			}
		}
		object = fp;
		fp = get_freepointer(s, object);
		nr++;
	}

	if (nr > slab->objects) {
		slab_err(s, slab, "Freelist cycle detected");
		slab->freelist = NULL;
		slab->inuse = slab->objects;
		slab_fix(s, "Freelist cleared");
		return false;
	}

	max_objects = order_objects(slab_order(slab), s->size);
	if (max_objects > MAX_OBJS_PER_PAGE)
		max_objects = MAX_OBJS_PER_PAGE;

	if (slab->objects != max_objects) {
		slab_err(s, slab, "Wrong number of objects. Found %d but should be %d",
			 slab->objects, max_objects);
		slab->objects = max_objects;
		slab_fix(s, "Number of objects adjusted");
	}
	if (slab->inuse != slab->objects - nr) {
		slab_err(s, slab, "Wrong object count. Counter is %d but counted were %d",
			 slab->inuse, slab->objects - nr);
		slab->inuse = slab->objects - nr;
		slab_fix(s, "Object count adjusted");
	}
	return search == NULL;
}

static void trace(struct kmem_cache *s, struct slab *slab, void *object,
								int alloc)
{
	if (s->flags & SLAB_TRACE) {
		pr_info("TRACE %s %s 0x%p inuse=%d fp=0x%p\n",
			s->name,
			alloc ? "alloc" : "free",
			object, slab->inuse,
			slab->freelist);

		if (!alloc)
			print_section(KERN_INFO, "Object ", (void *)object,
					s->object_size);

		dump_stack();
	}
}

/*
 * Tracking of fully allocated slabs for debugging purposes.
 */
static void add_full(struct kmem_cache *s,
	struct kmem_cache_node *n, struct slab *slab)
{
	if (!(s->flags & SLAB_STORE_USER))
		return;

	lockdep_assert_held(&n->list_lock);
	list_add(&slab->slab_list, &n->full);
}

static void remove_full(struct kmem_cache *s, struct kmem_cache_node *n, struct slab *slab)
{
	if (!(s->flags & SLAB_STORE_USER))
		return;

	lockdep_assert_held(&n->list_lock);
	list_del(&slab->slab_list);
}

static inline unsigned long node_nr_slabs(struct kmem_cache_node *n)
{
	return atomic_long_read(&n->nr_slabs);
}

static inline void inc_slabs_node(struct kmem_cache *s, int node, int objects)
{
	struct kmem_cache_node *n = get_node(s, node);

	atomic_long_inc(&n->nr_slabs);
	atomic_long_add(objects, &n->total_objects);
}
static inline void dec_slabs_node(struct kmem_cache *s, int node, int objects)
{
	struct kmem_cache_node *n = get_node(s, node);

	atomic_long_dec(&n->nr_slabs);
	atomic_long_sub(objects, &n->total_objects);
}

/* Object debug checks for alloc/free paths */
static void setup_object_debug(struct kmem_cache *s, void *object)
{
	if (!kmem_cache_debug_flags(s, SLAB_STORE_USER|SLAB_RED_ZONE|__OBJECT_POISON))
		return;

	init_object(s, object, SLUB_RED_INACTIVE);
	init_tracking(s, object);
}

static
void setup_slab_debug(struct kmem_cache *s, struct slab *slab, void *addr)
{
	if (!kmem_cache_debug_flags(s, SLAB_POISON))
		return;

	metadata_access_enable();
	memset(kasan_reset_tag(addr), POISON_INUSE, slab_size(slab));
	metadata_access_disable();
}

static inline int alloc_consistency_checks(struct kmem_cache *s,
					struct slab *slab, void *object)
{
	if (!check_slab(s, slab))
		return 0;

	if (!check_valid_pointer(s, slab, object)) {
		object_err(s, slab, object, "Freelist Pointer check fails");
		return 0;
	}

	if (!check_object(s, slab, object, SLUB_RED_INACTIVE))
		return 0;

	return 1;
}

static noinline bool alloc_debug_processing(struct kmem_cache *s,
			struct slab *slab, void *object, int orig_size)
{
	if (s->flags & SLAB_CONSISTENCY_CHECKS) {
		if (!alloc_consistency_checks(s, slab, object))
			goto bad;
	}

	/* Success. Perform special debug activities for allocs */
	trace(s, slab, object, 1);
	set_orig_size(s, object, orig_size);
	init_object(s, object, SLUB_RED_ACTIVE);
	return true;

bad:
	/*
	 * Let's do the best we can to avoid issues in the future. Marking all
	 * objects as used avoids touching the remaining objects.
	 */
	slab_fix(s, "Marking all objects used");
	slab->inuse = slab->objects;
	slab->freelist = NULL;
	slab->frozen = 1; /* mark consistency-failed slab as frozen */

	return false;
}

static inline int free_consistency_checks(struct kmem_cache *s,
		struct slab *slab, void *object, unsigned long addr)
{
	if (!check_valid_pointer(s, slab, object)) {
		slab_err(s, slab, "Invalid object pointer 0x%p", object);
		return 0;
	}

	if (on_freelist(s, slab, object)) {
		object_err(s, slab, object, "Object already free");
		return 0;
	}

	if (!check_object(s, slab, object, SLUB_RED_ACTIVE))
		return 0;

	if (unlikely(s != slab->slab_cache)) {
		if (!slab->slab_cache) {
			slab_err(NULL, slab, "No slab cache for object 0x%p",
				 object);
		} else {
			object_err(s, slab, object,
				   "page slab pointer corrupt.");
		}
		return 0;
	}
	return 1;
}

/*
 * Parse a block of slab_debug options. Blocks are delimited by ';'
 *
 * @str:    start of block
 * @flags:  returns parsed flags, or DEBUG_DEFAULT_FLAGS if none specified
 * @slabs:  return start of list of slabs, or NULL when there's no list
 * @init:   assume this is initial parsing and not per-kmem-create parsing
 *
 * returns the start of next block if there's any, or NULL
 */
static char *
parse_slub_debug_flags(char *str, slab_flags_t *flags, char **slabs, bool init)
{
	bool higher_order_disable = false;

	/* Skip any completely empty blocks */
	while (*str && *str == ';')
		str++;

	if (*str == ',') {
		/*
		 * No options but restriction on slabs. This means full
		 * debugging for slabs matching a pattern.
		 */
		*flags = DEBUG_DEFAULT_FLAGS;
		goto check_slabs;
	}
	*flags = 0;

	/* Determine which debug features should be switched on */
	for (; *str && *str != ',' && *str != ';'; str++) {
		switch (tolower(*str)) {
		case '-':
			*flags = 0;
			break;
		case 'f':
			*flags |= SLAB_CONSISTENCY_CHECKS;
			break;
		case 'z':
			*flags |= SLAB_RED_ZONE;
			break;
		case 'p':
			*flags |= SLAB_POISON;
			break;
		case 'u':
			*flags |= SLAB_STORE_USER;
			break;
		case 't':
			*flags |= SLAB_TRACE;
			break;
		case 'a':
			*flags |= SLAB_FAILSLAB;
			break;
		case 'o':
			/*
			 * Avoid enabling debugging on caches if its minimum
			 * order would increase as a result.
			 */
			higher_order_disable = true;
			break;
		default:
			if (init)
				pr_err("slab_debug option '%c' unknown. skipped\n", *str);
		}
	}
check_slabs:
	if (*str == ',')
		*slabs = ++str;
	else
		*slabs = NULL;

	/* Skip over the slab list */
	while (*str && *str != ';')
		str++;

	/* Skip any completely empty blocks */
	while (*str && *str == ';')
		str++;

	if (init && higher_order_disable)
		disable_higher_order_debug = 1;

	if (*str)
		return str;
	else
		return NULL;
}

static int __init setup_slub_debug(char *str)
{
	slab_flags_t flags;
	slab_flags_t global_flags;
	char *saved_str;
	char *slab_list;
	bool global_slub_debug_changed = false;
	bool slab_list_specified = false;

	global_flags = DEBUG_DEFAULT_FLAGS;
	if (*str++ != '=' || !*str)
		/*
		 * No options specified. Switch on full debugging.
		 */
		goto out;

	saved_str = str;
	while (str) {
		str = parse_slub_debug_flags(str, &flags, &slab_list, true);

		if (!slab_list) {
			global_flags = flags;
			global_slub_debug_changed = true;
		} else {
			slab_list_specified = true;
			if (flags & SLAB_STORE_USER)
				stack_depot_request_early_init();
		}
	}

	/*
	 * For backwards compatibility, a single list of flags with list of
	 * slabs means debugging is only changed for those slabs, so the global
	 * slab_debug should be unchanged (0 or DEBUG_DEFAULT_FLAGS, depending
	 * on CONFIG_SLUB_DEBUG_ON). We can extended that to multiple lists as
	 * long as there is no option specifying flags without a slab list.
	 */
	if (slab_list_specified) {
		if (!global_slub_debug_changed)
			global_flags = slub_debug;
		slub_debug_string = saved_str;
	}
out:
	slub_debug = global_flags;
	if (slub_debug & SLAB_STORE_USER)
		stack_depot_request_early_init();
	if (slub_debug != 0 || slub_debug_string)
		static_branch_enable(&slub_debug_enabled);
	else
		static_branch_disable(&slub_debug_enabled);
	if ((static_branch_unlikely(&init_on_alloc) ||
	     static_branch_unlikely(&init_on_free)) &&
	    (slub_debug & SLAB_POISON))
		pr_info("mem auto-init: SLAB_POISON will take precedence over init_on_alloc/init_on_free\n");
	return 1;
}

__setup("slab_debug", setup_slub_debug);
__setup_param("slub_debug", slub_debug, setup_slub_debug, 0);

/*
 * kmem_cache_flags - apply debugging options to the cache
 * @flags:		flags to set
 * @name:		name of the cache
 *
 * Debug option(s) are applied to @flags. In addition to the debug
 * option(s), if a slab name (or multiple) is specified i.e.
 * slab_debug=<Debug-Options>,<slab name1>,<slab name2> ...
 * then only the select slabs will receive the debug option(s).
 */
slab_flags_t kmem_cache_flags(slab_flags_t flags, const char *name)
{
	char *iter;
	size_t len;
	char *next_block;
	slab_flags_t block_flags;
	slab_flags_t slub_debug_local = slub_debug;

	if (flags & SLAB_NO_USER_FLAGS)
		return flags;

	/*
	 * If the slab cache is for debugging (e.g. kmemleak) then
	 * don't store user (stack trace) information by default,
	 * but let the user enable it via the command line below.
	 */
	if (flags & SLAB_NOLEAKTRACE)
		slub_debug_local &= ~SLAB_STORE_USER;

	len = strlen(name);
	next_block = slub_debug_string;
	/* Go through all blocks of debug options, see if any matches our slab's name */
	while (next_block) {
		next_block = parse_slub_debug_flags(next_block, &block_flags, &iter, false);
		if (!iter)
			continue;
		/* Found a block that has a slab list, search it */
		while (*iter) {
			char *end, *glob;
			size_t cmplen;

			end = strchrnul(iter, ',');
			if (next_block && next_block < end)
				end = next_block - 1;

			glob = strnchr(iter, end - iter, '*');
			if (glob)
				cmplen = glob - iter;
			else
				cmplen = max_t(size_t, len, (end - iter));

			if (!strncmp(name, iter, cmplen)) {
				flags |= block_flags;
				return flags;
			}

			if (!*end || *end == ';')
				break;
			iter = end + 1;
		}
	}

	return flags | slub_debug_local;
}
#else /* !CONFIG_SLUB_DEBUG */
static inline void setup_object_debug(struct kmem_cache *s, void *object) {}
static inline
void setup_slab_debug(struct kmem_cache *s, struct slab *slab, void *addr) {}

static inline bool alloc_debug_processing(struct kmem_cache *s,
	struct slab *slab, void *object, int orig_size) { return true; }

static inline bool free_debug_processing(struct kmem_cache *s,
	struct slab *slab, void *head, void *tail, int *bulk_cnt,
	unsigned long addr, depot_stack_handle_t handle) { return true; }

static inline void slab_pad_check(struct kmem_cache *s, struct slab *slab) {}
static inline int check_object(struct kmem_cache *s, struct slab *slab,
			void *object, u8 val) { return 1; }
static inline depot_stack_handle_t set_track_prepare(gfp_t gfp_flags) { return 0; }
static inline void set_track(struct kmem_cache *s, void *object,
			     enum track_item alloc, unsigned long addr, gfp_t gfp_flags) {}
static inline void add_full(struct kmem_cache *s, struct kmem_cache_node *n,
					struct slab *slab) {}
static inline void remove_full(struct kmem_cache *s, struct kmem_cache_node *n,
					struct slab *slab) {}
slab_flags_t kmem_cache_flags(slab_flags_t flags, const char *name)
{
	return flags;
}
#define slub_debug 0

#define disable_higher_order_debug 0

static inline unsigned long node_nr_slabs(struct kmem_cache_node *n)
							{ return 0; }
static inline void inc_slabs_node(struct kmem_cache *s, int node,
							int objects) {}
static inline void dec_slabs_node(struct kmem_cache *s, int node,
							int objects) {}
#ifndef CONFIG_SLUB_TINY
static bool freelist_corrupted(struct kmem_cache *s, struct slab *slab,
			       void **freelist, void *nextfree)
{
	return false;
}
#endif
#endif /* CONFIG_SLUB_DEBUG */

#ifdef CONFIG_SLAB_OBJ_EXT

#ifdef CONFIG_MEM_ALLOC_PROFILING_DEBUG

static inline void mark_objexts_empty(struct slabobj_ext *obj_exts)
{
	struct slabobj_ext *slab_exts;
	struct slab *obj_exts_slab;

	obj_exts_slab = virt_to_slab(obj_exts);
	slab_exts = slab_obj_exts(obj_exts_slab);
	if (slab_exts) {
		unsigned int offs = obj_to_index(obj_exts_slab->slab_cache,
						 obj_exts_slab, obj_exts);
		/* codetag should be NULL */
		WARN_ON(slab_exts[offs].ref.ct);
		set_codetag_empty(&slab_exts[offs].ref);
	}
}

static inline void mark_failed_objexts_alloc(struct slab *slab)
{
	slab->obj_exts = OBJEXTS_ALLOC_FAIL;
}

static inline void handle_failed_objexts_alloc(unsigned long obj_exts,
			struct slabobj_ext *vec, unsigned int objects)
{
	/*
	 * If vector previously failed to allocate then we have live
	 * objects with no tag reference. Mark all references in this
	 * vector as empty to avoid warnings later on.
	 */
	if (obj_exts == OBJEXTS_ALLOC_FAIL) {
		unsigned int i;

		for (i = 0; i < objects; i++)
			set_codetag_empty(&vec[i].ref);
	}
}

#else /* CONFIG_MEM_ALLOC_PROFILING_DEBUG */

static inline void mark_objexts_empty(struct slabobj_ext *obj_exts) {}
static inline void mark_failed_objexts_alloc(struct slab *slab) {}
static inline void handle_failed_objexts_alloc(unsigned long obj_exts,
			struct slabobj_ext *vec, unsigned int objects) {}

#endif /* CONFIG_MEM_ALLOC_PROFILING_DEBUG */

/*
 * The allocated objcg pointers array is not accounted directly.
 * Moreover, it should not come from DMA buffer and is not readily
 * reclaimable. So those GFP bits should be masked off.
 */
#define OBJCGS_CLEAR_MASK	(__GFP_DMA | __GFP_RECLAIMABLE | \
				__GFP_ACCOUNT | __GFP_NOFAIL)

static inline void init_slab_obj_exts(struct slab *slab)
{
	slab->obj_exts = 0;
}

int alloc_slab_obj_exts(struct slab *slab, struct kmem_cache *s,
		        gfp_t gfp, bool new_slab)
{
	bool allow_spin = gfpflags_allow_spinning(gfp);
	unsigned int objects = objs_per_slab(s, slab);
	unsigned long new_exts;
	unsigned long old_exts;
	struct slabobj_ext *vec;

	gfp &= ~OBJCGS_CLEAR_MASK;
	/* Prevent recursive extension vector allocation */
	gfp |= __GFP_NO_OBJ_EXT;

	/*
	 * Note that allow_spin may be false during early boot and its
	 * restricted GFP_BOOT_MASK. Due to kmalloc_nolock() only supporting
	 * architectures with cmpxchg16b, early obj_exts will be missing for
	 * very early allocations on those.
	 */
	if (unlikely(!allow_spin)) {
		size_t sz = objects * sizeof(struct slabobj_ext);

		vec = kmalloc_nolock(sz, __GFP_ZERO | __GFP_NO_OBJ_EXT,
				     slab_nid(slab));
	} else {
		vec = kcalloc_node(objects, sizeof(struct slabobj_ext), gfp,
				   slab_nid(slab));
	}
	if (!vec) {
		/* Mark vectors which failed to allocate */
		mark_failed_objexts_alloc(slab);

		return -ENOMEM;
	}

	new_exts = (unsigned long)vec;
	if (unlikely(!allow_spin))
		new_exts |= OBJEXTS_NOSPIN_ALLOC;
#ifdef CONFIG_MEMCG
	new_exts |= MEMCG_DATA_OBJEXTS;
#endif
	old_exts = READ_ONCE(slab->obj_exts);
	handle_failed_objexts_alloc(old_exts, vec, objects);
	if (new_slab) {
		/*
		 * If the slab is brand new and nobody can yet access its
		 * obj_exts, no synchronization is required and obj_exts can
		 * be simply assigned.
		 */
		slab->obj_exts = new_exts;
	} else if ((old_exts & ~OBJEXTS_FLAGS_MASK) ||
		   cmpxchg(&slab->obj_exts, old_exts, new_exts) != old_exts) {
		/*
		 * If the slab is already in use, somebody can allocate and
		 * assign slabobj_exts in parallel. In this case the existing
		 * objcg vector should be reused.
		 */
		mark_objexts_empty(vec);
		if (unlikely(!allow_spin))
			kfree_nolock(vec);
		else
			kfree(vec);
		return 0;
	}

	kmemleak_not_leak(vec);
	return 0;
}

static inline void free_slab_obj_exts(struct slab *slab)
{
	struct slabobj_ext *obj_exts;

	obj_exts = slab_obj_exts(slab);
	if (!obj_exts)
		return;

	/*
	 * obj_exts was created with __GFP_NO_OBJ_EXT flag, therefore its
	 * corresponding extension will be NULL. alloc_tag_sub() will throw a
	 * warning if slab has extensions but the extension of an object is
	 * NULL, therefore replace NULL with CODETAG_EMPTY to indicate that
	 * the extension for obj_exts is expected to be NULL.
	 */
	mark_objexts_empty(obj_exts);
	if (unlikely(READ_ONCE(slab->obj_exts) & OBJEXTS_NOSPIN_ALLOC))
		kfree_nolock(obj_exts);
	else
		kfree(obj_exts);
	slab->obj_exts = 0;
}

#else /* CONFIG_SLAB_OBJ_EXT */

static inline void init_slab_obj_exts(struct slab *slab)
{
}

static int alloc_slab_obj_exts(struct slab *slab, struct kmem_cache *s,
			       gfp_t gfp, bool new_slab)
{
	return 0;
}

static inline void free_slab_obj_exts(struct slab *slab)
{
}

#endif /* CONFIG_SLAB_OBJ_EXT */

#ifdef CONFIG_MEM_ALLOC_PROFILING

static inline struct slabobj_ext *
prepare_slab_obj_exts_hook(struct kmem_cache *s, gfp_t flags, void *p)
{
	struct slab *slab;

	slab = virt_to_slab(p);
	if (!slab_obj_exts(slab) &&
	    alloc_slab_obj_exts(slab, s, flags, false)) {
		pr_warn_once("%s, %s: Failed to create slab extension vector!\n",
			     __func__, s->name);
		return NULL;
	}

	return slab_obj_exts(slab) + obj_to_index(s, slab, p);
}

/* Should be called only if mem_alloc_profiling_enabled() */
static noinline void
__alloc_tagging_slab_alloc_hook(struct kmem_cache *s, void *object, gfp_t flags)
{
	struct slabobj_ext *obj_exts;

	if (!object)
		return;

	if (s->flags & (SLAB_NO_OBJ_EXT | SLAB_NOLEAKTRACE))
		return;

	if (flags & __GFP_NO_OBJ_EXT)
		return;

	obj_exts = prepare_slab_obj_exts_hook(s, flags, object);
	/*
	 * Currently obj_exts is used only for allocation profiling.
	 * If other users appear then mem_alloc_profiling_enabled()
	 * check should be added before alloc_tag_add().
	 */
	if (likely(obj_exts))
		alloc_tag_add(&obj_exts->ref, current->alloc_tag, s->size);
	else
		alloc_tag_set_inaccurate(current->alloc_tag);
}

static inline void
alloc_tagging_slab_alloc_hook(struct kmem_cache *s, void *object, gfp_t flags)
{
	if (mem_alloc_profiling_enabled())
		__alloc_tagging_slab_alloc_hook(s, object, flags);
}

/* Should be called only if mem_alloc_profiling_enabled() */
static noinline void
__alloc_tagging_slab_free_hook(struct kmem_cache *s, struct slab *slab, void **p,
			       int objects)
{
	struct slabobj_ext *obj_exts;
	int i;

	/* slab->obj_exts might not be NULL if it was created for MEMCG accounting. */
	if (s->flags & (SLAB_NO_OBJ_EXT | SLAB_NOLEAKTRACE))
		return;

	obj_exts = slab_obj_exts(slab);
	if (!obj_exts)
		return;

	for (i = 0; i < objects; i++) {
		unsigned int off = obj_to_index(s, slab, p[i]);

		alloc_tag_sub(&obj_exts[off].ref, s->size);
	}
}

static inline void
alloc_tagging_slab_free_hook(struct kmem_cache *s, struct slab *slab, void **p,
			     int objects)
{
	if (mem_alloc_profiling_enabled())
		__alloc_tagging_slab_free_hook(s, slab, p, objects);
}

#else /* CONFIG_MEM_ALLOC_PROFILING */

static inline void
alloc_tagging_slab_alloc_hook(struct kmem_cache *s, void *object, gfp_t flags)
{
}

static inline void
alloc_tagging_slab_free_hook(struct kmem_cache *s, struct slab *slab, void **p,
			     int objects)
{
}

#endif /* CONFIG_MEM_ALLOC_PROFILING */


#ifdef CONFIG_MEMCG

static void memcg_alloc_abort_single(struct kmem_cache *s, void *object);

static __fastpath_inline
bool memcg_slab_post_alloc_hook(struct kmem_cache *s, struct list_lru *lru,
				gfp_t flags, size_t size, void **p)
{
	if (likely(!memcg_kmem_online()))
		return true;

	if (likely(!(flags & __GFP_ACCOUNT) && !(s->flags & SLAB_ACCOUNT)))
		return true;

	if (likely(__memcg_slab_post_alloc_hook(s, lru, flags, size, p)))
		return true;

	if (likely(size == 1)) {
		memcg_alloc_abort_single(s, *p);
		*p = NULL;
	} else {
		kmem_cache_free_bulk(s, size, p);
	}

	return false;
}

static __fastpath_inline
void memcg_slab_free_hook(struct kmem_cache *s, struct slab *slab, void **p,
			  int objects)
{
	struct slabobj_ext *obj_exts;

	if (!memcg_kmem_online())
		return;

	obj_exts = slab_obj_exts(slab);
	if (likely(!obj_exts))
		return;

	__memcg_slab_free_hook(s, slab, p, objects, obj_exts);
}

static __fastpath_inline
bool memcg_slab_post_charge(void *p, gfp_t flags)
{
	struct slabobj_ext *slab_exts;
	struct kmem_cache *s;
	struct folio *folio;
	struct slab *slab;
	unsigned long off;

	folio = virt_to_folio(p);
	if (!folio_test_slab(folio)) {
		int size;

		if (folio_memcg_kmem(folio))
			return true;

		if (__memcg_kmem_charge_page(folio_page(folio, 0), flags,
					     folio_order(folio)))
			return false;

		/*
		 * This folio has already been accounted in the global stats but
		 * not in the memcg stats. So, subtract from the global and use
		 * the interface which adds to both global and memcg stats.
		 */
		size = folio_size(folio);
		node_stat_mod_folio(folio, NR_SLAB_UNRECLAIMABLE_B, -size);
		lruvec_stat_mod_folio(folio, NR_SLAB_UNRECLAIMABLE_B, size);
		return true;
	}

	slab = folio_slab(folio);
	s = slab->slab_cache;

	/*
	 * Ignore KMALLOC_NORMAL cache to avoid possible circular dependency
	 * of slab_obj_exts being allocated from the same slab and thus the slab
	 * becoming effectively unfreeable.
	 */
	if (is_kmalloc_normal(s))
		return true;

	/* Ignore already charged objects. */
	slab_exts = slab_obj_exts(slab);
	if (slab_exts) {
		off = obj_to_index(s, slab, p);
		if (unlikely(slab_exts[off].objcg))
			return true;
	}

	return __memcg_slab_post_alloc_hook(s, NULL, flags, 1, &p);
}

#else /* CONFIG_MEMCG */
static inline bool memcg_slab_post_alloc_hook(struct kmem_cache *s,
					      struct list_lru *lru,
					      gfp_t flags, size_t size,
					      void **p)
{
	return true;
}

static inline void memcg_slab_free_hook(struct kmem_cache *s, struct slab *slab,
					void **p, int objects)
{
}

static inline bool memcg_slab_post_charge(void *p, gfp_t flags)
{
	return true;
}
#endif /* CONFIG_MEMCG */

#ifdef CONFIG_SLUB_RCU_DEBUG
static void slab_free_after_rcu_debug(struct rcu_head *rcu_head);

struct rcu_delayed_free {
	struct rcu_head head;
	void *object;
};
#endif

/*
 * Hooks for other subsystems that check memory allocations. In a typical
 * production configuration these hooks all should produce no code at all.
 *
 * Returns true if freeing of the object can proceed, false if its reuse
 * was delayed by CONFIG_SLUB_RCU_DEBUG or KASAN quarantine, or it was returned
 * to KFENCE.
 */
static __always_inline
bool slab_free_hook(struct kmem_cache *s, void *x, bool init,
		    bool after_rcu_delay)
{
	/* Are the object contents still accessible? */
	bool still_accessible = (s->flags & SLAB_TYPESAFE_BY_RCU) && !after_rcu_delay;

	kmemleak_free_recursive(x, s->flags);
	kmsan_slab_free(s, x);

	debug_check_no_locks_freed(x, s->object_size);

	if (!(s->flags & SLAB_DEBUG_OBJECTS))
		debug_check_no_obj_freed(x, s->object_size);

	/* Use KCSAN to help debug racy use-after-free. */
	if (!still_accessible)
		__kcsan_check_access(x, s->object_size,
				     KCSAN_ACCESS_WRITE | KCSAN_ACCESS_ASSERT);

	if (kfence_free(x))
		return false;

	/*
	 * Give KASAN a chance to notice an invalid free operation before we
	 * modify the object.
	 */
	if (kasan_slab_pre_free(s, x))
		return false;

#ifdef CONFIG_SLUB_RCU_DEBUG
	if (still_accessible) {
		struct rcu_delayed_free *delayed_free;

		delayed_free = kmalloc(sizeof(*delayed_free), GFP_NOWAIT);
		if (delayed_free) {
			/*
			 * Let KASAN track our call stack as a "related work
			 * creation", just like if the object had been freed
			 * normally via kfree_rcu().
			 * We have to do this manually because the rcu_head is
			 * not located inside the object.
			 */
			kasan_record_aux_stack(x);

			delayed_free->object = x;
			call_rcu(&delayed_free->head, slab_free_after_rcu_debug);
			return false;
		}
	}
#endif /* CONFIG_SLUB_RCU_DEBUG */

	/*
	 * As memory initialization might be integrated into KASAN,
	 * kasan_slab_free and initialization memset's must be
	 * kept together to avoid discrepancies in behavior.
	 *
	 * The initialization memset's clear the object and the metadata,
	 * but don't touch the SLAB redzone.
	 *
	 * The object's freepointer is also avoided if stored outside the
	 * object.
	 */
	if (unlikely(init)) {
		int rsize;
		unsigned int inuse, orig_size;

		inuse = get_info_end(s);
		orig_size = get_orig_size(s, x);
		if (!kasan_has_integrated_init())
			memset(kasan_reset_tag(x), 0, orig_size);
		rsize = (s->flags & SLAB_RED_ZONE) ? s->red_left_pad : 0;
		memset((char *)kasan_reset_tag(x) + inuse, 0,
		       s->size - inuse - rsize);
		/*
		 * Restore orig_size, otherwize kmalloc redzone overwritten
		 * would be reported
		 */
		set_orig_size(s, x, orig_size);

	}
	/* KASAN might put x into memory quarantine, delaying its reuse. */
	return !kasan_slab_free(s, x, init, still_accessible, false);
}

static __fastpath_inline
bool slab_free_freelist_hook(struct kmem_cache *s, void **head, void **tail,
			     int *cnt)
{

	void *object;
	void *next = *head;
	void *old_tail = *tail;
	bool init;

	if (is_kfence_address(next)) {
		slab_free_hook(s, next, false, false);
		return false;
	}

	/* Head and tail of the reconstructed freelist */
	*head = NULL;
	*tail = NULL;

	init = slab_want_init_on_free(s);

	do {
		object = next;
		next = get_freepointer(s, object);

		/* If object's reuse doesn't have to be delayed */
		if (likely(slab_free_hook(s, object, init, false))) {
			/* Move object to the new freelist */
			set_freepointer(s, object, *head);
			*head = object;
			if (!*tail)
				*tail = object;
		} else {
			/*
			 * Adjust the reconstructed freelist depth
			 * accordingly if object's reuse is delayed.
			 */
			--(*cnt);
		}
	} while (object != old_tail);

	return *head != NULL;
}

static void *setup_object(struct kmem_cache *s, void *object)
{
	setup_object_debug(s, object);
	object = kasan_init_slab_obj(s, object);
	if (unlikely(s->ctor)) {
		kasan_unpoison_new_object(s, object);
		s->ctor(object);
		kasan_poison_new_object(s, object);
	}
	return object;
}

static struct slab_sheaf *alloc_empty_sheaf(struct kmem_cache *s, gfp_t gfp)
{
	struct slab_sheaf *sheaf = kzalloc(struct_size(sheaf, objects,
					s->sheaf_capacity), gfp);

	if (unlikely(!sheaf))
		return NULL;

	sheaf->cache = s;

	stat(s, SHEAF_ALLOC);

	return sheaf;
}

static void free_empty_sheaf(struct kmem_cache *s, struct slab_sheaf *sheaf)
{
	kfree(sheaf);

	stat(s, SHEAF_FREE);
}

static int __kmem_cache_alloc_bulk(struct kmem_cache *s, gfp_t flags,
				   size_t size, void **p);


static int refill_sheaf(struct kmem_cache *s, struct slab_sheaf *sheaf,
			 gfp_t gfp)
{
	int to_fill = s->sheaf_capacity - sheaf->size;
	int filled;

	if (!to_fill)
		return 0;

	filled = __kmem_cache_alloc_bulk(s, gfp, to_fill,
					 &sheaf->objects[sheaf->size]);

	sheaf->size += filled;

	stat_add(s, SHEAF_REFILL, filled);

	if (filled < to_fill)
		return -ENOMEM;

	return 0;
}


static struct slab_sheaf *alloc_full_sheaf(struct kmem_cache *s, gfp_t gfp)
{
	struct slab_sheaf *sheaf = alloc_empty_sheaf(s, gfp);

	if (!sheaf)
		return NULL;

	if (refill_sheaf(s, sheaf, gfp)) {
		free_empty_sheaf(s, sheaf);
		return NULL;
	}

	return sheaf;
}

/*
 * Maximum number of objects freed during a single flush of main pcs sheaf.
 * Translates directly to an on-stack array size.
 */
#define PCS_BATCH_MAX	32U

static void __kmem_cache_free_bulk(struct kmem_cache *s, size_t size, void **p);

/*
 * Free all objects from the main sheaf. In order to perform
 * __kmem_cache_free_bulk() outside of cpu_sheaves->lock, work in batches where
 * object pointers are moved to a on-stack array under the lock. To bound the
 * stack usage, limit each batch to PCS_BATCH_MAX.
 *
 * returns true if at least partially flushed
 */
static bool sheaf_flush_main(struct kmem_cache *s)
{
	struct slub_percpu_sheaves *pcs;
	unsigned int batch, remaining;
	void *objects[PCS_BATCH_MAX];
	struct slab_sheaf *sheaf;
	bool ret = false;

next_batch:
	if (!local_trylock(&s->cpu_sheaves->lock))
		return ret;

	pcs = this_cpu_ptr(s->cpu_sheaves);
	sheaf = pcs->main;

	batch = min(PCS_BATCH_MAX, sheaf->size);

	sheaf->size -= batch;
	memcpy(objects, sheaf->objects + sheaf->size, batch * sizeof(void *));

	remaining = sheaf->size;

	local_unlock(&s->cpu_sheaves->lock);

	__kmem_cache_free_bulk(s, batch, &objects[0]);

	stat_add(s, SHEAF_FLUSH, batch);

	ret = true;

	if (remaining)
		goto next_batch;

	return ret;
}

/*
 * Free all objects from a sheaf that's unused, i.e. not linked to any
 * cpu_sheaves, so we need no locking and batching. The locking is also not
 * necessary when flushing cpu's sheaves (both spare and main) during cpu
 * hotremove as the cpu is not executing anymore.
 */
static void sheaf_flush_unused(struct kmem_cache *s, struct slab_sheaf *sheaf)
{
	if (!sheaf->size)
		return;

	stat_add(s, SHEAF_FLUSH, sheaf->size);

	__kmem_cache_free_bulk(s, sheaf->size, &sheaf->objects[0]);

	sheaf->size = 0;
}

static void __rcu_free_sheaf_prepare(struct kmem_cache *s,
				     struct slab_sheaf *sheaf)
{
	bool init = slab_want_init_on_free(s);
	void **p = &sheaf->objects[0];
	unsigned int i = 0;

	while (i < sheaf->size) {
		struct slab *slab = virt_to_slab(p[i]);

		memcg_slab_free_hook(s, slab, p + i, 1);
		alloc_tagging_slab_free_hook(s, slab, p + i, 1);

		if (unlikely(!slab_free_hook(s, p[i], init, true))) {
			p[i] = p[--sheaf->size];
			continue;
		}

		i++;
	}
}

static void rcu_free_sheaf_nobarn(struct rcu_head *head)
{
	struct slab_sheaf *sheaf;
	struct kmem_cache *s;

	sheaf = container_of(head, struct slab_sheaf, rcu_head);
	s = sheaf->cache;

	__rcu_free_sheaf_prepare(s, sheaf);

	sheaf_flush_unused(s, sheaf);

	free_empty_sheaf(s, sheaf);
}

/*
 * Caller needs to make sure migration is disabled in order to fully flush
 * single cpu's sheaves
 *
 * must not be called from an irq
 *
 * flushing operations are rare so let's keep it simple and flush to slabs
 * directly, skipping the barn
 */
static void pcs_flush_all(struct kmem_cache *s)
{
	struct slub_percpu_sheaves *pcs;
	struct slab_sheaf *spare, *rcu_free;

	local_lock(&s->cpu_sheaves->lock);
	pcs = this_cpu_ptr(s->cpu_sheaves);

	spare = pcs->spare;
	pcs->spare = NULL;

	rcu_free = pcs->rcu_free;
	pcs->rcu_free = NULL;

	local_unlock(&s->cpu_sheaves->lock);

	if (spare) {
		sheaf_flush_unused(s, spare);
		free_empty_sheaf(s, spare);
	}

	if (rcu_free)
		call_rcu(&rcu_free->rcu_head, rcu_free_sheaf_nobarn);

	sheaf_flush_main(s);
}

static void __pcs_flush_all_cpu(struct kmem_cache *s, unsigned int cpu)
{
	struct slub_percpu_sheaves *pcs;

	pcs = per_cpu_ptr(s->cpu_sheaves, cpu);

	/* The cpu is not executing anymore so we don't need pcs->lock */
	sheaf_flush_unused(s, pcs->main);
	if (pcs->spare) {
		sheaf_flush_unused(s, pcs->spare);
		free_empty_sheaf(s, pcs->spare);
		pcs->spare = NULL;
	}

	if (pcs->rcu_free) {
		call_rcu(&pcs->rcu_free->rcu_head, rcu_free_sheaf_nobarn);
		pcs->rcu_free = NULL;
	}
}

static void pcs_destroy(struct kmem_cache *s)
{
	int cpu;

	for_each_possible_cpu(cpu) {
		struct slub_percpu_sheaves *pcs;

		pcs = per_cpu_ptr(s->cpu_sheaves, cpu);

		/* can happen when unwinding failed create */
		if (!pcs->main)
			continue;

		/*
		 * We have already passed __kmem_cache_shutdown() so everything
		 * was flushed and there should be no objects allocated from
		 * slabs, otherwise kmem_cache_destroy() would have aborted.
		 * Therefore something would have to be really wrong if the
		 * warnings here trigger, and we should rather leave objects and
		 * sheaves to leak in that case.
		 */

		WARN_ON(pcs->spare);
		WARN_ON(pcs->rcu_free);

		if (!WARN_ON(pcs->main->size)) {
			free_empty_sheaf(s, pcs->main);
			pcs->main = NULL;
		}
	}

	free_percpu(s->cpu_sheaves);
	s->cpu_sheaves = NULL;
}

static struct slab_sheaf *barn_get_empty_sheaf(struct node_barn *barn)
{
	struct slab_sheaf *empty = NULL;
	unsigned long flags;

	if (!data_race(barn->nr_empty))
		return NULL;

	spin_lock_irqsave(&barn->lock, flags);

	if (likely(barn->nr_empty)) {
		empty = list_first_entry(&barn->sheaves_empty,
					 struct slab_sheaf, barn_list);
		list_del(&empty->barn_list);
		barn->nr_empty--;
	}

	spin_unlock_irqrestore(&barn->lock, flags);

	return empty;
}

/*
 * The following two functions are used mainly in cases where we have to undo an
 * intended action due to a race or cpu migration. Thus they do not check the
 * empty or full sheaf limits for simplicity.
 */

static void barn_put_empty_sheaf(struct node_barn *barn, struct slab_sheaf *sheaf)
{
	unsigned long flags;

	spin_lock_irqsave(&barn->lock, flags);

	list_add(&sheaf->barn_list, &barn->sheaves_empty);
	barn->nr_empty++;

	spin_unlock_irqrestore(&barn->lock, flags);
}

static void barn_put_full_sheaf(struct node_barn *barn, struct slab_sheaf *sheaf)
{
	unsigned long flags;

	spin_lock_irqsave(&barn->lock, flags);

	list_add(&sheaf->barn_list, &barn->sheaves_full);
	barn->nr_full++;

	spin_unlock_irqrestore(&barn->lock, flags);
}

static struct slab_sheaf *barn_get_full_or_empty_sheaf(struct node_barn *barn)
{
<<<<<<< HEAD
	struct slab_sheaf *sheaf = NULL;
	unsigned long flags;

	if (!data_race(barn->nr_full) && !data_race(barn->nr_empty))
		return NULL;

	spin_lock_irqsave(&barn->lock, flags);
=======
	return test_bit(SL_partial, &slab->flags.f);
}

static inline void slab_set_node_partial(struct slab *slab)
{
	set_bit(SL_partial, &slab->flags.f);
}

static inline void slab_clear_node_partial(struct slab *slab)
{
	clear_bit(SL_partial, &slab->flags.f);
}
>>>>>>> 1367da7e

	if (barn->nr_full) {
		sheaf = list_first_entry(&barn->sheaves_full, struct slab_sheaf,
					barn_list);
		list_del(&sheaf->barn_list);
		barn->nr_full--;
	} else if (barn->nr_empty) {
		sheaf = list_first_entry(&barn->sheaves_empty,
					 struct slab_sheaf, barn_list);
		list_del(&sheaf->barn_list);
		barn->nr_empty--;
	}

	spin_unlock_irqrestore(&barn->lock, flags);

	return sheaf;
}

/*
 * If a full sheaf is available, return it and put the supplied empty one to
 * barn. We ignore the limit on empty sheaves as the number of sheaves doesn't
 * change.
 */
static struct slab_sheaf *
barn_replace_empty_sheaf(struct node_barn *barn, struct slab_sheaf *empty)
{
	struct slab_sheaf *full = NULL;
	unsigned long flags;

	if (!data_race(barn->nr_full))
		return NULL;

	spin_lock_irqsave(&barn->lock, flags);

	if (likely(barn->nr_full)) {
		full = list_first_entry(&barn->sheaves_full, struct slab_sheaf,
					barn_list);
		list_del(&full->barn_list);
		list_add(&empty->barn_list, &barn->sheaves_empty);
		barn->nr_full--;
		barn->nr_empty++;
	}

	spin_unlock_irqrestore(&barn->lock, flags);

	return full;
}

/*
 * If an empty sheaf is available, return it and put the supplied full one to
 * barn. But if there are too many full sheaves, reject this with -E2BIG.
 */
static struct slab_sheaf *
barn_replace_full_sheaf(struct node_barn *barn, struct slab_sheaf *full)
{
	struct slab_sheaf *empty;
	unsigned long flags;

	/* we don't repeat this check under barn->lock as it's not critical */
	if (data_race(barn->nr_full) >= MAX_FULL_SHEAVES)
		return ERR_PTR(-E2BIG);
	if (!data_race(barn->nr_empty))
		return ERR_PTR(-ENOMEM);

	spin_lock_irqsave(&barn->lock, flags);

	if (likely(barn->nr_empty)) {
		empty = list_first_entry(&barn->sheaves_empty, struct slab_sheaf,
					 barn_list);
		list_del(&empty->barn_list);
		list_add(&full->barn_list, &barn->sheaves_full);
		barn->nr_empty--;
		barn->nr_full++;
	} else {
		empty = ERR_PTR(-ENOMEM);
	}

	spin_unlock_irqrestore(&barn->lock, flags);

	return empty;
}

static void barn_init(struct node_barn *barn)
{
	spin_lock_init(&barn->lock);
	INIT_LIST_HEAD(&barn->sheaves_full);
	INIT_LIST_HEAD(&barn->sheaves_empty);
	barn->nr_full = 0;
	barn->nr_empty = 0;
}

static void barn_shrink(struct kmem_cache *s, struct node_barn *barn)
{
	struct list_head empty_list;
	struct list_head full_list;
	struct slab_sheaf *sheaf, *sheaf2;
	unsigned long flags;

	INIT_LIST_HEAD(&empty_list);
	INIT_LIST_HEAD(&full_list);

	spin_lock_irqsave(&barn->lock, flags);

	list_splice_init(&barn->sheaves_full, &full_list);
	barn->nr_full = 0;
	list_splice_init(&barn->sheaves_empty, &empty_list);
	barn->nr_empty = 0;

	spin_unlock_irqrestore(&barn->lock, flags);

	list_for_each_entry_safe(sheaf, sheaf2, &full_list, barn_list) {
		sheaf_flush_unused(s, sheaf);
		free_empty_sheaf(s, sheaf);
	}

	list_for_each_entry_safe(sheaf, sheaf2, &empty_list, barn_list)
		free_empty_sheaf(s, sheaf);
}

/*
 * Slab allocation and freeing
 */
static inline struct slab *alloc_slab_page(gfp_t flags, int node,
					   struct kmem_cache_order_objects oo,
					   bool allow_spin)
{
	struct folio *folio;
	struct slab *slab;
	unsigned int order = oo_order(oo);

	if (unlikely(!allow_spin))
		folio = (struct folio *)alloc_frozen_pages_nolock(0/* __GFP_COMP is implied */,
								  node, order);
	else if (node == NUMA_NO_NODE)
		folio = (struct folio *)alloc_frozen_pages(flags, order);
	else
		folio = (struct folio *)__alloc_frozen_pages(flags, order, node, NULL);

	if (!folio)
		return NULL;

	slab = folio_slab(folio);
	__folio_set_slab(folio);
	if (folio_is_pfmemalloc(folio))
		slab_set_pfmemalloc(slab);

	return slab;
}

#ifdef CONFIG_SLAB_FREELIST_RANDOM
/* Pre-initialize the random sequence cache */
static int init_cache_random_seq(struct kmem_cache *s)
{
	unsigned int count = oo_objects(s->oo);
	int err;

	/* Bailout if already initialised */
	if (s->random_seq)
		return 0;

	err = cache_random_seq_create(s, count, GFP_KERNEL);
	if (err) {
		pr_err("SLUB: Unable to initialize free list for %s\n",
			s->name);
		return err;
	}

	/* Transform to an offset on the set of pages */
	if (s->random_seq) {
		unsigned int i;

		for (i = 0; i < count; i++)
			s->random_seq[i] *= s->size;
	}
	return 0;
}

/* Initialize each random sequence freelist per cache */
static void __init init_freelist_randomization(void)
{
	struct kmem_cache *s;

	mutex_lock(&slab_mutex);

	list_for_each_entry(s, &slab_caches, list)
		init_cache_random_seq(s);

	mutex_unlock(&slab_mutex);
}

/* Get the next entry on the pre-computed freelist randomized */
static void *next_freelist_entry(struct kmem_cache *s,
				unsigned long *pos, void *start,
				unsigned long page_limit,
				unsigned long freelist_count)
{
	unsigned int idx;

	/*
	 * If the target page allocation failed, the number of objects on the
	 * page might be smaller than the usual size defined by the cache.
	 */
	do {
		idx = s->random_seq[*pos];
		*pos += 1;
		if (*pos >= freelist_count)
			*pos = 0;
	} while (unlikely(idx >= page_limit));

	return (char *)start + idx;
}

/* Shuffle the single linked freelist based on a random pre-computed sequence */
static bool shuffle_freelist(struct kmem_cache *s, struct slab *slab)
{
	void *start;
	void *cur;
	void *next;
	unsigned long idx, pos, page_limit, freelist_count;

	if (slab->objects < 2 || !s->random_seq)
		return false;

	freelist_count = oo_objects(s->oo);
	pos = get_random_u32_below(freelist_count);

	page_limit = slab->objects * s->size;
	start = fixup_red_left(s, slab_address(slab));

	/* First entry is used as the base of the freelist */
	cur = next_freelist_entry(s, &pos, start, page_limit, freelist_count);
	cur = setup_object(s, cur);
	slab->freelist = cur;

	for (idx = 1; idx < slab->objects; idx++) {
		next = next_freelist_entry(s, &pos, start, page_limit,
			freelist_count);
		next = setup_object(s, next);
		set_freepointer(s, cur, next);
		cur = next;
	}
	set_freepointer(s, cur, NULL);

	return true;
}
#else
static inline int init_cache_random_seq(struct kmem_cache *s)
{
	return 0;
}
static inline void init_freelist_randomization(void) { }
static inline bool shuffle_freelist(struct kmem_cache *s, struct slab *slab)
{
	return false;
}
#endif /* CONFIG_SLAB_FREELIST_RANDOM */

static __always_inline void account_slab(struct slab *slab, int order,
					 struct kmem_cache *s, gfp_t gfp)
{
	if (memcg_kmem_online() && (s->flags & SLAB_ACCOUNT))
		alloc_slab_obj_exts(slab, s, gfp, true);

	mod_node_page_state(slab_pgdat(slab), cache_vmstat_idx(s),
			    PAGE_SIZE << order);
}

static __always_inline void unaccount_slab(struct slab *slab, int order,
					   struct kmem_cache *s)
{
	/*
	 * The slab object extensions should now be freed regardless of
	 * whether mem_alloc_profiling_enabled() or not because profiling
	 * might have been disabled after slab->obj_exts got allocated.
	 */
	free_slab_obj_exts(slab);

	mod_node_page_state(slab_pgdat(slab), cache_vmstat_idx(s),
			    -(PAGE_SIZE << order));
}

static struct slab *allocate_slab(struct kmem_cache *s, gfp_t flags, int node)
{
	bool allow_spin = gfpflags_allow_spinning(flags);
	struct slab *slab;
	struct kmem_cache_order_objects oo = s->oo;
	gfp_t alloc_gfp;
	void *start, *p, *next;
	int idx;
	bool shuffle;

	flags &= gfp_allowed_mask;

	flags |= s->allocflags;

	/*
	 * Let the initial higher-order allocation fail under memory pressure
	 * so we fall-back to the minimum order allocation.
	 */
	alloc_gfp = (flags | __GFP_NOWARN | __GFP_NORETRY) & ~__GFP_NOFAIL;
	if ((alloc_gfp & __GFP_DIRECT_RECLAIM) && oo_order(oo) > oo_order(s->min))
		alloc_gfp = (alloc_gfp | __GFP_NOMEMALLOC) & ~__GFP_RECLAIM;

	/*
	 * __GFP_RECLAIM could be cleared on the first allocation attempt,
	 * so pass allow_spin flag directly.
	 */
	slab = alloc_slab_page(alloc_gfp, node, oo, allow_spin);
	if (unlikely(!slab)) {
		oo = s->min;
		alloc_gfp = flags;
		/*
		 * Allocation may have failed due to fragmentation.
		 * Try a lower order alloc if possible
		 */
		slab = alloc_slab_page(alloc_gfp, node, oo, allow_spin);
		if (unlikely(!slab))
			return NULL;
		stat(s, ORDER_FALLBACK);
	}

	slab->objects = oo_objects(oo);
	slab->inuse = 0;
	slab->frozen = 0;
	init_slab_obj_exts(slab);

	account_slab(slab, oo_order(oo), s, flags);

	slab->slab_cache = s;

	kasan_poison_slab(slab);

	start = slab_address(slab);

	setup_slab_debug(s, slab, start);

	shuffle = shuffle_freelist(s, slab);

	if (!shuffle) {
		start = fixup_red_left(s, start);
		start = setup_object(s, start);
		slab->freelist = start;
		for (idx = 0, p = start; idx < slab->objects - 1; idx++) {
			next = p + s->size;
			next = setup_object(s, next);
			set_freepointer(s, p, next);
			p = next;
		}
		set_freepointer(s, p, NULL);
	}

	return slab;
}

static struct slab *new_slab(struct kmem_cache *s, gfp_t flags, int node)
{
	if (unlikely(flags & GFP_SLAB_BUG_MASK))
		flags = kmalloc_fix_flags(flags);

	WARN_ON_ONCE(s->ctor && (flags & __GFP_ZERO));

	return allocate_slab(s,
		flags & (GFP_RECLAIM_MASK | GFP_CONSTRAINT_MASK), node);
}

static void __free_slab(struct kmem_cache *s, struct slab *slab)
{
	struct folio *folio = slab_folio(slab);
	int order = folio_order(folio);
	int pages = 1 << order;

	__slab_clear_pfmemalloc(slab);
	folio->mapping = NULL;
	__folio_clear_slab(folio);
	mm_account_reclaimed_pages(pages);
	unaccount_slab(slab, order, s);
	free_frozen_pages(&folio->page, order);
}

static void rcu_free_slab(struct rcu_head *h)
{
	struct slab *slab = container_of(h, struct slab, rcu_head);

	__free_slab(slab->slab_cache, slab);
}

static void free_slab(struct kmem_cache *s, struct slab *slab)
{
	if (kmem_cache_debug_flags(s, SLAB_CONSISTENCY_CHECKS)) {
		void *p;

		slab_pad_check(s, slab);
		for_each_object(p, s, slab_address(slab), slab->objects)
			check_object(s, slab, p, SLUB_RED_INACTIVE);
	}

	if (unlikely(s->flags & SLAB_TYPESAFE_BY_RCU))
		call_rcu(&slab->rcu_head, rcu_free_slab);
	else
		__free_slab(s, slab);
}

static void discard_slab(struct kmem_cache *s, struct slab *slab)
{
	dec_slabs_node(s, slab_nid(slab), slab->objects);
	free_slab(s, slab);
}

static inline bool slab_test_node_partial(const struct slab *slab)
{
	return test_bit(SL_partial, &slab->flags);
}

static inline void slab_set_node_partial(struct slab *slab)
{
	set_bit(SL_partial, &slab->flags);
}

static inline void slab_clear_node_partial(struct slab *slab)
{
	clear_bit(SL_partial, &slab->flags);
}

/*
 * Management of partially allocated slabs.
 */
static inline void
__add_partial(struct kmem_cache_node *n, struct slab *slab, int tail)
{
	n->nr_partial++;
	if (tail == DEACTIVATE_TO_TAIL)
		list_add_tail(&slab->slab_list, &n->partial);
	else
		list_add(&slab->slab_list, &n->partial);
	slab_set_node_partial(slab);
}

static inline void add_partial(struct kmem_cache_node *n,
				struct slab *slab, int tail)
{
	lockdep_assert_held(&n->list_lock);
	__add_partial(n, slab, tail);
}

static inline void remove_partial(struct kmem_cache_node *n,
					struct slab *slab)
{
	lockdep_assert_held(&n->list_lock);
	list_del(&slab->slab_list);
	slab_clear_node_partial(slab);
	n->nr_partial--;
}

/*
 * Called only for kmem_cache_debug() caches instead of remove_partial(), with a
 * slab from the n->partial list. Remove only a single object from the slab, do
 * the alloc_debug_processing() checks and leave the slab on the list, or move
 * it to full list if it was the last free object.
 */
static void *alloc_single_from_partial(struct kmem_cache *s,
		struct kmem_cache_node *n, struct slab *slab, int orig_size)
{
	void *object;

	lockdep_assert_held(&n->list_lock);

#ifdef CONFIG_SLUB_DEBUG
	if (s->flags & SLAB_CONSISTENCY_CHECKS) {
		if (!validate_slab_ptr(slab)) {
			slab_err(s, slab, "Not a valid slab page");
			return NULL;
		}
	}
#endif

	object = slab->freelist;
	slab->freelist = get_freepointer(s, object);
	slab->inuse++;

	if (!alloc_debug_processing(s, slab, object, orig_size)) {
		remove_partial(n, slab);
		return NULL;
	}

	if (slab->inuse == slab->objects) {
		remove_partial(n, slab);
		add_full(s, n, slab);
	}

	return object;
}

static void defer_deactivate_slab(struct slab *slab, void *flush_freelist);

/*
 * Called only for kmem_cache_debug() caches to allocate from a freshly
 * allocated slab. Allocate a single object instead of whole freelist
 * and put the slab to the partial (or full) list.
 */
static void *alloc_single_from_new_slab(struct kmem_cache *s, struct slab *slab,
					int orig_size, gfp_t gfpflags)
{
	bool allow_spin = gfpflags_allow_spinning(gfpflags);
	int nid = slab_nid(slab);
	struct kmem_cache_node *n = get_node(s, nid);
	unsigned long flags;
	void *object;

	if (!allow_spin && !spin_trylock_irqsave(&n->list_lock, flags)) {
		/* Unlucky, discard newly allocated slab */
		slab->frozen = 1;
		defer_deactivate_slab(slab, NULL);
		return NULL;
	}

	object = slab->freelist;
	slab->freelist = get_freepointer(s, object);
	slab->inuse = 1;

	if (!alloc_debug_processing(s, slab, object, orig_size)) {
		/*
		 * It's not really expected that this would fail on a
		 * freshly allocated slab, but a concurrent memory
		 * corruption in theory could cause that.
		 * Leak memory of allocated slab.
		 */
		if (!allow_spin)
			spin_unlock_irqrestore(&n->list_lock, flags);
		return NULL;
	}

	if (allow_spin)
		spin_lock_irqsave(&n->list_lock, flags);

	if (slab->inuse == slab->objects)
		add_full(s, n, slab);
	else
		add_partial(n, slab, DEACTIVATE_TO_HEAD);

	inc_slabs_node(s, nid, slab->objects);
	spin_unlock_irqrestore(&n->list_lock, flags);

	return object;
}

#ifdef CONFIG_SLUB_CPU_PARTIAL
static void put_cpu_partial(struct kmem_cache *s, struct slab *slab, int drain);
#else
static inline void put_cpu_partial(struct kmem_cache *s, struct slab *slab,
				   int drain) { }
#endif
static inline bool pfmemalloc_match(struct slab *slab, gfp_t gfpflags);

/*
 * Try to allocate a partial slab from a specific node.
 */
static struct slab *get_partial_node(struct kmem_cache *s,
				     struct kmem_cache_node *n,
				     struct partial_context *pc)
{
	struct slab *slab, *slab2, *partial = NULL;
	unsigned long flags;
	unsigned int partial_slabs = 0;

	/*
	 * Racy check. If we mistakenly see no partial slabs then we
	 * just allocate an empty slab. If we mistakenly try to get a
	 * partial slab and there is none available then get_partial()
	 * will return NULL.
	 */
	if (!n || !n->nr_partial)
		return NULL;

	if (gfpflags_allow_spinning(pc->flags))
		spin_lock_irqsave(&n->list_lock, flags);
	else if (!spin_trylock_irqsave(&n->list_lock, flags))
		return NULL;
	list_for_each_entry_safe(slab, slab2, &n->partial, slab_list) {
		if (!pfmemalloc_match(slab, pc->flags))
			continue;

		if (IS_ENABLED(CONFIG_SLUB_TINY) || kmem_cache_debug(s)) {
			void *object = alloc_single_from_partial(s, n, slab,
							pc->orig_size);
			if (object) {
				partial = slab;
				pc->object = object;
				break;
			}
			continue;
		}

		remove_partial(n, slab);

		if (!partial) {
			partial = slab;
			stat(s, ALLOC_FROM_PARTIAL);

			if ((slub_get_cpu_partial(s) == 0)) {
				break;
			}
		} else {
			put_cpu_partial(s, slab, 0);
			stat(s, CPU_PARTIAL_NODE);

			if (++partial_slabs > slub_get_cpu_partial(s) / 2) {
				break;
			}
		}
	}
	spin_unlock_irqrestore(&n->list_lock, flags);
	return partial;
}

/*
 * Get a slab from somewhere. Search in increasing NUMA distances.
 */
static struct slab *get_any_partial(struct kmem_cache *s,
				    struct partial_context *pc)
{
#ifdef CONFIG_NUMA
	struct zonelist *zonelist;
	struct zoneref *z;
	struct zone *zone;
	enum zone_type highest_zoneidx = gfp_zone(pc->flags);
	struct slab *slab;
	unsigned int cpuset_mems_cookie;

	/*
	 * The defrag ratio allows a configuration of the tradeoffs between
	 * inter node defragmentation and node local allocations. A lower
	 * defrag_ratio increases the tendency to do local allocations
	 * instead of attempting to obtain partial slabs from other nodes.
	 *
	 * If the defrag_ratio is set to 0 then kmalloc() always
	 * returns node local objects. If the ratio is higher then kmalloc()
	 * may return off node objects because partial slabs are obtained
	 * from other nodes and filled up.
	 *
	 * If /sys/kernel/slab/xx/remote_node_defrag_ratio is set to 100
	 * (which makes defrag_ratio = 1000) then every (well almost)
	 * allocation will first attempt to defrag slab caches on other nodes.
	 * This means scanning over all nodes to look for partial slabs which
	 * may be expensive if we do it every time we are trying to find a slab
	 * with available objects.
	 */
	if (!s->remote_node_defrag_ratio ||
			get_cycles() % 1024 > s->remote_node_defrag_ratio)
		return NULL;

	do {
		cpuset_mems_cookie = read_mems_allowed_begin();
		zonelist = node_zonelist(mempolicy_slab_node(), pc->flags);
		for_each_zone_zonelist(zone, z, zonelist, highest_zoneidx) {
			struct kmem_cache_node *n;

			n = get_node(s, zone_to_nid(zone));

			if (n && cpuset_zone_allowed(zone, pc->flags) &&
					n->nr_partial > s->min_partial) {
				slab = get_partial_node(s, n, pc);
				if (slab) {
					/*
					 * Don't check read_mems_allowed_retry()
					 * here - if mems_allowed was updated in
					 * parallel, that was a harmless race
					 * between allocation and the cpuset
					 * update
					 */
					return slab;
				}
			}
		}
	} while (read_mems_allowed_retry(cpuset_mems_cookie));
#endif	/* CONFIG_NUMA */
	return NULL;
}

/*
 * Get a partial slab, lock it and return it.
 */
static struct slab *get_partial(struct kmem_cache *s, int node,
				struct partial_context *pc)
{
	struct slab *slab;
	int searchnode = node;

	if (node == NUMA_NO_NODE)
		searchnode = numa_mem_id();

	slab = get_partial_node(s, get_node(s, searchnode), pc);
	if (slab || (node != NUMA_NO_NODE && (pc->flags & __GFP_THISNODE)))
		return slab;

	return get_any_partial(s, pc);
}

#ifndef CONFIG_SLUB_TINY

#ifdef CONFIG_PREEMPTION
/*
 * Calculate the next globally unique transaction for disambiguation
 * during cmpxchg. The transactions start with the cpu number and are then
 * incremented by CONFIG_NR_CPUS.
 */
#define TID_STEP  roundup_pow_of_two(CONFIG_NR_CPUS)
#else
/*
 * No preemption supported therefore also no need to check for
 * different cpus.
 */
#define TID_STEP 1
#endif /* CONFIG_PREEMPTION */

static inline unsigned long next_tid(unsigned long tid)
{
	return tid + TID_STEP;
}

#ifdef SLUB_DEBUG_CMPXCHG
static inline unsigned int tid_to_cpu(unsigned long tid)
{
	return tid % TID_STEP;
}

static inline unsigned long tid_to_event(unsigned long tid)
{
	return tid / TID_STEP;
}
#endif

static inline unsigned int init_tid(int cpu)
{
	return cpu;
}

static inline void note_cmpxchg_failure(const char *n,
		const struct kmem_cache *s, unsigned long tid)
{
#ifdef SLUB_DEBUG_CMPXCHG
	unsigned long actual_tid = __this_cpu_read(s->cpu_slab->tid);

	pr_info("%s %s: cmpxchg redo ", n, s->name);

	if (IS_ENABLED(CONFIG_PREEMPTION) &&
	    tid_to_cpu(tid) != tid_to_cpu(actual_tid)) {
		pr_warn("due to cpu change %d -> %d\n",
			tid_to_cpu(tid), tid_to_cpu(actual_tid));
	} else if (tid_to_event(tid) != tid_to_event(actual_tid)) {
		pr_warn("due to cpu running other code. Event %ld->%ld\n",
			tid_to_event(tid), tid_to_event(actual_tid));
	} else {
		pr_warn("for unknown reason: actual=%lx was=%lx target=%lx\n",
			actual_tid, tid, next_tid(tid));
	}
#endif
	stat(s, CMPXCHG_DOUBLE_CPU_FAIL);
}

static void init_kmem_cache_cpus(struct kmem_cache *s)
{
#ifdef CONFIG_PREEMPT_RT
	/*
	 * Register lockdep key for non-boot kmem caches to avoid
	 * WARN_ON_ONCE(static_obj(key))) in lockdep_register_key()
	 */
	bool finegrain_lockdep = !init_section_contains(s, 1);
#else
	/*
	 * Don't bother with different lockdep classes for each
	 * kmem_cache, since we only use local_trylock_irqsave().
	 */
	bool finegrain_lockdep = false;
#endif
	int cpu;
	struct kmem_cache_cpu *c;

	if (finegrain_lockdep)
		lockdep_register_key(&s->lock_key);
	for_each_possible_cpu(cpu) {
		c = per_cpu_ptr(s->cpu_slab, cpu);
		local_trylock_init(&c->lock);
		if (finegrain_lockdep)
			lockdep_set_class(&c->lock, &s->lock_key);
		c->tid = init_tid(cpu);
	}
}

/*
 * Finishes removing the cpu slab. Merges cpu's freelist with slab's freelist,
 * unfreezes the slabs and puts it on the proper list.
 * Assumes the slab has been already safely taken away from kmem_cache_cpu
 * by the caller.
 */
static void deactivate_slab(struct kmem_cache *s, struct slab *slab,
			    void *freelist)
{
	struct kmem_cache_node *n = get_node(s, slab_nid(slab));
	int free_delta = 0;
	void *nextfree, *freelist_iter, *freelist_tail;
	int tail = DEACTIVATE_TO_HEAD;
	unsigned long flags = 0;
	struct slab new;
	struct slab old;

	if (READ_ONCE(slab->freelist)) {
		stat(s, DEACTIVATE_REMOTE_FREES);
		tail = DEACTIVATE_TO_TAIL;
	}

	/*
	 * Stage one: Count the objects on cpu's freelist as free_delta and
	 * remember the last object in freelist_tail for later splicing.
	 */
	freelist_tail = NULL;
	freelist_iter = freelist;
	while (freelist_iter) {
		nextfree = get_freepointer(s, freelist_iter);

		/*
		 * If 'nextfree' is invalid, it is possible that the object at
		 * 'freelist_iter' is already corrupted.  So isolate all objects
		 * starting at 'freelist_iter' by skipping them.
		 */
		if (freelist_corrupted(s, slab, &freelist_iter, nextfree))
			break;

		freelist_tail = freelist_iter;
		free_delta++;

		freelist_iter = nextfree;
	}

	/*
	 * Stage two: Unfreeze the slab while splicing the per-cpu
	 * freelist to the head of slab's freelist.
	 */
	do {
		old.freelist = READ_ONCE(slab->freelist);
		old.counters = READ_ONCE(slab->counters);
		VM_BUG_ON(!old.frozen);

		/* Determine target state of the slab */
		new.counters = old.counters;
		new.frozen = 0;
		if (freelist_tail) {
			new.inuse -= free_delta;
			set_freepointer(s, freelist_tail, old.freelist);
			new.freelist = freelist;
		} else {
			new.freelist = old.freelist;
		}
	} while (!slab_update_freelist(s, slab,
		old.freelist, old.counters,
		new.freelist, new.counters,
		"unfreezing slab"));

	/*
	 * Stage three: Manipulate the slab list based on the updated state.
	 */
	if (!new.inuse && n->nr_partial >= s->min_partial) {
		stat(s, DEACTIVATE_EMPTY);
		discard_slab(s, slab);
		stat(s, FREE_SLAB);
	} else if (new.freelist) {
		spin_lock_irqsave(&n->list_lock, flags);
		add_partial(n, slab, tail);
		spin_unlock_irqrestore(&n->list_lock, flags);
		stat(s, tail);
	} else {
		stat(s, DEACTIVATE_FULL);
	}
}

/*
 * ___slab_alloc()'s caller is supposed to check if kmem_cache::kmem_cache_cpu::lock
 * can be acquired without a deadlock before invoking the function.
 *
 * Without LOCKDEP we trust the code to be correct. kmalloc_nolock() is
 * using local_lock_is_locked() properly before calling local_lock_cpu_slab(),
 * and kmalloc() is not used in an unsupported context.
 *
 * With LOCKDEP, on PREEMPT_RT lockdep does its checking in local_lock_irqsave().
 * On !PREEMPT_RT we use trylock to avoid false positives in NMI, but
 * lockdep_assert() will catch a bug in case:
 * #1
 * kmalloc() -> ___slab_alloc() -> irqsave -> NMI -> bpf -> kmalloc_nolock()
 * or
 * #2
 * kmalloc() -> ___slab_alloc() -> irqsave -> tracepoint/kprobe -> bpf -> kmalloc_nolock()
 *
 * On PREEMPT_RT an invocation is not possible from IRQ-off or preempt
 * disabled context. The lock will always be acquired and if needed it
 * block and sleep until the lock is available.
 * #1 is possible in !PREEMPT_RT only.
 * #2 is possible in both with a twist that irqsave is replaced with rt_spinlock:
 * kmalloc() -> ___slab_alloc() -> rt_spin_lock(kmem_cache_A) ->
 *    tracepoint/kprobe -> bpf -> kmalloc_nolock() -> rt_spin_lock(kmem_cache_B)
 *
 * local_lock_is_locked() prevents the case kmem_cache_A == kmem_cache_B
 */
#if defined(CONFIG_PREEMPT_RT) || !defined(CONFIG_LOCKDEP)
#define local_lock_cpu_slab(s, flags)	\
	local_lock_irqsave(&(s)->cpu_slab->lock, flags)
#else
#define local_lock_cpu_slab(s, flags)					       \
	do {								       \
		bool __l = local_trylock_irqsave(&(s)->cpu_slab->lock, flags); \
		lockdep_assert(__l);					       \
	} while (0)
#endif

#define local_unlock_cpu_slab(s, flags)	\
	local_unlock_irqrestore(&(s)->cpu_slab->lock, flags)

#ifdef CONFIG_SLUB_CPU_PARTIAL
static void __put_partials(struct kmem_cache *s, struct slab *partial_slab)
{
	struct kmem_cache_node *n = NULL, *n2 = NULL;
	struct slab *slab, *slab_to_discard = NULL;
	unsigned long flags = 0;

	while (partial_slab) {
		slab = partial_slab;
		partial_slab = slab->next;

		n2 = get_node(s, slab_nid(slab));
		if (n != n2) {
			if (n)
				spin_unlock_irqrestore(&n->list_lock, flags);

			n = n2;
			spin_lock_irqsave(&n->list_lock, flags);
		}

		if (unlikely(!slab->inuse && n->nr_partial >= s->min_partial)) {
			slab->next = slab_to_discard;
			slab_to_discard = slab;
		} else {
			add_partial(n, slab, DEACTIVATE_TO_TAIL);
			stat(s, FREE_ADD_PARTIAL);
		}
	}

	if (n)
		spin_unlock_irqrestore(&n->list_lock, flags);

	while (slab_to_discard) {
		slab = slab_to_discard;
		slab_to_discard = slab_to_discard->next;

		stat(s, DEACTIVATE_EMPTY);
		discard_slab(s, slab);
		stat(s, FREE_SLAB);
	}
}

/*
 * Put all the cpu partial slabs to the node partial list.
 */
static void put_partials(struct kmem_cache *s)
{
	struct slab *partial_slab;
	unsigned long flags;

	local_lock_irqsave(&s->cpu_slab->lock, flags);
	partial_slab = this_cpu_read(s->cpu_slab->partial);
	this_cpu_write(s->cpu_slab->partial, NULL);
	local_unlock_irqrestore(&s->cpu_slab->lock, flags);

	if (partial_slab)
		__put_partials(s, partial_slab);
}

static void put_partials_cpu(struct kmem_cache *s,
			     struct kmem_cache_cpu *c)
{
	struct slab *partial_slab;

	partial_slab = slub_percpu_partial(c);
	c->partial = NULL;

	if (partial_slab)
		__put_partials(s, partial_slab);
}

/*
 * Put a slab into a partial slab slot if available.
 *
 * If we did not find a slot then simply move all the partials to the
 * per node partial list.
 */
static void put_cpu_partial(struct kmem_cache *s, struct slab *slab, int drain)
{
	struct slab *oldslab;
	struct slab *slab_to_put = NULL;
	unsigned long flags;
	int slabs = 0;

	local_lock_cpu_slab(s, flags);

	oldslab = this_cpu_read(s->cpu_slab->partial);

	if (oldslab) {
		if (drain && oldslab->slabs >= s->cpu_partial_slabs) {
			/*
			 * Partial array is full. Move the existing set to the
			 * per node partial list. Postpone the actual unfreezing
			 * outside of the critical section.
			 */
			slab_to_put = oldslab;
			oldslab = NULL;
		} else {
			slabs = oldslab->slabs;
		}
	}

	slabs++;

	slab->slabs = slabs;
	slab->next = oldslab;

	this_cpu_write(s->cpu_slab->partial, slab);

	local_unlock_cpu_slab(s, flags);

	if (slab_to_put) {
		__put_partials(s, slab_to_put);
		stat(s, CPU_PARTIAL_DRAIN);
	}
}

#else	/* CONFIG_SLUB_CPU_PARTIAL */

static inline void put_partials(struct kmem_cache *s) { }
static inline void put_partials_cpu(struct kmem_cache *s,
				    struct kmem_cache_cpu *c) { }

#endif	/* CONFIG_SLUB_CPU_PARTIAL */

static inline void flush_slab(struct kmem_cache *s, struct kmem_cache_cpu *c)
{
	unsigned long flags;
	struct slab *slab;
	void *freelist;

	local_lock_irqsave(&s->cpu_slab->lock, flags);

	slab = c->slab;
	freelist = c->freelist;

	c->slab = NULL;
	c->freelist = NULL;
	c->tid = next_tid(c->tid);

	local_unlock_irqrestore(&s->cpu_slab->lock, flags);

	if (slab) {
		deactivate_slab(s, slab, freelist);
		stat(s, CPUSLAB_FLUSH);
	}
}

static inline void __flush_cpu_slab(struct kmem_cache *s, int cpu)
{
	struct kmem_cache_cpu *c = per_cpu_ptr(s->cpu_slab, cpu);
	void *freelist = c->freelist;
	struct slab *slab = c->slab;

	c->slab = NULL;
	c->freelist = NULL;
	c->tid = next_tid(c->tid);

	if (slab) {
		deactivate_slab(s, slab, freelist);
		stat(s, CPUSLAB_FLUSH);
	}

	put_partials_cpu(s, c);
}

static inline void flush_this_cpu_slab(struct kmem_cache *s)
{
	struct kmem_cache_cpu *c = this_cpu_ptr(s->cpu_slab);

	if (c->slab)
		flush_slab(s, c);

	put_partials(s);
}

static bool has_cpu_slab(int cpu, struct kmem_cache *s)
{
	struct kmem_cache_cpu *c = per_cpu_ptr(s->cpu_slab, cpu);

	return c->slab || slub_percpu_partial(c);
}

#else /* CONFIG_SLUB_TINY */
static inline void __flush_cpu_slab(struct kmem_cache *s, int cpu) { }
static inline bool has_cpu_slab(int cpu, struct kmem_cache *s) { return false; }
static inline void flush_this_cpu_slab(struct kmem_cache *s) { }
#endif /* CONFIG_SLUB_TINY */

static bool has_pcs_used(int cpu, struct kmem_cache *s)
{
	struct slub_percpu_sheaves *pcs;

	if (!s->cpu_sheaves)
		return false;

	pcs = per_cpu_ptr(s->cpu_sheaves, cpu);

	return (pcs->spare || pcs->rcu_free || pcs->main->size);
}

/*
 * Flush cpu slab.
 *
 * Called from CPU work handler with migration disabled.
 */
static void flush_cpu_slab(struct work_struct *w)
{
	struct kmem_cache *s;
	struct slub_flush_work *sfw;

	sfw = container_of(w, struct slub_flush_work, work);

	s = sfw->s;

	if (s->cpu_sheaves)
		pcs_flush_all(s);

	flush_this_cpu_slab(s);
}

static void flush_all_cpus_locked(struct kmem_cache *s)
{
	struct slub_flush_work *sfw;
	unsigned int cpu;

	lockdep_assert_cpus_held();
	mutex_lock(&flush_lock);

	for_each_online_cpu(cpu) {
		sfw = &per_cpu(slub_flush, cpu);
		if (!has_cpu_slab(cpu, s) && !has_pcs_used(cpu, s)) {
			sfw->skip = true;
			continue;
		}
		INIT_WORK(&sfw->work, flush_cpu_slab);
		sfw->skip = false;
		sfw->s = s;
		queue_work_on(cpu, flushwq, &sfw->work);
	}

	for_each_online_cpu(cpu) {
		sfw = &per_cpu(slub_flush, cpu);
		if (sfw->skip)
			continue;
		flush_work(&sfw->work);
	}

	mutex_unlock(&flush_lock);
}

static void flush_all(struct kmem_cache *s)
{
	cpus_read_lock();
	flush_all_cpus_locked(s);
	cpus_read_unlock();
}

static void flush_rcu_sheaf(struct work_struct *w)
{
	struct slub_percpu_sheaves *pcs;
	struct slab_sheaf *rcu_free;
	struct slub_flush_work *sfw;
	struct kmem_cache *s;

	sfw = container_of(w, struct slub_flush_work, work);
	s = sfw->s;

	local_lock(&s->cpu_sheaves->lock);
	pcs = this_cpu_ptr(s->cpu_sheaves);

	rcu_free = pcs->rcu_free;
	pcs->rcu_free = NULL;

	local_unlock(&s->cpu_sheaves->lock);

	if (rcu_free)
		call_rcu(&rcu_free->rcu_head, rcu_free_sheaf_nobarn);
}


/* needed for kvfree_rcu_barrier() */
void flush_all_rcu_sheaves(void)
{
	struct slub_flush_work *sfw;
	struct kmem_cache *s;
	unsigned int cpu;

	cpus_read_lock();
	mutex_lock(&slab_mutex);

	list_for_each_entry(s, &slab_caches, list) {
		if (!s->cpu_sheaves)
			continue;

		mutex_lock(&flush_lock);

		for_each_online_cpu(cpu) {
			sfw = &per_cpu(slub_flush, cpu);

			/*
			 * we don't check if rcu_free sheaf exists - racing
			 * __kfree_rcu_sheaf() might have just removed it.
			 * by executing flush_rcu_sheaf() on the cpu we make
			 * sure the __kfree_rcu_sheaf() finished its call_rcu()
			 */

			INIT_WORK(&sfw->work, flush_rcu_sheaf);
			sfw->s = s;
			queue_work_on(cpu, flushwq, &sfw->work);
		}

		for_each_online_cpu(cpu) {
			sfw = &per_cpu(slub_flush, cpu);
			flush_work(&sfw->work);
		}

		mutex_unlock(&flush_lock);
	}

	mutex_unlock(&slab_mutex);
	cpus_read_unlock();

	rcu_barrier();
}

/*
 * Use the cpu notifier to insure that the cpu slabs are flushed when
 * necessary.
 */
static int slub_cpu_dead(unsigned int cpu)
{
	struct kmem_cache *s;

	mutex_lock(&slab_mutex);
	list_for_each_entry(s, &slab_caches, list) {
		__flush_cpu_slab(s, cpu);
		if (s->cpu_sheaves)
			__pcs_flush_all_cpu(s, cpu);
	}
	mutex_unlock(&slab_mutex);
	return 0;
}

/*
 * Check if the objects in a per cpu structure fit numa
 * locality expectations.
 */
static inline int node_match(struct slab *slab, int node)
{
#ifdef CONFIG_NUMA
	if (node != NUMA_NO_NODE && slab_nid(slab) != node)
		return 0;
#endif
	return 1;
}

#ifdef CONFIG_SLUB_DEBUG
static int count_free(struct slab *slab)
{
	return slab->objects - slab->inuse;
}

static inline unsigned long node_nr_objs(struct kmem_cache_node *n)
{
	return atomic_long_read(&n->total_objects);
}

/* Supports checking bulk free of a constructed freelist */
static inline bool free_debug_processing(struct kmem_cache *s,
	struct slab *slab, void *head, void *tail, int *bulk_cnt,
	unsigned long addr, depot_stack_handle_t handle)
{
	bool checks_ok = false;
	void *object = head;
	int cnt = 0;

	if (s->flags & SLAB_CONSISTENCY_CHECKS) {
		if (!check_slab(s, slab))
			goto out;
	}

	if (slab->inuse < *bulk_cnt) {
		slab_err(s, slab, "Slab has %d allocated objects but %d are to be freed\n",
			 slab->inuse, *bulk_cnt);
		goto out;
	}

next_object:

	if (++cnt > *bulk_cnt)
		goto out_cnt;

	if (s->flags & SLAB_CONSISTENCY_CHECKS) {
		if (!free_consistency_checks(s, slab, object, addr))
			goto out;
	}

	if (s->flags & SLAB_STORE_USER)
		set_track_update(s, object, TRACK_FREE, addr, handle);
	trace(s, slab, object, 0);
	/* Freepointer not overwritten by init_object(), SLAB_POISON moved it */
	init_object(s, object, SLUB_RED_INACTIVE);

	/* Reached end of constructed freelist yet? */
	if (object != tail) {
		object = get_freepointer(s, object);
		goto next_object;
	}
	checks_ok = true;

out_cnt:
	if (cnt != *bulk_cnt) {
		slab_err(s, slab, "Bulk free expected %d objects but found %d\n",
			 *bulk_cnt, cnt);
		*bulk_cnt = cnt;
	}

out:

	if (!checks_ok)
		slab_fix(s, "Object at 0x%p not freed", object);

	return checks_ok;
}
#endif /* CONFIG_SLUB_DEBUG */

#if defined(CONFIG_SLUB_DEBUG) || defined(SLAB_SUPPORTS_SYSFS)
static unsigned long count_partial(struct kmem_cache_node *n,
					int (*get_count)(struct slab *))
{
	unsigned long flags;
	unsigned long x = 0;
	struct slab *slab;

	spin_lock_irqsave(&n->list_lock, flags);
	list_for_each_entry(slab, &n->partial, slab_list)
		x += get_count(slab);
	spin_unlock_irqrestore(&n->list_lock, flags);
	return x;
}
#endif /* CONFIG_SLUB_DEBUG || SLAB_SUPPORTS_SYSFS */

#ifdef CONFIG_SLUB_DEBUG
#define MAX_PARTIAL_TO_SCAN 10000

static unsigned long count_partial_free_approx(struct kmem_cache_node *n)
{
	unsigned long flags;
	unsigned long x = 0;
	struct slab *slab;

	spin_lock_irqsave(&n->list_lock, flags);
	if (n->nr_partial <= MAX_PARTIAL_TO_SCAN) {
		list_for_each_entry(slab, &n->partial, slab_list)
			x += slab->objects - slab->inuse;
	} else {
		/*
		 * For a long list, approximate the total count of objects in
		 * it to meet the limit on the number of slabs to scan.
		 * Scan from both the list's head and tail for better accuracy.
		 */
		unsigned long scanned = 0;

		list_for_each_entry(slab, &n->partial, slab_list) {
			x += slab->objects - slab->inuse;
			if (++scanned == MAX_PARTIAL_TO_SCAN / 2)
				break;
		}
		list_for_each_entry_reverse(slab, &n->partial, slab_list) {
			x += slab->objects - slab->inuse;
			if (++scanned == MAX_PARTIAL_TO_SCAN)
				break;
		}
		x = mult_frac(x, n->nr_partial, scanned);
		x = min(x, node_nr_objs(n));
	}
	spin_unlock_irqrestore(&n->list_lock, flags);
	return x;
}

static noinline void
slab_out_of_memory(struct kmem_cache *s, gfp_t gfpflags, int nid)
{
	static DEFINE_RATELIMIT_STATE(slub_oom_rs, DEFAULT_RATELIMIT_INTERVAL,
				      DEFAULT_RATELIMIT_BURST);
	int cpu = raw_smp_processor_id();
	int node;
	struct kmem_cache_node *n;

	if ((gfpflags & __GFP_NOWARN) || !__ratelimit(&slub_oom_rs))
		return;

	pr_warn("SLUB: Unable to allocate memory on CPU %u (of node %d) on node %d, gfp=%#x(%pGg)\n",
		cpu, cpu_to_node(cpu), nid, gfpflags, &gfpflags);
	pr_warn("  cache: %s, object size: %u, buffer size: %u, default order: %u, min order: %u\n",
		s->name, s->object_size, s->size, oo_order(s->oo),
		oo_order(s->min));

	if (oo_order(s->min) > get_order(s->object_size))
		pr_warn("  %s debugging increased min order, use slab_debug=O to disable.\n",
			s->name);

	for_each_kmem_cache_node(s, node, n) {
		unsigned long nr_slabs;
		unsigned long nr_objs;
		unsigned long nr_free;

		nr_free  = count_partial_free_approx(n);
		nr_slabs = node_nr_slabs(n);
		nr_objs  = node_nr_objs(n);

		pr_warn("  node %d: slabs: %ld, objs: %ld, free: %ld\n",
			node, nr_slabs, nr_objs, nr_free);
	}
}
#else /* CONFIG_SLUB_DEBUG */
static inline void
slab_out_of_memory(struct kmem_cache *s, gfp_t gfpflags, int nid) { }
#endif

static inline bool pfmemalloc_match(struct slab *slab, gfp_t gfpflags)
{
	if (unlikely(slab_test_pfmemalloc(slab)))
		return gfp_pfmemalloc_allowed(gfpflags);

	return true;
}

#ifndef CONFIG_SLUB_TINY
static inline bool
__update_cpu_freelist_fast(struct kmem_cache *s,
			   void *freelist_old, void *freelist_new,
			   unsigned long tid)
{
	freelist_aba_t old = { .freelist = freelist_old, .counter = tid };
	freelist_aba_t new = { .freelist = freelist_new, .counter = next_tid(tid) };

	return this_cpu_try_cmpxchg_freelist(s->cpu_slab->freelist_tid.full,
					     &old.full, new.full);
}

/*
 * Check the slab->freelist and either transfer the freelist to the
 * per cpu freelist or deactivate the slab.
 *
 * The slab is still frozen if the return value is not NULL.
 *
 * If this function returns NULL then the slab has been unfrozen.
 */
static inline void *get_freelist(struct kmem_cache *s, struct slab *slab)
{
	struct slab new;
	unsigned long counters;
	void *freelist;

	lockdep_assert_held(this_cpu_ptr(&s->cpu_slab->lock));

	do {
		freelist = slab->freelist;
		counters = slab->counters;

		new.counters = counters;

		new.inuse = slab->objects;
		new.frozen = freelist != NULL;

	} while (!__slab_update_freelist(s, slab,
		freelist, counters,
		NULL, new.counters,
		"get_freelist"));

	return freelist;
}

/*
 * Freeze the partial slab and return the pointer to the freelist.
 */
static inline void *freeze_slab(struct kmem_cache *s, struct slab *slab)
{
	struct slab new;
	unsigned long counters;
	void *freelist;

	do {
		freelist = slab->freelist;
		counters = slab->counters;

		new.counters = counters;
		VM_BUG_ON(new.frozen);

		new.inuse = slab->objects;
		new.frozen = 1;

	} while (!slab_update_freelist(s, slab,
		freelist, counters,
		NULL, new.counters,
		"freeze_slab"));

	return freelist;
}

/*
 * Slow path. The lockless freelist is empty or we need to perform
 * debugging duties.
 *
 * Processing is still very fast if new objects have been freed to the
 * regular freelist. In that case we simply take over the regular freelist
 * as the lockless freelist and zap the regular freelist.
 *
 * If that is not working then we fall back to the partial lists. We take the
 * first element of the freelist as the object to allocate now and move the
 * rest of the freelist to the lockless freelist.
 *
 * And if we were unable to get a new slab from the partial slab lists then
 * we need to allocate a new slab. This is the slowest path since it involves
 * a call to the page allocator and the setup of a new slab.
 *
 * Version of __slab_alloc to use when we know that preemption is
 * already disabled (which is the case for bulk allocation).
 */
static void *___slab_alloc(struct kmem_cache *s, gfp_t gfpflags, int node,
			  unsigned long addr, struct kmem_cache_cpu *c, unsigned int orig_size)
{
	bool allow_spin = gfpflags_allow_spinning(gfpflags);
	void *freelist;
	struct slab *slab;
	unsigned long flags;
	struct partial_context pc;
	bool try_thisnode = true;

	stat(s, ALLOC_SLOWPATH);

reread_slab:

	slab = READ_ONCE(c->slab);
	if (!slab) {
		/*
		 * if the node is not online or has no normal memory, just
		 * ignore the node constraint
		 */
		if (unlikely(node != NUMA_NO_NODE &&
			     !node_isset(node, slab_nodes)))
			node = NUMA_NO_NODE;
		goto new_slab;
	}

	if (unlikely(!node_match(slab, node))) {
		/*
		 * same as above but node_match() being false already
		 * implies node != NUMA_NO_NODE.
		 *
		 * We don't strictly honor pfmemalloc and NUMA preferences
		 * when !allow_spin because:
		 *
		 * 1. Most kmalloc() users allocate objects on the local node,
		 *    so kmalloc_nolock() tries not to interfere with them by
		 *    deactivating the cpu slab.
		 *
		 * 2. Deactivating due to NUMA or pfmemalloc mismatch may cause
		 *    unnecessary slab allocations even when n->partial list
		 *    is not empty.
		 */
		if (!node_isset(node, slab_nodes) ||
		    !allow_spin) {
			node = NUMA_NO_NODE;
		} else {
			stat(s, ALLOC_NODE_MISMATCH);
			goto deactivate_slab;
		}
	}

	/*
	 * By rights, we should be searching for a slab page that was
	 * PFMEMALLOC but right now, we are losing the pfmemalloc
	 * information when the page leaves the per-cpu allocator
	 */
	if (unlikely(!pfmemalloc_match(slab, gfpflags) && allow_spin))
		goto deactivate_slab;

	/* must check again c->slab in case we got preempted and it changed */
	local_lock_cpu_slab(s, flags);

	if (unlikely(slab != c->slab)) {
		local_unlock_cpu_slab(s, flags);
		goto reread_slab;
	}
	freelist = c->freelist;
	if (freelist)
		goto load_freelist;

	freelist = get_freelist(s, slab);

	if (!freelist) {
		c->slab = NULL;
		c->tid = next_tid(c->tid);
		local_unlock_cpu_slab(s, flags);
		stat(s, DEACTIVATE_BYPASS);
		goto new_slab;
	}

	stat(s, ALLOC_REFILL);

load_freelist:

	lockdep_assert_held(this_cpu_ptr(&s->cpu_slab->lock));

	/*
	 * freelist is pointing to the list of objects to be used.
	 * slab is pointing to the slab from which the objects are obtained.
	 * That slab must be frozen for per cpu allocations to work.
	 */
	VM_BUG_ON(!c->slab->frozen);
	c->freelist = get_freepointer(s, freelist);
	c->tid = next_tid(c->tid);
	local_unlock_cpu_slab(s, flags);
	return freelist;

deactivate_slab:

	local_lock_cpu_slab(s, flags);
	if (slab != c->slab) {
		local_unlock_cpu_slab(s, flags);
		goto reread_slab;
	}
	freelist = c->freelist;
	c->slab = NULL;
	c->freelist = NULL;
	c->tid = next_tid(c->tid);
	local_unlock_cpu_slab(s, flags);
	deactivate_slab(s, slab, freelist);

new_slab:

#ifdef CONFIG_SLUB_CPU_PARTIAL
	while (slub_percpu_partial(c)) {
		local_lock_cpu_slab(s, flags);
		if (unlikely(c->slab)) {
			local_unlock_cpu_slab(s, flags);
			goto reread_slab;
		}
		if (unlikely(!slub_percpu_partial(c))) {
			local_unlock_cpu_slab(s, flags);
			/* we were preempted and partial list got empty */
			goto new_objects;
		}

		slab = slub_percpu_partial(c);
		slub_set_percpu_partial(c, slab);

		if (likely(node_match(slab, node) &&
			   pfmemalloc_match(slab, gfpflags)) ||
		    !allow_spin) {
			c->slab = slab;
			freelist = get_freelist(s, slab);
			VM_BUG_ON(!freelist);
			stat(s, CPU_PARTIAL_ALLOC);
			goto load_freelist;
		}

		local_unlock_cpu_slab(s, flags);

		slab->next = NULL;
		__put_partials(s, slab);
	}
#endif

new_objects:

	pc.flags = gfpflags;
	/*
	 * When a preferred node is indicated but no __GFP_THISNODE
	 *
	 * 1) try to get a partial slab from target node only by having
	 *    __GFP_THISNODE in pc.flags for get_partial()
	 * 2) if 1) failed, try to allocate a new slab from target node with
	 *    GPF_NOWAIT | __GFP_THISNODE opportunistically
	 * 3) if 2) failed, retry with original gfpflags which will allow
	 *    get_partial() try partial lists of other nodes before potentially
	 *    allocating new page from other nodes
	 */
	if (unlikely(node != NUMA_NO_NODE && !(gfpflags & __GFP_THISNODE)
		     && try_thisnode)) {
		if (unlikely(!allow_spin))
			/* Do not upgrade gfp to NOWAIT from more restrictive mode */
			pc.flags = gfpflags | __GFP_THISNODE;
		else
			pc.flags = GFP_NOWAIT | __GFP_THISNODE;
	}

	pc.orig_size = orig_size;
	slab = get_partial(s, node, &pc);
	if (slab) {
		if (kmem_cache_debug(s)) {
			freelist = pc.object;
			/*
			 * For debug caches here we had to go through
			 * alloc_single_from_partial() so just store the
			 * tracking info and return the object.
			 *
			 * Due to disabled preemption we need to disallow
			 * blocking. The flags are further adjusted by
			 * gfp_nested_mask() in stack_depot itself.
			 */
			if (s->flags & SLAB_STORE_USER)
				set_track(s, freelist, TRACK_ALLOC, addr,
					  gfpflags & ~(__GFP_DIRECT_RECLAIM));

			return freelist;
		}

		freelist = freeze_slab(s, slab);
		goto retry_load_slab;
	}

	slub_put_cpu_ptr(s->cpu_slab);
	slab = new_slab(s, pc.flags, node);
	c = slub_get_cpu_ptr(s->cpu_slab);

	if (unlikely(!slab)) {
		if (node != NUMA_NO_NODE && !(gfpflags & __GFP_THISNODE)
		    && try_thisnode) {
			try_thisnode = false;
			goto new_objects;
		}
		slab_out_of_memory(s, gfpflags, node);
		return NULL;
	}

	stat(s, ALLOC_SLAB);

	if (kmem_cache_debug(s)) {
		freelist = alloc_single_from_new_slab(s, slab, orig_size, gfpflags);

		if (unlikely(!freelist))
			goto new_objects;

		if (s->flags & SLAB_STORE_USER)
			set_track(s, freelist, TRACK_ALLOC, addr,
				  gfpflags & ~(__GFP_DIRECT_RECLAIM));

		return freelist;
	}

	/*
	 * No other reference to the slab yet so we can
	 * muck around with it freely without cmpxchg
	 */
	freelist = slab->freelist;
	slab->freelist = NULL;
	slab->inuse = slab->objects;
	slab->frozen = 1;

	inc_slabs_node(s, slab_nid(slab), slab->objects);

	if (unlikely(!pfmemalloc_match(slab, gfpflags) && allow_spin)) {
		/*
		 * For !pfmemalloc_match() case we don't load freelist so that
		 * we don't make further mismatched allocations easier.
		 */
		deactivate_slab(s, slab, get_freepointer(s, freelist));
		return freelist;
	}

retry_load_slab:

	local_lock_cpu_slab(s, flags);
	if (unlikely(c->slab)) {
		void *flush_freelist = c->freelist;
		struct slab *flush_slab = c->slab;

		c->slab = NULL;
		c->freelist = NULL;
		c->tid = next_tid(c->tid);

		local_unlock_cpu_slab(s, flags);

		if (unlikely(!allow_spin)) {
			/* Reentrant slub cannot take locks, defer */
			defer_deactivate_slab(flush_slab, flush_freelist);
		} else {
			deactivate_slab(s, flush_slab, flush_freelist);
		}

		stat(s, CPUSLAB_FLUSH);

		goto retry_load_slab;
	}
	c->slab = slab;

	goto load_freelist;
}
/*
 * We disallow kprobes in ___slab_alloc() to prevent reentrance
 *
 * kmalloc() -> ___slab_alloc() -> local_lock_cpu_slab() protected part of
 * ___slab_alloc() manipulating c->freelist -> kprobe -> bpf ->
 * kmalloc_nolock() or kfree_nolock() -> __update_cpu_freelist_fast()
 * manipulating c->freelist without lock.
 *
 * This does not prevent kprobe in functions called from ___slab_alloc() such as
 * local_lock_irqsave() itself, and that is fine, we only need to protect the
 * c->freelist manipulation in ___slab_alloc() itself.
 */
NOKPROBE_SYMBOL(___slab_alloc);

/*
 * A wrapper for ___slab_alloc() for contexts where preemption is not yet
 * disabled. Compensates for possible cpu changes by refetching the per cpu area
 * pointer.
 */
static void *__slab_alloc(struct kmem_cache *s, gfp_t gfpflags, int node,
			  unsigned long addr, struct kmem_cache_cpu *c, unsigned int orig_size)
{
	void *p;

#ifdef CONFIG_PREEMPT_COUNT
	/*
	 * We may have been preempted and rescheduled on a different
	 * cpu before disabling preemption. Need to reload cpu area
	 * pointer.
	 */
	c = slub_get_cpu_ptr(s->cpu_slab);
#endif
	if (unlikely(!gfpflags_allow_spinning(gfpflags))) {
		if (local_lock_is_locked(&s->cpu_slab->lock)) {
			/*
			 * EBUSY is an internal signal to kmalloc_nolock() to
			 * retry a different bucket. It's not propagated
			 * to the caller.
			 */
			p = ERR_PTR(-EBUSY);
			goto out;
		}
	}
	p = ___slab_alloc(s, gfpflags, node, addr, c, orig_size);
out:
#ifdef CONFIG_PREEMPT_COUNT
	slub_put_cpu_ptr(s->cpu_slab);
#endif
	return p;
}

static __always_inline void *__slab_alloc_node(struct kmem_cache *s,
		gfp_t gfpflags, int node, unsigned long addr, size_t orig_size)
{
	struct kmem_cache_cpu *c;
	struct slab *slab;
	unsigned long tid;
	void *object;

redo:
	/*
	 * Must read kmem_cache cpu data via this cpu ptr. Preemption is
	 * enabled. We may switch back and forth between cpus while
	 * reading from one cpu area. That does not matter as long
	 * as we end up on the original cpu again when doing the cmpxchg.
	 *
	 * We must guarantee that tid and kmem_cache_cpu are retrieved on the
	 * same cpu. We read first the kmem_cache_cpu pointer and use it to read
	 * the tid. If we are preempted and switched to another cpu between the
	 * two reads, it's OK as the two are still associated with the same cpu
	 * and cmpxchg later will validate the cpu.
	 */
	c = raw_cpu_ptr(s->cpu_slab);
	tid = READ_ONCE(c->tid);

	/*
	 * Irqless object alloc/free algorithm used here depends on sequence
	 * of fetching cpu_slab's data. tid should be fetched before anything
	 * on c to guarantee that object and slab associated with previous tid
	 * won't be used with current tid. If we fetch tid first, object and
	 * slab could be one associated with next tid and our alloc/free
	 * request will be failed. In this case, we will retry. So, no problem.
	 */
	barrier();

	/*
	 * The transaction ids are globally unique per cpu and per operation on
	 * a per cpu queue. Thus they can be guarantee that the cmpxchg_double
	 * occurs on the right processor and that there was no operation on the
	 * linked list in between.
	 */

	object = c->freelist;
	slab = c->slab;

#ifdef CONFIG_NUMA
	if (static_branch_unlikely(&strict_numa) &&
			node == NUMA_NO_NODE) {

		struct mempolicy *mpol = current->mempolicy;

		if (mpol) {
			/*
			 * Special BIND rule support. If existing slab
			 * is in permitted set then do not redirect
			 * to a particular node.
			 * Otherwise we apply the memory policy to get
			 * the node we need to allocate on.
			 */
			if (mpol->mode != MPOL_BIND || !slab ||
					!node_isset(slab_nid(slab), mpol->nodes))

				node = mempolicy_slab_node();
		}
	}
#endif

	if (!USE_LOCKLESS_FAST_PATH() ||
	    unlikely(!object || !slab || !node_match(slab, node))) {
		object = __slab_alloc(s, gfpflags, node, addr, c, orig_size);
	} else {
		void *next_object = get_freepointer_safe(s, object);

		/*
		 * The cmpxchg will only match if there was no additional
		 * operation and if we are on the right processor.
		 *
		 * The cmpxchg does the following atomically (without lock
		 * semantics!)
		 * 1. Relocate first pointer to the current per cpu area.
		 * 2. Verify that tid and freelist have not been changed
		 * 3. If they were not changed replace tid and freelist
		 *
		 * Since this is without lock semantics the protection is only
		 * against code executing on this cpu *not* from access by
		 * other cpus.
		 */
		if (unlikely(!__update_cpu_freelist_fast(s, object, next_object, tid))) {
			note_cmpxchg_failure("slab_alloc", s, tid);
			goto redo;
		}
		prefetch_freepointer(s, next_object);
		stat(s, ALLOC_FASTPATH);
	}

	return object;
}
#else /* CONFIG_SLUB_TINY */
static void *__slab_alloc_node(struct kmem_cache *s,
		gfp_t gfpflags, int node, unsigned long addr, size_t orig_size)
{
	struct partial_context pc;
	struct slab *slab;
	void *object;

	pc.flags = gfpflags;
	pc.orig_size = orig_size;
	slab = get_partial(s, node, &pc);

	if (slab)
		return pc.object;

	slab = new_slab(s, gfpflags, node);
	if (unlikely(!slab)) {
		slab_out_of_memory(s, gfpflags, node);
		return NULL;
	}

	object = alloc_single_from_new_slab(s, slab, orig_size, gfpflags);

	return object;
}
#endif /* CONFIG_SLUB_TINY */

/*
 * If the object has been wiped upon free, make sure it's fully initialized by
 * zeroing out freelist pointer.
 *
 * Note that we also wipe custom freelist pointers.
 */
static __always_inline void maybe_wipe_obj_freeptr(struct kmem_cache *s,
						   void *obj)
{
	if (unlikely(slab_want_init_on_free(s)) && obj &&
	    !freeptr_outside_object(s))
		memset((void *)((char *)kasan_reset_tag(obj) + s->offset),
			0, sizeof(void *));
}

static __fastpath_inline
struct kmem_cache *slab_pre_alloc_hook(struct kmem_cache *s, gfp_t flags)
{
	flags &= gfp_allowed_mask;

	might_alloc(flags);

	if (unlikely(should_failslab(s, flags)))
		return NULL;

	return s;
}

static __fastpath_inline
bool slab_post_alloc_hook(struct kmem_cache *s, struct list_lru *lru,
			  gfp_t flags, size_t size, void **p, bool init,
			  unsigned int orig_size)
{
	unsigned int zero_size = s->object_size;
	bool kasan_init = init;
	size_t i;
	gfp_t init_flags = flags & gfp_allowed_mask;

	/*
	 * For kmalloc object, the allocated memory size(object_size) is likely
	 * larger than the requested size(orig_size). If redzone check is
	 * enabled for the extra space, don't zero it, as it will be redzoned
	 * soon. The redzone operation for this extra space could be seen as a
	 * replacement of current poisoning under certain debug option, and
	 * won't break other sanity checks.
	 */
	if (kmem_cache_debug_flags(s, SLAB_STORE_USER | SLAB_RED_ZONE) &&
	    (s->flags & SLAB_KMALLOC))
		zero_size = orig_size;

	/*
	 * When slab_debug is enabled, avoid memory initialization integrated
	 * into KASAN and instead zero out the memory via the memset below with
	 * the proper size. Otherwise, KASAN might overwrite SLUB redzones and
	 * cause false-positive reports. This does not lead to a performance
	 * penalty on production builds, as slab_debug is not intended to be
	 * enabled there.
	 */
	if (__slub_debug_enabled())
		kasan_init = false;

	/*
	 * As memory initialization might be integrated into KASAN,
	 * kasan_slab_alloc and initialization memset must be
	 * kept together to avoid discrepancies in behavior.
	 *
	 * As p[i] might get tagged, memset and kmemleak hook come after KASAN.
	 */
	for (i = 0; i < size; i++) {
		p[i] = kasan_slab_alloc(s, p[i], init_flags, kasan_init);
		if (p[i] && init && (!kasan_init ||
				     !kasan_has_integrated_init()))
			memset(p[i], 0, zero_size);
		if (gfpflags_allow_spinning(flags))
			kmemleak_alloc_recursive(p[i], s->object_size, 1,
						 s->flags, init_flags);
		kmsan_slab_alloc(s, p[i], init_flags);
		alloc_tagging_slab_alloc_hook(s, p[i], flags);
	}

	return memcg_slab_post_alloc_hook(s, lru, flags, size, p);
}

/*
 * Replace the empty main sheaf with a (at least partially) full sheaf.
 *
 * Must be called with the cpu_sheaves local lock locked. If successful, returns
 * the pcs pointer and the local lock locked (possibly on a different cpu than
 * initially called). If not successful, returns NULL and the local lock
 * unlocked.
 */
static struct slub_percpu_sheaves *
__pcs_replace_empty_main(struct kmem_cache *s, struct slub_percpu_sheaves *pcs, gfp_t gfp)
{
	struct slab_sheaf *empty = NULL;
	struct slab_sheaf *full;
	struct node_barn *barn;
	bool can_alloc;

	lockdep_assert_held(this_cpu_ptr(&s->cpu_sheaves->lock));

	if (pcs->spare && pcs->spare->size > 0) {
		swap(pcs->main, pcs->spare);
		return pcs;
	}

	barn = get_barn(s);

	full = barn_replace_empty_sheaf(barn, pcs->main);

	if (full) {
		stat(s, BARN_GET);
		pcs->main = full;
		return pcs;
	}

	stat(s, BARN_GET_FAIL);

	can_alloc = gfpflags_allow_blocking(gfp);

	if (can_alloc) {
		if (pcs->spare) {
			empty = pcs->spare;
			pcs->spare = NULL;
		} else {
			empty = barn_get_empty_sheaf(barn);
		}
	}

	local_unlock(&s->cpu_sheaves->lock);

	if (!can_alloc)
		return NULL;

	if (empty) {
		if (!refill_sheaf(s, empty, gfp)) {
			full = empty;
		} else {
			/*
			 * we must be very low on memory so don't bother
			 * with the barn
			 */
			free_empty_sheaf(s, empty);
		}
	} else {
		full = alloc_full_sheaf(s, gfp);
	}

	if (!full)
		return NULL;

	/*
	 * we can reach here only when gfpflags_allow_blocking
	 * so this must not be an irq
	 */
	local_lock(&s->cpu_sheaves->lock);
	pcs = this_cpu_ptr(s->cpu_sheaves);

	/*
	 * If we are returning empty sheaf, we either got it from the
	 * barn or had to allocate one. If we are returning a full
	 * sheaf, it's due to racing or being migrated to a different
	 * cpu. Breaching the barn's sheaf limits should be thus rare
	 * enough so just ignore them to simplify the recovery.
	 */

	if (pcs->main->size == 0) {
		barn_put_empty_sheaf(barn, pcs->main);
		pcs->main = full;
		return pcs;
	}

	if (!pcs->spare) {
		pcs->spare = full;
		return pcs;
	}

	if (pcs->spare->size == 0) {
		barn_put_empty_sheaf(barn, pcs->spare);
		pcs->spare = full;
		return pcs;
	}

	barn_put_full_sheaf(barn, full);
	stat(s, BARN_PUT);

	return pcs;
}

static __fastpath_inline
void *alloc_from_pcs(struct kmem_cache *s, gfp_t gfp, int node)
{
	struct slub_percpu_sheaves *pcs;
	bool node_requested;
	void *object;

#ifdef CONFIG_NUMA
	if (static_branch_unlikely(&strict_numa) &&
			 node == NUMA_NO_NODE) {

		struct mempolicy *mpol = current->mempolicy;

		if (mpol) {
			/*
			 * Special BIND rule support. If the local node
			 * is in permitted set then do not redirect
			 * to a particular node.
			 * Otherwise we apply the memory policy to get
			 * the node we need to allocate on.
			 */
			if (mpol->mode != MPOL_BIND ||
					!node_isset(numa_mem_id(), mpol->nodes))

				node = mempolicy_slab_node();
		}
	}
#endif

	node_requested = IS_ENABLED(CONFIG_NUMA) && node != NUMA_NO_NODE;

	/*
	 * We assume the percpu sheaves contain only local objects although it's
	 * not completely guaranteed, so we verify later.
	 */
	if (unlikely(node_requested && node != numa_mem_id()))
		return NULL;

	if (!local_trylock(&s->cpu_sheaves->lock))
		return NULL;

	pcs = this_cpu_ptr(s->cpu_sheaves);

	if (unlikely(pcs->main->size == 0)) {
		pcs = __pcs_replace_empty_main(s, pcs, gfp);
		if (unlikely(!pcs))
			return NULL;
	}

	object = pcs->main->objects[pcs->main->size - 1];

	if (unlikely(node_requested)) {
		/*
		 * Verify that the object was from the node we want. This could
		 * be false because of cpu migration during an unlocked part of
		 * the current allocation or previous freeing process.
		 */
		if (folio_nid(virt_to_folio(object)) != node) {
			local_unlock(&s->cpu_sheaves->lock);
			return NULL;
		}
	}

	pcs->main->size--;

	local_unlock(&s->cpu_sheaves->lock);

	stat(s, ALLOC_PCS);

	return object;
}

static __fastpath_inline
unsigned int alloc_from_pcs_bulk(struct kmem_cache *s, size_t size, void **p)
{
	struct slub_percpu_sheaves *pcs;
	struct slab_sheaf *main;
	unsigned int allocated = 0;
	unsigned int batch;

next_batch:
	if (!local_trylock(&s->cpu_sheaves->lock))
		return allocated;

	pcs = this_cpu_ptr(s->cpu_sheaves);

	if (unlikely(pcs->main->size == 0)) {

		struct slab_sheaf *full;

		if (pcs->spare && pcs->spare->size > 0) {
			swap(pcs->main, pcs->spare);
			goto do_alloc;
		}

		full = barn_replace_empty_sheaf(get_barn(s), pcs->main);

		if (full) {
			stat(s, BARN_GET);
			pcs->main = full;
			goto do_alloc;
		}

		stat(s, BARN_GET_FAIL);

		local_unlock(&s->cpu_sheaves->lock);

		/*
		 * Once full sheaves in barn are depleted, let the bulk
		 * allocation continue from slab pages, otherwise we would just
		 * be copying arrays of pointers twice.
		 */
		return allocated;
	}

do_alloc:

	main = pcs->main;
	batch = min(size, main->size);

	main->size -= batch;
	memcpy(p, main->objects + main->size, batch * sizeof(void *));

	local_unlock(&s->cpu_sheaves->lock);

	stat_add(s, ALLOC_PCS, batch);

	allocated += batch;

	if (batch < size) {
		p += batch;
		size -= batch;
		goto next_batch;
	}

	return allocated;
}


/*
 * Inlined fastpath so that allocation functions (kmalloc, kmem_cache_alloc)
 * have the fastpath folded into their functions. So no function call
 * overhead for requests that can be satisfied on the fastpath.
 *
 * The fastpath works by first checking if the lockless freelist can be used.
 * If not then __slab_alloc is called for slow processing.
 *
 * Otherwise we can simply pick the next object from the lockless free list.
 */
static __fastpath_inline void *slab_alloc_node(struct kmem_cache *s, struct list_lru *lru,
		gfp_t gfpflags, int node, unsigned long addr, size_t orig_size)
{
	void *object;
	bool init = false;

	s = slab_pre_alloc_hook(s, gfpflags);
	if (unlikely(!s))
		return NULL;

	object = kfence_alloc(s, orig_size, gfpflags);
	if (unlikely(object))
		goto out;

	if (s->cpu_sheaves)
		object = alloc_from_pcs(s, gfpflags, node);

	if (!object)
		object = __slab_alloc_node(s, gfpflags, node, addr, orig_size);

	maybe_wipe_obj_freeptr(s, object);
	init = slab_want_init_on_alloc(gfpflags, s);

out:
	/*
	 * When init equals 'true', like for kzalloc() family, only
	 * @orig_size bytes might be zeroed instead of s->object_size
	 * In case this fails due to memcg_slab_post_alloc_hook(),
	 * object is set to NULL
	 */
	slab_post_alloc_hook(s, lru, gfpflags, 1, &object, init, orig_size);

	return object;
}

void *kmem_cache_alloc_noprof(struct kmem_cache *s, gfp_t gfpflags)
{
	void *ret = slab_alloc_node(s, NULL, gfpflags, NUMA_NO_NODE, _RET_IP_,
				    s->object_size);

	trace_kmem_cache_alloc(_RET_IP_, ret, s, gfpflags, NUMA_NO_NODE);

	return ret;
}
EXPORT_SYMBOL(kmem_cache_alloc_noprof);

void *kmem_cache_alloc_lru_noprof(struct kmem_cache *s, struct list_lru *lru,
			   gfp_t gfpflags)
{
	void *ret = slab_alloc_node(s, lru, gfpflags, NUMA_NO_NODE, _RET_IP_,
				    s->object_size);

	trace_kmem_cache_alloc(_RET_IP_, ret, s, gfpflags, NUMA_NO_NODE);

	return ret;
}
EXPORT_SYMBOL(kmem_cache_alloc_lru_noprof);

bool kmem_cache_charge(void *objp, gfp_t gfpflags)
{
	if (!memcg_kmem_online())
		return true;

	return memcg_slab_post_charge(objp, gfpflags);
}
EXPORT_SYMBOL(kmem_cache_charge);

/**
 * kmem_cache_alloc_node - Allocate an object on the specified node
 * @s: The cache to allocate from.
 * @gfpflags: See kmalloc().
 * @node: node number of the target node.
 *
 * Identical to kmem_cache_alloc but it will allocate memory on the given
 * node, which can improve the performance for cpu bound structures.
 *
 * Fallback to other node is possible if __GFP_THISNODE is not set.
 *
 * Return: pointer to the new object or %NULL in case of error
 */
void *kmem_cache_alloc_node_noprof(struct kmem_cache *s, gfp_t gfpflags, int node)
{
	void *ret = slab_alloc_node(s, NULL, gfpflags, node, _RET_IP_, s->object_size);

	trace_kmem_cache_alloc(_RET_IP_, ret, s, gfpflags, node);

	return ret;
}
EXPORT_SYMBOL(kmem_cache_alloc_node_noprof);

/*
 * returns a sheaf that has at least the requested size
 * when prefilling is needed, do so with given gfp flags
 *
 * return NULL if sheaf allocation or prefilling failed
 */
struct slab_sheaf *
kmem_cache_prefill_sheaf(struct kmem_cache *s, gfp_t gfp, unsigned int size)
{
	struct slub_percpu_sheaves *pcs;
	struct slab_sheaf *sheaf = NULL;

	if (unlikely(size > s->sheaf_capacity)) {

		/*
		 * slab_debug disables cpu sheaves intentionally so all
		 * prefilled sheaves become "oversize" and we give up on
		 * performance for the debugging. Same with SLUB_TINY.
		 * Creating a cache without sheaves and then requesting a
		 * prefilled sheaf is however not expected, so warn.
		 */
		WARN_ON_ONCE(s->sheaf_capacity == 0 &&
			     !IS_ENABLED(CONFIG_SLUB_TINY) &&
			     !(s->flags & SLAB_DEBUG_FLAGS));

		sheaf = kzalloc(struct_size(sheaf, objects, size), gfp);
		if (!sheaf)
			return NULL;

		stat(s, SHEAF_PREFILL_OVERSIZE);
		sheaf->cache = s;
		sheaf->capacity = size;

		if (!__kmem_cache_alloc_bulk(s, gfp, size,
					     &sheaf->objects[0])) {
			kfree(sheaf);
			return NULL;
		}

		sheaf->size = size;

		return sheaf;
	}

	local_lock(&s->cpu_sheaves->lock);
	pcs = this_cpu_ptr(s->cpu_sheaves);

	if (pcs->spare) {
		sheaf = pcs->spare;
		pcs->spare = NULL;
		stat(s, SHEAF_PREFILL_FAST);
	} else {
		stat(s, SHEAF_PREFILL_SLOW);
		sheaf = barn_get_full_or_empty_sheaf(get_barn(s));
		if (sheaf && sheaf->size)
			stat(s, BARN_GET);
		else
			stat(s, BARN_GET_FAIL);
	}

	local_unlock(&s->cpu_sheaves->lock);


	if (!sheaf)
		sheaf = alloc_empty_sheaf(s, gfp);

	if (sheaf && sheaf->size < size) {
		if (refill_sheaf(s, sheaf, gfp)) {
			sheaf_flush_unused(s, sheaf);
			free_empty_sheaf(s, sheaf);
			sheaf = NULL;
		}
	}

	if (sheaf)
		sheaf->capacity = s->sheaf_capacity;

	return sheaf;
}

/*
 * Use this to return a sheaf obtained by kmem_cache_prefill_sheaf()
 *
 * If the sheaf cannot simply become the percpu spare sheaf, but there's space
 * for a full sheaf in the barn, we try to refill the sheaf back to the cache's
 * sheaf_capacity to avoid handling partially full sheaves.
 *
 * If the refill fails because gfp is e.g. GFP_NOWAIT, or the barn is full, the
 * sheaf is instead flushed and freed.
 */
void kmem_cache_return_sheaf(struct kmem_cache *s, gfp_t gfp,
			     struct slab_sheaf *sheaf)
{
	struct slub_percpu_sheaves *pcs;
	struct node_barn *barn;

	if (unlikely(sheaf->capacity != s->sheaf_capacity)) {
		sheaf_flush_unused(s, sheaf);
		kfree(sheaf);
		return;
	}

	local_lock(&s->cpu_sheaves->lock);
	pcs = this_cpu_ptr(s->cpu_sheaves);
	barn = get_barn(s);

	if (!pcs->spare) {
		pcs->spare = sheaf;
		sheaf = NULL;
		stat(s, SHEAF_RETURN_FAST);
	}

	local_unlock(&s->cpu_sheaves->lock);

	if (!sheaf)
		return;

	stat(s, SHEAF_RETURN_SLOW);

	/*
	 * If the barn has too many full sheaves or we fail to refill the sheaf,
	 * simply flush and free it.
	 */
	if (data_race(barn->nr_full) >= MAX_FULL_SHEAVES ||
	    refill_sheaf(s, sheaf, gfp)) {
		sheaf_flush_unused(s, sheaf);
		free_empty_sheaf(s, sheaf);
		return;
	}

	barn_put_full_sheaf(barn, sheaf);
	stat(s, BARN_PUT);
}

/*
 * refill a sheaf previously returned by kmem_cache_prefill_sheaf to at least
 * the given size
 *
 * the sheaf might be replaced by a new one when requesting more than
 * s->sheaf_capacity objects if such replacement is necessary, but the refill
 * fails (returning -ENOMEM), the existing sheaf is left intact
 *
 * In practice we always refill to full sheaf's capacity.
 */
int kmem_cache_refill_sheaf(struct kmem_cache *s, gfp_t gfp,
			    struct slab_sheaf **sheafp, unsigned int size)
{
	struct slab_sheaf *sheaf;

	/*
	 * TODO: do we want to support *sheaf == NULL to be equivalent of
	 * kmem_cache_prefill_sheaf() ?
	 */
	if (!sheafp || !(*sheafp))
		return -EINVAL;

	sheaf = *sheafp;
	if (sheaf->size >= size)
		return 0;

	if (likely(sheaf->capacity >= size)) {
		if (likely(sheaf->capacity == s->sheaf_capacity))
			return refill_sheaf(s, sheaf, gfp);

		if (!__kmem_cache_alloc_bulk(s, gfp, sheaf->capacity - sheaf->size,
					     &sheaf->objects[sheaf->size])) {
			return -ENOMEM;
		}
		sheaf->size = sheaf->capacity;

		return 0;
	}

	/*
	 * We had a regular sized sheaf and need an oversize one, or we had an
	 * oversize one already but need a larger one now.
	 * This should be a very rare path so let's not complicate it.
	 */
	sheaf = kmem_cache_prefill_sheaf(s, gfp, size);
	if (!sheaf)
		return -ENOMEM;

	kmem_cache_return_sheaf(s, gfp, *sheafp);
	*sheafp = sheaf;
	return 0;
}

/*
 * Allocate from a sheaf obtained by kmem_cache_prefill_sheaf()
 *
 * Guaranteed not to fail as many allocations as was the requested size.
 * After the sheaf is emptied, it fails - no fallback to the slab cache itself.
 *
 * The gfp parameter is meant only to specify __GFP_ZERO or __GFP_ACCOUNT
 * memcg charging is forced over limit if necessary, to avoid failure.
 */
void *
kmem_cache_alloc_from_sheaf_noprof(struct kmem_cache *s, gfp_t gfp,
				   struct slab_sheaf *sheaf)
{
	void *ret = NULL;
	bool init;

	if (sheaf->size == 0)
		goto out;

	ret = sheaf->objects[--sheaf->size];

	init = slab_want_init_on_alloc(gfp, s);

	/* add __GFP_NOFAIL to force successful memcg charging */
	slab_post_alloc_hook(s, NULL, gfp | __GFP_NOFAIL, 1, &ret, init, s->object_size);
out:
	trace_kmem_cache_alloc(_RET_IP_, ret, s, gfp, NUMA_NO_NODE);

	return ret;
}

unsigned int kmem_cache_sheaf_size(struct slab_sheaf *sheaf)
{
	return sheaf->size;
}
/*
 * To avoid unnecessary overhead, we pass through large allocation requests
 * directly to the page allocator. We use __GFP_COMP, because we will need to
 * know the allocation order to free the pages properly in kfree.
 */
static void *___kmalloc_large_node(size_t size, gfp_t flags, int node)
{
	struct folio *folio;
	void *ptr = NULL;
	unsigned int order = get_order(size);

	if (unlikely(flags & GFP_SLAB_BUG_MASK))
		flags = kmalloc_fix_flags(flags);

	flags |= __GFP_COMP;

	if (node == NUMA_NO_NODE)
		folio = (struct folio *)alloc_frozen_pages_noprof(flags, order);
	else
		folio = (struct folio *)__alloc_frozen_pages_noprof(flags, order, node, NULL);

	if (folio) {
		ptr = folio_address(folio);
		lruvec_stat_mod_folio(folio, NR_SLAB_UNRECLAIMABLE_B,
				      PAGE_SIZE << order);
		__folio_set_large_kmalloc(folio);
	}

	ptr = kasan_kmalloc_large(ptr, size, flags);
	/* As ptr might get tagged, call kmemleak hook after KASAN. */
	kmemleak_alloc(ptr, size, 1, flags);
	kmsan_kmalloc_large(ptr, size, flags);

	return ptr;
}

void *__kmalloc_large_noprof(size_t size, gfp_t flags)
{
	void *ret = ___kmalloc_large_node(size, flags, NUMA_NO_NODE);

	trace_kmalloc(_RET_IP_, ret, size, PAGE_SIZE << get_order(size),
		      flags, NUMA_NO_NODE);
	return ret;
}
EXPORT_SYMBOL(__kmalloc_large_noprof);

void *__kmalloc_large_node_noprof(size_t size, gfp_t flags, int node)
{
	void *ret = ___kmalloc_large_node(size, flags, node);

	trace_kmalloc(_RET_IP_, ret, size, PAGE_SIZE << get_order(size),
		      flags, node);
	return ret;
}
EXPORT_SYMBOL(__kmalloc_large_node_noprof);

static __always_inline
void *__do_kmalloc_node(size_t size, kmem_buckets *b, gfp_t flags, int node,
			unsigned long caller)
{
	struct kmem_cache *s;
	void *ret;

	if (unlikely(size > KMALLOC_MAX_CACHE_SIZE)) {
		ret = __kmalloc_large_node_noprof(size, flags, node);
		trace_kmalloc(caller, ret, size,
			      PAGE_SIZE << get_order(size), flags, node);
		return ret;
	}

	if (unlikely(!size))
		return ZERO_SIZE_PTR;

	s = kmalloc_slab(size, b, flags, caller);

	ret = slab_alloc_node(s, NULL, flags, node, caller, size);
	ret = kasan_kmalloc(s, ret, size, flags);
	trace_kmalloc(caller, ret, size, s->size, flags, node);
	return ret;
}
void *__kmalloc_node_noprof(DECL_BUCKET_PARAMS(size, b), gfp_t flags, int node)
{
	return __do_kmalloc_node(size, PASS_BUCKET_PARAM(b), flags, node, _RET_IP_);
}
EXPORT_SYMBOL(__kmalloc_node_noprof);

void *__kmalloc_noprof(size_t size, gfp_t flags)
{
	return __do_kmalloc_node(size, NULL, flags, NUMA_NO_NODE, _RET_IP_);
}
EXPORT_SYMBOL(__kmalloc_noprof);

/**
 * kmalloc_nolock - Allocate an object of given size from any context.
 * @size: size to allocate
 * @gfp_flags: GFP flags. Only __GFP_ACCOUNT, __GFP_ZERO, __GFP_NO_OBJ_EXT
 * allowed.
 * @node: node number of the target node.
 *
 * Return: pointer to the new object or NULL in case of error.
 * NULL does not mean EBUSY or EAGAIN. It means ENOMEM.
 * There is no reason to call it again and expect !NULL.
 */
void *kmalloc_nolock_noprof(size_t size, gfp_t gfp_flags, int node)
{
	gfp_t alloc_gfp = __GFP_NOWARN | __GFP_NOMEMALLOC | gfp_flags;
	struct kmem_cache *s;
	bool can_retry = true;
	void *ret = ERR_PTR(-EBUSY);

	VM_WARN_ON_ONCE(gfp_flags & ~(__GFP_ACCOUNT | __GFP_ZERO |
				      __GFP_NO_OBJ_EXT));

	if (unlikely(!size))
		return ZERO_SIZE_PTR;

	if (IS_ENABLED(CONFIG_PREEMPT_RT) && (in_nmi() || in_hardirq()))
		/* kmalloc_nolock() in PREEMPT_RT is not supported from irq */
		return NULL;
retry:
	if (unlikely(size > KMALLOC_MAX_CACHE_SIZE))
		return NULL;
	s = kmalloc_slab(size, NULL, alloc_gfp, _RET_IP_);

	if (!(s->flags & __CMPXCHG_DOUBLE) && !kmem_cache_debug(s))
		/*
		 * kmalloc_nolock() is not supported on architectures that
		 * don't implement cmpxchg16b, but debug caches don't use
		 * per-cpu slab and per-cpu partial slabs. They rely on
		 * kmem_cache_node->list_lock, so kmalloc_nolock() can
		 * attempt to allocate from debug caches by
		 * spin_trylock_irqsave(&n->list_lock, ...)
		 */
		return NULL;

	/*
	 * Do not call slab_alloc_node(), since trylock mode isn't
	 * compatible with slab_pre_alloc_hook/should_failslab and
	 * kfence_alloc. Hence call __slab_alloc_node() (at most twice)
	 * and slab_post_alloc_hook() directly.
	 *
	 * In !PREEMPT_RT ___slab_alloc() manipulates (freelist,tid) pair
	 * in irq saved region. It assumes that the same cpu will not
	 * __update_cpu_freelist_fast() into the same (freelist,tid) pair.
	 * Therefore use in_nmi() to check whether particular bucket is in
	 * irq protected section.
	 *
	 * If in_nmi() && local_lock_is_locked(s->cpu_slab) then it means that
	 * this cpu was interrupted somewhere inside ___slab_alloc() after
	 * it did local_lock_irqsave(&s->cpu_slab->lock, flags).
	 * In this case fast path with __update_cpu_freelist_fast() is not safe.
	 */
#ifndef CONFIG_SLUB_TINY
	if (!in_nmi() || !local_lock_is_locked(&s->cpu_slab->lock))
#endif
		ret = __slab_alloc_node(s, alloc_gfp, node, _RET_IP_, size);

	if (PTR_ERR(ret) == -EBUSY) {
		if (can_retry) {
			/* pick the next kmalloc bucket */
			size = s->object_size + 1;
			/*
			 * Another alternative is to
			 * if (memcg) alloc_gfp &= ~__GFP_ACCOUNT;
			 * else if (!memcg) alloc_gfp |= __GFP_ACCOUNT;
			 * to retry from bucket of the same size.
			 */
			can_retry = false;
			goto retry;
		}
		ret = NULL;
	}

	maybe_wipe_obj_freeptr(s, ret);
	slab_post_alloc_hook(s, NULL, alloc_gfp, 1, &ret,
			     slab_want_init_on_alloc(alloc_gfp, s), size);

	ret = kasan_kmalloc(s, ret, size, alloc_gfp);
	return ret;
}
EXPORT_SYMBOL_GPL(kmalloc_nolock_noprof);

void *__kmalloc_node_track_caller_noprof(DECL_BUCKET_PARAMS(size, b), gfp_t flags,
					 int node, unsigned long caller)
{
	return __do_kmalloc_node(size, PASS_BUCKET_PARAM(b), flags, node, caller);

}
EXPORT_SYMBOL(__kmalloc_node_track_caller_noprof);

void *__kmalloc_cache_noprof(struct kmem_cache *s, gfp_t gfpflags, size_t size)
{
	void *ret = slab_alloc_node(s, NULL, gfpflags, NUMA_NO_NODE,
					    _RET_IP_, size);

	trace_kmalloc(_RET_IP_, ret, size, s->size, gfpflags, NUMA_NO_NODE);

	ret = kasan_kmalloc(s, ret, size, gfpflags);
	return ret;
}
EXPORT_SYMBOL(__kmalloc_cache_noprof);

void *__kmalloc_cache_node_noprof(struct kmem_cache *s, gfp_t gfpflags,
				  int node, size_t size)
{
	void *ret = slab_alloc_node(s, NULL, gfpflags, node, _RET_IP_, size);

	trace_kmalloc(_RET_IP_, ret, size, s->size, gfpflags, node);

	ret = kasan_kmalloc(s, ret, size, gfpflags);
	return ret;
}
EXPORT_SYMBOL(__kmalloc_cache_node_noprof);

static noinline void free_to_partial_list(
	struct kmem_cache *s, struct slab *slab,
	void *head, void *tail, int bulk_cnt,
	unsigned long addr)
{
	struct kmem_cache_node *n = get_node(s, slab_nid(slab));
	struct slab *slab_free = NULL;
	int cnt = bulk_cnt;
	unsigned long flags;
	depot_stack_handle_t handle = 0;

	/*
	 * We cannot use GFP_NOWAIT as there are callsites where waking up
	 * kswapd could deadlock
	 */
	if (s->flags & SLAB_STORE_USER)
		handle = set_track_prepare(__GFP_NOWARN);

	spin_lock_irqsave(&n->list_lock, flags);

	if (free_debug_processing(s, slab, head, tail, &cnt, addr, handle)) {
		void *prior = slab->freelist;

		/* Perform the actual freeing while we still hold the locks */
		slab->inuse -= cnt;
		set_freepointer(s, tail, prior);
		slab->freelist = head;

		/*
		 * If the slab is empty, and node's partial list is full,
		 * it should be discarded anyway no matter it's on full or
		 * partial list.
		 */
		if (slab->inuse == 0 && n->nr_partial >= s->min_partial)
			slab_free = slab;

		if (!prior) {
			/* was on full list */
			remove_full(s, n, slab);
			if (!slab_free) {
				add_partial(n, slab, DEACTIVATE_TO_TAIL);
				stat(s, FREE_ADD_PARTIAL);
			}
		} else if (slab_free) {
			remove_partial(n, slab);
			stat(s, FREE_REMOVE_PARTIAL);
		}
	}

	if (slab_free) {
		/*
		 * Update the counters while still holding n->list_lock to
		 * prevent spurious validation warnings
		 */
		dec_slabs_node(s, slab_nid(slab_free), slab_free->objects);
	}

	spin_unlock_irqrestore(&n->list_lock, flags);

	if (slab_free) {
		stat(s, FREE_SLAB);
		free_slab(s, slab_free);
	}
}

/*
 * Slow path handling. This may still be called frequently since objects
 * have a longer lifetime than the cpu slabs in most processing loads.
 *
 * So we still attempt to reduce cache line usage. Just take the slab
 * lock and free the item. If there is no additional partial slab
 * handling required then we can return immediately.
 */
static void __slab_free(struct kmem_cache *s, struct slab *slab,
			void *head, void *tail, int cnt,
			unsigned long addr)

{
	void *prior;
	int was_frozen;
	struct slab new;
	unsigned long counters;
	struct kmem_cache_node *n = NULL;
	unsigned long flags;
	bool on_node_partial;

	stat(s, FREE_SLOWPATH);

	if (IS_ENABLED(CONFIG_SLUB_TINY) || kmem_cache_debug(s)) {
		free_to_partial_list(s, slab, head, tail, cnt, addr);
		return;
	}

	do {
		if (unlikely(n)) {
			spin_unlock_irqrestore(&n->list_lock, flags);
			n = NULL;
		}
		prior = slab->freelist;
		counters = slab->counters;
		set_freepointer(s, tail, prior);
		new.counters = counters;
		was_frozen = new.frozen;
		new.inuse -= cnt;
		if ((!new.inuse || !prior) && !was_frozen) {
			/* Needs to be taken off a list */
			if (!kmem_cache_has_cpu_partial(s) || prior) {

				n = get_node(s, slab_nid(slab));
				/*
				 * Speculatively acquire the list_lock.
				 * If the cmpxchg does not succeed then we may
				 * drop the list_lock without any processing.
				 *
				 * Otherwise the list_lock will synchronize with
				 * other processors updating the list of slabs.
				 */
				spin_lock_irqsave(&n->list_lock, flags);

				on_node_partial = slab_test_node_partial(slab);
			}
		}

	} while (!slab_update_freelist(s, slab,
		prior, counters,
		head, new.counters,
		"__slab_free"));

	if (likely(!n)) {

		if (likely(was_frozen)) {
			/*
			 * The list lock was not taken therefore no list
			 * activity can be necessary.
			 */
			stat(s, FREE_FROZEN);
		} else if (kmem_cache_has_cpu_partial(s) && !prior) {
			/*
			 * If we started with a full slab then put it onto the
			 * per cpu partial list.
			 */
			put_cpu_partial(s, slab, 1);
			stat(s, CPU_PARTIAL_FREE);
		}

		return;
	}

	/*
	 * This slab was partially empty but not on the per-node partial list,
	 * in which case we shouldn't manipulate its list, just return.
	 */
	if (prior && !on_node_partial) {
		spin_unlock_irqrestore(&n->list_lock, flags);
		return;
	}

	if (unlikely(!new.inuse && n->nr_partial >= s->min_partial))
		goto slab_empty;

	/*
	 * Objects left in the slab. If it was not on the partial list before
	 * then add it.
	 */
	if (!kmem_cache_has_cpu_partial(s) && unlikely(!prior)) {
		add_partial(n, slab, DEACTIVATE_TO_TAIL);
		stat(s, FREE_ADD_PARTIAL);
	}
	spin_unlock_irqrestore(&n->list_lock, flags);
	return;

slab_empty:
	if (prior) {
		/*
		 * Slab on the partial list.
		 */
		remove_partial(n, slab);
		stat(s, FREE_REMOVE_PARTIAL);
	}

	spin_unlock_irqrestore(&n->list_lock, flags);
	stat(s, FREE_SLAB);
	discard_slab(s, slab);
}

/*
 * pcs is locked. We should have get rid of the spare sheaf and obtained an
 * empty sheaf, while the main sheaf is full. We want to install the empty sheaf
 * as a main sheaf, and make the current main sheaf a spare sheaf.
 *
 * However due to having relinquished the cpu_sheaves lock when obtaining
 * the empty sheaf, we need to handle some unlikely but possible cases.
 *
 * If we put any sheaf to barn here, it's because we were interrupted or have
 * been migrated to a different cpu, which should be rare enough so just ignore
 * the barn's limits to simplify the handling.
 *
 * An alternative scenario that gets us here is when we fail
 * barn_replace_full_sheaf(), because there's no empty sheaf available in the
 * barn, so we had to allocate it by alloc_empty_sheaf(). But because we saw the
 * limit on full sheaves was not exceeded, we assume it didn't change and just
 * put the full sheaf there.
 */
static void __pcs_install_empty_sheaf(struct kmem_cache *s,
		struct slub_percpu_sheaves *pcs, struct slab_sheaf *empty)
{
	struct node_barn *barn;

	lockdep_assert_held(this_cpu_ptr(&s->cpu_sheaves->lock));

	/* This is what we expect to find if nobody interrupted us. */
	if (likely(!pcs->spare)) {
		pcs->spare = pcs->main;
		pcs->main = empty;
		return;
	}

	barn = get_barn(s);

	/*
	 * Unlikely because if the main sheaf had space, we would have just
	 * freed to it. Get rid of our empty sheaf.
	 */
	if (pcs->main->size < s->sheaf_capacity) {
		barn_put_empty_sheaf(barn, empty);
		return;
	}

	/* Also unlikely for the same reason */
	if (pcs->spare->size < s->sheaf_capacity) {
		swap(pcs->main, pcs->spare);
		barn_put_empty_sheaf(barn, empty);
		return;
	}

	/*
	 * We probably failed barn_replace_full_sheaf() due to no empty sheaf
	 * available there, but we allocated one, so finish the job.
	 */
	barn_put_full_sheaf(barn, pcs->main);
	stat(s, BARN_PUT);
	pcs->main = empty;
}

/*
 * Replace the full main sheaf with a (at least partially) empty sheaf.
 *
 * Must be called with the cpu_sheaves local lock locked. If successful, returns
 * the pcs pointer and the local lock locked (possibly on a different cpu than
 * initially called). If not successful, returns NULL and the local lock
 * unlocked.
 */
static struct slub_percpu_sheaves *
__pcs_replace_full_main(struct kmem_cache *s, struct slub_percpu_sheaves *pcs)
{
	struct slab_sheaf *empty;
	struct node_barn *barn;
	bool put_fail;

restart:
	lockdep_assert_held(this_cpu_ptr(&s->cpu_sheaves->lock));

	barn = get_barn(s);
	put_fail = false;

	if (!pcs->spare) {
		empty = barn_get_empty_sheaf(barn);
		if (empty) {
			pcs->spare = pcs->main;
			pcs->main = empty;
			return pcs;
		}
		goto alloc_empty;
	}

	if (pcs->spare->size < s->sheaf_capacity) {
		swap(pcs->main, pcs->spare);
		return pcs;
	}

	empty = barn_replace_full_sheaf(barn, pcs->main);

	if (!IS_ERR(empty)) {
		stat(s, BARN_PUT);
		pcs->main = empty;
		return pcs;
	}

	if (PTR_ERR(empty) == -E2BIG) {
		/* Since we got here, spare exists and is full */
		struct slab_sheaf *to_flush = pcs->spare;

		stat(s, BARN_PUT_FAIL);

		pcs->spare = NULL;
		local_unlock(&s->cpu_sheaves->lock);

		sheaf_flush_unused(s, to_flush);
		empty = to_flush;
		goto got_empty;
	}

	/*
	 * We could not replace full sheaf because barn had no empty
	 * sheaves. We can still allocate it and put the full sheaf in
	 * __pcs_install_empty_sheaf(), but if we fail to allocate it,
	 * make sure to count the fail.
	 */
	put_fail = true;

alloc_empty:
	local_unlock(&s->cpu_sheaves->lock);

	empty = alloc_empty_sheaf(s, GFP_NOWAIT);
	if (empty)
		goto got_empty;

	if (put_fail)
		 stat(s, BARN_PUT_FAIL);

	if (!sheaf_flush_main(s))
		return NULL;

	if (!local_trylock(&s->cpu_sheaves->lock))
		return NULL;

	pcs = this_cpu_ptr(s->cpu_sheaves);

	/*
	 * we flushed the main sheaf so it should be empty now,
	 * but in case we got preempted or migrated, we need to
	 * check again
	 */
	if (pcs->main->size == s->sheaf_capacity)
		goto restart;

	return pcs;

got_empty:
	if (!local_trylock(&s->cpu_sheaves->lock)) {
		barn_put_empty_sheaf(barn, empty);
		return NULL;
	}

	pcs = this_cpu_ptr(s->cpu_sheaves);
	__pcs_install_empty_sheaf(s, pcs, empty);

	return pcs;
}

/*
 * Free an object to the percpu sheaves.
 * The object is expected to have passed slab_free_hook() already.
 */
static __fastpath_inline
bool free_to_pcs(struct kmem_cache *s, void *object)
{
	struct slub_percpu_sheaves *pcs;

	if (!local_trylock(&s->cpu_sheaves->lock))
		return false;

	pcs = this_cpu_ptr(s->cpu_sheaves);

	if (unlikely(pcs->main->size == s->sheaf_capacity)) {

		pcs = __pcs_replace_full_main(s, pcs);
		if (unlikely(!pcs))
			return false;
	}

	pcs->main->objects[pcs->main->size++] = object;

	local_unlock(&s->cpu_sheaves->lock);

	stat(s, FREE_PCS);

	return true;
}

static void rcu_free_sheaf(struct rcu_head *head)
{
	struct slab_sheaf *sheaf;
	struct node_barn *barn;
	struct kmem_cache *s;

	sheaf = container_of(head, struct slab_sheaf, rcu_head);

	s = sheaf->cache;

	/*
	 * This may remove some objects due to slab_free_hook() returning false,
	 * so that the sheaf might no longer be completely full. But it's easier
	 * to handle it as full (unless it became completely empty), as the code
	 * handles it fine. The only downside is that sheaf will serve fewer
	 * allocations when reused. It only happens due to debugging, which is a
	 * performance hit anyway.
	 */
	__rcu_free_sheaf_prepare(s, sheaf);

	barn = get_node(s, sheaf->node)->barn;

	/* due to slab_free_hook() */
	if (unlikely(sheaf->size == 0))
		goto empty;

	/*
	 * Checking nr_full/nr_empty outside lock avoids contention in case the
	 * barn is at the respective limit. Due to the race we might go over the
	 * limit but that should be rare and harmless.
	 */

	if (data_race(barn->nr_full) < MAX_FULL_SHEAVES) {
		stat(s, BARN_PUT);
		barn_put_full_sheaf(barn, sheaf);
		return;
	}

	stat(s, BARN_PUT_FAIL);
	sheaf_flush_unused(s, sheaf);

empty:
	if (data_race(barn->nr_empty) < MAX_EMPTY_SHEAVES) {
		barn_put_empty_sheaf(barn, sheaf);
		return;
	}

	free_empty_sheaf(s, sheaf);
}

bool __kfree_rcu_sheaf(struct kmem_cache *s, void *obj)
{
	struct slub_percpu_sheaves *pcs;
	struct slab_sheaf *rcu_sheaf;

	if (!local_trylock(&s->cpu_sheaves->lock))
		goto fail;

	pcs = this_cpu_ptr(s->cpu_sheaves);

	if (unlikely(!pcs->rcu_free)) {

		struct slab_sheaf *empty;
		struct node_barn *barn;

		if (pcs->spare && pcs->spare->size == 0) {
			pcs->rcu_free = pcs->spare;
			pcs->spare = NULL;
			goto do_free;
		}

		barn = get_barn(s);

		empty = barn_get_empty_sheaf(barn);

		if (empty) {
			pcs->rcu_free = empty;
			goto do_free;
		}

		local_unlock(&s->cpu_sheaves->lock);

		empty = alloc_empty_sheaf(s, GFP_NOWAIT);

		if (!empty)
			goto fail;

		if (!local_trylock(&s->cpu_sheaves->lock)) {
			barn_put_empty_sheaf(barn, empty);
			goto fail;
		}

		pcs = this_cpu_ptr(s->cpu_sheaves);

		if (unlikely(pcs->rcu_free))
			barn_put_empty_sheaf(barn, empty);
		else
			pcs->rcu_free = empty;
	}

do_free:

	rcu_sheaf = pcs->rcu_free;

	/*
	 * Since we flush immediately when size reaches capacity, we never reach
	 * this with size already at capacity, so no OOB write is possible.
	 */
	rcu_sheaf->objects[rcu_sheaf->size++] = obj;

	if (likely(rcu_sheaf->size < s->sheaf_capacity)) {
		rcu_sheaf = NULL;
	} else {
		pcs->rcu_free = NULL;
		rcu_sheaf->node = numa_mem_id();
	}

	/*
	 * we flush before local_unlock to make sure a racing
	 * flush_all_rcu_sheaves() doesn't miss this sheaf
	 */
	if (rcu_sheaf)
		call_rcu(&rcu_sheaf->rcu_head, rcu_free_sheaf);

	local_unlock(&s->cpu_sheaves->lock);

	stat(s, FREE_RCU_SHEAF);
	return true;

fail:
	stat(s, FREE_RCU_SHEAF_FAIL);
	return false;
}

/*
 * Bulk free objects to the percpu sheaves.
 * Unlike free_to_pcs() this includes the calls to all necessary hooks
 * and the fallback to freeing to slab pages.
 */
static void free_to_pcs_bulk(struct kmem_cache *s, size_t size, void **p)
{
	struct slub_percpu_sheaves *pcs;
	struct slab_sheaf *main, *empty;
	bool init = slab_want_init_on_free(s);
	unsigned int batch, i = 0;
	struct node_barn *barn;
	void *remote_objects[PCS_BATCH_MAX];
	unsigned int remote_nr = 0;
	int node = numa_mem_id();

next_remote_batch:
	while (i < size) {
		struct slab *slab = virt_to_slab(p[i]);

		memcg_slab_free_hook(s, slab, p + i, 1);
		alloc_tagging_slab_free_hook(s, slab, p + i, 1);

		if (unlikely(!slab_free_hook(s, p[i], init, false))) {
			p[i] = p[--size];
			if (!size)
				goto flush_remote;
			continue;
		}

		if (unlikely(IS_ENABLED(CONFIG_NUMA) && slab_nid(slab) != node)) {
			remote_objects[remote_nr] = p[i];
			p[i] = p[--size];
			if (++remote_nr >= PCS_BATCH_MAX)
				goto flush_remote;
			continue;
		}

		i++;
	}

next_batch:
	if (!local_trylock(&s->cpu_sheaves->lock))
		goto fallback;

	pcs = this_cpu_ptr(s->cpu_sheaves);

	if (likely(pcs->main->size < s->sheaf_capacity))
		goto do_free;

	barn = get_barn(s);

	if (!pcs->spare) {
		empty = barn_get_empty_sheaf(barn);
		if (!empty)
			goto no_empty;

		pcs->spare = pcs->main;
		pcs->main = empty;
		goto do_free;
	}

	if (pcs->spare->size < s->sheaf_capacity) {
		swap(pcs->main, pcs->spare);
		goto do_free;
	}

	empty = barn_replace_full_sheaf(barn, pcs->main);
	if (IS_ERR(empty)) {
		stat(s, BARN_PUT_FAIL);
		goto no_empty;
	}

	stat(s, BARN_PUT);
	pcs->main = empty;

do_free:
	main = pcs->main;
	batch = min(size, s->sheaf_capacity - main->size);

	memcpy(main->objects + main->size, p, batch * sizeof(void *));
	main->size += batch;

	local_unlock(&s->cpu_sheaves->lock);

	stat_add(s, FREE_PCS, batch);

	if (batch < size) {
		p += batch;
		size -= batch;
		goto next_batch;
	}

	return;

no_empty:
	local_unlock(&s->cpu_sheaves->lock);

	/*
	 * if we depleted all empty sheaves in the barn or there are too
	 * many full sheaves, free the rest to slab pages
	 */
fallback:
	__kmem_cache_free_bulk(s, size, p);

flush_remote:
	if (remote_nr) {
		__kmem_cache_free_bulk(s, remote_nr, &remote_objects[0]);
		if (i < size) {
			remote_nr = 0;
			goto next_remote_batch;
		}
	}
}

struct defer_free {
	struct llist_head objects;
	struct llist_head slabs;
	struct irq_work work;
};

static void free_deferred_objects(struct irq_work *work);

static DEFINE_PER_CPU(struct defer_free, defer_free_objects) = {
	.objects = LLIST_HEAD_INIT(objects),
	.slabs = LLIST_HEAD_INIT(slabs),
	.work = IRQ_WORK_INIT(free_deferred_objects),
};

/*
 * In PREEMPT_RT irq_work runs in per-cpu kthread, so it's safe
 * to take sleeping spin_locks from __slab_free() and deactivate_slab().
 * In !PREEMPT_RT irq_work will run after local_unlock_irqrestore().
 */
static void free_deferred_objects(struct irq_work *work)
{
	struct defer_free *df = container_of(work, struct defer_free, work);
	struct llist_head *objs = &df->objects;
	struct llist_head *slabs = &df->slabs;
	struct llist_node *llnode, *pos, *t;

	if (llist_empty(objs) && llist_empty(slabs))
		return;

	llnode = llist_del_all(objs);
	llist_for_each_safe(pos, t, llnode) {
		struct kmem_cache *s;
		struct slab *slab;
		void *x = pos;

		slab = virt_to_slab(x);
		s = slab->slab_cache;

		/*
		 * We used freepointer in 'x' to link 'x' into df->objects.
		 * Clear it to NULL to avoid false positive detection
		 * of "Freepointer corruption".
		 */
		*(void **)x = NULL;

		/* Point 'x' back to the beginning of allocated object */
		x -= s->offset;
		__slab_free(s, slab, x, x, 1, _THIS_IP_);
	}

	llnode = llist_del_all(slabs);
	llist_for_each_safe(pos, t, llnode) {
		struct slab *slab = container_of(pos, struct slab, llnode);

#ifdef CONFIG_SLUB_TINY
		discard_slab(slab->slab_cache, slab);
#else
		deactivate_slab(slab->slab_cache, slab, slab->flush_freelist);
#endif
	}
}

static void defer_free(struct kmem_cache *s, void *head)
{
	struct defer_free *df = this_cpu_ptr(&defer_free_objects);

	if (llist_add(head + s->offset, &df->objects))
		irq_work_queue(&df->work);
}

static void defer_deactivate_slab(struct slab *slab, void *flush_freelist)
{
	struct defer_free *df = this_cpu_ptr(&defer_free_objects);

	slab->flush_freelist = flush_freelist;
	if (llist_add(&slab->llnode, &df->slabs))
		irq_work_queue(&df->work);
}

void defer_free_barrier(void)
{
	int cpu;

	for_each_possible_cpu(cpu)
		irq_work_sync(&per_cpu_ptr(&defer_free_objects, cpu)->work);
}

#ifndef CONFIG_SLUB_TINY
/*
 * Fastpath with forced inlining to produce a kfree and kmem_cache_free that
 * can perform fastpath freeing without additional function calls.
 *
 * The fastpath is only possible if we are freeing to the current cpu slab
 * of this processor. This typically the case if we have just allocated
 * the item before.
 *
 * If fastpath is not possible then fall back to __slab_free where we deal
 * with all sorts of special processing.
 *
 * Bulk free of a freelist with several objects (all pointing to the
 * same slab) possible by specifying head and tail ptr, plus objects
 * count (cnt). Bulk free indicated by tail pointer being set.
 */
static __always_inline void do_slab_free(struct kmem_cache *s,
				struct slab *slab, void *head, void *tail,
				int cnt, unsigned long addr)
{
	/* cnt == 0 signals that it's called from kfree_nolock() */
	bool allow_spin = cnt;
	struct kmem_cache_cpu *c;
	unsigned long tid;
	void **freelist;

redo:
	/*
	 * Determine the currently cpus per cpu slab.
	 * The cpu may change afterward. However that does not matter since
	 * data is retrieved via this pointer. If we are on the same cpu
	 * during the cmpxchg then the free will succeed.
	 */
	c = raw_cpu_ptr(s->cpu_slab);
	tid = READ_ONCE(c->tid);

	/* Same with comment on barrier() in __slab_alloc_node() */
	barrier();

	if (unlikely(slab != c->slab)) {
		if (unlikely(!allow_spin)) {
			/*
			 * __slab_free() can locklessly cmpxchg16 into a slab,
			 * but then it might need to take spin_lock or local_lock
			 * in put_cpu_partial() for further processing.
			 * Avoid the complexity and simply add to a deferred list.
			 */
			defer_free(s, head);
		} else {
			__slab_free(s, slab, head, tail, cnt, addr);
		}
		return;
	}

	if (unlikely(!allow_spin)) {
		if ((in_nmi() || !USE_LOCKLESS_FAST_PATH()) &&
		    local_lock_is_locked(&s->cpu_slab->lock)) {
			defer_free(s, head);
			return;
		}
		cnt = 1; /* restore cnt. kfree_nolock() frees one object at a time */
	}

	if (USE_LOCKLESS_FAST_PATH()) {
		freelist = READ_ONCE(c->freelist);

		set_freepointer(s, tail, freelist);

		if (unlikely(!__update_cpu_freelist_fast(s, freelist, head, tid))) {
			note_cmpxchg_failure("slab_free", s, tid);
			goto redo;
		}
	} else {
		__maybe_unused unsigned long flags = 0;

		/* Update the free list under the local lock */
		local_lock_cpu_slab(s, flags);
		c = this_cpu_ptr(s->cpu_slab);
		if (unlikely(slab != c->slab)) {
			local_unlock_cpu_slab(s, flags);
			goto redo;
		}
		tid = c->tid;
		freelist = c->freelist;

		set_freepointer(s, tail, freelist);
		c->freelist = head;
		c->tid = next_tid(tid);

		local_unlock_cpu_slab(s, flags);
	}
	stat_add(s, FREE_FASTPATH, cnt);
}
#else /* CONFIG_SLUB_TINY */
static void do_slab_free(struct kmem_cache *s,
				struct slab *slab, void *head, void *tail,
				int cnt, unsigned long addr)
{
	__slab_free(s, slab, head, tail, cnt, addr);
}
#endif /* CONFIG_SLUB_TINY */

static __fastpath_inline
void slab_free(struct kmem_cache *s, struct slab *slab, void *object,
	       unsigned long addr)
{
	memcg_slab_free_hook(s, slab, &object, 1);
	alloc_tagging_slab_free_hook(s, slab, &object, 1);

	if (unlikely(!slab_free_hook(s, object, slab_want_init_on_free(s), false)))
		return;

	if (s->cpu_sheaves && likely(!IS_ENABLED(CONFIG_NUMA) ||
				     slab_nid(slab) == numa_mem_id())) {
		if (likely(free_to_pcs(s, object)))
			return;
	}

	do_slab_free(s, slab, object, object, 1, addr);
}

#ifdef CONFIG_MEMCG
/* Do not inline the rare memcg charging failed path into the allocation path */
static noinline
void memcg_alloc_abort_single(struct kmem_cache *s, void *object)
{
	if (likely(slab_free_hook(s, object, slab_want_init_on_free(s), false)))
		do_slab_free(s, virt_to_slab(object), object, object, 1, _RET_IP_);
}
#endif

static __fastpath_inline
void slab_free_bulk(struct kmem_cache *s, struct slab *slab, void *head,
		    void *tail, void **p, int cnt, unsigned long addr)
{
	memcg_slab_free_hook(s, slab, p, cnt);
	alloc_tagging_slab_free_hook(s, slab, p, cnt);
	/*
	 * With KASAN enabled slab_free_freelist_hook modifies the freelist
	 * to remove objects, whose reuse must be delayed.
	 */
	if (likely(slab_free_freelist_hook(s, &head, &tail, &cnt)))
		do_slab_free(s, slab, head, tail, cnt, addr);
}

#ifdef CONFIG_SLUB_RCU_DEBUG
static void slab_free_after_rcu_debug(struct rcu_head *rcu_head)
{
	struct rcu_delayed_free *delayed_free =
			container_of(rcu_head, struct rcu_delayed_free, head);
	void *object = delayed_free->object;
	struct slab *slab = virt_to_slab(object);
	struct kmem_cache *s;

	kfree(delayed_free);

	if (WARN_ON(is_kfence_address(object)))
		return;

	/* find the object and the cache again */
	if (WARN_ON(!slab))
		return;
	s = slab->slab_cache;
	if (WARN_ON(!(s->flags & SLAB_TYPESAFE_BY_RCU)))
		return;

	/* resume freeing */
	if (slab_free_hook(s, object, slab_want_init_on_free(s), true))
		do_slab_free(s, slab, object, object, 1, _THIS_IP_);
}
#endif /* CONFIG_SLUB_RCU_DEBUG */

#ifdef CONFIG_KASAN_GENERIC
void ___cache_free(struct kmem_cache *cache, void *x, unsigned long addr)
{
	do_slab_free(cache, virt_to_slab(x), x, x, 1, addr);
}
#endif

static inline struct kmem_cache *virt_to_cache(const void *obj)
{
	struct slab *slab;

	slab = virt_to_slab(obj);
	if (WARN_ONCE(!slab, "%s: Object is not a Slab page!\n", __func__))
		return NULL;
	return slab->slab_cache;
}

static inline struct kmem_cache *cache_from_obj(struct kmem_cache *s, void *x)
{
	struct kmem_cache *cachep;

	if (!IS_ENABLED(CONFIG_SLAB_FREELIST_HARDENED) &&
	    !kmem_cache_debug_flags(s, SLAB_CONSISTENCY_CHECKS))
		return s;

	cachep = virt_to_cache(x);
	if (WARN(cachep && cachep != s,
		 "%s: Wrong slab cache. %s but object is from %s\n",
		 __func__, s->name, cachep->name))
		print_tracking(cachep, x);
	return cachep;
}

/**
 * kmem_cache_free - Deallocate an object
 * @s: The cache the allocation was from.
 * @x: The previously allocated object.
 *
 * Free an object which was previously allocated from this
 * cache.
 */
void kmem_cache_free(struct kmem_cache *s, void *x)
{
	s = cache_from_obj(s, x);
	if (!s)
		return;
	trace_kmem_cache_free(_RET_IP_, x, s);
	slab_free(s, virt_to_slab(x), x, _RET_IP_);
}
EXPORT_SYMBOL(kmem_cache_free);

static void free_large_kmalloc(struct folio *folio, void *object)
{
	unsigned int order = folio_order(folio);

	if (WARN_ON_ONCE(!folio_test_large_kmalloc(folio))) {
		dump_page(&folio->page, "Not a kmalloc allocation");
		return;
	}

	if (WARN_ON_ONCE(order == 0))
		pr_warn_once("object pointer: 0x%p\n", object);

	kmemleak_free(object);
	kasan_kfree_large(object);
	kmsan_kfree_large(object);

	lruvec_stat_mod_folio(folio, NR_SLAB_UNRECLAIMABLE_B,
			      -(PAGE_SIZE << order));
	__folio_clear_large_kmalloc(folio);
	free_frozen_pages(&folio->page, order);
}

/*
 * Given an rcu_head embedded within an object obtained from kvmalloc at an
 * offset < 4k, free the object in question.
 */
void kvfree_rcu_cb(struct rcu_head *head)
{
	void *obj = head;
	struct folio *folio;
	struct slab *slab;
	struct kmem_cache *s;
	void *slab_addr;

	if (is_vmalloc_addr(obj)) {
		obj = (void *) PAGE_ALIGN_DOWN((unsigned long)obj);
		vfree(obj);
		return;
	}

	folio = virt_to_folio(obj);
	if (!folio_test_slab(folio)) {
		/*
		 * rcu_head offset can be only less than page size so no need to
		 * consider folio order
		 */
		obj = (void *) PAGE_ALIGN_DOWN((unsigned long)obj);
		free_large_kmalloc(folio, obj);
		return;
	}

	slab = folio_slab(folio);
	s = slab->slab_cache;
	slab_addr = folio_address(folio);

	if (is_kfence_address(obj)) {
		obj = kfence_object_start(obj);
	} else {
		unsigned int idx = __obj_to_index(s, slab_addr, obj);

		obj = slab_addr + s->size * idx;
		obj = fixup_red_left(s, obj);
	}

	slab_free(s, slab, obj, _RET_IP_);
}

/**
 * kfree - free previously allocated memory
 * @object: pointer returned by kmalloc() or kmem_cache_alloc()
 *
 * If @object is NULL, no operation is performed.
 */
void kfree(const void *object)
{
	struct folio *folio;
	struct slab *slab;
	struct kmem_cache *s;
	void *x = (void *)object;

	trace_kfree(_RET_IP_, object);

	if (unlikely(ZERO_OR_NULL_PTR(object)))
		return;

	folio = virt_to_folio(object);
	if (unlikely(!folio_test_slab(folio))) {
		free_large_kmalloc(folio, (void *)object);
		return;
	}

	slab = folio_slab(folio);
	s = slab->slab_cache;
	slab_free(s, slab, x, _RET_IP_);
}
EXPORT_SYMBOL(kfree);

/*
 * Can be called while holding raw_spinlock_t or from IRQ and NMI,
 * but ONLY for objects allocated by kmalloc_nolock().
 * Debug checks (like kmemleak and kfence) were skipped on allocation,
 * hence
 * obj = kmalloc(); kfree_nolock(obj);
 * will miss kmemleak/kfence book keeping and will cause false positives.
 * large_kmalloc is not supported either.
 */
void kfree_nolock(const void *object)
{
	struct folio *folio;
	struct slab *slab;
	struct kmem_cache *s;
	void *x = (void *)object;

	if (unlikely(ZERO_OR_NULL_PTR(object)))
		return;

	folio = virt_to_folio(object);
	if (unlikely(!folio_test_slab(folio))) {
		WARN_ONCE(1, "large_kmalloc is not supported by kfree_nolock()");
		return;
	}

	slab = folio_slab(folio);
	s = slab->slab_cache;

	memcg_slab_free_hook(s, slab, &x, 1);
	alloc_tagging_slab_free_hook(s, slab, &x, 1);
	/*
	 * Unlike slab_free() do NOT call the following:
	 * kmemleak_free_recursive(x, s->flags);
	 * debug_check_no_locks_freed(x, s->object_size);
	 * debug_check_no_obj_freed(x, s->object_size);
	 * __kcsan_check_access(x, s->object_size, ..);
	 * kfence_free(x);
	 * since they take spinlocks or not safe from any context.
	 */
	kmsan_slab_free(s, x);
	/*
	 * If KASAN finds a kernel bug it will do kasan_report_invalid_free()
	 * which will call raw_spin_lock_irqsave() which is technically
	 * unsafe from NMI, but take chance and report kernel bug.
	 * The sequence of
	 * kasan_report_invalid_free() -> raw_spin_lock_irqsave() -> NMI
	 *  -> kfree_nolock() -> kasan_report_invalid_free() on the same CPU
	 * is double buggy and deserves to deadlock.
	 */
	if (kasan_slab_pre_free(s, x))
		return;
	/*
	 * memcg, kasan_slab_pre_free are done for 'x'.
	 * The only thing left is kasan_poison without quarantine,
	 * since kasan quarantine takes locks and not supported from NMI.
	 */
	kasan_slab_free(s, x, false, false, /* skip quarantine */true);
#ifndef CONFIG_SLUB_TINY
	do_slab_free(s, slab, x, x, 0, _RET_IP_);
#else
	defer_free(s, x);
#endif
}
EXPORT_SYMBOL_GPL(kfree_nolock);

static __always_inline __realloc_size(2) void *
__do_krealloc(const void *p, size_t new_size, unsigned long align, gfp_t flags, int nid)
{
	void *ret;
	size_t ks = 0;
	int orig_size = 0;
	struct kmem_cache *s = NULL;

	if (unlikely(ZERO_OR_NULL_PTR(p)))
		goto alloc_new;

	/* Check for double-free. */
	if (!kasan_check_byte(p))
		return NULL;

	/*
	 * If reallocation is not necessary (e. g. the new size is less
	 * than the current allocated size), the current allocation will be
	 * preserved unless __GFP_THISNODE is set. In the latter case a new
	 * allocation on the requested node will be attempted.
	 */
	if (unlikely(flags & __GFP_THISNODE) && nid != NUMA_NO_NODE &&
		     nid != page_to_nid(virt_to_page(p)))
		goto alloc_new;

	if (is_kfence_address(p)) {
		ks = orig_size = kfence_ksize(p);
	} else {
		struct folio *folio;

		folio = virt_to_folio(p);
		if (unlikely(!folio_test_slab(folio))) {
			/* Big kmalloc object */
			WARN_ON(folio_size(folio) <= KMALLOC_MAX_CACHE_SIZE);
			WARN_ON(p != folio_address(folio));
			ks = folio_size(folio);
		} else {
			s = folio_slab(folio)->slab_cache;
			orig_size = get_orig_size(s, (void *)p);
			ks = s->object_size;
		}
	}

	/* If the old object doesn't fit, allocate a bigger one */
	if (new_size > ks)
		goto alloc_new;

	/* If the old object doesn't satisfy the new alignment, allocate a new one */
	if (!IS_ALIGNED((unsigned long)p, align))
		goto alloc_new;

	/* Zero out spare memory. */
	if (want_init_on_alloc(flags)) {
		kasan_disable_current();
		if (orig_size && orig_size < new_size)
			memset(kasan_reset_tag(p) + orig_size, 0, new_size - orig_size);
		else
			memset(kasan_reset_tag(p) + new_size, 0, ks - new_size);
		kasan_enable_current();
	}

	/* Setup kmalloc redzone when needed */
	if (s && slub_debug_orig_size(s)) {
		set_orig_size(s, (void *)p, new_size);
		if (s->flags & SLAB_RED_ZONE && new_size < ks)
			memset_no_sanitize_memory(kasan_reset_tag(p) + new_size,
						SLUB_RED_ACTIVE, ks - new_size);
	}

	p = kasan_krealloc(p, new_size, flags);
	return (void *)p;

alloc_new:
	ret = kmalloc_node_track_caller_noprof(new_size, flags, nid, _RET_IP_);
	if (ret && p) {
		/* Disable KASAN checks as the object's redzone is accessed. */
		kasan_disable_current();
		memcpy(ret, kasan_reset_tag(p), orig_size ?: ks);
		kasan_enable_current();
	}

	return ret;
}

/**
 * krealloc_node_align - reallocate memory. The contents will remain unchanged.
 * @p: object to reallocate memory for.
 * @new_size: how many bytes of memory are required.
 * @align: desired alignment.
 * @flags: the type of memory to allocate.
 * @nid: NUMA node or NUMA_NO_NODE
 *
 * If @p is %NULL, krealloc() behaves exactly like kmalloc().  If @new_size
 * is 0 and @p is not a %NULL pointer, the object pointed to is freed.
 *
 * Only alignments up to those guaranteed by kmalloc() will be honored. Please see
 * Documentation/core-api/memory-allocation.rst for more details.
 *
 * If __GFP_ZERO logic is requested, callers must ensure that, starting with the
 * initial memory allocation, every subsequent call to this API for the same
 * memory allocation is flagged with __GFP_ZERO. Otherwise, it is possible that
 * __GFP_ZERO is not fully honored by this API.
 *
 * When slub_debug_orig_size() is off, krealloc() only knows about the bucket
 * size of an allocation (but not the exact size it was allocated with) and
 * hence implements the following semantics for shrinking and growing buffers
 * with __GFP_ZERO::
 *
 *           new             bucket
 *   0       size             size
 *   |--------|----------------|
 *   |  keep  |      zero      |
 *
 * Otherwise, the original allocation size 'orig_size' could be used to
 * precisely clear the requested size, and the new size will also be stored
 * as the new 'orig_size'.
 *
 * In any case, the contents of the object pointed to are preserved up to the
 * lesser of the new and old sizes.
 *
 * Return: pointer to the allocated memory or %NULL in case of error
 */
void *krealloc_node_align_noprof(const void *p, size_t new_size, unsigned long align,
				 gfp_t flags, int nid)
{
	void *ret;

	if (unlikely(!new_size)) {
		kfree(p);
		return ZERO_SIZE_PTR;
	}

	ret = __do_krealloc(p, new_size, align, flags, nid);
	if (ret && kasan_reset_tag(p) != kasan_reset_tag(ret))
		kfree(p);

	return ret;
}
EXPORT_SYMBOL(krealloc_node_align_noprof);

static gfp_t kmalloc_gfp_adjust(gfp_t flags, size_t size)
{
	/*
	 * We want to attempt a large physically contiguous block first because
	 * it is less likely to fragment multiple larger blocks and therefore
	 * contribute to a long term fragmentation less than vmalloc fallback.
	 * However make sure that larger requests are not too disruptive - i.e.
	 * do not direct reclaim unless physically continuous memory is preferred
	 * (__GFP_RETRY_MAYFAIL mode). We still kick in kswapd/kcompactd to
	 * start working in the background
	 */
	if (size > PAGE_SIZE) {
		flags |= __GFP_NOWARN;

		if (!(flags & __GFP_RETRY_MAYFAIL))
			flags &= ~__GFP_DIRECT_RECLAIM;

		/* nofail semantic is implemented by the vmalloc fallback */
		flags &= ~__GFP_NOFAIL;
	}

	return flags;
}

/**
 * __kvmalloc_node - attempt to allocate physically contiguous memory, but upon
 * failure, fall back to non-contiguous (vmalloc) allocation.
 * @size: size of the request.
 * @b: which set of kmalloc buckets to allocate from.
 * @align: desired alignment.
 * @flags: gfp mask for the allocation - must be compatible (superset) with GFP_KERNEL.
 * @node: numa node to allocate from
 *
 * Only alignments up to those guaranteed by kmalloc() will be honored. Please see
 * Documentation/core-api/memory-allocation.rst for more details.
 *
 * Uses kmalloc to get the memory but if the allocation fails then falls back
 * to the vmalloc allocator. Use kvfree for freeing the memory.
 *
 * GFP_NOWAIT and GFP_ATOMIC are not supported, neither is the __GFP_NORETRY modifier.
 * __GFP_RETRY_MAYFAIL is supported, and it should be used only if kmalloc is
 * preferable to the vmalloc fallback, due to visible performance drawbacks.
 *
 * Return: pointer to the allocated memory of %NULL in case of failure
 */
void *__kvmalloc_node_noprof(DECL_BUCKET_PARAMS(size, b), unsigned long align,
			     gfp_t flags, int node)
{
	void *ret;

	/*
	 * It doesn't really make sense to fallback to vmalloc for sub page
	 * requests
	 */
	ret = __do_kmalloc_node(size, PASS_BUCKET_PARAM(b),
				kmalloc_gfp_adjust(flags, size),
				node, _RET_IP_);
	if (ret || size <= PAGE_SIZE)
		return ret;

	/* non-sleeping allocations are not supported by vmalloc */
	if (!gfpflags_allow_blocking(flags))
		return NULL;

	/* Don't even allow crazy sizes */
	if (unlikely(size > INT_MAX)) {
		WARN_ON_ONCE(!(flags & __GFP_NOWARN));
		return NULL;
	}

	/*
	 * kvmalloc() can always use VM_ALLOW_HUGE_VMAP,
	 * since the callers already cannot assume anything
	 * about the resulting pointer, and cannot play
	 * protection games.
	 */
	return __vmalloc_node_range_noprof(size, align, VMALLOC_START, VMALLOC_END,
			flags, PAGE_KERNEL, VM_ALLOW_HUGE_VMAP,
			node, __builtin_return_address(0));
}
EXPORT_SYMBOL(__kvmalloc_node_noprof);

/**
 * kvfree() - Free memory.
 * @addr: Pointer to allocated memory.
 *
 * kvfree frees memory allocated by any of vmalloc(), kmalloc() or kvmalloc().
 * It is slightly more efficient to use kfree() or vfree() if you are certain
 * that you know which one to use.
 *
 * Context: Either preemptible task context or not-NMI interrupt.
 */
void kvfree(const void *addr)
{
	if (is_vmalloc_addr(addr))
		vfree(addr);
	else
		kfree(addr);
}
EXPORT_SYMBOL(kvfree);

/**
 * kvfree_sensitive - Free a data object containing sensitive information.
 * @addr: address of the data object to be freed.
 * @len: length of the data object.
 *
 * Use the special memzero_explicit() function to clear the content of a
 * kvmalloc'ed object containing sensitive data to make sure that the
 * compiler won't optimize out the data clearing.
 */
void kvfree_sensitive(const void *addr, size_t len)
{
	if (likely(!ZERO_OR_NULL_PTR(addr))) {
		memzero_explicit((void *)addr, len);
		kvfree(addr);
	}
}
EXPORT_SYMBOL(kvfree_sensitive);

/**
 * kvrealloc_node_align - reallocate memory; contents remain unchanged
 * @p: object to reallocate memory for
 * @size: the size to reallocate
 * @align: desired alignment
 * @flags: the flags for the page level allocator
 * @nid: NUMA node id
 *
 * If @p is %NULL, kvrealloc() behaves exactly like kvmalloc(). If @size is 0
 * and @p is not a %NULL pointer, the object pointed to is freed.
 *
 * Only alignments up to those guaranteed by kmalloc() will be honored. Please see
 * Documentation/core-api/memory-allocation.rst for more details.
 *
 * If __GFP_ZERO logic is requested, callers must ensure that, starting with the
 * initial memory allocation, every subsequent call to this API for the same
 * memory allocation is flagged with __GFP_ZERO. Otherwise, it is possible that
 * __GFP_ZERO is not fully honored by this API.
 *
 * In any case, the contents of the object pointed to are preserved up to the
 * lesser of the new and old sizes.
 *
 * This function must not be called concurrently with itself or kvfree() for the
 * same memory allocation.
 *
 * Return: pointer to the allocated memory or %NULL in case of error
 */
void *kvrealloc_node_align_noprof(const void *p, size_t size, unsigned long align,
				  gfp_t flags, int nid)
{
	void *n;

	if (is_vmalloc_addr(p))
		return vrealloc_node_align_noprof(p, size, align, flags, nid);

	n = krealloc_node_align_noprof(p, size, align, kmalloc_gfp_adjust(flags, size), nid);
	if (!n) {
		/* We failed to krealloc(), fall back to kvmalloc(). */
		n = kvmalloc_node_align_noprof(size, align, flags, nid);
		if (!n)
			return NULL;

		if (p) {
			/* We already know that `p` is not a vmalloc address. */
			kasan_disable_current();
			memcpy(n, kasan_reset_tag(p), ksize(p));
			kasan_enable_current();

			kfree(p);
		}
	}

	return n;
}
EXPORT_SYMBOL(kvrealloc_node_align_noprof);

struct detached_freelist {
	struct slab *slab;
	void *tail;
	void *freelist;
	int cnt;
	struct kmem_cache *s;
};

/*
 * This function progressively scans the array with free objects (with
 * a limited look ahead) and extract objects belonging to the same
 * slab.  It builds a detached freelist directly within the given
 * slab/objects.  This can happen without any need for
 * synchronization, because the objects are owned by running process.
 * The freelist is build up as a single linked list in the objects.
 * The idea is, that this detached freelist can then be bulk
 * transferred to the real freelist(s), but only requiring a single
 * synchronization primitive.  Look ahead in the array is limited due
 * to performance reasons.
 */
static inline
int build_detached_freelist(struct kmem_cache *s, size_t size,
			    void **p, struct detached_freelist *df)
{
	int lookahead = 3;
	void *object;
	struct folio *folio;
	size_t same;

	object = p[--size];
	folio = virt_to_folio(object);
	if (!s) {
		/* Handle kalloc'ed objects */
		if (unlikely(!folio_test_slab(folio))) {
			free_large_kmalloc(folio, object);
			df->slab = NULL;
			return size;
		}
		/* Derive kmem_cache from object */
		df->slab = folio_slab(folio);
		df->s = df->slab->slab_cache;
	} else {
		df->slab = folio_slab(folio);
		df->s = cache_from_obj(s, object); /* Support for memcg */
	}

	/* Start new detached freelist */
	df->tail = object;
	df->freelist = object;
	df->cnt = 1;

	if (is_kfence_address(object))
		return size;

	set_freepointer(df->s, object, NULL);

	same = size;
	while (size) {
		object = p[--size];
		/* df->slab is always set at this point */
		if (df->slab == virt_to_slab(object)) {
			/* Opportunity build freelist */
			set_freepointer(df->s, object, df->freelist);
			df->freelist = object;
			df->cnt++;
			same--;
			if (size != same)
				swap(p[size], p[same]);
			continue;
		}

		/* Limit look ahead search */
		if (!--lookahead)
			break;
	}

	return same;
}

/*
 * Internal bulk free of objects that were not initialised by the post alloc
 * hooks and thus should not be processed by the free hooks
 */
static void __kmem_cache_free_bulk(struct kmem_cache *s, size_t size, void **p)
{
	if (!size)
		return;

	do {
		struct detached_freelist df;

		size = build_detached_freelist(s, size, p, &df);
		if (!df.slab)
			continue;

		if (kfence_free(df.freelist))
			continue;

		do_slab_free(df.s, df.slab, df.freelist, df.tail, df.cnt,
			     _RET_IP_);
	} while (likely(size));
}

/* Note that interrupts must be enabled when calling this function. */
void kmem_cache_free_bulk(struct kmem_cache *s, size_t size, void **p)
{
	if (!size)
		return;

	/*
	 * freeing to sheaves is so incompatible with the detached freelist so
	 * once we go that way, we have to do everything differently
	 */
	if (s && s->cpu_sheaves) {
		free_to_pcs_bulk(s, size, p);
		return;
	}

	do {
		struct detached_freelist df;

		size = build_detached_freelist(s, size, p, &df);
		if (!df.slab)
			continue;

		slab_free_bulk(df.s, df.slab, df.freelist, df.tail, &p[size],
			       df.cnt, _RET_IP_);
	} while (likely(size));
}
EXPORT_SYMBOL(kmem_cache_free_bulk);

#ifndef CONFIG_SLUB_TINY
static inline
int __kmem_cache_alloc_bulk(struct kmem_cache *s, gfp_t flags, size_t size,
			    void **p)
{
	struct kmem_cache_cpu *c;
	unsigned long irqflags;
	int i;

	/*
	 * Drain objects in the per cpu slab, while disabling local
	 * IRQs, which protects against PREEMPT and interrupts
	 * handlers invoking normal fastpath.
	 */
	c = slub_get_cpu_ptr(s->cpu_slab);
	local_lock_irqsave(&s->cpu_slab->lock, irqflags);

	for (i = 0; i < size; i++) {
		void *object = kfence_alloc(s, s->object_size, flags);

		if (unlikely(object)) {
			p[i] = object;
			continue;
		}

		object = c->freelist;
		if (unlikely(!object)) {
			/*
			 * We may have removed an object from c->freelist using
			 * the fastpath in the previous iteration; in that case,
			 * c->tid has not been bumped yet.
			 * Since ___slab_alloc() may reenable interrupts while
			 * allocating memory, we should bump c->tid now.
			 */
			c->tid = next_tid(c->tid);

			local_unlock_irqrestore(&s->cpu_slab->lock, irqflags);

			/*
			 * Invoking slow path likely have side-effect
			 * of re-populating per CPU c->freelist
			 */
			p[i] = ___slab_alloc(s, flags, NUMA_NO_NODE,
					    _RET_IP_, c, s->object_size);
			if (unlikely(!p[i]))
				goto error;

			c = this_cpu_ptr(s->cpu_slab);
			maybe_wipe_obj_freeptr(s, p[i]);

			local_lock_irqsave(&s->cpu_slab->lock, irqflags);

			continue; /* goto for-loop */
		}
		c->freelist = get_freepointer(s, object);
		p[i] = object;
		maybe_wipe_obj_freeptr(s, p[i]);
		stat(s, ALLOC_FASTPATH);
	}
	c->tid = next_tid(c->tid);
	local_unlock_irqrestore(&s->cpu_slab->lock, irqflags);
	slub_put_cpu_ptr(s->cpu_slab);

	return i;

error:
	slub_put_cpu_ptr(s->cpu_slab);
	__kmem_cache_free_bulk(s, i, p);
	return 0;

}
#else /* CONFIG_SLUB_TINY */
static int __kmem_cache_alloc_bulk(struct kmem_cache *s, gfp_t flags,
				   size_t size, void **p)
{
	int i;

	for (i = 0; i < size; i++) {
		void *object = kfence_alloc(s, s->object_size, flags);

		if (unlikely(object)) {
			p[i] = object;
			continue;
		}

		p[i] = __slab_alloc_node(s, flags, NUMA_NO_NODE,
					 _RET_IP_, s->object_size);
		if (unlikely(!p[i]))
			goto error;

		maybe_wipe_obj_freeptr(s, p[i]);
	}

	return i;

error:
	__kmem_cache_free_bulk(s, i, p);
	return 0;
}
#endif /* CONFIG_SLUB_TINY */

/* Note that interrupts must be enabled when calling this function. */
int kmem_cache_alloc_bulk_noprof(struct kmem_cache *s, gfp_t flags, size_t size,
				 void **p)
{
	unsigned int i = 0;

	if (!size)
		return 0;

	s = slab_pre_alloc_hook(s, flags);
	if (unlikely(!s))
		return 0;

	if (s->cpu_sheaves)
		i = alloc_from_pcs_bulk(s, size, p);

	if (i < size) {
		/*
		 * If we ran out of memory, don't bother with freeing back to
		 * the percpu sheaves, we have bigger problems.
		 */
		if (unlikely(__kmem_cache_alloc_bulk(s, flags, size - i, p + i) == 0)) {
			if (i > 0)
				__kmem_cache_free_bulk(s, i, p);
			return 0;
		}
	}

	/*
	 * memcg and kmem_cache debug support and memory initialization.
	 * Done outside of the IRQ disabled fastpath loop.
	 */
	if (unlikely(!slab_post_alloc_hook(s, NULL, flags, size, p,
		    slab_want_init_on_alloc(flags, s), s->object_size))) {
		return 0;
	}

	return size;
}
EXPORT_SYMBOL(kmem_cache_alloc_bulk_noprof);

/*
 * Object placement in a slab is made very easy because we always start at
 * offset 0. If we tune the size of the object to the alignment then we can
 * get the required alignment by putting one properly sized object after
 * another.
 *
 * Notice that the allocation order determines the sizes of the per cpu
 * caches. Each processor has always one slab available for allocations.
 * Increasing the allocation order reduces the number of times that slabs
 * must be moved on and off the partial lists and is therefore a factor in
 * locking overhead.
 */

/*
 * Minimum / Maximum order of slab pages. This influences locking overhead
 * and slab fragmentation. A higher order reduces the number of partial slabs
 * and increases the number of allocations possible without having to
 * take the list_lock.
 */
static unsigned int slub_min_order;
static unsigned int slub_max_order =
	IS_ENABLED(CONFIG_SLUB_TINY) ? 1 : PAGE_ALLOC_COSTLY_ORDER;
static unsigned int slub_min_objects;

/*
 * Calculate the order of allocation given an slab object size.
 *
 * The order of allocation has significant impact on performance and other
 * system components. Generally order 0 allocations should be preferred since
 * order 0 does not cause fragmentation in the page allocator. Larger objects
 * be problematic to put into order 0 slabs because there may be too much
 * unused space left. We go to a higher order if more than 1/16th of the slab
 * would be wasted.
 *
 * In order to reach satisfactory performance we must ensure that a minimum
 * number of objects is in one slab. Otherwise we may generate too much
 * activity on the partial lists which requires taking the list_lock. This is
 * less a concern for large slabs though which are rarely used.
 *
 * slab_max_order specifies the order where we begin to stop considering the
 * number of objects in a slab as critical. If we reach slab_max_order then
 * we try to keep the page order as low as possible. So we accept more waste
 * of space in favor of a small page order.
 *
 * Higher order allocations also allow the placement of more objects in a
 * slab and thereby reduce object handling overhead. If the user has
 * requested a higher minimum order then we start with that one instead of
 * the smallest order which will fit the object.
 */
static inline unsigned int calc_slab_order(unsigned int size,
		unsigned int min_order, unsigned int max_order,
		unsigned int fract_leftover)
{
	unsigned int order;

	for (order = min_order; order <= max_order; order++) {

		unsigned int slab_size = (unsigned int)PAGE_SIZE << order;
		unsigned int rem;

		rem = slab_size % size;

		if (rem <= slab_size / fract_leftover)
			break;
	}

	return order;
}

static inline int calculate_order(unsigned int size)
{
	unsigned int order;
	unsigned int min_objects;
	unsigned int max_objects;
	unsigned int min_order;

	min_objects = slub_min_objects;
	if (!min_objects) {
		/*
		 * Some architectures will only update present cpus when
		 * onlining them, so don't trust the number if it's just 1. But
		 * we also don't want to use nr_cpu_ids always, as on some other
		 * architectures, there can be many possible cpus, but never
		 * onlined. Here we compromise between trying to avoid too high
		 * order on systems that appear larger than they are, and too
		 * low order on systems that appear smaller than they are.
		 */
		unsigned int nr_cpus = num_present_cpus();
		if (nr_cpus <= 1)
			nr_cpus = nr_cpu_ids;
		min_objects = 4 * (fls(nr_cpus) + 1);
	}
	/* min_objects can't be 0 because get_order(0) is undefined */
	max_objects = max(order_objects(slub_max_order, size), 1U);
	min_objects = min(min_objects, max_objects);

	min_order = max_t(unsigned int, slub_min_order,
			  get_order(min_objects * size));
	if (order_objects(min_order, size) > MAX_OBJS_PER_PAGE)
		return get_order(size * MAX_OBJS_PER_PAGE) - 1;

	/*
	 * Attempt to find best configuration for a slab. This works by first
	 * attempting to generate a layout with the best possible configuration
	 * and backing off gradually.
	 *
	 * We start with accepting at most 1/16 waste and try to find the
	 * smallest order from min_objects-derived/slab_min_order up to
	 * slab_max_order that will satisfy the constraint. Note that increasing
	 * the order can only result in same or less fractional waste, not more.
	 *
	 * If that fails, we increase the acceptable fraction of waste and try
	 * again. The last iteration with fraction of 1/2 would effectively
	 * accept any waste and give us the order determined by min_objects, as
	 * long as at least single object fits within slab_max_order.
	 */
	for (unsigned int fraction = 16; fraction > 1; fraction /= 2) {
		order = calc_slab_order(size, min_order, slub_max_order,
					fraction);
		if (order <= slub_max_order)
			return order;
	}

	/*
	 * Doh this slab cannot be placed using slab_max_order.
	 */
	order = get_order(size);
	if (order <= MAX_PAGE_ORDER)
		return order;
	return -ENOSYS;
}

static void
init_kmem_cache_node(struct kmem_cache_node *n, struct node_barn *barn)
{
	n->nr_partial = 0;
	spin_lock_init(&n->list_lock);
	INIT_LIST_HEAD(&n->partial);
#ifdef CONFIG_SLUB_DEBUG
	atomic_long_set(&n->nr_slabs, 0);
	atomic_long_set(&n->total_objects, 0);
	INIT_LIST_HEAD(&n->full);
#endif
	n->barn = barn;
	if (barn)
		barn_init(barn);
}

#ifndef CONFIG_SLUB_TINY
static inline int alloc_kmem_cache_cpus(struct kmem_cache *s)
{
	BUILD_BUG_ON(PERCPU_DYNAMIC_EARLY_SIZE <
			NR_KMALLOC_TYPES * KMALLOC_SHIFT_HIGH *
			sizeof(struct kmem_cache_cpu));

	/*
	 * Must align to double word boundary for the double cmpxchg
	 * instructions to work; see __pcpu_double_call_return_bool().
	 */
	s->cpu_slab = __alloc_percpu(sizeof(struct kmem_cache_cpu),
				     2 * sizeof(void *));

	if (!s->cpu_slab)
		return 0;

	init_kmem_cache_cpus(s);

	return 1;
}
#else
static inline int alloc_kmem_cache_cpus(struct kmem_cache *s)
{
	return 1;
}
#endif /* CONFIG_SLUB_TINY */

static int init_percpu_sheaves(struct kmem_cache *s)
{
	int cpu;

	for_each_possible_cpu(cpu) {
		struct slub_percpu_sheaves *pcs;

		pcs = per_cpu_ptr(s->cpu_sheaves, cpu);

		local_trylock_init(&pcs->lock);

		pcs->main = alloc_empty_sheaf(s, GFP_KERNEL);

		if (!pcs->main)
			return -ENOMEM;
	}

	return 0;
}

static struct kmem_cache *kmem_cache_node;

/*
 * No kmalloc_node yet so do it by hand. We know that this is the first
 * slab on the node for this slabcache. There are no concurrent accesses
 * possible.
 *
 * Note that this function only works on the kmem_cache_node
 * when allocating for the kmem_cache_node. This is used for bootstrapping
 * memory on a fresh node that has no slab structures yet.
 */
static void early_kmem_cache_node_alloc(int node)
{
	struct slab *slab;
	struct kmem_cache_node *n;

	BUG_ON(kmem_cache_node->size < sizeof(struct kmem_cache_node));

	slab = new_slab(kmem_cache_node, GFP_NOWAIT, node);

	BUG_ON(!slab);
	if (slab_nid(slab) != node) {
		pr_err("SLUB: Unable to allocate memory from node %d\n", node);
		pr_err("SLUB: Allocating a useless per node structure in order to be able to continue\n");
	}

	n = slab->freelist;
	BUG_ON(!n);
#ifdef CONFIG_SLUB_DEBUG
	init_object(kmem_cache_node, n, SLUB_RED_ACTIVE);
#endif
	n = kasan_slab_alloc(kmem_cache_node, n, GFP_KERNEL, false);
	slab->freelist = get_freepointer(kmem_cache_node, n);
	slab->inuse = 1;
	kmem_cache_node->node[node] = n;
	init_kmem_cache_node(n, NULL);
	inc_slabs_node(kmem_cache_node, node, slab->objects);

	/*
	 * No locks need to be taken here as it has just been
	 * initialized and there is no concurrent access.
	 */
	__add_partial(n, slab, DEACTIVATE_TO_HEAD);
}

static void free_kmem_cache_nodes(struct kmem_cache *s)
{
	int node;
	struct kmem_cache_node *n;

	for_each_kmem_cache_node(s, node, n) {
		if (n->barn) {
			WARN_ON(n->barn->nr_full);
			WARN_ON(n->barn->nr_empty);
			kfree(n->barn);
			n->barn = NULL;
		}

		s->node[node] = NULL;
		kmem_cache_free(kmem_cache_node, n);
	}
}

void __kmem_cache_release(struct kmem_cache *s)
{
	cache_random_seq_destroy(s);
	if (s->cpu_sheaves)
		pcs_destroy(s);
#ifndef CONFIG_SLUB_TINY
#ifdef CONFIG_PREEMPT_RT
	lockdep_unregister_key(&s->lock_key);
#endif
	free_percpu(s->cpu_slab);
#endif
	free_kmem_cache_nodes(s);
}

static int init_kmem_cache_nodes(struct kmem_cache *s)
{
	int node;

	for_each_node_mask(node, slab_nodes) {
		struct kmem_cache_node *n;
		struct node_barn *barn = NULL;

		if (slab_state == DOWN) {
			early_kmem_cache_node_alloc(node);
			continue;
		}

		if (s->cpu_sheaves) {
			barn = kmalloc_node(sizeof(*barn), GFP_KERNEL, node);

			if (!barn)
				return 0;
		}

		n = kmem_cache_alloc_node(kmem_cache_node,
						GFP_KERNEL, node);
		if (!n) {
			kfree(barn);
			return 0;
		}

		init_kmem_cache_node(n, barn);

		s->node[node] = n;
	}
	return 1;
}

static void set_cpu_partial(struct kmem_cache *s)
{
#ifdef CONFIG_SLUB_CPU_PARTIAL
	unsigned int nr_objects;

	/*
	 * cpu_partial determined the maximum number of objects kept in the
	 * per cpu partial lists of a processor.
	 *
	 * Per cpu partial lists mainly contain slabs that just have one
	 * object freed. If they are used for allocation then they can be
	 * filled up again with minimal effort. The slab will never hit the
	 * per node partial lists and therefore no locking will be required.
	 *
	 * For backwards compatibility reasons, this is determined as number
	 * of objects, even though we now limit maximum number of pages, see
	 * slub_set_cpu_partial()
	 */
	if (!kmem_cache_has_cpu_partial(s))
		nr_objects = 0;
	else if (s->size >= PAGE_SIZE)
		nr_objects = 6;
	else if (s->size >= 1024)
		nr_objects = 24;
	else if (s->size >= 256)
		nr_objects = 52;
	else
		nr_objects = 120;

	slub_set_cpu_partial(s, nr_objects);
#endif
}

/*
 * calculate_sizes() determines the order and the distribution of data within
 * a slab object.
 */
static int calculate_sizes(struct kmem_cache_args *args, struct kmem_cache *s)
{
	slab_flags_t flags = s->flags;
	unsigned int size = s->object_size;
	unsigned int order;

	/*
	 * Round up object size to the next word boundary. We can only
	 * place the free pointer at word boundaries and this determines
	 * the possible location of the free pointer.
	 */
	size = ALIGN(size, sizeof(void *));

#ifdef CONFIG_SLUB_DEBUG
	/*
	 * Determine if we can poison the object itself. If the user of
	 * the slab may touch the object after free or before allocation
	 * then we should never poison the object itself.
	 */
	if ((flags & SLAB_POISON) && !(flags & SLAB_TYPESAFE_BY_RCU) &&
			!s->ctor)
		s->flags |= __OBJECT_POISON;
	else
		s->flags &= ~__OBJECT_POISON;


	/*
	 * If we are Redzoning then check if there is some space between the
	 * end of the object and the free pointer. If not then add an
	 * additional word to have some bytes to store Redzone information.
	 */
	if ((flags & SLAB_RED_ZONE) && size == s->object_size)
		size += sizeof(void *);
#endif

	/*
	 * With that we have determined the number of bytes in actual use
	 * by the object and redzoning.
	 */
	s->inuse = size;

	if (((flags & SLAB_TYPESAFE_BY_RCU) && !args->use_freeptr_offset) ||
	    (flags & SLAB_POISON) || s->ctor ||
	    ((flags & SLAB_RED_ZONE) &&
	     (s->object_size < sizeof(void *) || slub_debug_orig_size(s)))) {
		/*
		 * Relocate free pointer after the object if it is not
		 * permitted to overwrite the first word of the object on
		 * kmem_cache_free.
		 *
		 * This is the case if we do RCU, have a constructor or
		 * destructor, are poisoning the objects, or are
		 * redzoning an object smaller than sizeof(void *) or are
		 * redzoning an object with slub_debug_orig_size() enabled,
		 * in which case the right redzone may be extended.
		 *
		 * The assumption that s->offset >= s->inuse means free
		 * pointer is outside of the object is used in the
		 * freeptr_outside_object() function. If that is no
		 * longer true, the function needs to be modified.
		 */
		s->offset = size;
		size += sizeof(void *);
	} else if ((flags & SLAB_TYPESAFE_BY_RCU) && args->use_freeptr_offset) {
		s->offset = args->freeptr_offset;
	} else {
		/*
		 * Store freelist pointer near middle of object to keep
		 * it away from the edges of the object to avoid small
		 * sized over/underflows from neighboring allocations.
		 */
		s->offset = ALIGN_DOWN(s->object_size / 2, sizeof(void *));
	}

#ifdef CONFIG_SLUB_DEBUG
	if (flags & SLAB_STORE_USER) {
		/*
		 * Need to store information about allocs and frees after
		 * the object.
		 */
		size += 2 * sizeof(struct track);

		/* Save the original kmalloc request size */
		if (flags & SLAB_KMALLOC)
			size += sizeof(unsigned int);
	}
#endif

	kasan_cache_create(s, &size, &s->flags);
#ifdef CONFIG_SLUB_DEBUG
	if (flags & SLAB_RED_ZONE) {
		/*
		 * Add some empty padding so that we can catch
		 * overwrites from earlier objects rather than let
		 * tracking information or the free pointer be
		 * corrupted if a user writes before the start
		 * of the object.
		 */
		size += sizeof(void *);

		s->red_left_pad = sizeof(void *);
		s->red_left_pad = ALIGN(s->red_left_pad, s->align);
		size += s->red_left_pad;
	}
#endif

	/*
	 * SLUB stores one object immediately after another beginning from
	 * offset 0. In order to align the objects we have to simply size
	 * each object to conform to the alignment.
	 */
	size = ALIGN(size, s->align);
	s->size = size;
	s->reciprocal_size = reciprocal_value(size);
	order = calculate_order(size);

	if ((int)order < 0)
		return 0;

	s->allocflags = __GFP_COMP;

	if (s->flags & SLAB_CACHE_DMA)
		s->allocflags |= GFP_DMA;

	if (s->flags & SLAB_CACHE_DMA32)
		s->allocflags |= GFP_DMA32;

	if (s->flags & SLAB_RECLAIM_ACCOUNT)
		s->allocflags |= __GFP_RECLAIMABLE;

	/*
	 * Determine the number of objects per slab
	 */
	s->oo = oo_make(order, size);
	s->min = oo_make(get_order(size), size);

	return !!oo_objects(s->oo);
}

static void list_slab_objects(struct kmem_cache *s, struct slab *slab)
{
#ifdef CONFIG_SLUB_DEBUG
	void *addr = slab_address(slab);
	void *p;

	if (!slab_add_kunit_errors())
		slab_bug(s, "Objects remaining on __kmem_cache_shutdown()");

	spin_lock(&object_map_lock);
	__fill_map(object_map, s, slab);

	for_each_object(p, s, addr, slab->objects) {

		if (!test_bit(__obj_to_index(s, addr, p), object_map)) {
			if (slab_add_kunit_errors())
				continue;
			pr_err("Object 0x%p @offset=%tu\n", p, p - addr);
			print_tracking(s, p);
		}
	}
	spin_unlock(&object_map_lock);

	__slab_err(slab);
#endif
}

/*
 * Attempt to free all partial slabs on a node.
 * This is called from __kmem_cache_shutdown(). We must take list_lock
 * because sysfs file might still access partial list after the shutdowning.
 */
static void free_partial(struct kmem_cache *s, struct kmem_cache_node *n)
{
	LIST_HEAD(discard);
	struct slab *slab, *h;

	BUG_ON(irqs_disabled());
	spin_lock_irq(&n->list_lock);
	list_for_each_entry_safe(slab, h, &n->partial, slab_list) {
		if (!slab->inuse) {
			remove_partial(n, slab);
			list_add(&slab->slab_list, &discard);
		} else {
			list_slab_objects(s, slab);
		}
	}
	spin_unlock_irq(&n->list_lock);

	list_for_each_entry_safe(slab, h, &discard, slab_list)
		discard_slab(s, slab);
}

bool __kmem_cache_empty(struct kmem_cache *s)
{
	int node;
	struct kmem_cache_node *n;

	for_each_kmem_cache_node(s, node, n)
		if (n->nr_partial || node_nr_slabs(n))
			return false;
	return true;
}

/*
 * Release all resources used by a slab cache.
 */
int __kmem_cache_shutdown(struct kmem_cache *s)
{
	int node;
	struct kmem_cache_node *n;

	flush_all_cpus_locked(s);

	/* we might have rcu sheaves in flight */
	if (s->cpu_sheaves)
		rcu_barrier();

	/* Attempt to free all objects */
	for_each_kmem_cache_node(s, node, n) {
		if (n->barn)
			barn_shrink(s, n->barn);
		free_partial(s, n);
		if (n->nr_partial || node_nr_slabs(n))
			return 1;
	}
	return 0;
}

#ifdef CONFIG_PRINTK
void __kmem_obj_info(struct kmem_obj_info *kpp, void *object, struct slab *slab)
{
	void *base;
	int __maybe_unused i;
	unsigned int objnr;
	void *objp;
	void *objp0;
	struct kmem_cache *s = slab->slab_cache;
	struct track __maybe_unused *trackp;

	kpp->kp_ptr = object;
	kpp->kp_slab = slab;
	kpp->kp_slab_cache = s;
	base = slab_address(slab);
	objp0 = kasan_reset_tag(object);
#ifdef CONFIG_SLUB_DEBUG
	objp = restore_red_left(s, objp0);
#else
	objp = objp0;
#endif
	objnr = obj_to_index(s, slab, objp);
	kpp->kp_data_offset = (unsigned long)((char *)objp0 - (char *)objp);
	objp = base + s->size * objnr;
	kpp->kp_objp = objp;
	if (WARN_ON_ONCE(objp < base || objp >= base + slab->objects * s->size
			 || (objp - base) % s->size) ||
	    !(s->flags & SLAB_STORE_USER))
		return;
#ifdef CONFIG_SLUB_DEBUG
	objp = fixup_red_left(s, objp);
	trackp = get_track(s, objp, TRACK_ALLOC);
	kpp->kp_ret = (void *)trackp->addr;
#ifdef CONFIG_STACKDEPOT
	{
		depot_stack_handle_t handle;
		unsigned long *entries;
		unsigned int nr_entries;

		handle = READ_ONCE(trackp->handle);
		if (handle) {
			nr_entries = stack_depot_fetch(handle, &entries);
			for (i = 0; i < KS_ADDRS_COUNT && i < nr_entries; i++)
				kpp->kp_stack[i] = (void *)entries[i];
		}

		trackp = get_track(s, objp, TRACK_FREE);
		handle = READ_ONCE(trackp->handle);
		if (handle) {
			nr_entries = stack_depot_fetch(handle, &entries);
			for (i = 0; i < KS_ADDRS_COUNT && i < nr_entries; i++)
				kpp->kp_free_stack[i] = (void *)entries[i];
		}
	}
#endif
#endif
}
#endif

/********************************************************************
 *		Kmalloc subsystem
 *******************************************************************/

static int __init setup_slub_min_order(char *str)
{
	get_option(&str, (int *)&slub_min_order);

	if (slub_min_order > slub_max_order)
		slub_max_order = slub_min_order;

	return 1;
}

__setup("slab_min_order=", setup_slub_min_order);
__setup_param("slub_min_order=", slub_min_order, setup_slub_min_order, 0);


static int __init setup_slub_max_order(char *str)
{
	get_option(&str, (int *)&slub_max_order);
	slub_max_order = min_t(unsigned int, slub_max_order, MAX_PAGE_ORDER);

	if (slub_min_order > slub_max_order)
		slub_min_order = slub_max_order;

	return 1;
}

__setup("slab_max_order=", setup_slub_max_order);
__setup_param("slub_max_order=", slub_max_order, setup_slub_max_order, 0);

static int __init setup_slub_min_objects(char *str)
{
	get_option(&str, (int *)&slub_min_objects);

	return 1;
}

__setup("slab_min_objects=", setup_slub_min_objects);
__setup_param("slub_min_objects=", slub_min_objects, setup_slub_min_objects, 0);

#ifdef CONFIG_NUMA
static int __init setup_slab_strict_numa(char *str)
{
	if (nr_node_ids > 1) {
		static_branch_enable(&strict_numa);
		pr_info("SLUB: Strict NUMA enabled.\n");
	} else {
		pr_warn("slab_strict_numa parameter set on non NUMA system.\n");
	}

	return 1;
}

__setup("slab_strict_numa", setup_slab_strict_numa);
#endif


#ifdef CONFIG_HARDENED_USERCOPY
/*
 * Rejects incorrectly sized objects and objects that are to be copied
 * to/from userspace but do not fall entirely within the containing slab
 * cache's usercopy region.
 *
 * Returns NULL if check passes, otherwise const char * to name of cache
 * to indicate an error.
 */
void __check_heap_object(const void *ptr, unsigned long n,
			 const struct slab *slab, bool to_user)
{
	struct kmem_cache *s;
	unsigned int offset;
	bool is_kfence = is_kfence_address(ptr);

	ptr = kasan_reset_tag(ptr);

	/* Find object and usable object size. */
	s = slab->slab_cache;

	/* Reject impossible pointers. */
	if (ptr < slab_address(slab))
		usercopy_abort("SLUB object not in SLUB page?!", NULL,
			       to_user, 0, n);

	/* Find offset within object. */
	if (is_kfence)
		offset = ptr - kfence_object_start(ptr);
	else
		offset = (ptr - slab_address(slab)) % s->size;

	/* Adjust for redzone and reject if within the redzone. */
	if (!is_kfence && kmem_cache_debug_flags(s, SLAB_RED_ZONE)) {
		if (offset < s->red_left_pad)
			usercopy_abort("SLUB object in left red zone",
				       s->name, to_user, offset, n);
		offset -= s->red_left_pad;
	}

	/* Allow address range falling entirely within usercopy region. */
	if (offset >= s->useroffset &&
	    offset - s->useroffset <= s->usersize &&
	    n <= s->useroffset - offset + s->usersize)
		return;

	usercopy_abort("SLUB object", s->name, to_user, offset, n);
}
#endif /* CONFIG_HARDENED_USERCOPY */

#define SHRINK_PROMOTE_MAX 32

/*
 * kmem_cache_shrink discards empty slabs and promotes the slabs filled
 * up most to the head of the partial lists. New allocations will then
 * fill those up and thus they can be removed from the partial lists.
 *
 * The slabs with the least items are placed last. This results in them
 * being allocated from last increasing the chance that the last objects
 * are freed in them.
 */
static int __kmem_cache_do_shrink(struct kmem_cache *s)
{
	int node;
	int i;
	struct kmem_cache_node *n;
	struct slab *slab;
	struct slab *t;
	struct list_head discard;
	struct list_head promote[SHRINK_PROMOTE_MAX];
	unsigned long flags;
	int ret = 0;

	for_each_kmem_cache_node(s, node, n) {
		INIT_LIST_HEAD(&discard);
		for (i = 0; i < SHRINK_PROMOTE_MAX; i++)
			INIT_LIST_HEAD(promote + i);

		if (n->barn)
			barn_shrink(s, n->barn);

		spin_lock_irqsave(&n->list_lock, flags);

		/*
		 * Build lists of slabs to discard or promote.
		 *
		 * Note that concurrent frees may occur while we hold the
		 * list_lock. slab->inuse here is the upper limit.
		 */
		list_for_each_entry_safe(slab, t, &n->partial, slab_list) {
			int free = slab->objects - slab->inuse;

			/* Do not reread slab->inuse */
			barrier();

			/* We do not keep full slabs on the list */
			BUG_ON(free <= 0);

			if (free == slab->objects) {
				list_move(&slab->slab_list, &discard);
				slab_clear_node_partial(slab);
				n->nr_partial--;
				dec_slabs_node(s, node, slab->objects);
			} else if (free <= SHRINK_PROMOTE_MAX)
				list_move(&slab->slab_list, promote + free - 1);
		}

		/*
		 * Promote the slabs filled up most to the head of the
		 * partial list.
		 */
		for (i = SHRINK_PROMOTE_MAX - 1; i >= 0; i--)
			list_splice(promote + i, &n->partial);

		spin_unlock_irqrestore(&n->list_lock, flags);

		/* Release empty slabs */
		list_for_each_entry_safe(slab, t, &discard, slab_list)
			free_slab(s, slab);

		if (node_nr_slabs(n))
			ret = 1;
	}

	return ret;
}

int __kmem_cache_shrink(struct kmem_cache *s)
{
	flush_all(s);
	return __kmem_cache_do_shrink(s);
}

static int slab_mem_going_offline_callback(void)
{
	struct kmem_cache *s;

	mutex_lock(&slab_mutex);
	list_for_each_entry(s, &slab_caches, list) {
		flush_all_cpus_locked(s);
		__kmem_cache_do_shrink(s);
	}
	mutex_unlock(&slab_mutex);

	return 0;
}

static int slab_mem_going_online_callback(int nid)
{
	struct kmem_cache_node *n;
	struct kmem_cache *s;
	int ret = 0;

	/*
	 * We are bringing a node online. No memory is available yet. We must
	 * allocate a kmem_cache_node structure in order to bring the node
	 * online.
	 */
	mutex_lock(&slab_mutex);
	list_for_each_entry(s, &slab_caches, list) {
		struct node_barn *barn = NULL;

		/*
		 * The structure may already exist if the node was previously
		 * onlined and offlined.
		 */
		if (get_node(s, nid))
			continue;

		if (s->cpu_sheaves) {
			barn = kmalloc_node(sizeof(*barn), GFP_KERNEL, nid);

			if (!barn) {
				ret = -ENOMEM;
				goto out;
			}
		}

		/*
		 * XXX: kmem_cache_alloc_node will fallback to other nodes
		 *      since memory is not yet available from the node that
		 *      is brought up.
		 */
		n = kmem_cache_alloc(kmem_cache_node, GFP_KERNEL);
		if (!n) {
			kfree(barn);
			ret = -ENOMEM;
			goto out;
		}

		init_kmem_cache_node(n, barn);

		s->node[nid] = n;
	}
	/*
	 * Any cache created after this point will also have kmem_cache_node
	 * initialized for the new node.
	 */
	node_set(nid, slab_nodes);
out:
	mutex_unlock(&slab_mutex);
	return ret;
}

static int slab_memory_callback(struct notifier_block *self,
				unsigned long action, void *arg)
{
	struct node_notify *nn = arg;
	int nid = nn->nid;
	int ret = 0;

	switch (action) {
	case NODE_ADDING_FIRST_MEMORY:
		ret = slab_mem_going_online_callback(nid);
		break;
	case NODE_REMOVING_LAST_MEMORY:
		ret = slab_mem_going_offline_callback();
		break;
	}
	if (ret)
		ret = notifier_from_errno(ret);
	else
		ret = NOTIFY_OK;
	return ret;
}

/********************************************************************
 *			Basic setup of slabs
 *******************************************************************/

/*
 * Used for early kmem_cache structures that were allocated using
 * the page allocator. Allocate them properly then fix up the pointers
 * that may be pointing to the wrong kmem_cache structure.
 */

static struct kmem_cache * __init bootstrap(struct kmem_cache *static_cache)
{
	int node;
	struct kmem_cache *s = kmem_cache_zalloc(kmem_cache, GFP_NOWAIT);
	struct kmem_cache_node *n;

	memcpy(s, static_cache, kmem_cache->object_size);

	/*
	 * This runs very early, and only the boot processor is supposed to be
	 * up.  Even if it weren't true, IRQs are not up so we couldn't fire
	 * IPIs around.
	 */
	__flush_cpu_slab(s, smp_processor_id());
	for_each_kmem_cache_node(s, node, n) {
		struct slab *p;

		list_for_each_entry(p, &n->partial, slab_list)
			p->slab_cache = s;

#ifdef CONFIG_SLUB_DEBUG
		list_for_each_entry(p, &n->full, slab_list)
			p->slab_cache = s;
#endif
	}
	list_add(&s->list, &slab_caches);
	return s;
}

void __init kmem_cache_init(void)
{
	static __initdata struct kmem_cache boot_kmem_cache,
		boot_kmem_cache_node;
	int node;

	if (debug_guardpage_minorder())
		slub_max_order = 0;

	/* Inform pointer hashing choice about slub debugging state. */
	hash_pointers_finalize(__slub_debug_enabled());

	kmem_cache_node = &boot_kmem_cache_node;
	kmem_cache = &boot_kmem_cache;

	/*
	 * Initialize the nodemask for which we will allocate per node
	 * structures. Here we don't need taking slab_mutex yet.
	 */
	for_each_node_state(node, N_MEMORY)
		node_set(node, slab_nodes);

	create_boot_cache(kmem_cache_node, "kmem_cache_node",
			sizeof(struct kmem_cache_node),
			SLAB_HWCACHE_ALIGN | SLAB_NO_OBJ_EXT, 0, 0);

	hotplug_node_notifier(slab_memory_callback, SLAB_CALLBACK_PRI);

	/* Able to allocate the per node structures */
	slab_state = PARTIAL;

	create_boot_cache(kmem_cache, "kmem_cache",
			offsetof(struct kmem_cache, node) +
				nr_node_ids * sizeof(struct kmem_cache_node *),
			SLAB_HWCACHE_ALIGN | SLAB_NO_OBJ_EXT, 0, 0);

	kmem_cache = bootstrap(&boot_kmem_cache);
	kmem_cache_node = bootstrap(&boot_kmem_cache_node);

	/* Now we can use the kmem_cache to allocate kmalloc slabs */
	setup_kmalloc_cache_index_table();
	create_kmalloc_caches();

	/* Setup random freelists for each cache */
	init_freelist_randomization();

	cpuhp_setup_state_nocalls(CPUHP_SLUB_DEAD, "slub:dead", NULL,
				  slub_cpu_dead);

	pr_info("SLUB: HWalign=%d, Order=%u-%u, MinObjects=%u, CPUs=%u, Nodes=%u\n",
		cache_line_size(),
		slub_min_order, slub_max_order, slub_min_objects,
		nr_cpu_ids, nr_node_ids);
}

void __init kmem_cache_init_late(void)
{
#ifndef CONFIG_SLUB_TINY
	flushwq = alloc_workqueue("slub_flushwq", WQ_MEM_RECLAIM, 0);
	WARN_ON(!flushwq);
#endif
}

struct kmem_cache *
__kmem_cache_alias(const char *name, unsigned int size, unsigned int align,
		   slab_flags_t flags, void (*ctor)(void *))
{
	struct kmem_cache *s;

	s = find_mergeable(size, align, flags, name, ctor);
	if (s) {
		if (sysfs_slab_alias(s, name))
			pr_err("SLUB: Unable to add cache alias %s to sysfs\n",
			       name);

		s->refcount++;

		/*
		 * Adjust the object sizes so that we clear
		 * the complete object on kzalloc.
		 */
		s->object_size = max(s->object_size, size);
		s->inuse = max(s->inuse, ALIGN(size, sizeof(void *)));
	}

	return s;
}

int do_kmem_cache_create(struct kmem_cache *s, const char *name,
			 unsigned int size, struct kmem_cache_args *args,
			 slab_flags_t flags)
{
	int err = -EINVAL;

	s->name = name;
	s->size = s->object_size = size;

	s->flags = kmem_cache_flags(flags, s->name);
#ifdef CONFIG_SLAB_FREELIST_HARDENED
	s->random = get_random_long();
#endif
	s->align = args->align;
	s->ctor = args->ctor;
#ifdef CONFIG_HARDENED_USERCOPY
	s->useroffset = args->useroffset;
	s->usersize = args->usersize;
#endif

	if (!calculate_sizes(args, s))
		goto out;
	if (disable_higher_order_debug) {
		/*
		 * Disable debugging flags that store metadata if the min slab
		 * order increased.
		 */
		if (get_order(s->size) > get_order(s->object_size)) {
			s->flags &= ~DEBUG_METADATA_FLAGS;
			s->offset = 0;
			if (!calculate_sizes(args, s))
				goto out;
		}
	}

#ifdef system_has_freelist_aba
	if (system_has_freelist_aba() && !(s->flags & SLAB_NO_CMPXCHG)) {
		/* Enable fast mode */
		s->flags |= __CMPXCHG_DOUBLE;
	}
#endif

	/*
	 * The larger the object size is, the more slabs we want on the partial
	 * list to avoid pounding the page allocator excessively.
	 */
	s->min_partial = min_t(unsigned long, MAX_PARTIAL, ilog2(s->size) / 2);
	s->min_partial = max_t(unsigned long, MIN_PARTIAL, s->min_partial);

	set_cpu_partial(s);

	if (args->sheaf_capacity && !IS_ENABLED(CONFIG_SLUB_TINY)
					&& !(s->flags & SLAB_DEBUG_FLAGS)) {
		s->cpu_sheaves = alloc_percpu(struct slub_percpu_sheaves);
		if (!s->cpu_sheaves) {
			err = -ENOMEM;
			goto out;
		}
		// TODO: increase capacity to grow slab_sheaf up to next kmalloc size?
		s->sheaf_capacity = args->sheaf_capacity;
	}

#ifdef CONFIG_NUMA
	s->remote_node_defrag_ratio = 1000;
#endif

	/* Initialize the pre-computed randomized freelist if slab is up */
	if (slab_state >= UP) {
		if (init_cache_random_seq(s))
			goto out;
	}

	if (!init_kmem_cache_nodes(s))
		goto out;

	if (!alloc_kmem_cache_cpus(s))
		goto out;

	if (s->cpu_sheaves) {
		err = init_percpu_sheaves(s);
		if (err)
			goto out;
	}

	err = 0;

	/* Mutex is not taken during early boot */
	if (slab_state <= UP)
		goto out;

	/*
	 * Failing to create sysfs files is not critical to SLUB functionality.
	 * If it fails, proceed with cache creation without these files.
	 */
	if (sysfs_slab_add(s))
		pr_err("SLUB: Unable to add cache %s to sysfs\n", s->name);

	if (s->flags & SLAB_STORE_USER)
		debugfs_slab_add(s);

out:
	if (err)
		__kmem_cache_release(s);
	return err;
}

#ifdef SLAB_SUPPORTS_SYSFS
static int count_inuse(struct slab *slab)
{
	return slab->inuse;
}

static int count_total(struct slab *slab)
{
	return slab->objects;
}
#endif

#ifdef CONFIG_SLUB_DEBUG
static void validate_slab(struct kmem_cache *s, struct slab *slab,
			  unsigned long *obj_map)
{
	void *p;
	void *addr = slab_address(slab);

	if (!validate_slab_ptr(slab)) {
		slab_err(s, slab, "Not a valid slab page");
		return;
	}

	if (!check_slab(s, slab) || !on_freelist(s, slab, NULL))
		return;

	/* Now we know that a valid freelist exists */
	__fill_map(obj_map, s, slab);
	for_each_object(p, s, addr, slab->objects) {
		u8 val = test_bit(__obj_to_index(s, addr, p), obj_map) ?
			 SLUB_RED_INACTIVE : SLUB_RED_ACTIVE;

		if (!check_object(s, slab, p, val))
			break;
	}
}

static int validate_slab_node(struct kmem_cache *s,
		struct kmem_cache_node *n, unsigned long *obj_map)
{
	unsigned long count = 0;
	struct slab *slab;
	unsigned long flags;

	spin_lock_irqsave(&n->list_lock, flags);

	list_for_each_entry(slab, &n->partial, slab_list) {
		validate_slab(s, slab, obj_map);
		count++;
	}
	if (count != n->nr_partial) {
		pr_err("SLUB %s: %ld partial slabs counted but counter=%ld\n",
		       s->name, count, n->nr_partial);
		slab_add_kunit_errors();
	}

	if (!(s->flags & SLAB_STORE_USER))
		goto out;

	list_for_each_entry(slab, &n->full, slab_list) {
		validate_slab(s, slab, obj_map);
		count++;
	}
	if (count != node_nr_slabs(n)) {
		pr_err("SLUB: %s %ld slabs counted but counter=%ld\n",
		       s->name, count, node_nr_slabs(n));
		slab_add_kunit_errors();
	}

out:
	spin_unlock_irqrestore(&n->list_lock, flags);
	return count;
}

long validate_slab_cache(struct kmem_cache *s)
{
	int node;
	unsigned long count = 0;
	struct kmem_cache_node *n;
	unsigned long *obj_map;

	obj_map = bitmap_alloc(oo_objects(s->oo), GFP_KERNEL);
	if (!obj_map)
		return -ENOMEM;

	flush_all(s);
	for_each_kmem_cache_node(s, node, n)
		count += validate_slab_node(s, n, obj_map);

	bitmap_free(obj_map);

	return count;
}
EXPORT_SYMBOL(validate_slab_cache);

#ifdef CONFIG_DEBUG_FS
/*
 * Generate lists of code addresses where slabcache objects are allocated
 * and freed.
 */

struct location {
	depot_stack_handle_t handle;
	unsigned long count;
	unsigned long addr;
	unsigned long waste;
	long long sum_time;
	long min_time;
	long max_time;
	long min_pid;
	long max_pid;
	DECLARE_BITMAP(cpus, NR_CPUS);
	nodemask_t nodes;
};

struct loc_track {
	unsigned long max;
	unsigned long count;
	struct location *loc;
	loff_t idx;
};

static struct dentry *slab_debugfs_root;

static void free_loc_track(struct loc_track *t)
{
	if (t->max)
		free_pages((unsigned long)t->loc,
			get_order(sizeof(struct location) * t->max));
}

static int alloc_loc_track(struct loc_track *t, unsigned long max, gfp_t flags)
{
	struct location *l;
	int order;

	order = get_order(sizeof(struct location) * max);

	l = (void *)__get_free_pages(flags, order);
	if (!l)
		return 0;

	if (t->count) {
		memcpy(l, t->loc, sizeof(struct location) * t->count);
		free_loc_track(t);
	}
	t->max = max;
	t->loc = l;
	return 1;
}

static int add_location(struct loc_track *t, struct kmem_cache *s,
				const struct track *track,
				unsigned int orig_size)
{
	long start, end, pos;
	struct location *l;
	unsigned long caddr, chandle, cwaste;
	unsigned long age = jiffies - track->when;
	depot_stack_handle_t handle = 0;
	unsigned int waste = s->object_size - orig_size;

#ifdef CONFIG_STACKDEPOT
	handle = READ_ONCE(track->handle);
#endif
	start = -1;
	end = t->count;

	for ( ; ; ) {
		pos = start + (end - start + 1) / 2;

		/*
		 * There is nothing at "end". If we end up there
		 * we need to add something to before end.
		 */
		if (pos == end)
			break;

		l = &t->loc[pos];
		caddr = l->addr;
		chandle = l->handle;
		cwaste = l->waste;
		if ((track->addr == caddr) && (handle == chandle) &&
			(waste == cwaste)) {

			l->count++;
			if (track->when) {
				l->sum_time += age;
				if (age < l->min_time)
					l->min_time = age;
				if (age > l->max_time)
					l->max_time = age;

				if (track->pid < l->min_pid)
					l->min_pid = track->pid;
				if (track->pid > l->max_pid)
					l->max_pid = track->pid;

				cpumask_set_cpu(track->cpu,
						to_cpumask(l->cpus));
			}
			node_set(page_to_nid(virt_to_page(track)), l->nodes);
			return 1;
		}

		if (track->addr < caddr)
			end = pos;
		else if (track->addr == caddr && handle < chandle)
			end = pos;
		else if (track->addr == caddr && handle == chandle &&
				waste < cwaste)
			end = pos;
		else
			start = pos;
	}

	/*
	 * Not found. Insert new tracking element.
	 */
	if (t->count >= t->max && !alloc_loc_track(t, 2 * t->max, GFP_ATOMIC))
		return 0;

	l = t->loc + pos;
	if (pos < t->count)
		memmove(l + 1, l,
			(t->count - pos) * sizeof(struct location));
	t->count++;
	l->count = 1;
	l->addr = track->addr;
	l->sum_time = age;
	l->min_time = age;
	l->max_time = age;
	l->min_pid = track->pid;
	l->max_pid = track->pid;
	l->handle = handle;
	l->waste = waste;
	cpumask_clear(to_cpumask(l->cpus));
	cpumask_set_cpu(track->cpu, to_cpumask(l->cpus));
	nodes_clear(l->nodes);
	node_set(page_to_nid(virt_to_page(track)), l->nodes);
	return 1;
}

static void process_slab(struct loc_track *t, struct kmem_cache *s,
		struct slab *slab, enum track_item alloc,
		unsigned long *obj_map)
{
	void *addr = slab_address(slab);
	bool is_alloc = (alloc == TRACK_ALLOC);
	void *p;

	__fill_map(obj_map, s, slab);

	for_each_object(p, s, addr, slab->objects)
		if (!test_bit(__obj_to_index(s, addr, p), obj_map))
			add_location(t, s, get_track(s, p, alloc),
				     is_alloc ? get_orig_size(s, p) :
						s->object_size);
}
#endif  /* CONFIG_DEBUG_FS   */
#endif	/* CONFIG_SLUB_DEBUG */

#ifdef SLAB_SUPPORTS_SYSFS
enum slab_stat_type {
	SL_ALL,			/* All slabs */
	SL_PARTIAL,		/* Only partially allocated slabs */
	SL_CPU,			/* Only slabs used for cpu caches */
	SL_OBJECTS,		/* Determine allocated objects not slabs */
	SL_TOTAL		/* Determine object capacity not slabs */
};

#define SO_ALL		(1 << SL_ALL)
#define SO_PARTIAL	(1 << SL_PARTIAL)
#define SO_CPU		(1 << SL_CPU)
#define SO_OBJECTS	(1 << SL_OBJECTS)
#define SO_TOTAL	(1 << SL_TOTAL)

static ssize_t show_slab_objects(struct kmem_cache *s,
				 char *buf, unsigned long flags)
{
	unsigned long total = 0;
	int node;
	int x;
	unsigned long *nodes;
	int len = 0;

	nodes = kcalloc(nr_node_ids, sizeof(unsigned long), GFP_KERNEL);
	if (!nodes)
		return -ENOMEM;

	if (flags & SO_CPU) {
		int cpu;

		for_each_possible_cpu(cpu) {
			struct kmem_cache_cpu *c = per_cpu_ptr(s->cpu_slab,
							       cpu);
			int node;
			struct slab *slab;

			slab = READ_ONCE(c->slab);
			if (!slab)
				continue;

			node = slab_nid(slab);
			if (flags & SO_TOTAL)
				x = slab->objects;
			else if (flags & SO_OBJECTS)
				x = slab->inuse;
			else
				x = 1;

			total += x;
			nodes[node] += x;

#ifdef CONFIG_SLUB_CPU_PARTIAL
			slab = slub_percpu_partial_read_once(c);
			if (slab) {
				node = slab_nid(slab);
				if (flags & SO_TOTAL)
					WARN_ON_ONCE(1);
				else if (flags & SO_OBJECTS)
					WARN_ON_ONCE(1);
				else
					x = data_race(slab->slabs);
				total += x;
				nodes[node] += x;
			}
#endif
		}
	}

	/*
	 * It is impossible to take "mem_hotplug_lock" here with "kernfs_mutex"
	 * already held which will conflict with an existing lock order:
	 *
	 * mem_hotplug_lock->slab_mutex->kernfs_mutex
	 *
	 * We don't really need mem_hotplug_lock (to hold off
	 * slab_mem_going_offline_callback) here because slab's memory hot
	 * unplug code doesn't destroy the kmem_cache->node[] data.
	 */

#ifdef CONFIG_SLUB_DEBUG
	if (flags & SO_ALL) {
		struct kmem_cache_node *n;

		for_each_kmem_cache_node(s, node, n) {

			if (flags & SO_TOTAL)
				x = node_nr_objs(n);
			else if (flags & SO_OBJECTS)
				x = node_nr_objs(n) - count_partial(n, count_free);
			else
				x = node_nr_slabs(n);
			total += x;
			nodes[node] += x;
		}

	} else
#endif
	if (flags & SO_PARTIAL) {
		struct kmem_cache_node *n;

		for_each_kmem_cache_node(s, node, n) {
			if (flags & SO_TOTAL)
				x = count_partial(n, count_total);
			else if (flags & SO_OBJECTS)
				x = count_partial(n, count_inuse);
			else
				x = n->nr_partial;
			total += x;
			nodes[node] += x;
		}
	}

	len += sysfs_emit_at(buf, len, "%lu", total);
#ifdef CONFIG_NUMA
	for (node = 0; node < nr_node_ids; node++) {
		if (nodes[node])
			len += sysfs_emit_at(buf, len, " N%d=%lu",
					     node, nodes[node]);
	}
#endif
	len += sysfs_emit_at(buf, len, "\n");
	kfree(nodes);

	return len;
}

#define to_slab_attr(n) container_of(n, struct slab_attribute, attr)
#define to_slab(n) container_of(n, struct kmem_cache, kobj)

struct slab_attribute {
	struct attribute attr;
	ssize_t (*show)(struct kmem_cache *s, char *buf);
	ssize_t (*store)(struct kmem_cache *s, const char *x, size_t count);
};

#define SLAB_ATTR_RO(_name) \
	static struct slab_attribute _name##_attr = __ATTR_RO_MODE(_name, 0400)

#define SLAB_ATTR(_name) \
	static struct slab_attribute _name##_attr = __ATTR_RW_MODE(_name, 0600)

static ssize_t slab_size_show(struct kmem_cache *s, char *buf)
{
	return sysfs_emit(buf, "%u\n", s->size);
}
SLAB_ATTR_RO(slab_size);

static ssize_t align_show(struct kmem_cache *s, char *buf)
{
	return sysfs_emit(buf, "%u\n", s->align);
}
SLAB_ATTR_RO(align);

static ssize_t object_size_show(struct kmem_cache *s, char *buf)
{
	return sysfs_emit(buf, "%u\n", s->object_size);
}
SLAB_ATTR_RO(object_size);

static ssize_t objs_per_slab_show(struct kmem_cache *s, char *buf)
{
	return sysfs_emit(buf, "%u\n", oo_objects(s->oo));
}
SLAB_ATTR_RO(objs_per_slab);

static ssize_t order_show(struct kmem_cache *s, char *buf)
{
	return sysfs_emit(buf, "%u\n", oo_order(s->oo));
}
SLAB_ATTR_RO(order);

static ssize_t sheaf_capacity_show(struct kmem_cache *s, char *buf)
{
	return sysfs_emit(buf, "%u\n", s->sheaf_capacity);
}
SLAB_ATTR_RO(sheaf_capacity);

static ssize_t min_partial_show(struct kmem_cache *s, char *buf)
{
	return sysfs_emit(buf, "%lu\n", s->min_partial);
}

static ssize_t min_partial_store(struct kmem_cache *s, const char *buf,
				 size_t length)
{
	unsigned long min;
	int err;

	err = kstrtoul(buf, 10, &min);
	if (err)
		return err;

	s->min_partial = min;
	return length;
}
SLAB_ATTR(min_partial);

static ssize_t cpu_partial_show(struct kmem_cache *s, char *buf)
{
	unsigned int nr_partial = 0;
#ifdef CONFIG_SLUB_CPU_PARTIAL
	nr_partial = s->cpu_partial;
#endif

	return sysfs_emit(buf, "%u\n", nr_partial);
}

static ssize_t cpu_partial_store(struct kmem_cache *s, const char *buf,
				 size_t length)
{
	unsigned int objects;
	int err;

	err = kstrtouint(buf, 10, &objects);
	if (err)
		return err;
	if (objects && !kmem_cache_has_cpu_partial(s))
		return -EINVAL;

	slub_set_cpu_partial(s, objects);
	flush_all(s);
	return length;
}
SLAB_ATTR(cpu_partial);

static ssize_t ctor_show(struct kmem_cache *s, char *buf)
{
	if (!s->ctor)
		return 0;
	return sysfs_emit(buf, "%pS\n", s->ctor);
}
SLAB_ATTR_RO(ctor);

static ssize_t aliases_show(struct kmem_cache *s, char *buf)
{
	return sysfs_emit(buf, "%d\n", s->refcount < 0 ? 0 : s->refcount - 1);
}
SLAB_ATTR_RO(aliases);

static ssize_t partial_show(struct kmem_cache *s, char *buf)
{
	return show_slab_objects(s, buf, SO_PARTIAL);
}
SLAB_ATTR_RO(partial);

static ssize_t cpu_slabs_show(struct kmem_cache *s, char *buf)
{
	return show_slab_objects(s, buf, SO_CPU);
}
SLAB_ATTR_RO(cpu_slabs);

static ssize_t objects_partial_show(struct kmem_cache *s, char *buf)
{
	return show_slab_objects(s, buf, SO_PARTIAL|SO_OBJECTS);
}
SLAB_ATTR_RO(objects_partial);

static ssize_t slabs_cpu_partial_show(struct kmem_cache *s, char *buf)
{
	int objects = 0;
	int slabs = 0;
	int cpu __maybe_unused;
	int len = 0;

#ifdef CONFIG_SLUB_CPU_PARTIAL
	for_each_online_cpu(cpu) {
		struct slab *slab;

		slab = slub_percpu_partial(per_cpu_ptr(s->cpu_slab, cpu));

		if (slab)
			slabs += data_race(slab->slabs);
	}
#endif

	/* Approximate half-full slabs, see slub_set_cpu_partial() */
	objects = (slabs * oo_objects(s->oo)) / 2;
	len += sysfs_emit_at(buf, len, "%d(%d)", objects, slabs);

#ifdef CONFIG_SLUB_CPU_PARTIAL
	for_each_online_cpu(cpu) {
		struct slab *slab;

		slab = slub_percpu_partial(per_cpu_ptr(s->cpu_slab, cpu));
		if (slab) {
			slabs = data_race(slab->slabs);
			objects = (slabs * oo_objects(s->oo)) / 2;
			len += sysfs_emit_at(buf, len, " C%d=%d(%d)",
					     cpu, objects, slabs);
		}
	}
#endif
	len += sysfs_emit_at(buf, len, "\n");

	return len;
}
SLAB_ATTR_RO(slabs_cpu_partial);

static ssize_t reclaim_account_show(struct kmem_cache *s, char *buf)
{
	return sysfs_emit(buf, "%d\n", !!(s->flags & SLAB_RECLAIM_ACCOUNT));
}
SLAB_ATTR_RO(reclaim_account);

static ssize_t hwcache_align_show(struct kmem_cache *s, char *buf)
{
	return sysfs_emit(buf, "%d\n", !!(s->flags & SLAB_HWCACHE_ALIGN));
}
SLAB_ATTR_RO(hwcache_align);

#ifdef CONFIG_ZONE_DMA
static ssize_t cache_dma_show(struct kmem_cache *s, char *buf)
{
	return sysfs_emit(buf, "%d\n", !!(s->flags & SLAB_CACHE_DMA));
}
SLAB_ATTR_RO(cache_dma);
#endif

#ifdef CONFIG_HARDENED_USERCOPY
static ssize_t usersize_show(struct kmem_cache *s, char *buf)
{
	return sysfs_emit(buf, "%u\n", s->usersize);
}
SLAB_ATTR_RO(usersize);
#endif

static ssize_t destroy_by_rcu_show(struct kmem_cache *s, char *buf)
{
	return sysfs_emit(buf, "%d\n", !!(s->flags & SLAB_TYPESAFE_BY_RCU));
}
SLAB_ATTR_RO(destroy_by_rcu);

#ifdef CONFIG_SLUB_DEBUG
static ssize_t slabs_show(struct kmem_cache *s, char *buf)
{
	return show_slab_objects(s, buf, SO_ALL);
}
SLAB_ATTR_RO(slabs);

static ssize_t total_objects_show(struct kmem_cache *s, char *buf)
{
	return show_slab_objects(s, buf, SO_ALL|SO_TOTAL);
}
SLAB_ATTR_RO(total_objects);

static ssize_t objects_show(struct kmem_cache *s, char *buf)
{
	return show_slab_objects(s, buf, SO_ALL|SO_OBJECTS);
}
SLAB_ATTR_RO(objects);

static ssize_t sanity_checks_show(struct kmem_cache *s, char *buf)
{
	return sysfs_emit(buf, "%d\n", !!(s->flags & SLAB_CONSISTENCY_CHECKS));
}
SLAB_ATTR_RO(sanity_checks);

static ssize_t trace_show(struct kmem_cache *s, char *buf)
{
	return sysfs_emit(buf, "%d\n", !!(s->flags & SLAB_TRACE));
}
SLAB_ATTR_RO(trace);

static ssize_t red_zone_show(struct kmem_cache *s, char *buf)
{
	return sysfs_emit(buf, "%d\n", !!(s->flags & SLAB_RED_ZONE));
}

SLAB_ATTR_RO(red_zone);

static ssize_t poison_show(struct kmem_cache *s, char *buf)
{
	return sysfs_emit(buf, "%d\n", !!(s->flags & SLAB_POISON));
}

SLAB_ATTR_RO(poison);

static ssize_t store_user_show(struct kmem_cache *s, char *buf)
{
	return sysfs_emit(buf, "%d\n", !!(s->flags & SLAB_STORE_USER));
}

SLAB_ATTR_RO(store_user);

static ssize_t validate_show(struct kmem_cache *s, char *buf)
{
	return 0;
}

static ssize_t validate_store(struct kmem_cache *s,
			const char *buf, size_t length)
{
	int ret = -EINVAL;

	if (buf[0] == '1' && kmem_cache_debug(s)) {
		ret = validate_slab_cache(s);
		if (ret >= 0)
			ret = length;
	}
	return ret;
}
SLAB_ATTR(validate);

#endif /* CONFIG_SLUB_DEBUG */

#ifdef CONFIG_FAILSLAB
static ssize_t failslab_show(struct kmem_cache *s, char *buf)
{
	return sysfs_emit(buf, "%d\n", !!(s->flags & SLAB_FAILSLAB));
}

static ssize_t failslab_store(struct kmem_cache *s, const char *buf,
				size_t length)
{
	if (s->refcount > 1)
		return -EINVAL;

	if (buf[0] == '1')
		WRITE_ONCE(s->flags, s->flags | SLAB_FAILSLAB);
	else
		WRITE_ONCE(s->flags, s->flags & ~SLAB_FAILSLAB);

	return length;
}
SLAB_ATTR(failslab);
#endif

static ssize_t shrink_show(struct kmem_cache *s, char *buf)
{
	return 0;
}

static ssize_t shrink_store(struct kmem_cache *s,
			const char *buf, size_t length)
{
	if (buf[0] == '1')
		kmem_cache_shrink(s);
	else
		return -EINVAL;
	return length;
}
SLAB_ATTR(shrink);

#ifdef CONFIG_NUMA
static ssize_t remote_node_defrag_ratio_show(struct kmem_cache *s, char *buf)
{
	return sysfs_emit(buf, "%u\n", s->remote_node_defrag_ratio / 10);
}

static ssize_t remote_node_defrag_ratio_store(struct kmem_cache *s,
				const char *buf, size_t length)
{
	unsigned int ratio;
	int err;

	err = kstrtouint(buf, 10, &ratio);
	if (err)
		return err;
	if (ratio > 100)
		return -ERANGE;

	s->remote_node_defrag_ratio = ratio * 10;

	return length;
}
SLAB_ATTR(remote_node_defrag_ratio);
#endif

#ifdef CONFIG_SLUB_STATS
static int show_stat(struct kmem_cache *s, char *buf, enum stat_item si)
{
	unsigned long sum  = 0;
	int cpu;
	int len = 0;
	int *data = kmalloc_array(nr_cpu_ids, sizeof(int), GFP_KERNEL);

	if (!data)
		return -ENOMEM;

	for_each_online_cpu(cpu) {
		unsigned x = per_cpu_ptr(s->cpu_slab, cpu)->stat[si];

		data[cpu] = x;
		sum += x;
	}

	len += sysfs_emit_at(buf, len, "%lu", sum);

#ifdef CONFIG_SMP
	for_each_online_cpu(cpu) {
		if (data[cpu])
			len += sysfs_emit_at(buf, len, " C%d=%u",
					     cpu, data[cpu]);
	}
#endif
	kfree(data);
	len += sysfs_emit_at(buf, len, "\n");

	return len;
}

static void clear_stat(struct kmem_cache *s, enum stat_item si)
{
	int cpu;

	for_each_online_cpu(cpu)
		per_cpu_ptr(s->cpu_slab, cpu)->stat[si] = 0;
}

#define STAT_ATTR(si, text) 					\
static ssize_t text##_show(struct kmem_cache *s, char *buf)	\
{								\
	return show_stat(s, buf, si);				\
}								\
static ssize_t text##_store(struct kmem_cache *s,		\
				const char *buf, size_t length)	\
{								\
	if (buf[0] != '0')					\
		return -EINVAL;					\
	clear_stat(s, si);					\
	return length;						\
}								\
SLAB_ATTR(text);						\

STAT_ATTR(ALLOC_PCS, alloc_cpu_sheaf);
STAT_ATTR(ALLOC_FASTPATH, alloc_fastpath);
STAT_ATTR(ALLOC_SLOWPATH, alloc_slowpath);
STAT_ATTR(FREE_PCS, free_cpu_sheaf);
STAT_ATTR(FREE_RCU_SHEAF, free_rcu_sheaf);
STAT_ATTR(FREE_RCU_SHEAF_FAIL, free_rcu_sheaf_fail);
STAT_ATTR(FREE_FASTPATH, free_fastpath);
STAT_ATTR(FREE_SLOWPATH, free_slowpath);
STAT_ATTR(FREE_FROZEN, free_frozen);
STAT_ATTR(FREE_ADD_PARTIAL, free_add_partial);
STAT_ATTR(FREE_REMOVE_PARTIAL, free_remove_partial);
STAT_ATTR(ALLOC_FROM_PARTIAL, alloc_from_partial);
STAT_ATTR(ALLOC_SLAB, alloc_slab);
STAT_ATTR(ALLOC_REFILL, alloc_refill);
STAT_ATTR(ALLOC_NODE_MISMATCH, alloc_node_mismatch);
STAT_ATTR(FREE_SLAB, free_slab);
STAT_ATTR(CPUSLAB_FLUSH, cpuslab_flush);
STAT_ATTR(DEACTIVATE_FULL, deactivate_full);
STAT_ATTR(DEACTIVATE_EMPTY, deactivate_empty);
STAT_ATTR(DEACTIVATE_TO_HEAD, deactivate_to_head);
STAT_ATTR(DEACTIVATE_TO_TAIL, deactivate_to_tail);
STAT_ATTR(DEACTIVATE_REMOTE_FREES, deactivate_remote_frees);
STAT_ATTR(DEACTIVATE_BYPASS, deactivate_bypass);
STAT_ATTR(ORDER_FALLBACK, order_fallback);
STAT_ATTR(CMPXCHG_DOUBLE_CPU_FAIL, cmpxchg_double_cpu_fail);
STAT_ATTR(CMPXCHG_DOUBLE_FAIL, cmpxchg_double_fail);
STAT_ATTR(CPU_PARTIAL_ALLOC, cpu_partial_alloc);
STAT_ATTR(CPU_PARTIAL_FREE, cpu_partial_free);
STAT_ATTR(CPU_PARTIAL_NODE, cpu_partial_node);
STAT_ATTR(CPU_PARTIAL_DRAIN, cpu_partial_drain);
STAT_ATTR(SHEAF_FLUSH, sheaf_flush);
STAT_ATTR(SHEAF_REFILL, sheaf_refill);
STAT_ATTR(SHEAF_ALLOC, sheaf_alloc);
STAT_ATTR(SHEAF_FREE, sheaf_free);
STAT_ATTR(BARN_GET, barn_get);
STAT_ATTR(BARN_GET_FAIL, barn_get_fail);
STAT_ATTR(BARN_PUT, barn_put);
STAT_ATTR(BARN_PUT_FAIL, barn_put_fail);
STAT_ATTR(SHEAF_PREFILL_FAST, sheaf_prefill_fast);
STAT_ATTR(SHEAF_PREFILL_SLOW, sheaf_prefill_slow);
STAT_ATTR(SHEAF_PREFILL_OVERSIZE, sheaf_prefill_oversize);
STAT_ATTR(SHEAF_RETURN_FAST, sheaf_return_fast);
STAT_ATTR(SHEAF_RETURN_SLOW, sheaf_return_slow);
#endif	/* CONFIG_SLUB_STATS */

#ifdef CONFIG_KFENCE
static ssize_t skip_kfence_show(struct kmem_cache *s, char *buf)
{
	return sysfs_emit(buf, "%d\n", !!(s->flags & SLAB_SKIP_KFENCE));
}

static ssize_t skip_kfence_store(struct kmem_cache *s,
			const char *buf, size_t length)
{
	int ret = length;

	if (buf[0] == '0')
		s->flags &= ~SLAB_SKIP_KFENCE;
	else if (buf[0] == '1')
		s->flags |= SLAB_SKIP_KFENCE;
	else
		ret = -EINVAL;

	return ret;
}
SLAB_ATTR(skip_kfence);
#endif

static struct attribute *slab_attrs[] = {
	&slab_size_attr.attr,
	&object_size_attr.attr,
	&objs_per_slab_attr.attr,
	&order_attr.attr,
	&sheaf_capacity_attr.attr,
	&min_partial_attr.attr,
	&cpu_partial_attr.attr,
	&objects_partial_attr.attr,
	&partial_attr.attr,
	&cpu_slabs_attr.attr,
	&ctor_attr.attr,
	&aliases_attr.attr,
	&align_attr.attr,
	&hwcache_align_attr.attr,
	&reclaim_account_attr.attr,
	&destroy_by_rcu_attr.attr,
	&shrink_attr.attr,
	&slabs_cpu_partial_attr.attr,
#ifdef CONFIG_SLUB_DEBUG
	&total_objects_attr.attr,
	&objects_attr.attr,
	&slabs_attr.attr,
	&sanity_checks_attr.attr,
	&trace_attr.attr,
	&red_zone_attr.attr,
	&poison_attr.attr,
	&store_user_attr.attr,
	&validate_attr.attr,
#endif
#ifdef CONFIG_ZONE_DMA
	&cache_dma_attr.attr,
#endif
#ifdef CONFIG_NUMA
	&remote_node_defrag_ratio_attr.attr,
#endif
#ifdef CONFIG_SLUB_STATS
	&alloc_cpu_sheaf_attr.attr,
	&alloc_fastpath_attr.attr,
	&alloc_slowpath_attr.attr,
	&free_cpu_sheaf_attr.attr,
	&free_rcu_sheaf_attr.attr,
	&free_rcu_sheaf_fail_attr.attr,
	&free_fastpath_attr.attr,
	&free_slowpath_attr.attr,
	&free_frozen_attr.attr,
	&free_add_partial_attr.attr,
	&free_remove_partial_attr.attr,
	&alloc_from_partial_attr.attr,
	&alloc_slab_attr.attr,
	&alloc_refill_attr.attr,
	&alloc_node_mismatch_attr.attr,
	&free_slab_attr.attr,
	&cpuslab_flush_attr.attr,
	&deactivate_full_attr.attr,
	&deactivate_empty_attr.attr,
	&deactivate_to_head_attr.attr,
	&deactivate_to_tail_attr.attr,
	&deactivate_remote_frees_attr.attr,
	&deactivate_bypass_attr.attr,
	&order_fallback_attr.attr,
	&cmpxchg_double_fail_attr.attr,
	&cmpxchg_double_cpu_fail_attr.attr,
	&cpu_partial_alloc_attr.attr,
	&cpu_partial_free_attr.attr,
	&cpu_partial_node_attr.attr,
	&cpu_partial_drain_attr.attr,
	&sheaf_flush_attr.attr,
	&sheaf_refill_attr.attr,
	&sheaf_alloc_attr.attr,
	&sheaf_free_attr.attr,
	&barn_get_attr.attr,
	&barn_get_fail_attr.attr,
	&barn_put_attr.attr,
	&barn_put_fail_attr.attr,
	&sheaf_prefill_fast_attr.attr,
	&sheaf_prefill_slow_attr.attr,
	&sheaf_prefill_oversize_attr.attr,
	&sheaf_return_fast_attr.attr,
	&sheaf_return_slow_attr.attr,
#endif
#ifdef CONFIG_FAILSLAB
	&failslab_attr.attr,
#endif
#ifdef CONFIG_HARDENED_USERCOPY
	&usersize_attr.attr,
#endif
#ifdef CONFIG_KFENCE
	&skip_kfence_attr.attr,
#endif

	NULL
};

static const struct attribute_group slab_attr_group = {
	.attrs = slab_attrs,
};

static ssize_t slab_attr_show(struct kobject *kobj,
				struct attribute *attr,
				char *buf)
{
	struct slab_attribute *attribute;
	struct kmem_cache *s;

	attribute = to_slab_attr(attr);
	s = to_slab(kobj);

	if (!attribute->show)
		return -EIO;

	return attribute->show(s, buf);
}

static ssize_t slab_attr_store(struct kobject *kobj,
				struct attribute *attr,
				const char *buf, size_t len)
{
	struct slab_attribute *attribute;
	struct kmem_cache *s;

	attribute = to_slab_attr(attr);
	s = to_slab(kobj);

	if (!attribute->store)
		return -EIO;

	return attribute->store(s, buf, len);
}

static void kmem_cache_release(struct kobject *k)
{
	slab_kmem_cache_release(to_slab(k));
}

static const struct sysfs_ops slab_sysfs_ops = {
	.show = slab_attr_show,
	.store = slab_attr_store,
};

static const struct kobj_type slab_ktype = {
	.sysfs_ops = &slab_sysfs_ops,
	.release = kmem_cache_release,
};

static struct kset *slab_kset;

static inline struct kset *cache_kset(struct kmem_cache *s)
{
	return slab_kset;
}

#define ID_STR_LENGTH 32

/* Create a unique string id for a slab cache:
 *
 * Format	:[flags-]size
 */
static char *create_unique_id(struct kmem_cache *s)
{
	char *name = kmalloc(ID_STR_LENGTH, GFP_KERNEL);
	char *p = name;

	if (!name)
		return ERR_PTR(-ENOMEM);

	*p++ = ':';
	/*
	 * First flags affecting slabcache operations. We will only
	 * get here for aliasable slabs so we do not need to support
	 * too many flags. The flags here must cover all flags that
	 * are matched during merging to guarantee that the id is
	 * unique.
	 */
	if (s->flags & SLAB_CACHE_DMA)
		*p++ = 'd';
	if (s->flags & SLAB_CACHE_DMA32)
		*p++ = 'D';
	if (s->flags & SLAB_RECLAIM_ACCOUNT)
		*p++ = 'a';
	if (s->flags & SLAB_CONSISTENCY_CHECKS)
		*p++ = 'F';
	if (s->flags & SLAB_ACCOUNT)
		*p++ = 'A';
	if (p != name + 1)
		*p++ = '-';
	p += snprintf(p, ID_STR_LENGTH - (p - name), "%07u", s->size);

	if (WARN_ON(p > name + ID_STR_LENGTH - 1)) {
		kfree(name);
		return ERR_PTR(-EINVAL);
	}
	kmsan_unpoison_memory(name, p - name);
	return name;
}

static int sysfs_slab_add(struct kmem_cache *s)
{
	int err;
	const char *name;
	struct kset *kset = cache_kset(s);
	int unmergeable = slab_unmergeable(s);

	if (!unmergeable && disable_higher_order_debug &&
			(slub_debug & DEBUG_METADATA_FLAGS))
		unmergeable = 1;

	if (unmergeable) {
		/*
		 * Slabcache can never be merged so we can use the name proper.
		 * This is typically the case for debug situations. In that
		 * case we can catch duplicate names easily.
		 */
		sysfs_remove_link(&slab_kset->kobj, s->name);
		name = s->name;
	} else {
		/*
		 * Create a unique name for the slab as a target
		 * for the symlinks.
		 */
		name = create_unique_id(s);
		if (IS_ERR(name))
			return PTR_ERR(name);
	}

	s->kobj.kset = kset;
	err = kobject_init_and_add(&s->kobj, &slab_ktype, NULL, "%s", name);
	if (err)
		goto out;

	err = sysfs_create_group(&s->kobj, &slab_attr_group);
	if (err)
		goto out_del_kobj;

	if (!unmergeable) {
		/* Setup first alias */
		sysfs_slab_alias(s, s->name);
	}
out:
	if (!unmergeable)
		kfree(name);
	return err;
out_del_kobj:
	kobject_del(&s->kobj);
	goto out;
}

void sysfs_slab_unlink(struct kmem_cache *s)
{
	if (s->kobj.state_in_sysfs)
		kobject_del(&s->kobj);
}

void sysfs_slab_release(struct kmem_cache *s)
{
	kobject_put(&s->kobj);
}

/*
 * Need to buffer aliases during bootup until sysfs becomes
 * available lest we lose that information.
 */
struct saved_alias {
	struct kmem_cache *s;
	const char *name;
	struct saved_alias *next;
};

static struct saved_alias *alias_list;

static int sysfs_slab_alias(struct kmem_cache *s, const char *name)
{
	struct saved_alias *al;

	if (slab_state == FULL) {
		/*
		 * If we have a leftover link then remove it.
		 */
		sysfs_remove_link(&slab_kset->kobj, name);
		/*
		 * The original cache may have failed to generate sysfs file.
		 * In that case, sysfs_create_link() returns -ENOENT and
		 * symbolic link creation is skipped.
		 */
		return sysfs_create_link(&slab_kset->kobj, &s->kobj, name);
	}

	al = kmalloc(sizeof(struct saved_alias), GFP_KERNEL);
	if (!al)
		return -ENOMEM;

	al->s = s;
	al->name = name;
	al->next = alias_list;
	alias_list = al;
	kmsan_unpoison_memory(al, sizeof(*al));
	return 0;
}

static int __init slab_sysfs_init(void)
{
	struct kmem_cache *s;
	int err;

	mutex_lock(&slab_mutex);

	slab_kset = kset_create_and_add("slab", NULL, kernel_kobj);
	if (!slab_kset) {
		mutex_unlock(&slab_mutex);
		pr_err("Cannot register slab subsystem.\n");
		return -ENOMEM;
	}

	slab_state = FULL;

	list_for_each_entry(s, &slab_caches, list) {
		err = sysfs_slab_add(s);
		if (err)
			pr_err("SLUB: Unable to add boot slab %s to sysfs\n",
			       s->name);
	}

	while (alias_list) {
		struct saved_alias *al = alias_list;

		alias_list = alias_list->next;
		err = sysfs_slab_alias(al->s, al->name);
		if (err)
			pr_err("SLUB: Unable to add boot slab alias %s to sysfs\n",
			       al->name);
		kfree(al);
	}

	mutex_unlock(&slab_mutex);
	return 0;
}
late_initcall(slab_sysfs_init);
#endif /* SLAB_SUPPORTS_SYSFS */

#if defined(CONFIG_SLUB_DEBUG) && defined(CONFIG_DEBUG_FS)
static int slab_debugfs_show(struct seq_file *seq, void *v)
{
	struct loc_track *t = seq->private;
	struct location *l;
	unsigned long idx;

	idx = (unsigned long) t->idx;
	if (idx < t->count) {
		l = &t->loc[idx];

		seq_printf(seq, "%7ld ", l->count);

		if (l->addr)
			seq_printf(seq, "%pS", (void *)l->addr);
		else
			seq_puts(seq, "<not-available>");

		if (l->waste)
			seq_printf(seq, " waste=%lu/%lu",
				l->count * l->waste, l->waste);

		if (l->sum_time != l->min_time) {
			seq_printf(seq, " age=%ld/%llu/%ld",
				l->min_time, div_u64(l->sum_time, l->count),
				l->max_time);
		} else
			seq_printf(seq, " age=%ld", l->min_time);

		if (l->min_pid != l->max_pid)
			seq_printf(seq, " pid=%ld-%ld", l->min_pid, l->max_pid);
		else
			seq_printf(seq, " pid=%ld",
				l->min_pid);

		if (num_online_cpus() > 1 && !cpumask_empty(to_cpumask(l->cpus)))
			seq_printf(seq, " cpus=%*pbl",
				 cpumask_pr_args(to_cpumask(l->cpus)));

		if (nr_online_nodes > 1 && !nodes_empty(l->nodes))
			seq_printf(seq, " nodes=%*pbl",
				 nodemask_pr_args(&l->nodes));

#ifdef CONFIG_STACKDEPOT
		{
			depot_stack_handle_t handle;
			unsigned long *entries;
			unsigned int nr_entries, j;

			handle = READ_ONCE(l->handle);
			if (handle) {
				nr_entries = stack_depot_fetch(handle, &entries);
				seq_puts(seq, "\n");
				for (j = 0; j < nr_entries; j++)
					seq_printf(seq, "        %pS\n", (void *)entries[j]);
			}
		}
#endif
		seq_puts(seq, "\n");
	}

	if (!idx && !t->count)
		seq_puts(seq, "No data\n");

	return 0;
}

static void slab_debugfs_stop(struct seq_file *seq, void *v)
{
}

static void *slab_debugfs_next(struct seq_file *seq, void *v, loff_t *ppos)
{
	struct loc_track *t = seq->private;

	t->idx = ++(*ppos);
	if (*ppos <= t->count)
		return ppos;

	return NULL;
}

static int cmp_loc_by_count(const void *a, const void *b)
{
	struct location *loc1 = (struct location *)a;
	struct location *loc2 = (struct location *)b;

	return cmp_int(loc2->count, loc1->count);
}

static void *slab_debugfs_start(struct seq_file *seq, loff_t *ppos)
{
	struct loc_track *t = seq->private;

	t->idx = *ppos;
	return ppos;
}

static const struct seq_operations slab_debugfs_sops = {
	.start  = slab_debugfs_start,
	.next   = slab_debugfs_next,
	.stop   = slab_debugfs_stop,
	.show   = slab_debugfs_show,
};

static int slab_debug_trace_open(struct inode *inode, struct file *filep)
{

	struct kmem_cache_node *n;
	enum track_item alloc;
	int node;
	struct loc_track *t = __seq_open_private(filep, &slab_debugfs_sops,
						sizeof(struct loc_track));
	struct kmem_cache *s = file_inode(filep)->i_private;
	unsigned long *obj_map;

	if (!t)
		return -ENOMEM;

	obj_map = bitmap_alloc(oo_objects(s->oo), GFP_KERNEL);
	if (!obj_map) {
		seq_release_private(inode, filep);
		return -ENOMEM;
	}

	alloc = debugfs_get_aux_num(filep);

	if (!alloc_loc_track(t, PAGE_SIZE / sizeof(struct location), GFP_KERNEL)) {
		bitmap_free(obj_map);
		seq_release_private(inode, filep);
		return -ENOMEM;
	}

	for_each_kmem_cache_node(s, node, n) {
		unsigned long flags;
		struct slab *slab;

		if (!node_nr_slabs(n))
			continue;

		spin_lock_irqsave(&n->list_lock, flags);
		list_for_each_entry(slab, &n->partial, slab_list)
			process_slab(t, s, slab, alloc, obj_map);
		list_for_each_entry(slab, &n->full, slab_list)
			process_slab(t, s, slab, alloc, obj_map);
		spin_unlock_irqrestore(&n->list_lock, flags);
	}

	/* Sort locations by count */
	sort(t->loc, t->count, sizeof(struct location),
	     cmp_loc_by_count, NULL);

	bitmap_free(obj_map);
	return 0;
}

static int slab_debug_trace_release(struct inode *inode, struct file *file)
{
	struct seq_file *seq = file->private_data;
	struct loc_track *t = seq->private;

	free_loc_track(t);
	return seq_release_private(inode, file);
}

static const struct file_operations slab_debugfs_fops = {
	.open    = slab_debug_trace_open,
	.read    = seq_read,
	.llseek  = seq_lseek,
	.release = slab_debug_trace_release,
};

static void debugfs_slab_add(struct kmem_cache *s)
{
	struct dentry *slab_cache_dir;

	if (unlikely(!slab_debugfs_root))
		return;

	slab_cache_dir = debugfs_create_dir(s->name, slab_debugfs_root);

	debugfs_create_file_aux_num("alloc_traces", 0400, slab_cache_dir, s,
					TRACK_ALLOC, &slab_debugfs_fops);

	debugfs_create_file_aux_num("free_traces", 0400, slab_cache_dir, s,
					TRACK_FREE, &slab_debugfs_fops);
}

void debugfs_slab_release(struct kmem_cache *s)
{
	debugfs_lookup_and_remove(s->name, slab_debugfs_root);
}

static int __init slab_debugfs_init(void)
{
	struct kmem_cache *s;

	slab_debugfs_root = debugfs_create_dir("slab", NULL);

	list_for_each_entry(s, &slab_caches, list)
		if (s->flags & SLAB_STORE_USER)
			debugfs_slab_add(s);

	return 0;

}
__initcall(slab_debugfs_init);
#endif
/*
 * The /proc/slabinfo ABI
 */
#ifdef CONFIG_SLUB_DEBUG
void get_slabinfo(struct kmem_cache *s, struct slabinfo *sinfo)
{
	unsigned long nr_slabs = 0;
	unsigned long nr_objs = 0;
	unsigned long nr_free = 0;
	int node;
	struct kmem_cache_node *n;

	for_each_kmem_cache_node(s, node, n) {
		nr_slabs += node_nr_slabs(n);
		nr_objs += node_nr_objs(n);
		nr_free += count_partial_free_approx(n);
	}

	sinfo->active_objs = nr_objs - nr_free;
	sinfo->num_objs = nr_objs;
	sinfo->active_slabs = nr_slabs;
	sinfo->num_slabs = nr_slabs;
	sinfo->objects_per_slab = oo_objects(s->oo);
	sinfo->cache_order = oo_order(s->oo);
}
#endif /* CONFIG_SLUB_DEBUG */<|MERGE_RESOLUTION|>--- conflicted
+++ resolved
@@ -2886,7 +2886,6 @@
 
 static struct slab_sheaf *barn_get_full_or_empty_sheaf(struct node_barn *barn)
 {
-<<<<<<< HEAD
 	struct slab_sheaf *sheaf = NULL;
 	unsigned long flags;
 
@@ -2894,20 +2893,6 @@
 		return NULL;
 
 	spin_lock_irqsave(&barn->lock, flags);
-=======
-	return test_bit(SL_partial, &slab->flags.f);
-}
-
-static inline void slab_set_node_partial(struct slab *slab)
-{
-	set_bit(SL_partial, &slab->flags.f);
-}
-
-static inline void slab_clear_node_partial(struct slab *slab)
-{
-	clear_bit(SL_partial, &slab->flags.f);
-}
->>>>>>> 1367da7e
 
 	if (barn->nr_full) {
 		sheaf = list_first_entry(&barn->sheaves_full, struct slab_sheaf,
@@ -3318,17 +3303,17 @@
 
 static inline bool slab_test_node_partial(const struct slab *slab)
 {
-	return test_bit(SL_partial, &slab->flags);
+	return test_bit(SL_partial, &slab->flags.f);
 }
 
 static inline void slab_set_node_partial(struct slab *slab)
 {
-	set_bit(SL_partial, &slab->flags);
+	set_bit(SL_partial, &slab->flags.f);
 }
 
 static inline void slab_clear_node_partial(struct slab *slab)
 {
-	clear_bit(SL_partial, &slab->flags);
+	clear_bit(SL_partial, &slab->flags.f);
 }
 
 /*
