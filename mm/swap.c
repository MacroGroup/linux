--- conflicted
+++ resolved
@@ -107,11 +107,7 @@
 	}
 
 	page_cache_release(folio);
-<<<<<<< HEAD
-	folio_undo_large_rmappable(folio);
-=======
 	folio_unqueue_deferred_split(folio);
->>>>>>> adc21867
 	mem_cgroup_uncharge(folio);
 	free_unref_page(&folio->page, folio_order(folio));
 }
@@ -265,30 +261,11 @@
  */
 void folio_rotate_reclaimable(struct folio *folio)
 {
-<<<<<<< HEAD
-	if (!folio_test_locked(folio) && !folio_test_dirty(folio) &&
-	    !folio_test_unevictable(folio)) {
-		struct folio_batch *fbatch;
-		unsigned long flags;
-
-		folio_get(folio);
-		if (!folio_test_clear_lru(folio)) {
-			folio_put(folio);
-			return;
-		}
-
-		local_lock_irqsave(&lru_rotate.lock, flags);
-		fbatch = this_cpu_ptr(&lru_rotate.fbatch);
-		folio_batch_add_and_move(fbatch, folio, lru_move_tail_fn);
-		local_unlock_irqrestore(&lru_rotate.lock, flags);
-	}
-=======
 	if (folio_test_locked(folio) || folio_test_dirty(folio) ||
 	    folio_test_unevictable(folio))
 		return;
 
 	folio_batch_add_and_move(folio, lru_move_tail, true);
->>>>>>> adc21867
 }
 
 void lru_note_cost(struct lruvec *lruvec, bool file,
@@ -377,27 +354,10 @@
 
 void folio_activate(struct folio *folio)
 {
-<<<<<<< HEAD
-	if (!folio_test_active(folio) && !folio_test_unevictable(folio)) {
-		struct folio_batch *fbatch;
-
-		folio_get(folio);
-		if (!folio_test_clear_lru(folio)) {
-			folio_put(folio);
-			return;
-		}
-
-		local_lock(&cpu_fbatches.lock);
-		fbatch = this_cpu_ptr(&cpu_fbatches.activate);
-		folio_batch_add_and_move(fbatch, folio, folio_activate_fn);
-		local_unlock(&cpu_fbatches.lock);
-	}
-=======
 	if (folio_test_active(folio) || folio_test_unevictable(folio))
 		return;
 
 	folio_batch_add_and_move(folio, lru_activate, true);
->>>>>>> adc21867
 }
 
 #else
@@ -728,20 +688,7 @@
 	if (folio_test_unevictable(folio))
 		return;
 
-<<<<<<< HEAD
-	folio_get(folio);
-	if (!folio_test_clear_lru(folio)) {
-		folio_put(folio);
-		return;
-	}
-
-	local_lock(&cpu_fbatches.lock);
-	fbatch = this_cpu_ptr(&cpu_fbatches.lru_deactivate_file);
-	folio_batch_add_and_move(fbatch, folio, lru_deactivate_file_fn);
-	local_unlock(&cpu_fbatches.lock);
-=======
 	folio_batch_add_and_move(folio, lru_deactivate_file, true);
->>>>>>> adc21867
 }
 
 /*
@@ -754,28 +701,10 @@
  */
 void folio_deactivate(struct folio *folio)
 {
-<<<<<<< HEAD
-	if (!folio_test_unevictable(folio) && (folio_test_active(folio) ||
-	    lru_gen_enabled())) {
-		struct folio_batch *fbatch;
-
-		folio_get(folio);
-		if (!folio_test_clear_lru(folio)) {
-			folio_put(folio);
-			return;
-		}
-
-		local_lock(&cpu_fbatches.lock);
-		fbatch = this_cpu_ptr(&cpu_fbatches.lru_deactivate);
-		folio_batch_add_and_move(fbatch, folio, lru_deactivate_fn);
-		local_unlock(&cpu_fbatches.lock);
-	}
-=======
 	if (folio_test_unevictable(folio) || !(folio_test_active(folio) || lru_gen_enabled()))
 		return;
 
 	folio_batch_add_and_move(folio, lru_deactivate, true);
->>>>>>> adc21867
 }
 
 /**
@@ -787,29 +716,11 @@
  */
 void folio_mark_lazyfree(struct folio *folio)
 {
-<<<<<<< HEAD
-	if (folio_test_anon(folio) && folio_test_swapbacked(folio) &&
-	    !folio_test_swapcache(folio) && !folio_test_unevictable(folio)) {
-		struct folio_batch *fbatch;
-
-		folio_get(folio);
-		if (!folio_test_clear_lru(folio)) {
-			folio_put(folio);
-			return;
-		}
-
-		local_lock(&cpu_fbatches.lock);
-		fbatch = this_cpu_ptr(&cpu_fbatches.lru_lazyfree);
-		folio_batch_add_and_move(fbatch, folio, lru_lazyfree_fn);
-		local_unlock(&cpu_fbatches.lock);
-	}
-=======
 	if (!folio_test_anon(folio) || !folio_test_swapbacked(folio) ||
 	    folio_test_swapcache(folio) || folio_test_unevictable(folio))
 		return;
 
 	folio_batch_add_and_move(folio, lru_lazyfree, true);
->>>>>>> adc21867
 }
 
 void lru_add_drain(void)
@@ -1063,11 +974,7 @@
 			free_huge_folio(folio);
 			continue;
 		}
-<<<<<<< HEAD
-		folio_undo_large_rmappable(folio);
-=======
 		folio_unqueue_deferred_split(folio);
->>>>>>> adc21867
 		__page_cache_release(folio, &lruvec, &flags);
 
 		if (j != i)
