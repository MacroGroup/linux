// SPDX-License-Identifier: GPL-2.0
/*
 *  linux/mm/swap_state.c
 *
 *  Copyright (C) 1991, 1992, 1993, 1994  Linus Torvalds
 *  Swap reorganised 29.12.95, Stephen Tweedie
 *
 *  Rewritten to use page cache, (C) 1998 Stephen Tweedie
 */
#include <linux/mm.h>
#include <linux/gfp.h>
#include <linux/kernel_stat.h>
#include <linux/mempolicy.h>
#include <linux/swap.h>
#include <linux/swapops.h>
#include <linux/init.h>
#include <linux/pagemap.h>
#include <linux/pagevec.h>
#include <linux/backing-dev.h>
#include <linux/blkdev.h>
#include <linux/migrate.h>
#include <linux/vmalloc.h>
#include <linux/swap_slots.h>
#include <linux/huge_mm.h>
#include <linux/shmem_fs.h>
#include "internal.h"
#include "swap.h"

/*
 * swapper_space is a fiction, retained to simplify the path through
 * vmscan's shrink_folio_list.
 */
static const struct address_space_operations swap_aops = {
	.writepage	= swap_writepage,
	.dirty_folio	= noop_dirty_folio,
#ifdef CONFIG_MIGRATION
	.migrate_folio	= migrate_folio,
#endif
};

struct address_space *swapper_spaces[MAX_SWAPFILES] __read_mostly;
static unsigned int nr_swapper_spaces[MAX_SWAPFILES] __read_mostly;
static bool enable_vma_readahead __read_mostly = true;

#define SWAP_RA_ORDER_CEILING	5

#define SWAP_RA_WIN_SHIFT	(PAGE_SHIFT / 2)
#define SWAP_RA_HITS_MASK	((1UL << SWAP_RA_WIN_SHIFT) - 1)
#define SWAP_RA_HITS_MAX	SWAP_RA_HITS_MASK
#define SWAP_RA_WIN_MASK	(~PAGE_MASK & ~SWAP_RA_HITS_MASK)

#define SWAP_RA_HITS(v)		((v) & SWAP_RA_HITS_MASK)
#define SWAP_RA_WIN(v)		(((v) & SWAP_RA_WIN_MASK) >> SWAP_RA_WIN_SHIFT)
#define SWAP_RA_ADDR(v)		((v) & PAGE_MASK)

#define SWAP_RA_VAL(addr, win, hits)				\
	(((addr) & PAGE_MASK) |					\
	 (((win) << SWAP_RA_WIN_SHIFT) & SWAP_RA_WIN_MASK) |	\
	 ((hits) & SWAP_RA_HITS_MASK))

/* Initial readahead hits is 4 to start up with a small window */
#define GET_SWAP_RA_VAL(vma)					\
	(atomic_long_read(&(vma)->swap_readahead_info) ? : 4)

static atomic_t swapin_readahead_hits = ATOMIC_INIT(4);

void show_swap_cache_info(void)
{
	printk("%lu pages in swap cache\n", total_swapcache_pages());
	printk("Free swap  = %ldkB\n", K(get_nr_swap_pages()));
	printk("Total swap = %lukB\n", K(total_swap_pages));
}

void *get_shadow_from_swap_cache(swp_entry_t entry)
{
	struct address_space *address_space = swap_address_space(entry);
	pgoff_t idx = swap_cache_index(entry);
	void *shadow;

	shadow = xa_load(&address_space->i_pages, idx);
	if (xa_is_value(shadow))
		return shadow;
	return NULL;
}

/*
 * add_to_swap_cache resembles filemap_add_folio on swapper_space,
 * but sets SwapCache flag and private instead of mapping and index.
 */
int add_to_swap_cache(struct folio *folio, swp_entry_t entry,
			gfp_t gfp, void **shadowp)
{
	struct address_space *address_space = swap_address_space(entry);
	pgoff_t idx = swap_cache_index(entry);
	XA_STATE_ORDER(xas, &address_space->i_pages, idx, folio_order(folio));
	unsigned long i, nr = folio_nr_pages(folio);
	void *old;

	xas_set_update(&xas, workingset_update_node);

	VM_BUG_ON_FOLIO(!folio_test_locked(folio), folio);
	VM_BUG_ON_FOLIO(folio_test_swapcache(folio), folio);
	VM_BUG_ON_FOLIO(!folio_test_swapbacked(folio), folio);

	folio_ref_add(folio, nr);
	folio_set_swapcache(folio);
	folio->swap = entry;

	do {
		xas_lock_irq(&xas);
		xas_create_range(&xas);
		if (xas_error(&xas))
			goto unlock;
		for (i = 0; i < nr; i++) {
			VM_BUG_ON_FOLIO(xas.xa_index != idx + i, folio);
			if (shadowp) {
				old = xas_load(&xas);
				if (xa_is_value(old))
					*shadowp = old;
			}
			xas_store(&xas, folio);
			xas_next(&xas);
		}
		address_space->nrpages += nr;
		__node_stat_mod_folio(folio, NR_FILE_PAGES, nr);
		__lruvec_stat_mod_folio(folio, NR_SWAPCACHE, nr);
unlock:
		xas_unlock_irq(&xas);
	} while (xas_nomem(&xas, gfp));

	if (!xas_error(&xas))
		return 0;

	folio_clear_swapcache(folio);
	folio_ref_sub(folio, nr);
	return xas_error(&xas);
}

/*
 * This must be called only on folios that have
 * been verified to be in the swap cache.
 */
void __delete_from_swap_cache(struct folio *folio,
			swp_entry_t entry, void *shadow)
{
	struct address_space *address_space = swap_address_space(entry);
	int i;
	long nr = folio_nr_pages(folio);
	pgoff_t idx = swap_cache_index(entry);
	XA_STATE(xas, &address_space->i_pages, idx);

	xas_set_update(&xas, workingset_update_node);

	VM_BUG_ON_FOLIO(!folio_test_locked(folio), folio);
	VM_BUG_ON_FOLIO(!folio_test_swapcache(folio), folio);
	VM_BUG_ON_FOLIO(folio_test_writeback(folio), folio);

	for (i = 0; i < nr; i++) {
		void *entry = xas_store(&xas, shadow);
		VM_BUG_ON_PAGE(entry != folio, entry);
		xas_next(&xas);
	}
	folio->swap.val = 0;
	folio_clear_swapcache(folio);
	address_space->nrpages -= nr;
	__node_stat_mod_folio(folio, NR_FILE_PAGES, -nr);
	__lruvec_stat_mod_folio(folio, NR_SWAPCACHE, -nr);
}

/**
 * add_to_swap - allocate swap space for a folio
 * @folio: folio we want to move to swap
 *
 * Allocate swap space for the folio and add the folio to the
 * swap cache.
 *
 * Context: Caller needs to hold the folio lock.
 * Return: Whether the folio was added to the swap cache.
 */
bool add_to_swap(struct folio *folio)
{
	swp_entry_t entry;
	int err;

	VM_BUG_ON_FOLIO(!folio_test_locked(folio), folio);
	VM_BUG_ON_FOLIO(!folio_test_uptodate(folio), folio);

	entry = folio_alloc_swap(folio);
	if (!entry.val)
		return false;

	/*
	 * XArray node allocations from PF_MEMALLOC contexts could
	 * completely exhaust the page allocator. __GFP_NOMEMALLOC
	 * stops emergency reserves from being allocated.
	 *
	 * TODO: this could cause a theoretical memory reclaim
	 * deadlock in the swap out path.
	 */
	/*
	 * Add it to the swap cache.
	 */
	err = add_to_swap_cache(folio, entry,
			__GFP_HIGH|__GFP_NOMEMALLOC|__GFP_NOWARN, NULL);
	if (err)
		/*
		 * add_to_swap_cache() doesn't return -EEXIST, so we can safely
		 * clear SWAP_HAS_CACHE flag.
		 */
		goto fail;
	/*
	 * Normally the folio will be dirtied in unmap because its
	 * pte should be dirty. A special case is MADV_FREE page. The
	 * page's pte could have dirty bit cleared but the folio's
	 * SwapBacked flag is still set because clearing the dirty bit
	 * and SwapBacked flag has no lock protected. For such folio,
	 * unmap will not set dirty bit for it, so folio reclaim will
	 * not write the folio out. This can cause data corruption when
	 * the folio is swapped in later. Always setting the dirty flag
	 * for the folio solves the problem.
	 */
	folio_mark_dirty(folio);

	return true;

fail:
	put_swap_folio(folio, entry);
	return false;
}

/*
 * This must be called only on folios that have
 * been verified to be in the swap cache and locked.
 * It will never put the folio into the free list,
 * the caller has a reference on the folio.
 */
void delete_from_swap_cache(struct folio *folio)
{
	swp_entry_t entry = folio->swap;
	struct address_space *address_space = swap_address_space(entry);

	xa_lock_irq(&address_space->i_pages);
	__delete_from_swap_cache(folio, entry, NULL);
	xa_unlock_irq(&address_space->i_pages);

	put_swap_folio(folio, entry);
	folio_ref_sub(folio, folio_nr_pages(folio));
}

void clear_shadow_from_swap_cache(int type, unsigned long begin,
				unsigned long end)
{
	unsigned long curr = begin;
	void *old;

	for (;;) {
		swp_entry_t entry = swp_entry(type, curr);
		unsigned long index = curr & SWAP_ADDRESS_SPACE_MASK;
		struct address_space *address_space = swap_address_space(entry);
		XA_STATE(xas, &address_space->i_pages, index);

		xas_set_update(&xas, workingset_update_node);

		xa_lock_irq(&address_space->i_pages);
		xas_for_each(&xas, old, min(index + (end - curr), SWAP_ADDRESS_SPACE_PAGES)) {
			if (!xa_is_value(old))
				continue;
			xas_store(&xas, NULL);
		}
		xa_unlock_irq(&address_space->i_pages);

		/* search the next swapcache until we meet end */
		curr >>= SWAP_ADDRESS_SPACE_SHIFT;
		curr++;
		curr <<= SWAP_ADDRESS_SPACE_SHIFT;
		if (curr > end)
			break;
	}
}

/*
 * If we are the only user, then try to free up the swap cache.
 *
 * Its ok to check the swapcache flag without the folio lock
 * here because we are going to recheck again inside
 * folio_free_swap() _with_ the lock.
 * 					- Marcelo
 */
void free_swap_cache(struct folio *folio)
{
	if (folio_test_swapcache(folio) && !folio_mapped(folio) &&
	    folio_trylock(folio)) {
		folio_free_swap(folio);
		folio_unlock(folio);
	}
}

/*
 * Perform a free_page(), also freeing any swap cache associated with
 * this page if it is the last user of the page.
 */
void free_page_and_swap_cache(struct page *page)
{
	struct folio *folio = page_folio(page);

	free_swap_cache(folio);
	if (!is_huge_zero_folio(folio))
		folio_put(folio);
}

/*
 * Passed an array of pages, drop them all from swapcache and then release
 * them.  They are removed from the LRU and freed if this is their last use.
 */
void free_pages_and_swap_cache(struct encoded_page **pages, int nr)
{
	struct folio_batch folios;
	unsigned int refs[PAGEVEC_SIZE];

	lru_add_drain();
	folio_batch_init(&folios);
	for (int i = 0; i < nr; i++) {
		struct folio *folio = page_folio(encoded_page_ptr(pages[i]));

		free_swap_cache(folio);
		refs[folios.nr] = 1;
		if (unlikely(encoded_page_flags(pages[i]) &
			     ENCODED_PAGE_BIT_NR_PAGES_NEXT))
			refs[folios.nr] = encoded_nr_pages(pages[++i]);

		if (folio_batch_add(&folios, folio) == 0)
			folios_put_refs(&folios, refs);
	}
	if (folios.nr)
		folios_put_refs(&folios, refs);
}

static inline bool swap_use_vma_readahead(void)
{
	return READ_ONCE(enable_vma_readahead) && !atomic_read(&nr_rotate_swap);
}

/*
 * Lookup a swap entry in the swap cache. A found folio will be returned
 * unlocked and with its refcount incremented - we rely on the kernel
 * lock getting page table operations atomic even if we drop the folio
 * lock before returning.
 *
 * Caller must lock the swap device or hold a reference to keep it valid.
 */
struct folio *swap_cache_get_folio(swp_entry_t entry,
		struct vm_area_struct *vma, unsigned long addr)
{
	struct folio *folio;

	folio = filemap_get_folio(swap_address_space(entry), swap_cache_index(entry));
	if (!IS_ERR(folio)) {
		bool vma_ra = swap_use_vma_readahead();
		bool readahead;

		/*
		 * At the moment, we don't support PG_readahead for anon THP
		 * so let's bail out rather than confusing the readahead stat.
		 */
		if (unlikely(folio_test_large(folio)))
			return folio;

		readahead = folio_test_clear_readahead(folio);
		if (vma && vma_ra) {
			unsigned long ra_val;
			int win, hits;

			ra_val = GET_SWAP_RA_VAL(vma);
			win = SWAP_RA_WIN(ra_val);
			hits = SWAP_RA_HITS(ra_val);
			if (readahead)
				hits = min_t(int, hits + 1, SWAP_RA_HITS_MAX);
			atomic_long_set(&vma->swap_readahead_info,
					SWAP_RA_VAL(addr, win, hits));
		}

		if (readahead) {
			count_vm_event(SWAP_RA_HIT);
			if (!vma || !vma_ra)
				atomic_inc(&swapin_readahead_hits);
		}
	} else {
		folio = NULL;
	}

	return folio;
}

/**
 * filemap_get_incore_folio - Find and get a folio from the page or swap caches.
 * @mapping: The address_space to search.
 * @index: The page cache index.
 *
 * This differs from filemap_get_folio() in that it will also look for the
 * folio in the swap cache.
 *
 * Return: The found folio or %NULL.
 */
struct folio *filemap_get_incore_folio(struct address_space *mapping,
		pgoff_t index)
{
	swp_entry_t swp;
	struct swap_info_struct *si;
	struct folio *folio = filemap_get_entry(mapping, index);

	if (!folio)
		return ERR_PTR(-ENOENT);
	if (!xa_is_value(folio))
		return folio;
	if (!shmem_mapping(mapping))
		return ERR_PTR(-ENOENT);

	swp = radix_to_swp_entry(folio);
	/* There might be swapin error entries in shmem mapping. */
	if (non_swap_entry(swp))
		return ERR_PTR(-ENOENT);
	/* Prevent swapoff from happening to us */
	si = get_swap_device(swp);
	if (!si)
		return ERR_PTR(-ENOENT);
	index = swap_cache_index(swp);
	folio = filemap_get_folio(swap_address_space(swp), index);
	put_swap_device(si);
	return folio;
}

struct folio *__read_swap_cache_async(swp_entry_t entry, gfp_t gfp_mask,
		struct mempolicy *mpol, pgoff_t ilx, bool *new_page_allocated,
		bool skip_if_exists)
{
	struct swap_info_struct *si;
	struct folio *folio;
	struct folio *new_folio = NULL;
	struct folio *result = NULL;
	void *shadow = NULL;

	*new_page_allocated = false;
	si = get_swap_device(entry);
	if (!si)
		return NULL;

	for (;;) {
		int err;
		/*
		 * First check the swap cache.  Since this is normally
		 * called after swap_cache_get_folio() failed, re-calling
		 * that would confuse statistics.
		 */
		folio = filemap_get_folio(swap_address_space(entry),
					  swap_cache_index(entry));
		if (!IS_ERR(folio))
			goto got_folio;

		/*
		 * Just skip read ahead for unused swap slot.
		 * During swap_off when swap_slot_cache is disabled,
		 * we have to handle the race between putting
		 * swap entry in swap cache and marking swap slot
		 * as SWAP_HAS_CACHE.  That's done in later part of code or
		 * else swap_off will be aborted if we return NULL.
		 */
		if (!swap_swapcount(si, entry) && swap_slot_cache_enabled)
			goto put_and_return;

		/*
		 * Get a new folio to read into from swap.  Allocate it now if
		 * new_folio not exist, before marking swap_map SWAP_HAS_CACHE,
		 * when -EEXIST will cause any racers to loop around until we
		 * add it to cache.
		 */
<<<<<<< HEAD
		folio = folio_alloc_mpol(gfp_mask, 0, mpol, ilx, numa_node_id());
		if (!folio)
                        goto fail_put_swap;
=======
		if (!new_folio) {
			new_folio = folio_alloc_mpol(gfp_mask, 0, mpol, ilx, numa_node_id());
			if (!new_folio)
				goto put_and_return;
		}
>>>>>>> adc21867

		/*
		 * Swap entry may have been freed since our caller observed it.
		 */
		err = swapcache_prepare(entry, 1);
		if (!err)
			break;
		else if (err != -EEXIST)
			goto put_and_return;

		/*
		 * Protect against a recursive call to __read_swap_cache_async()
		 * on the same entry waiting forever here because SWAP_HAS_CACHE
		 * is set but the folio is not the swap cache yet. This can
		 * happen today if mem_cgroup_swapin_charge_folio() below
		 * triggers reclaim through zswap, which may call
		 * __read_swap_cache_async() in the writeback path.
		 */
		if (skip_if_exists)
			goto put_and_return;

		/*
		 * We might race against __delete_from_swap_cache(), and
		 * stumble across a swap_map entry whose SWAP_HAS_CACHE
		 * has not yet been cleared.  Or race against another
		 * __read_swap_cache_async(), which has set SWAP_HAS_CACHE
		 * in swap_map, but not yet added its folio to swap cache.
		 */
		schedule_timeout_uninterruptible(1);
	}

	/*
	 * The swap entry is ours to swap in. Prepare the new folio.
	 */
	__folio_set_locked(new_folio);
	__folio_set_swapbacked(new_folio);

	if (mem_cgroup_swapin_charge_folio(new_folio, NULL, gfp_mask, entry))
		goto fail_unlock;

	/* May fail (-ENOMEM) if XArray node allocation failed. */
	if (add_to_swap_cache(new_folio, entry, gfp_mask & GFP_RECLAIM_MASK, &shadow))
		goto fail_unlock;

	mem_cgroup_swapin_uncharge_swap(entry, 1);

	if (shadow)
		workingset_refault(new_folio, shadow);

	/* Caller will initiate read into locked new_folio */
	folio_add_lru(new_folio);
	*new_page_allocated = true;
	folio = new_folio;
got_folio:
	result = folio;
	goto put_and_return;

fail_unlock:
	put_swap_folio(new_folio, entry);
	folio_unlock(new_folio);
put_and_return:
	put_swap_device(si);
	if (!(*new_page_allocated) && new_folio)
		folio_put(new_folio);
	return result;
}

/*
 * Locate a page of swap in physical memory, reserving swap cache space
 * and reading the disk if it is not already cached.
 * A failure return means that either the page allocation failed or that
 * the swap entry is no longer in use.
 *
 * get/put_swap_device() aren't needed to call this function, because
 * __read_swap_cache_async() call them and swap_read_folio() holds the
 * swap cache folio lock.
 */
struct folio *read_swap_cache_async(swp_entry_t entry, gfp_t gfp_mask,
		struct vm_area_struct *vma, unsigned long addr,
		struct swap_iocb **plug)
{
	bool page_allocated;
	struct mempolicy *mpol;
	pgoff_t ilx;
	struct folio *folio;

	mpol = get_vma_policy(vma, addr, 0, &ilx);
	folio = __read_swap_cache_async(entry, gfp_mask, mpol, ilx,
					&page_allocated, false);
	mpol_cond_put(mpol);

	if (page_allocated)
		swap_read_folio(folio, plug);
	return folio;
}

static unsigned int __swapin_nr_pages(unsigned long prev_offset,
				      unsigned long offset,
				      int hits,
				      int max_pages,
				      int prev_win)
{
	unsigned int pages, last_ra;

	/*
	 * This heuristic has been found to work well on both sequential and
	 * random loads, swapping to hard disk or to SSD: please don't ask
	 * what the "+ 2" means, it just happens to work well, that's all.
	 */
	pages = hits + 2;
	if (pages == 2) {
		/*
		 * We can have no readahead hits to judge by: but must not get
		 * stuck here forever, so check for an adjacent offset instead
		 * (and don't even bother to check whether swap type is same).
		 */
		if (offset != prev_offset + 1 && offset != prev_offset - 1)
			pages = 1;
	} else {
		unsigned int roundup = 4;
		while (roundup < pages)
			roundup <<= 1;
		pages = roundup;
	}

	if (pages > max_pages)
		pages = max_pages;

	/* Don't shrink readahead too fast */
	last_ra = prev_win / 2;
	if (pages < last_ra)
		pages = last_ra;

	return pages;
}

static unsigned long swapin_nr_pages(unsigned long offset)
{
	static unsigned long prev_offset;
	unsigned int hits, pages, max_pages;
	static atomic_t last_readahead_pages;

	max_pages = 1 << READ_ONCE(page_cluster);
	if (max_pages <= 1)
		return 1;

	hits = atomic_xchg(&swapin_readahead_hits, 0);
	pages = __swapin_nr_pages(READ_ONCE(prev_offset), offset, hits,
				  max_pages,
				  atomic_read(&last_readahead_pages));
	if (!hits)
		WRITE_ONCE(prev_offset, offset);
	atomic_set(&last_readahead_pages, pages);

	return pages;
}

/**
 * swap_cluster_readahead - swap in pages in hope we need them soon
 * @entry: swap entry of this memory
 * @gfp_mask: memory allocation flags
 * @mpol: NUMA memory allocation policy to be applied
 * @ilx: NUMA interleave index, for use only when MPOL_INTERLEAVE
 *
 * Returns the struct folio for entry and addr, after queueing swapin.
 *
 * Primitive swap readahead code. We simply read an aligned block of
 * (1 << page_cluster) entries in the swap area. This method is chosen
 * because it doesn't cost us any seek time.  We also make sure to queue
 * the 'original' request together with the readahead ones...
 *
 * Note: it is intentional that the same NUMA policy and interleave index
 * are used for every page of the readahead: neighbouring pages on swap
 * are fairly likely to have been swapped out from the same node.
 */
struct folio *swap_cluster_readahead(swp_entry_t entry, gfp_t gfp_mask,
				    struct mempolicy *mpol, pgoff_t ilx)
{
	struct folio *folio;
	unsigned long entry_offset = swp_offset(entry);
	unsigned long offset = entry_offset;
	unsigned long start_offset, end_offset;
	unsigned long mask;
	struct swap_info_struct *si = swp_swap_info(entry);
	struct blk_plug plug;
	struct swap_iocb *splug = NULL;
	bool page_allocated;

	mask = swapin_nr_pages(offset) - 1;
	if (!mask)
		goto skip;

	/* Read a page_cluster sized and aligned cluster around offset. */
	start_offset = offset & ~mask;
	end_offset = offset | mask;
	if (!start_offset)	/* First page is swap header. */
		start_offset++;
	if (end_offset >= si->max)
		end_offset = si->max - 1;

	blk_start_plug(&plug);
	for (offset = start_offset; offset <= end_offset ; offset++) {
		/* Ok, do the async read-ahead now */
		folio = __read_swap_cache_async(
				swp_entry(swp_type(entry), offset),
				gfp_mask, mpol, ilx, &page_allocated, false);
		if (!folio)
			continue;
		if (page_allocated) {
			swap_read_folio(folio, &splug);
			if (offset != entry_offset) {
				folio_set_readahead(folio);
				count_vm_event(SWAP_RA);
			}
		}
		folio_put(folio);
	}
	blk_finish_plug(&plug);
	swap_read_unplug(splug);
	lru_add_drain();	/* Push any new pages onto the LRU now */
skip:
	/* The page was likely read above, so no need for plugging here */
	folio = __read_swap_cache_async(entry, gfp_mask, mpol, ilx,
					&page_allocated, false);
<<<<<<< HEAD
	if (unlikely(page_allocated)) {
		zswap_folio_swapin(folio);
		swap_read_folio(folio, NULL);
	}
=======
	if (unlikely(page_allocated))
		swap_read_folio(folio, NULL);
>>>>>>> adc21867
	return folio;
}

int init_swap_address_space(unsigned int type, unsigned long nr_pages)
{
	struct address_space *spaces, *space;
	unsigned int i, nr;

	nr = DIV_ROUND_UP(nr_pages, SWAP_ADDRESS_SPACE_PAGES);
	spaces = kvcalloc(nr, sizeof(struct address_space), GFP_KERNEL);
	if (!spaces)
		return -ENOMEM;
	for (i = 0; i < nr; i++) {
		space = spaces + i;
		xa_init_flags(&space->i_pages, XA_FLAGS_LOCK_IRQ);
		atomic_set(&space->i_mmap_writable, 0);
		space->a_ops = &swap_aops;
		/* swap cache doesn't use writeback related tags */
		mapping_set_no_writeback_tags(space);
	}
	nr_swapper_spaces[type] = nr;
	swapper_spaces[type] = spaces;

	return 0;
}

void exit_swap_address_space(unsigned int type)
{
	int i;
	struct address_space *spaces = swapper_spaces[type];

	for (i = 0; i < nr_swapper_spaces[type]; i++)
		VM_WARN_ON_ONCE(!mapping_empty(&spaces[i]));
	kvfree(spaces);
	nr_swapper_spaces[type] = 0;
	swapper_spaces[type] = NULL;
}

static int swap_vma_ra_win(struct vm_fault *vmf, unsigned long *start,
			   unsigned long *end)
{
	struct vm_area_struct *vma = vmf->vma;
	unsigned long ra_val;
	unsigned long faddr, prev_faddr, left, right;
	unsigned int max_win, hits, prev_win, win;

	max_win = 1 << min(READ_ONCE(page_cluster), SWAP_RA_ORDER_CEILING);
	if (max_win == 1)
		return 1;

	faddr = vmf->address;
	ra_val = GET_SWAP_RA_VAL(vma);
	prev_faddr = SWAP_RA_ADDR(ra_val);
	prev_win = SWAP_RA_WIN(ra_val);
	hits = SWAP_RA_HITS(ra_val);
	win = __swapin_nr_pages(PFN_DOWN(prev_faddr), PFN_DOWN(faddr), hits,
				max_win, prev_win);
	atomic_long_set(&vma->swap_readahead_info, SWAP_RA_VAL(faddr, win, 0));
	if (win == 1)
		return 1;

	if (faddr == prev_faddr + PAGE_SIZE)
		left = faddr;
	else if (prev_faddr == faddr + PAGE_SIZE)
		left = faddr - (win << PAGE_SHIFT) + PAGE_SIZE;
	else
		left = faddr - (((win - 1) / 2) << PAGE_SHIFT);
	right = left + (win << PAGE_SHIFT);
	if ((long)left < 0)
		left = 0;
	*start = max3(left, vma->vm_start, faddr & PMD_MASK);
	*end = min3(right, vma->vm_end, (faddr & PMD_MASK) + PMD_SIZE);

	return win;
}

/**
 * swap_vma_readahead - swap in pages in hope we need them soon
 * @targ_entry: swap entry of the targeted memory
 * @gfp_mask: memory allocation flags
 * @mpol: NUMA memory allocation policy to be applied
 * @targ_ilx: NUMA interleave index, for use only when MPOL_INTERLEAVE
 * @vmf: fault information
 *
 * Returns the struct folio for entry and addr, after queueing swapin.
 *
 * Primitive swap readahead code. We simply read in a few pages whose
 * virtual addresses are around the fault address in the same vma.
 *
 * Caller must hold read mmap_lock if vmf->vma is not NULL.
 *
 */
static struct folio *swap_vma_readahead(swp_entry_t targ_entry, gfp_t gfp_mask,
		struct mempolicy *mpol, pgoff_t targ_ilx, struct vm_fault *vmf)
{
	struct blk_plug plug;
	struct swap_iocb *splug = NULL;
	struct folio *folio;
	pte_t *pte = NULL, pentry;
	int win;
	unsigned long start, end, addr;
	swp_entry_t entry;
	pgoff_t ilx;
	bool page_allocated;

	win = swap_vma_ra_win(vmf, &start, &end);
	if (win == 1)
		goto skip;

	ilx = targ_ilx - PFN_DOWN(vmf->address - start);

	blk_start_plug(&plug);
	for (addr = start; addr < end; ilx++, addr += PAGE_SIZE) {
		if (!pte++) {
			pte = pte_offset_map(vmf->pmd, addr);
			if (!pte)
				break;
		}
		pentry = ptep_get_lockless(pte);
		if (!is_swap_pte(pentry))
			continue;
		entry = pte_to_swp_entry(pentry);
		if (unlikely(non_swap_entry(entry)))
			continue;
		pte_unmap(pte);
		pte = NULL;
		folio = __read_swap_cache_async(entry, gfp_mask, mpol, ilx,
						&page_allocated, false);
		if (!folio)
			continue;
		if (page_allocated) {
			swap_read_folio(folio, &splug);
			if (addr != vmf->address) {
				folio_set_readahead(folio);
				count_vm_event(SWAP_RA);
			}
		}
		folio_put(folio);
	}
	if (pte)
		pte_unmap(pte);
	blk_finish_plug(&plug);
	swap_read_unplug(splug);
	lru_add_drain();
skip:
	/* The folio was likely read above, so no need for plugging here */
	folio = __read_swap_cache_async(targ_entry, gfp_mask, mpol, targ_ilx,
					&page_allocated, false);
<<<<<<< HEAD
	if (unlikely(page_allocated)) {
		zswap_folio_swapin(folio);
		swap_read_folio(folio, NULL);
	}
=======
	if (unlikely(page_allocated))
		swap_read_folio(folio, NULL);
>>>>>>> adc21867
	return folio;
}

/**
 * swapin_readahead - swap in pages in hope we need them soon
 * @entry: swap entry of this memory
 * @gfp_mask: memory allocation flags
 * @vmf: fault information
 *
 * Returns the struct folio for entry and addr, after queueing swapin.
 *
 * It's a main entry function for swap readahead. By the configuration,
 * it will read ahead blocks by cluster-based(ie, physical disk based)
 * or vma-based(ie, virtual address based on faulty address) readahead.
 */
struct folio *swapin_readahead(swp_entry_t entry, gfp_t gfp_mask,
				struct vm_fault *vmf)
{
	struct mempolicy *mpol;
	pgoff_t ilx;
	struct folio *folio;

	mpol = get_vma_policy(vmf->vma, vmf->address, 0, &ilx);
	folio = swap_use_vma_readahead() ?
		swap_vma_readahead(entry, gfp_mask, mpol, ilx, vmf) :
		swap_cluster_readahead(entry, gfp_mask, mpol, ilx);
	mpol_cond_put(mpol);

	return folio;
}

#ifdef CONFIG_SYSFS
static ssize_t vma_ra_enabled_show(struct kobject *kobj,
				     struct kobj_attribute *attr, char *buf)
{
	return sysfs_emit(buf, "%s\n",
			  enable_vma_readahead ? "true" : "false");
}
static ssize_t vma_ra_enabled_store(struct kobject *kobj,
				      struct kobj_attribute *attr,
				      const char *buf, size_t count)
{
	ssize_t ret;

	ret = kstrtobool(buf, &enable_vma_readahead);
	if (ret)
		return ret;

	return count;
}
static struct kobj_attribute vma_ra_enabled_attr = __ATTR_RW(vma_ra_enabled);

static struct attribute *swap_attrs[] = {
	&vma_ra_enabled_attr.attr,
	NULL,
};

static const struct attribute_group swap_attr_group = {
	.attrs = swap_attrs,
};

static int __init swap_init_sysfs(void)
{
	int err;
	struct kobject *swap_kobj;

	swap_kobj = kobject_create_and_add("swap", mm_kobj);
	if (!swap_kobj) {
		pr_err("failed to create swap kobject\n");
		return -ENOMEM;
	}
	err = sysfs_create_group(swap_kobj, &swap_attr_group);
	if (err) {
		pr_err("failed to register swap group\n");
		goto delete_obj;
	}
	return 0;

delete_obj:
	kobject_put(swap_kobj);
	return err;
}
subsys_initcall(swap_init_sysfs);
#endif<|MERGE_RESOLUTION|>--- conflicted
+++ resolved
@@ -473,17 +473,11 @@
 		 * when -EEXIST will cause any racers to loop around until we
 		 * add it to cache.
 		 */
-<<<<<<< HEAD
-		folio = folio_alloc_mpol(gfp_mask, 0, mpol, ilx, numa_node_id());
-		if (!folio)
-                        goto fail_put_swap;
-=======
 		if (!new_folio) {
 			new_folio = folio_alloc_mpol(gfp_mask, 0, mpol, ilx, numa_node_id());
 			if (!new_folio)
 				goto put_and_return;
 		}
->>>>>>> adc21867
 
 		/*
 		 * Swap entry may have been freed since our caller observed it.
@@ -708,15 +702,8 @@
 	/* The page was likely read above, so no need for plugging here */
 	folio = __read_swap_cache_async(entry, gfp_mask, mpol, ilx,
 					&page_allocated, false);
-<<<<<<< HEAD
-	if (unlikely(page_allocated)) {
-		zswap_folio_swapin(folio);
-		swap_read_folio(folio, NULL);
-	}
-=======
 	if (unlikely(page_allocated))
 		swap_read_folio(folio, NULL);
->>>>>>> adc21867
 	return folio;
 }
 
@@ -865,15 +852,8 @@
 	/* The folio was likely read above, so no need for plugging here */
 	folio = __read_swap_cache_async(targ_entry, gfp_mask, mpol, targ_ilx,
 					&page_allocated, false);
-<<<<<<< HEAD
-	if (unlikely(page_allocated)) {
-		zswap_folio_swapin(folio);
-		swap_read_folio(folio, NULL);
-	}
-=======
 	if (unlikely(page_allocated))
 		swap_read_folio(folio, NULL);
->>>>>>> adc21867
 	return folio;
 }
 
