// SPDX-License-Identifier: GPL-2.0-only
#include <linux/mm.h>
#include <linux/slab.h>
#include <linux/string.h>
#include <linux/compiler.h>
#include <linux/export.h>
#include <linux/err.h>
#include <linux/sched.h>
#include <linux/sched/mm.h>
#include <linux/sched/signal.h>
#include <linux/sched/task_stack.h>
#include <linux/security.h>
#include <linux/swap.h>
#include <linux/swapops.h>
#include <linux/mman.h>
#include <linux/hugetlb.h>
#include <linux/vmalloc.h>
#include <linux/userfaultfd_k.h>
#include <linux/elf.h>
#include <linux/elf-randomize.h>
#include <linux/personality.h>
#include <linux/random.h>
#include <linux/processor.h>
#include <linux/sizes.h>
#include <linux/compat.h>

#include <linux/uaccess.h>

#include <kunit/visibility.h>

#include "internal.h"
#include "swap.h"

/**
 * kfree_const - conditionally free memory
 * @x: pointer to the memory
 *
 * Function calls kfree only if @x is not in .rodata section.
 */
void kfree_const(const void *x)
{
	if (!is_kernel_rodata((unsigned long)x))
		kfree(x);
}
EXPORT_SYMBOL(kfree_const);

/**
 * kstrdup - allocate space for and copy an existing string
 * @s: the string to duplicate
 * @gfp: the GFP mask used in the kmalloc() call when allocating memory
 *
 * Return: newly allocated copy of @s or %NULL in case of error
 */
noinline
char *kstrdup(const char *s, gfp_t gfp)
{
	size_t len;
	char *buf;

	if (!s)
		return NULL;

	len = strlen(s) + 1;
	buf = kmalloc_track_caller(len, gfp);
	if (buf)
		memcpy(buf, s, len);
	return buf;
}
EXPORT_SYMBOL(kstrdup);

/**
 * kstrdup_const - conditionally duplicate an existing const string
 * @s: the string to duplicate
 * @gfp: the GFP mask used in the kmalloc() call when allocating memory
 *
 * Note: Strings allocated by kstrdup_const should be freed by kfree_const and
 * must not be passed to krealloc().
 *
 * Return: source string if it is in .rodata section otherwise
 * fallback to kstrdup.
 */
const char *kstrdup_const(const char *s, gfp_t gfp)
{
	if (is_kernel_rodata((unsigned long)s))
		return s;

	return kstrdup(s, gfp);
}
EXPORT_SYMBOL(kstrdup_const);

/**
 * kstrndup - allocate space for and copy an existing string
 * @s: the string to duplicate
 * @max: read at most @max chars from @s
 * @gfp: the GFP mask used in the kmalloc() call when allocating memory
 *
 * Note: Use kmemdup_nul() instead if the size is known exactly.
 *
 * Return: newly allocated copy of @s or %NULL in case of error
 */
char *kstrndup(const char *s, size_t max, gfp_t gfp)
{
	size_t len;
	char *buf;

	if (!s)
		return NULL;

	len = strnlen(s, max);
	buf = kmalloc_track_caller(len+1, gfp);
	if (buf) {
		memcpy(buf, s, len);
		buf[len] = '\0';
	}
	return buf;
}
EXPORT_SYMBOL(kstrndup);

/**
 * kmemdup - duplicate region of memory
 *
 * @src: memory region to duplicate
 * @len: memory region length
 * @gfp: GFP mask to use
 *
 * Return: newly allocated copy of @src or %NULL in case of error,
 * result is physically contiguous. Use kfree() to free.
 */
void *kmemdup_noprof(const void *src, size_t len, gfp_t gfp)
{
	void *p;

	p = kmalloc_node_track_caller_noprof(len, gfp, NUMA_NO_NODE, _RET_IP_);
	if (p)
		memcpy(p, src, len);
	return p;
}
EXPORT_SYMBOL(kmemdup_noprof);

/**
 * kmemdup_array - duplicate a given array.
 *
 * @src: array to duplicate.
 * @count: number of elements to duplicate from array.
 * @element_size: size of each element of array.
 * @gfp: GFP mask to use.
 *
 * Return: duplicated array of @src or %NULL in case of error,
 * result is physically contiguous. Use kfree() to free.
 */
void *kmemdup_array(const void *src, size_t count, size_t element_size, gfp_t gfp)
{
	return kmemdup(src, size_mul(element_size, count), gfp);
}
EXPORT_SYMBOL(kmemdup_array);

/**
 * kvmemdup - duplicate region of memory
 *
 * @src: memory region to duplicate
 * @len: memory region length
 * @gfp: GFP mask to use
 *
 * Return: newly allocated copy of @src or %NULL in case of error,
 * result may be not physically contiguous. Use kvfree() to free.
 */
void *kvmemdup(const void *src, size_t len, gfp_t gfp)
{
	void *p;

	p = kvmalloc(len, gfp);
	if (p)
		memcpy(p, src, len);
	return p;
}
EXPORT_SYMBOL(kvmemdup);

/**
 * kmemdup_nul - Create a NUL-terminated string from unterminated data
 * @s: The data to stringify
 * @len: The size of the data
 * @gfp: the GFP mask used in the kmalloc() call when allocating memory
 *
 * Return: newly allocated copy of @s with NUL-termination or %NULL in
 * case of error
 */
char *kmemdup_nul(const char *s, size_t len, gfp_t gfp)
{
	char *buf;

	if (!s)
		return NULL;

	buf = kmalloc_track_caller(len + 1, gfp);
	if (buf) {
		memcpy(buf, s, len);
		buf[len] = '\0';
	}
	return buf;
}
EXPORT_SYMBOL(kmemdup_nul);

static kmem_buckets *user_buckets __ro_after_init;

static int __init init_user_buckets(void)
{
	user_buckets = kmem_buckets_create("memdup_user", 0, 0, INT_MAX, NULL);

	return 0;
}
subsys_initcall(init_user_buckets);

/**
 * memdup_user - duplicate memory region from user space
 *
 * @src: source address in user space
 * @len: number of bytes to copy
 *
 * Return: an ERR_PTR() on failure.  Result is physically
 * contiguous, to be freed by kfree().
 */
void *memdup_user(const void __user *src, size_t len)
{
	void *p;

	p = kmem_buckets_alloc_track_caller(user_buckets, len, GFP_USER | __GFP_NOWARN);
	if (!p)
		return ERR_PTR(-ENOMEM);

	if (copy_from_user(p, src, len)) {
		kfree(p);
		return ERR_PTR(-EFAULT);
	}

	return p;
}
EXPORT_SYMBOL(memdup_user);

/**
 * vmemdup_user - duplicate memory region from user space
 *
 * @src: source address in user space
 * @len: number of bytes to copy
 *
 * Return: an ERR_PTR() on failure.  Result may be not
 * physically contiguous.  Use kvfree() to free.
 */
void *vmemdup_user(const void __user *src, size_t len)
{
	void *p;

	p = kmem_buckets_valloc(user_buckets, len, GFP_USER);
	if (!p)
		return ERR_PTR(-ENOMEM);

	if (copy_from_user(p, src, len)) {
		kvfree(p);
		return ERR_PTR(-EFAULT);
	}

	return p;
}
EXPORT_SYMBOL(vmemdup_user);

/**
 * strndup_user - duplicate an existing string from user space
 * @s: The string to duplicate
 * @n: Maximum number of bytes to copy, including the trailing NUL.
 *
 * Return: newly allocated copy of @s or an ERR_PTR() in case of error
 */
char *strndup_user(const char __user *s, long n)
{
	char *p;
	long length;

	length = strnlen_user(s, n);

	if (!length)
		return ERR_PTR(-EFAULT);

	if (length > n)
		return ERR_PTR(-EINVAL);

	p = memdup_user(s, length);

	if (IS_ERR(p))
		return p;

	p[length - 1] = '\0';

	return p;
}
EXPORT_SYMBOL(strndup_user);

/**
 * memdup_user_nul - duplicate memory region from user space and NUL-terminate
 *
 * @src: source address in user space
 * @len: number of bytes to copy
 *
 * Return: an ERR_PTR() on failure.
 */
void *memdup_user_nul(const void __user *src, size_t len)
{
	char *p;

	/*
	 * Always use GFP_KERNEL, since copy_from_user() can sleep and
	 * cause pagefault, which makes it pointless to use GFP_NOFS
	 * or GFP_ATOMIC.
	 */
	p = kmalloc_track_caller(len + 1, GFP_KERNEL);
	if (!p)
		return ERR_PTR(-ENOMEM);

	if (copy_from_user(p, src, len)) {
		kfree(p);
		return ERR_PTR(-EFAULT);
	}
	p[len] = '\0';

	return p;
}
EXPORT_SYMBOL(memdup_user_nul);

/* Check if the vma is being used as a stack by this task */
int vma_is_stack_for_current(struct vm_area_struct *vma)
{
	struct task_struct * __maybe_unused t = current;

	return (vma->vm_start <= KSTK_ESP(t) && vma->vm_end >= KSTK_ESP(t));
}

/*
 * Change backing file, only valid to use during initial VMA setup.
 */
void vma_set_file(struct vm_area_struct *vma, struct file *file)
{
	/* Changing an anonymous vma with this is illegal */
	get_file(file);
	swap(vma->vm_file, file);
	fput(file);
}
EXPORT_SYMBOL(vma_set_file);

#ifndef STACK_RND_MASK
#define STACK_RND_MASK (0x7ff >> (PAGE_SHIFT - 12))     /* 8MB of VA */
#endif

unsigned long randomize_stack_top(unsigned long stack_top)
{
	unsigned long random_variable = 0;

	if (current->flags & PF_RANDOMIZE) {
		random_variable = get_random_long();
		random_variable &= STACK_RND_MASK;
		random_variable <<= PAGE_SHIFT;
	}
#ifdef CONFIG_STACK_GROWSUP
	return PAGE_ALIGN(stack_top) + random_variable;
#else
	return PAGE_ALIGN(stack_top) - random_variable;
#endif
}

/**
 * randomize_page - Generate a random, page aligned address
 * @start:	The smallest acceptable address the caller will take.
 * @range:	The size of the area, starting at @start, within which the
 *		random address must fall.
 *
 * If @start + @range would overflow, @range is capped.
 *
 * NOTE: Historical use of randomize_range, which this replaces, presumed that
 * @start was already page aligned.  We now align it regardless.
 *
 * Return: A page aligned address within [start, start + range).  On error,
 * @start is returned.
 */
unsigned long randomize_page(unsigned long start, unsigned long range)
{
	if (!PAGE_ALIGNED(start)) {
		range -= PAGE_ALIGN(start) - start;
		start = PAGE_ALIGN(start);
	}

	if (start > ULONG_MAX - range)
		range = ULONG_MAX - start;

	range >>= PAGE_SHIFT;

	if (range == 0)
		return start;

	return start + (get_random_long() % range << PAGE_SHIFT);
}

#ifdef CONFIG_ARCH_WANT_DEFAULT_TOPDOWN_MMAP_LAYOUT
unsigned long __weak arch_randomize_brk(struct mm_struct *mm)
{
	/* Is the current task 32bit ? */
	if (!IS_ENABLED(CONFIG_64BIT) || is_compat_task())
		return randomize_page(mm->brk, SZ_32M);

	return randomize_page(mm->brk, SZ_1G);
}

unsigned long arch_mmap_rnd(void)
{
	unsigned long rnd;

#ifdef CONFIG_HAVE_ARCH_MMAP_RND_COMPAT_BITS
	if (is_compat_task())
		rnd = get_random_long() & ((1UL << mmap_rnd_compat_bits) - 1);
	else
#endif /* CONFIG_HAVE_ARCH_MMAP_RND_COMPAT_BITS */
		rnd = get_random_long() & ((1UL << mmap_rnd_bits) - 1);

	return rnd << PAGE_SHIFT;
}

static int mmap_is_legacy(struct rlimit *rlim_stack)
{
	if (current->personality & ADDR_COMPAT_LAYOUT)
		return 1;

	/* On parisc the stack always grows up - so a unlimited stack should
	 * not be an indicator to use the legacy memory layout. */
	if (rlim_stack->rlim_cur == RLIM_INFINITY &&
		!IS_ENABLED(CONFIG_STACK_GROWSUP))
		return 1;

	return sysctl_legacy_va_layout;
}

/*
 * Leave enough space between the mmap area and the stack to honour ulimit in
 * the face of randomisation.
 */
#define MIN_GAP		(SZ_128M)
#define MAX_GAP		(STACK_TOP / 6 * 5)

static unsigned long mmap_base(unsigned long rnd, struct rlimit *rlim_stack)
{
#ifdef CONFIG_STACK_GROWSUP
	/*
	 * For an upwards growing stack the calculation is much simpler.
	 * Memory for the maximum stack size is reserved at the top of the
	 * task. mmap_base starts directly below the stack and grows
	 * downwards.
	 */
	return PAGE_ALIGN_DOWN(mmap_upper_limit(rlim_stack) - rnd);
#else
	unsigned long gap = rlim_stack->rlim_cur;
	unsigned long pad = stack_guard_gap;

	/* Account for stack randomization if necessary */
	if (current->flags & PF_RANDOMIZE)
		pad += (STACK_RND_MASK << PAGE_SHIFT);

	/* Values close to RLIM_INFINITY can overflow. */
	if (gap + pad > gap)
		gap += pad;

	if (gap < MIN_GAP && MIN_GAP < MAX_GAP)
		gap = MIN_GAP;
	else if (gap > MAX_GAP)
		gap = MAX_GAP;

	return PAGE_ALIGN(STACK_TOP - gap - rnd);
#endif
}

void arch_pick_mmap_layout(struct mm_struct *mm, struct rlimit *rlim_stack)
{
	unsigned long random_factor = 0UL;

	if (current->flags & PF_RANDOMIZE)
		random_factor = arch_mmap_rnd();

	if (mmap_is_legacy(rlim_stack)) {
		mm->mmap_base = TASK_UNMAPPED_BASE + random_factor;
		clear_bit(MMF_TOPDOWN, &mm->flags);
	} else {
		mm->mmap_base = mmap_base(random_factor, rlim_stack);
		set_bit(MMF_TOPDOWN, &mm->flags);
	}
}
#elif defined(CONFIG_MMU) && !defined(HAVE_ARCH_PICK_MMAP_LAYOUT)
void arch_pick_mmap_layout(struct mm_struct *mm, struct rlimit *rlim_stack)
{
	mm->mmap_base = TASK_UNMAPPED_BASE;
	clear_bit(MMF_TOPDOWN, &mm->flags);
}
#endif
#ifdef CONFIG_MMU
EXPORT_SYMBOL_IF_KUNIT(arch_pick_mmap_layout);
#endif

/**
 * __account_locked_vm - account locked pages to an mm's locked_vm
 * @mm:          mm to account against
 * @pages:       number of pages to account
 * @inc:         %true if @pages should be considered positive, %false if not
 * @task:        task used to check RLIMIT_MEMLOCK
 * @bypass_rlim: %true if checking RLIMIT_MEMLOCK should be skipped
 *
 * Assumes @task and @mm are valid (i.e. at least one reference on each), and
 * that mmap_lock is held as writer.
 *
 * Return:
 * * 0       on success
 * * -ENOMEM if RLIMIT_MEMLOCK would be exceeded.
 */
int __account_locked_vm(struct mm_struct *mm, unsigned long pages, bool inc,
			struct task_struct *task, bool bypass_rlim)
{
	unsigned long locked_vm, limit;
	int ret = 0;

	mmap_assert_write_locked(mm);

	locked_vm = mm->locked_vm;
	if (inc) {
		if (!bypass_rlim) {
			limit = task_rlimit(task, RLIMIT_MEMLOCK) >> PAGE_SHIFT;
			if (locked_vm + pages > limit)
				ret = -ENOMEM;
		}
		if (!ret)
			mm->locked_vm = locked_vm + pages;
	} else {
		WARN_ON_ONCE(pages > locked_vm);
		mm->locked_vm = locked_vm - pages;
	}

	pr_debug("%s: [%d] caller %ps %c%lu %lu/%lu%s\n", __func__, task->pid,
		 (void *)_RET_IP_, (inc) ? '+' : '-', pages << PAGE_SHIFT,
		 locked_vm << PAGE_SHIFT, task_rlimit(task, RLIMIT_MEMLOCK),
		 ret ? " - exceeded" : "");

	return ret;
}
EXPORT_SYMBOL_GPL(__account_locked_vm);

/**
 * account_locked_vm - account locked pages to an mm's locked_vm
 * @mm:          mm to account against, may be NULL
 * @pages:       number of pages to account
 * @inc:         %true if @pages should be considered positive, %false if not
 *
 * Assumes a non-NULL @mm is valid (i.e. at least one reference on it).
 *
 * Return:
 * * 0       on success, or if mm is NULL
 * * -ENOMEM if RLIMIT_MEMLOCK would be exceeded.
 */
int account_locked_vm(struct mm_struct *mm, unsigned long pages, bool inc)
{
	int ret;

	if (pages == 0 || !mm)
		return 0;

	mmap_write_lock(mm);
	ret = __account_locked_vm(mm, pages, inc, current,
				  capable(CAP_IPC_LOCK));
	mmap_write_unlock(mm);

	return ret;
}
EXPORT_SYMBOL_GPL(account_locked_vm);

unsigned long vm_mmap_pgoff(struct file *file, unsigned long addr,
	unsigned long len, unsigned long prot,
	unsigned long flag, unsigned long pgoff)
{
	unsigned long ret;
	struct mm_struct *mm = current->mm;
	unsigned long populate;
	LIST_HEAD(uf);

	ret = security_mmap_file(file, prot, flag);
	if (!ret) {
		if (mmap_write_lock_killable(mm))
			return -EINTR;
		ret = do_mmap(file, addr, len, prot, flag, 0, pgoff, &populate,
			      &uf);
		mmap_write_unlock(mm);
		userfaultfd_unmap_complete(mm, &uf);
		if (populate)
			mm_populate(ret, populate);
	}
	return ret;
}

unsigned long vm_mmap(struct file *file, unsigned long addr,
	unsigned long len, unsigned long prot,
	unsigned long flag, unsigned long offset)
{
	if (unlikely(offset + PAGE_ALIGN(len) < offset))
		return -EINVAL;
	if (unlikely(offset_in_page(offset)))
		return -EINVAL;

	return vm_mmap_pgoff(file, addr, len, prot, flag, offset >> PAGE_SHIFT);
}
EXPORT_SYMBOL(vm_mmap);

static gfp_t kmalloc_gfp_adjust(gfp_t flags, size_t size)
{
	/*
	 * We want to attempt a large physically contiguous block first because
	 * it is less likely to fragment multiple larger blocks and therefore
	 * contribute to a long term fragmentation less than vmalloc fallback.
	 * However make sure that larger requests are not too disruptive - no
	 * OOM killer and no allocation failure warnings as we have a fallback.
	 */
	if (size > PAGE_SIZE) {
		flags |= __GFP_NOWARN;

		if (!(flags & __GFP_RETRY_MAYFAIL))
			flags |= __GFP_NORETRY;

		/* nofail semantic is implemented by the vmalloc fallback */
		flags &= ~__GFP_NOFAIL;
	}

	return flags;
}

/**
 * __kvmalloc_node - attempt to allocate physically contiguous memory, but upon
 * failure, fall back to non-contiguous (vmalloc) allocation.
 * @size: size of the request.
 * @b: which set of kmalloc buckets to allocate from.
 * @flags: gfp mask for the allocation - must be compatible (superset) with GFP_KERNEL.
 * @node: numa node to allocate from
 *
 * Uses kmalloc to get the memory but if the allocation fails then falls back
 * to the vmalloc allocator. Use kvfree for freeing the memory.
 *
 * GFP_NOWAIT and GFP_ATOMIC are not supported, neither is the __GFP_NORETRY modifier.
 * __GFP_RETRY_MAYFAIL is supported, and it should be used only if kmalloc is
 * preferable to the vmalloc fallback, due to visible performance drawbacks.
 *
 * Return: pointer to the allocated memory of %NULL in case of failure
 */
void *__kvmalloc_node_noprof(DECL_BUCKET_PARAMS(size, b), gfp_t flags, int node)
{
	void *ret;

	/*
<<<<<<< HEAD
	 * We want to attempt a large physically contiguous block first because
	 * it is less likely to fragment multiple larger blocks and therefore
	 * contribute to a long term fragmentation less than vmalloc fallback.
	 * However make sure that larger requests are not too disruptive - no
	 * OOM killer and no allocation failure warnings as we have a fallback.
	 */
	if (size > PAGE_SIZE) {
		kmalloc_flags |= __GFP_NOWARN;

		if (!(kmalloc_flags & __GFP_RETRY_MAYFAIL))
			kmalloc_flags |= __GFP_NORETRY;

		/* nofail semantic is implemented by the vmalloc fallback */
		kmalloc_flags &= ~__GFP_NOFAIL;
	}

	ret = __kmalloc_node_noprof(PASS_BUCKET_PARAMS(size, b), kmalloc_flags, node);

	/*
=======
>>>>>>> adc21867
	 * It doesn't really make sense to fallback to vmalloc for sub page
	 * requests
	 */
	ret = __kmalloc_node_noprof(PASS_BUCKET_PARAMS(size, b),
				    kmalloc_gfp_adjust(flags, size),
				    node);
	if (ret || size <= PAGE_SIZE)
		return ret;

	/* non-sleeping allocations are not supported by vmalloc */
	if (!gfpflags_allow_blocking(flags))
		return NULL;

	/* Don't even allow crazy sizes */
	if (unlikely(size > INT_MAX)) {
		WARN_ON_ONCE(!(flags & __GFP_NOWARN));
		return NULL;
	}

	/*
	 * kvmalloc() can always use VM_ALLOW_HUGE_VMAP,
	 * since the callers already cannot assume anything
	 * about the resulting pointer, and cannot play
	 * protection games.
	 */
	return __vmalloc_node_range_noprof(size, 1, VMALLOC_START, VMALLOC_END,
			flags, PAGE_KERNEL, VM_ALLOW_HUGE_VMAP,
			node, __builtin_return_address(0));
}
EXPORT_SYMBOL(__kvmalloc_node_noprof);

/**
 * kvfree() - Free memory.
 * @addr: Pointer to allocated memory.
 *
 * kvfree frees memory allocated by any of vmalloc(), kmalloc() or kvmalloc().
 * It is slightly more efficient to use kfree() or vfree() if you are certain
 * that you know which one to use.
 *
 * Context: Either preemptible task context or not-NMI interrupt.
 */
void kvfree(const void *addr)
{
	if (is_vmalloc_addr(addr))
		vfree(addr);
	else
		kfree(addr);
}
EXPORT_SYMBOL(kvfree);

/**
 * kvfree_sensitive - Free a data object containing sensitive information.
 * @addr: address of the data object to be freed.
 * @len: length of the data object.
 *
 * Use the special memzero_explicit() function to clear the content of a
 * kvmalloc'ed object containing sensitive data to make sure that the
 * compiler won't optimize out the data clearing.
 */
void kvfree_sensitive(const void *addr, size_t len)
{
	if (likely(!ZERO_OR_NULL_PTR(addr))) {
		memzero_explicit((void *)addr, len);
		kvfree(addr);
	}
}
EXPORT_SYMBOL(kvfree_sensitive);

/**
 * kvrealloc - reallocate memory; contents remain unchanged
 * @p: object to reallocate memory for
 * @size: the size to reallocate
 * @flags: the flags for the page level allocator
 *
 * If @p is %NULL, kvrealloc() behaves exactly like kvmalloc(). If @size is 0
 * and @p is not a %NULL pointer, the object pointed to is freed.
 *
 * If __GFP_ZERO logic is requested, callers must ensure that, starting with the
 * initial memory allocation, every subsequent call to this API for the same
 * memory allocation is flagged with __GFP_ZERO. Otherwise, it is possible that
 * __GFP_ZERO is not fully honored by this API.
 *
 * In any case, the contents of the object pointed to are preserved up to the
 * lesser of the new and old sizes.
 *
 * This function must not be called concurrently with itself or kvfree() for the
 * same memory allocation.
 *
 * Return: pointer to the allocated memory or %NULL in case of error
 */
void *kvrealloc_noprof(const void *p, size_t size, gfp_t flags)
{
	void *n;

	if (is_vmalloc_addr(p))
		return vrealloc_noprof(p, size, flags);

	n = krealloc_noprof(p, size, kmalloc_gfp_adjust(flags, size));
	if (!n) {
		/* We failed to krealloc(), fall back to kvmalloc(). */
		n = kvmalloc_noprof(size, flags);
		if (!n)
			return NULL;

		if (p) {
			/* We already know that `p` is not a vmalloc address. */
			kasan_disable_current();
			memcpy(n, kasan_reset_tag(p), ksize(p));
			kasan_enable_current();

			kfree(p);
		}
	}

	return n;
}
EXPORT_SYMBOL(kvrealloc_noprof);

/**
 * __vmalloc_array - allocate memory for a virtually contiguous array.
 * @n: number of elements.
 * @size: element size.
 * @flags: the type of memory to allocate (see kmalloc).
 */
void *__vmalloc_array_noprof(size_t n, size_t size, gfp_t flags)
{
	size_t bytes;

	if (unlikely(check_mul_overflow(n, size, &bytes)))
		return NULL;
	return __vmalloc_noprof(bytes, flags);
}
EXPORT_SYMBOL(__vmalloc_array_noprof);

/**
 * vmalloc_array - allocate memory for a virtually contiguous array.
 * @n: number of elements.
 * @size: element size.
 */
void *vmalloc_array_noprof(size_t n, size_t size)
{
	return __vmalloc_array_noprof(n, size, GFP_KERNEL);
}
EXPORT_SYMBOL(vmalloc_array_noprof);

/**
 * __vcalloc - allocate and zero memory for a virtually contiguous array.
 * @n: number of elements.
 * @size: element size.
 * @flags: the type of memory to allocate (see kmalloc).
 */
void *__vcalloc_noprof(size_t n, size_t size, gfp_t flags)
{
	return __vmalloc_array_noprof(n, size, flags | __GFP_ZERO);
}
EXPORT_SYMBOL(__vcalloc_noprof);

/**
 * vcalloc - allocate and zero memory for a virtually contiguous array.
 * @n: number of elements.
 * @size: element size.
 */
void *vcalloc_noprof(size_t n, size_t size)
{
	return __vmalloc_array_noprof(n, size, GFP_KERNEL | __GFP_ZERO);
}
EXPORT_SYMBOL(vcalloc_noprof);

struct anon_vma *folio_anon_vma(struct folio *folio)
{
	unsigned long mapping = (unsigned long)folio->mapping;

	if ((mapping & PAGE_MAPPING_FLAGS) != PAGE_MAPPING_ANON)
		return NULL;
	return (void *)(mapping - PAGE_MAPPING_ANON);
}

/**
 * folio_mapping - Find the mapping where this folio is stored.
 * @folio: The folio.
 *
 * For folios which are in the page cache, return the mapping that this
 * page belongs to.  Folios in the swap cache return the swap mapping
 * this page is stored in (which is different from the mapping for the
 * swap file or swap device where the data is stored).
 *
 * You can call this for folios which aren't in the swap cache or page
 * cache and it will return NULL.
 */
struct address_space *folio_mapping(struct folio *folio)
{
	struct address_space *mapping;

	/* This happens if someone calls flush_dcache_page on slab page */
	if (unlikely(folio_test_slab(folio)))
		return NULL;

	if (unlikely(folio_test_swapcache(folio)))
		return swap_address_space(folio->swap);

	mapping = folio->mapping;
	if ((unsigned long)mapping & PAGE_MAPPING_FLAGS)
		return NULL;

	return mapping;
}
EXPORT_SYMBOL(folio_mapping);

/**
 * folio_copy - Copy the contents of one folio to another.
 * @dst: Folio to copy to.
 * @src: Folio to copy from.
 *
 * The bytes in the folio represented by @src are copied to @dst.
 * Assumes the caller has validated that @dst is at least as large as @src.
 * Can be called in atomic context for order-0 folios, but if the folio is
 * larger, it may sleep.
 */
void folio_copy(struct folio *dst, struct folio *src)
{
	long i = 0;
	long nr = folio_nr_pages(src);

	for (;;) {
		copy_highpage(folio_page(dst, i), folio_page(src, i));
		if (++i == nr)
			break;
		cond_resched();
	}
}
EXPORT_SYMBOL(folio_copy);

int folio_mc_copy(struct folio *dst, struct folio *src)
{
	long nr = folio_nr_pages(src);
	long i = 0;

	for (;;) {
		if (copy_mc_highpage(folio_page(dst, i), folio_page(src, i)))
			return -EHWPOISON;
		if (++i == nr)
			break;
		cond_resched();
	}

	return 0;
}
EXPORT_SYMBOL(folio_mc_copy);

int sysctl_overcommit_memory __read_mostly = OVERCOMMIT_GUESS;
int sysctl_overcommit_ratio __read_mostly = 50;
unsigned long sysctl_overcommit_kbytes __read_mostly;
int sysctl_max_map_count __read_mostly = DEFAULT_MAX_MAP_COUNT;
unsigned long sysctl_user_reserve_kbytes __read_mostly = 1UL << 17; /* 128MB */
unsigned long sysctl_admin_reserve_kbytes __read_mostly = 1UL << 13; /* 8MB */

int overcommit_ratio_handler(const struct ctl_table *table, int write, void *buffer,
		size_t *lenp, loff_t *ppos)
{
	int ret;

	ret = proc_dointvec(table, write, buffer, lenp, ppos);
	if (ret == 0 && write)
		sysctl_overcommit_kbytes = 0;
	return ret;
}

static void sync_overcommit_as(struct work_struct *dummy)
{
	percpu_counter_sync(&vm_committed_as);
}

int overcommit_policy_handler(const struct ctl_table *table, int write, void *buffer,
		size_t *lenp, loff_t *ppos)
{
	struct ctl_table t;
	int new_policy = -1;
	int ret;

	/*
	 * The deviation of sync_overcommit_as could be big with loose policy
	 * like OVERCOMMIT_ALWAYS/OVERCOMMIT_GUESS. When changing policy to
	 * strict OVERCOMMIT_NEVER, we need to reduce the deviation to comply
	 * with the strict "NEVER", and to avoid possible race condition (even
	 * though user usually won't too frequently do the switching to policy
	 * OVERCOMMIT_NEVER), the switch is done in the following order:
	 *	1. changing the batch
	 *	2. sync percpu count on each CPU
	 *	3. switch the policy
	 */
	if (write) {
		t = *table;
		t.data = &new_policy;
		ret = proc_dointvec_minmax(&t, write, buffer, lenp, ppos);
		if (ret || new_policy == -1)
			return ret;

		mm_compute_batch(new_policy);
		if (new_policy == OVERCOMMIT_NEVER)
			schedule_on_each_cpu(sync_overcommit_as);
		sysctl_overcommit_memory = new_policy;
	} else {
		ret = proc_dointvec_minmax(table, write, buffer, lenp, ppos);
	}

	return ret;
}

int overcommit_kbytes_handler(const struct ctl_table *table, int write, void *buffer,
		size_t *lenp, loff_t *ppos)
{
	int ret;

	ret = proc_doulongvec_minmax(table, write, buffer, lenp, ppos);
	if (ret == 0 && write)
		sysctl_overcommit_ratio = 0;
	return ret;
}

/*
 * Committed memory limit enforced when OVERCOMMIT_NEVER policy is used
 */
unsigned long vm_commit_limit(void)
{
	unsigned long allowed;

	if (sysctl_overcommit_kbytes)
		allowed = sysctl_overcommit_kbytes >> (PAGE_SHIFT - 10);
	else
		allowed = ((totalram_pages() - hugetlb_total_pages())
			   * sysctl_overcommit_ratio / 100);
	allowed += total_swap_pages;

	return allowed;
}

/*
 * Make sure vm_committed_as in one cacheline and not cacheline shared with
 * other variables. It can be updated by several CPUs frequently.
 */
struct percpu_counter vm_committed_as ____cacheline_aligned_in_smp;

/*
 * The global memory commitment made in the system can be a metric
 * that can be used to drive ballooning decisions when Linux is hosted
 * as a guest. On Hyper-V, the host implements a policy engine for dynamically
 * balancing memory across competing virtual machines that are hosted.
 * Several metrics drive this policy engine including the guest reported
 * memory commitment.
 *
 * The time cost of this is very low for small platforms, and for big
 * platform like a 2S/36C/72T Skylake server, in worst case where
 * vm_committed_as's spinlock is under severe contention, the time cost
 * could be about 30~40 microseconds.
 */
unsigned long vm_memory_committed(void)
{
	return percpu_counter_sum_positive(&vm_committed_as);
}
EXPORT_SYMBOL_GPL(vm_memory_committed);

/*
 * Check that a process has enough memory to allocate a new virtual
 * mapping. 0 means there is enough memory for the allocation to
 * succeed and -ENOMEM implies there is not.
 *
 * We currently support three overcommit policies, which are set via the
 * vm.overcommit_memory sysctl.  See Documentation/mm/overcommit-accounting.rst
 *
 * Strict overcommit modes added 2002 Feb 26 by Alan Cox.
 * Additional code 2002 Jul 20 by Robert Love.
 *
 * cap_sys_admin is 1 if the process has admin privileges, 0 otherwise.
 *
 * Note this is a helper function intended to be used by LSMs which
 * wish to use this logic.
 */
int __vm_enough_memory(struct mm_struct *mm, long pages, int cap_sys_admin)
{
	long allowed;
	unsigned long bytes_failed;

	vm_acct_memory(pages);

	/*
	 * Sometimes we want to use more memory than we have
	 */
	if (sysctl_overcommit_memory == OVERCOMMIT_ALWAYS)
		return 0;

	if (sysctl_overcommit_memory == OVERCOMMIT_GUESS) {
		if (pages > totalram_pages() + total_swap_pages)
			goto error;
		return 0;
	}

	allowed = vm_commit_limit();
	/*
	 * Reserve some for root
	 */
	if (!cap_sys_admin)
		allowed -= sysctl_admin_reserve_kbytes >> (PAGE_SHIFT - 10);

	/*
	 * Don't let a single process grow so big a user can't recover
	 */
	if (mm) {
		long reserve = sysctl_user_reserve_kbytes >> (PAGE_SHIFT - 10);

		allowed -= min_t(long, mm->total_vm / 32, reserve);
	}

	if (percpu_counter_read_positive(&vm_committed_as) < allowed)
		return 0;
error:
	bytes_failed = pages << PAGE_SHIFT;
	pr_warn_ratelimited("%s: pid: %d, comm: %s, bytes: %lu not enough memory for the allocation\n",
			    __func__, current->pid, current->comm, bytes_failed);
	vm_unacct_memory(pages);

	return -ENOMEM;
}

/**
 * get_cmdline() - copy the cmdline value to a buffer.
 * @task:     the task whose cmdline value to copy.
 * @buffer:   the buffer to copy to.
 * @buflen:   the length of the buffer. Larger cmdline values are truncated
 *            to this length.
 *
 * Return: the size of the cmdline field copied. Note that the copy does
 * not guarantee an ending NULL byte.
 */
int get_cmdline(struct task_struct *task, char *buffer, int buflen)
{
	int res = 0;
	unsigned int len;
	struct mm_struct *mm = get_task_mm(task);
	unsigned long arg_start, arg_end, env_start, env_end;
	if (!mm)
		goto out;
	if (!mm->arg_end)
		goto out_mm;	/* Shh! No looking before we're done */

	spin_lock(&mm->arg_lock);
	arg_start = mm->arg_start;
	arg_end = mm->arg_end;
	env_start = mm->env_start;
	env_end = mm->env_end;
	spin_unlock(&mm->arg_lock);

	len = arg_end - arg_start;

	if (len > buflen)
		len = buflen;

	res = access_process_vm(task, arg_start, buffer, len, FOLL_FORCE);

	/*
	 * If the nul at the end of args has been overwritten, then
	 * assume application is using setproctitle(3).
	 */
	if (res > 0 && buffer[res-1] != '\0' && len < buflen) {
		len = strnlen(buffer, res);
		if (len < res) {
			res = len;
		} else {
			len = env_end - env_start;
			if (len > buflen - res)
				len = buflen - res;
			res += access_process_vm(task, env_start,
						 buffer+res, len,
						 FOLL_FORCE);
			res = strnlen(buffer, res);
		}
	}
out_mm:
	mmput(mm);
out:
	return res;
}

int __weak memcmp_pages(struct page *page1, struct page *page2)
{
	char *addr1, *addr2;
	int ret;

	addr1 = kmap_local_page(page1);
	addr2 = kmap_local_page(page2);
	ret = memcmp(addr1, addr2, PAGE_SIZE);
	kunmap_local(addr2);
	kunmap_local(addr1);
	return ret;
}

#ifdef CONFIG_PRINTK
/**
 * mem_dump_obj - Print available provenance information
 * @object: object for which to find provenance information.
 *
 * This function uses pr_cont(), so that the caller is expected to have
 * printed out whatever preamble is appropriate.  The provenance information
 * depends on the type of object and on how much debugging is enabled.
 * For example, for a slab-cache object, the slab name is printed, and,
 * if available, the return address and stack trace from the allocation
 * and last free path of that object.
 */
void mem_dump_obj(void *object)
{
	const char *type;

	if (kmem_dump_obj(object))
		return;

	if (vmalloc_dump_obj(object))
		return;

	if (is_vmalloc_addr(object))
		type = "vmalloc memory";
	else if (virt_addr_valid(object))
		type = "non-slab/vmalloc memory";
	else if (object == NULL)
		type = "NULL pointer";
	else if (object == ZERO_SIZE_PTR)
		type = "zero-size pointer";
	else
		type = "non-paged memory";

	pr_cont(" %s\n", type);
}
EXPORT_SYMBOL_GPL(mem_dump_obj);
#endif

/*
 * A driver might set a page logically offline -- PageOffline() -- and
 * turn the page inaccessible in the hypervisor; after that, access to page
 * content can be fatal.
 *
 * Some special PFN walkers -- i.e., /proc/kcore -- read content of random
 * pages after checking PageOffline(); however, these PFN walkers can race
 * with drivers that set PageOffline().
 *
 * page_offline_freeze()/page_offline_thaw() allows for a subsystem to
 * synchronize with such drivers, achieving that a page cannot be set
 * PageOffline() while frozen.
 *
 * page_offline_begin()/page_offline_end() is used by drivers that care about
 * such races when setting a page PageOffline().
 */
static DECLARE_RWSEM(page_offline_rwsem);

void page_offline_freeze(void)
{
	down_read(&page_offline_rwsem);
}

void page_offline_thaw(void)
{
	up_read(&page_offline_rwsem);
}

void page_offline_begin(void)
{
	down_write(&page_offline_rwsem);
}
EXPORT_SYMBOL(page_offline_begin);

void page_offline_end(void)
{
	up_write(&page_offline_rwsem);
}
EXPORT_SYMBOL(page_offline_end);

#ifndef flush_dcache_folio
void flush_dcache_folio(struct folio *folio)
{
	long i, nr = folio_nr_pages(folio);

	for (i = 0; i < nr; i++)
		flush_dcache_page(folio_page(folio, i));
}
EXPORT_SYMBOL(flush_dcache_folio);
#endif<|MERGE_RESOLUTION|>--- conflicted
+++ resolved
@@ -652,28 +652,6 @@
 	void *ret;
 
 	/*
-<<<<<<< HEAD
-	 * We want to attempt a large physically contiguous block first because
-	 * it is less likely to fragment multiple larger blocks and therefore
-	 * contribute to a long term fragmentation less than vmalloc fallback.
-	 * However make sure that larger requests are not too disruptive - no
-	 * OOM killer and no allocation failure warnings as we have a fallback.
-	 */
-	if (size > PAGE_SIZE) {
-		kmalloc_flags |= __GFP_NOWARN;
-
-		if (!(kmalloc_flags & __GFP_RETRY_MAYFAIL))
-			kmalloc_flags |= __GFP_NORETRY;
-
-		/* nofail semantic is implemented by the vmalloc fallback */
-		kmalloc_flags &= ~__GFP_NOFAIL;
-	}
-
-	ret = __kmalloc_node_noprof(PASS_BUCKET_PARAMS(size, b), kmalloc_flags, node);
-
-	/*
-=======
->>>>>>> adc21867
 	 * It doesn't really make sense to fallback to vmalloc for sub page
 	 * requests
 	 */
