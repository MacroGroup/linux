// SPDX-License-Identifier: GPL-2.0-only
/*
 *  Copyright (C) 1993  Linus Torvalds
 *  Support of BIGMEM added by Gerhard Wichert, Siemens AG, July 1999
 *  SMP-safe vmalloc/vfree/ioremap, Tigran Aivazian <tigran@veritas.com>, May 2000
 *  Major rework to support vmap/vunmap, Christoph Hellwig, SGI, August 2002
 *  Numa awareness, Christoph Lameter, SGI, June 2005
 *  Improving global KVA allocator, Uladzislau Rezki, Sony, May 2019
 */

#include <linux/vmalloc.h>
#include <linux/mm.h>
#include <linux/module.h>
#include <linux/highmem.h>
#include <linux/sched/signal.h>
#include <linux/slab.h>
#include <linux/spinlock.h>
#include <linux/interrupt.h>
#include <linux/proc_fs.h>
#include <linux/seq_file.h>
#include <linux/set_memory.h>
#include <linux/debugobjects.h>
#include <linux/kallsyms.h>
#include <linux/list.h>
#include <linux/notifier.h>
#include <linux/rbtree.h>
#include <linux/xarray.h>
#include <linux/io.h>
#include <linux/rcupdate.h>
#include <linux/pfn.h>
#include <linux/kmemleak.h>
#include <linux/atomic.h>
#include <linux/compiler.h>
#include <linux/memcontrol.h>
#include <linux/llist.h>
#include <linux/uio.h>
#include <linux/bitops.h>
#include <linux/rbtree_augmented.h>
#include <linux/overflow.h>
#include <linux/pgtable.h>
#include <linux/hugetlb.h>
#include <linux/sched/mm.h>
#include <asm/tlbflush.h>
#include <asm/shmparam.h>
#include <linux/page_owner.h>

#define CREATE_TRACE_POINTS
#include <trace/events/vmalloc.h>

#include "internal.h"
#include "pgalloc-track.h"

#ifdef CONFIG_HAVE_ARCH_HUGE_VMAP
static unsigned int __ro_after_init ioremap_max_page_shift = BITS_PER_LONG - 1;

static int __init set_nohugeiomap(char *str)
{
	ioremap_max_page_shift = PAGE_SHIFT;
	return 0;
}
early_param("nohugeiomap", set_nohugeiomap);
#else /* CONFIG_HAVE_ARCH_HUGE_VMAP */
static const unsigned int ioremap_max_page_shift = PAGE_SHIFT;
#endif	/* CONFIG_HAVE_ARCH_HUGE_VMAP */

#ifdef CONFIG_HAVE_ARCH_HUGE_VMALLOC
static bool __ro_after_init vmap_allow_huge = true;

static int __init set_nohugevmalloc(char *str)
{
	vmap_allow_huge = false;
	return 0;
}
early_param("nohugevmalloc", set_nohugevmalloc);
#else /* CONFIG_HAVE_ARCH_HUGE_VMALLOC */
static const bool vmap_allow_huge = false;
#endif	/* CONFIG_HAVE_ARCH_HUGE_VMALLOC */

bool is_vmalloc_addr(const void *x)
{
	unsigned long addr = (unsigned long)kasan_reset_tag(x);

	return addr >= VMALLOC_START && addr < VMALLOC_END;
}
EXPORT_SYMBOL(is_vmalloc_addr);

struct vfree_deferred {
	struct llist_head list;
	struct work_struct wq;
};
static DEFINE_PER_CPU(struct vfree_deferred, vfree_deferred);

/*** Page table manipulation functions ***/
static int vmap_pte_range(pmd_t *pmd, unsigned long addr, unsigned long end,
			phys_addr_t phys_addr, pgprot_t prot,
			unsigned int max_page_shift, pgtbl_mod_mask *mask)
{
	pte_t *pte;
	u64 pfn;
	struct page *page;
	unsigned long size = PAGE_SIZE;

	pfn = phys_addr >> PAGE_SHIFT;
	pte = pte_alloc_kernel_track(pmd, addr, mask);
	if (!pte)
		return -ENOMEM;
	do {
		if (unlikely(!pte_none(ptep_get(pte)))) {
			if (pfn_valid(pfn)) {
				page = pfn_to_page(pfn);
				dump_page(page, "remapping already mapped page");
			}
			BUG();
		}

#ifdef CONFIG_HUGETLB_PAGE
		size = arch_vmap_pte_range_map_size(addr, end, pfn, max_page_shift);
		if (size != PAGE_SIZE) {
			pte_t entry = pfn_pte(pfn, prot);

			entry = arch_make_huge_pte(entry, ilog2(size), 0);
			set_huge_pte_at(&init_mm, addr, pte, entry, size);
			pfn += PFN_DOWN(size);
			continue;
		}
#endif
		set_pte_at(&init_mm, addr, pte, pfn_pte(pfn, prot));
		pfn++;
	} while (pte += PFN_DOWN(size), addr += size, addr != end);
	*mask |= PGTBL_PTE_MODIFIED;
	return 0;
}

static int vmap_try_huge_pmd(pmd_t *pmd, unsigned long addr, unsigned long end,
			phys_addr_t phys_addr, pgprot_t prot,
			unsigned int max_page_shift)
{
	if (max_page_shift < PMD_SHIFT)
		return 0;

	if (!arch_vmap_pmd_supported(prot))
		return 0;

	if ((end - addr) != PMD_SIZE)
		return 0;

	if (!IS_ALIGNED(addr, PMD_SIZE))
		return 0;

	if (!IS_ALIGNED(phys_addr, PMD_SIZE))
		return 0;

	if (pmd_present(*pmd) && !pmd_free_pte_page(pmd, addr))
		return 0;

	return pmd_set_huge(pmd, phys_addr, prot);
}

static int vmap_pmd_range(pud_t *pud, unsigned long addr, unsigned long end,
			phys_addr_t phys_addr, pgprot_t prot,
			unsigned int max_page_shift, pgtbl_mod_mask *mask)
{
	pmd_t *pmd;
	unsigned long next;

	pmd = pmd_alloc_track(&init_mm, pud, addr, mask);
	if (!pmd)
		return -ENOMEM;
	do {
		next = pmd_addr_end(addr, end);

		if (vmap_try_huge_pmd(pmd, addr, next, phys_addr, prot,
					max_page_shift)) {
			*mask |= PGTBL_PMD_MODIFIED;
			continue;
		}

		if (vmap_pte_range(pmd, addr, next, phys_addr, prot, max_page_shift, mask))
			return -ENOMEM;
	} while (pmd++, phys_addr += (next - addr), addr = next, addr != end);
	return 0;
}

static int vmap_try_huge_pud(pud_t *pud, unsigned long addr, unsigned long end,
			phys_addr_t phys_addr, pgprot_t prot,
			unsigned int max_page_shift)
{
	if (max_page_shift < PUD_SHIFT)
		return 0;

	if (!arch_vmap_pud_supported(prot))
		return 0;

	if ((end - addr) != PUD_SIZE)
		return 0;

	if (!IS_ALIGNED(addr, PUD_SIZE))
		return 0;

	if (!IS_ALIGNED(phys_addr, PUD_SIZE))
		return 0;

	if (pud_present(*pud) && !pud_free_pmd_page(pud, addr))
		return 0;

	return pud_set_huge(pud, phys_addr, prot);
}

static int vmap_pud_range(p4d_t *p4d, unsigned long addr, unsigned long end,
			phys_addr_t phys_addr, pgprot_t prot,
			unsigned int max_page_shift, pgtbl_mod_mask *mask)
{
	pud_t *pud;
	unsigned long next;

	pud = pud_alloc_track(&init_mm, p4d, addr, mask);
	if (!pud)
		return -ENOMEM;
	do {
		next = pud_addr_end(addr, end);

		if (vmap_try_huge_pud(pud, addr, next, phys_addr, prot,
					max_page_shift)) {
			*mask |= PGTBL_PUD_MODIFIED;
			continue;
		}

		if (vmap_pmd_range(pud, addr, next, phys_addr, prot,
					max_page_shift, mask))
			return -ENOMEM;
	} while (pud++, phys_addr += (next - addr), addr = next, addr != end);
	return 0;
}

static int vmap_try_huge_p4d(p4d_t *p4d, unsigned long addr, unsigned long end,
			phys_addr_t phys_addr, pgprot_t prot,
			unsigned int max_page_shift)
{
	if (max_page_shift < P4D_SHIFT)
		return 0;

	if (!arch_vmap_p4d_supported(prot))
		return 0;

	if ((end - addr) != P4D_SIZE)
		return 0;

	if (!IS_ALIGNED(addr, P4D_SIZE))
		return 0;

	if (!IS_ALIGNED(phys_addr, P4D_SIZE))
		return 0;

	if (p4d_present(*p4d) && !p4d_free_pud_page(p4d, addr))
		return 0;

	return p4d_set_huge(p4d, phys_addr, prot);
}

static int vmap_p4d_range(pgd_t *pgd, unsigned long addr, unsigned long end,
			phys_addr_t phys_addr, pgprot_t prot,
			unsigned int max_page_shift, pgtbl_mod_mask *mask)
{
	p4d_t *p4d;
	unsigned long next;

	p4d = p4d_alloc_track(&init_mm, pgd, addr, mask);
	if (!p4d)
		return -ENOMEM;
	do {
		next = p4d_addr_end(addr, end);

		if (vmap_try_huge_p4d(p4d, addr, next, phys_addr, prot,
					max_page_shift)) {
			*mask |= PGTBL_P4D_MODIFIED;
			continue;
		}

		if (vmap_pud_range(p4d, addr, next, phys_addr, prot,
					max_page_shift, mask))
			return -ENOMEM;
	} while (p4d++, phys_addr += (next - addr), addr = next, addr != end);
	return 0;
}

static int vmap_range_noflush(unsigned long addr, unsigned long end,
			phys_addr_t phys_addr, pgprot_t prot,
			unsigned int max_page_shift)
{
	pgd_t *pgd;
	unsigned long start;
	unsigned long next;
	int err;
	pgtbl_mod_mask mask = 0;

	might_sleep();
	BUG_ON(addr >= end);

	start = addr;
	pgd = pgd_offset_k(addr);
	do {
		next = pgd_addr_end(addr, end);
		err = vmap_p4d_range(pgd, addr, next, phys_addr, prot,
					max_page_shift, &mask);
		if (err)
			break;
	} while (pgd++, phys_addr += (next - addr), addr = next, addr != end);

	if (mask & ARCH_PAGE_TABLE_SYNC_MASK)
		arch_sync_kernel_mappings(start, end);

	return err;
}

int vmap_page_range(unsigned long addr, unsigned long end,
		    phys_addr_t phys_addr, pgprot_t prot)
{
	int err;

	err = vmap_range_noflush(addr, end, phys_addr, pgprot_nx(prot),
				 ioremap_max_page_shift);
	flush_cache_vmap(addr, end);
	if (!err)
		err = kmsan_ioremap_page_range(addr, end, phys_addr, prot,
					       ioremap_max_page_shift);
	return err;
}

int ioremap_page_range(unsigned long addr, unsigned long end,
		phys_addr_t phys_addr, pgprot_t prot)
{
	struct vm_struct *area;

	area = find_vm_area((void *)addr);
	if (!area || !(area->flags & VM_IOREMAP)) {
		WARN_ONCE(1, "vm_area at addr %lx is not marked as VM_IOREMAP\n", addr);
		return -EINVAL;
	}
	if (addr != (unsigned long)area->addr ||
	    (void *)end != area->addr + get_vm_area_size(area)) {
		WARN_ONCE(1, "ioremap request [%lx,%lx) doesn't match vm_area [%lx, %lx)\n",
			  addr, end, (long)area->addr,
			  (long)area->addr + get_vm_area_size(area));
		return -ERANGE;
	}
	return vmap_page_range(addr, end, phys_addr, prot);
}

static void vunmap_pte_range(pmd_t *pmd, unsigned long addr, unsigned long end,
			     pgtbl_mod_mask *mask)
{
	pte_t *pte;

	pte = pte_offset_kernel(pmd, addr);
	do {
		pte_t ptent = ptep_get_and_clear(&init_mm, addr, pte);
		WARN_ON(!pte_none(ptent) && !pte_present(ptent));
	} while (pte++, addr += PAGE_SIZE, addr != end);
	*mask |= PGTBL_PTE_MODIFIED;
}

static void vunmap_pmd_range(pud_t *pud, unsigned long addr, unsigned long end,
			     pgtbl_mod_mask *mask)
{
	pmd_t *pmd;
	unsigned long next;
	int cleared;

	pmd = pmd_offset(pud, addr);
	do {
		next = pmd_addr_end(addr, end);

		cleared = pmd_clear_huge(pmd);
		if (cleared || pmd_bad(*pmd))
			*mask |= PGTBL_PMD_MODIFIED;

		if (cleared)
			continue;
		if (pmd_none_or_clear_bad(pmd))
			continue;
		vunmap_pte_range(pmd, addr, next, mask);

		cond_resched();
	} while (pmd++, addr = next, addr != end);
}

static void vunmap_pud_range(p4d_t *p4d, unsigned long addr, unsigned long end,
			     pgtbl_mod_mask *mask)
{
	pud_t *pud;
	unsigned long next;
	int cleared;

	pud = pud_offset(p4d, addr);
	do {
		next = pud_addr_end(addr, end);

		cleared = pud_clear_huge(pud);
		if (cleared || pud_bad(*pud))
			*mask |= PGTBL_PUD_MODIFIED;

		if (cleared)
			continue;
		if (pud_none_or_clear_bad(pud))
			continue;
		vunmap_pmd_range(pud, addr, next, mask);
	} while (pud++, addr = next, addr != end);
}

static void vunmap_p4d_range(pgd_t *pgd, unsigned long addr, unsigned long end,
			     pgtbl_mod_mask *mask)
{
	p4d_t *p4d;
	unsigned long next;

	p4d = p4d_offset(pgd, addr);
	do {
		next = p4d_addr_end(addr, end);

		p4d_clear_huge(p4d);
		if (p4d_bad(*p4d))
			*mask |= PGTBL_P4D_MODIFIED;

		if (p4d_none_or_clear_bad(p4d))
			continue;
		vunmap_pud_range(p4d, addr, next, mask);
	} while (p4d++, addr = next, addr != end);
}

/*
 * vunmap_range_noflush is similar to vunmap_range, but does not
 * flush caches or TLBs.
 *
 * The caller is responsible for calling flush_cache_vmap() before calling
 * this function, and flush_tlb_kernel_range after it has returned
 * successfully (and before the addresses are expected to cause a page fault
 * or be re-mapped for something else, if TLB flushes are being delayed or
 * coalesced).
 *
 * This is an internal function only. Do not use outside mm/.
 */
void __vunmap_range_noflush(unsigned long start, unsigned long end)
{
	unsigned long next;
	pgd_t *pgd;
	unsigned long addr = start;
	pgtbl_mod_mask mask = 0;

	BUG_ON(addr >= end);
	pgd = pgd_offset_k(addr);
	do {
		next = pgd_addr_end(addr, end);
		if (pgd_bad(*pgd))
			mask |= PGTBL_PGD_MODIFIED;
		if (pgd_none_or_clear_bad(pgd))
			continue;
		vunmap_p4d_range(pgd, addr, next, &mask);
	} while (pgd++, addr = next, addr != end);

	if (mask & ARCH_PAGE_TABLE_SYNC_MASK)
		arch_sync_kernel_mappings(start, end);
}

void vunmap_range_noflush(unsigned long start, unsigned long end)
{
	kmsan_vunmap_range_noflush(start, end);
	__vunmap_range_noflush(start, end);
}

/**
 * vunmap_range - unmap kernel virtual addresses
 * @addr: start of the VM area to unmap
 * @end: end of the VM area to unmap (non-inclusive)
 *
 * Clears any present PTEs in the virtual address range, flushes TLBs and
 * caches. Any subsequent access to the address before it has been re-mapped
 * is a kernel bug.
 */
void vunmap_range(unsigned long addr, unsigned long end)
{
	flush_cache_vunmap(addr, end);
	vunmap_range_noflush(addr, end);
	flush_tlb_kernel_range(addr, end);
}

static int vmap_pages_pte_range(pmd_t *pmd, unsigned long addr,
		unsigned long end, pgprot_t prot, struct page **pages, int *nr,
		pgtbl_mod_mask *mask)
{
	pte_t *pte;

	/*
	 * nr is a running index into the array which helps higher level
	 * callers keep track of where we're up to.
	 */

	pte = pte_alloc_kernel_track(pmd, addr, mask);
	if (!pte)
		return -ENOMEM;
	do {
		struct page *page = pages[*nr];

		if (WARN_ON(!pte_none(ptep_get(pte))))
			return -EBUSY;
		if (WARN_ON(!page))
			return -ENOMEM;
		if (WARN_ON(!pfn_valid(page_to_pfn(page))))
			return -EINVAL;

		set_pte_at(&init_mm, addr, pte, mk_pte(page, prot));
		(*nr)++;
	} while (pte++, addr += PAGE_SIZE, addr != end);
	*mask |= PGTBL_PTE_MODIFIED;
	return 0;
}

static int vmap_pages_pmd_range(pud_t *pud, unsigned long addr,
		unsigned long end, pgprot_t prot, struct page **pages, int *nr,
		pgtbl_mod_mask *mask)
{
	pmd_t *pmd;
	unsigned long next;

	pmd = pmd_alloc_track(&init_mm, pud, addr, mask);
	if (!pmd)
		return -ENOMEM;
	do {
		next = pmd_addr_end(addr, end);
		if (vmap_pages_pte_range(pmd, addr, next, prot, pages, nr, mask))
			return -ENOMEM;
	} while (pmd++, addr = next, addr != end);
	return 0;
}

static int vmap_pages_pud_range(p4d_t *p4d, unsigned long addr,
		unsigned long end, pgprot_t prot, struct page **pages, int *nr,
		pgtbl_mod_mask *mask)
{
	pud_t *pud;
	unsigned long next;

	pud = pud_alloc_track(&init_mm, p4d, addr, mask);
	if (!pud)
		return -ENOMEM;
	do {
		next = pud_addr_end(addr, end);
		if (vmap_pages_pmd_range(pud, addr, next, prot, pages, nr, mask))
			return -ENOMEM;
	} while (pud++, addr = next, addr != end);
	return 0;
}

static int vmap_pages_p4d_range(pgd_t *pgd, unsigned long addr,
		unsigned long end, pgprot_t prot, struct page **pages, int *nr,
		pgtbl_mod_mask *mask)
{
	p4d_t *p4d;
	unsigned long next;

	p4d = p4d_alloc_track(&init_mm, pgd, addr, mask);
	if (!p4d)
		return -ENOMEM;
	do {
		next = p4d_addr_end(addr, end);
		if (vmap_pages_pud_range(p4d, addr, next, prot, pages, nr, mask))
			return -ENOMEM;
	} while (p4d++, addr = next, addr != end);
	return 0;
}

static int vmap_small_pages_range_noflush(unsigned long addr, unsigned long end,
		pgprot_t prot, struct page **pages)
{
	unsigned long start = addr;
	pgd_t *pgd;
	unsigned long next;
	int err = 0;
	int nr = 0;
	pgtbl_mod_mask mask = 0;

	BUG_ON(addr >= end);
	pgd = pgd_offset_k(addr);
	do {
		next = pgd_addr_end(addr, end);
		if (pgd_bad(*pgd))
			mask |= PGTBL_PGD_MODIFIED;
		err = vmap_pages_p4d_range(pgd, addr, next, prot, pages, &nr, &mask);
		if (err)
			return err;
	} while (pgd++, addr = next, addr != end);

	if (mask & ARCH_PAGE_TABLE_SYNC_MASK)
		arch_sync_kernel_mappings(start, end);

	return 0;
}

/*
 * vmap_pages_range_noflush is similar to vmap_pages_range, but does not
 * flush caches.
 *
 * The caller is responsible for calling flush_cache_vmap() after this
 * function returns successfully and before the addresses are accessed.
 *
 * This is an internal function only. Do not use outside mm/.
 */
int __vmap_pages_range_noflush(unsigned long addr, unsigned long end,
		pgprot_t prot, struct page **pages, unsigned int page_shift)
{
	unsigned int i, nr = (end - addr) >> PAGE_SHIFT;

	WARN_ON(page_shift < PAGE_SHIFT);

	if (!IS_ENABLED(CONFIG_HAVE_ARCH_HUGE_VMALLOC) ||
			page_shift == PAGE_SHIFT)
		return vmap_small_pages_range_noflush(addr, end, prot, pages);

	for (i = 0; i < nr; i += 1U << (page_shift - PAGE_SHIFT)) {
		int err;

		err = vmap_range_noflush(addr, addr + (1UL << page_shift),
					page_to_phys(pages[i]), prot,
					page_shift);
		if (err)
			return err;

		addr += 1UL << page_shift;
	}

	return 0;
}

int vmap_pages_range_noflush(unsigned long addr, unsigned long end,
		pgprot_t prot, struct page **pages, unsigned int page_shift)
{
	int ret = kmsan_vmap_pages_range_noflush(addr, end, prot, pages,
						 page_shift);

	if (ret)
		return ret;
	return __vmap_pages_range_noflush(addr, end, prot, pages, page_shift);
}

/**
 * vmap_pages_range - map pages to a kernel virtual address
 * @addr: start of the VM area to map
 * @end: end of the VM area to map (non-inclusive)
 * @prot: page protection flags to use
 * @pages: pages to map (always PAGE_SIZE pages)
 * @page_shift: maximum shift that the pages may be mapped with, @pages must
 * be aligned and contiguous up to at least this shift.
 *
 * RETURNS:
 * 0 on success, -errno on failure.
 */
static int vmap_pages_range(unsigned long addr, unsigned long end,
		pgprot_t prot, struct page **pages, unsigned int page_shift)
{
	int err;

	err = vmap_pages_range_noflush(addr, end, prot, pages, page_shift);
	flush_cache_vmap(addr, end);
	return err;
}

static int check_sparse_vm_area(struct vm_struct *area, unsigned long start,
				unsigned long end)
{
	might_sleep();
	if (WARN_ON_ONCE(area->flags & VM_FLUSH_RESET_PERMS))
		return -EINVAL;
	if (WARN_ON_ONCE(area->flags & VM_NO_GUARD))
		return -EINVAL;
	if (WARN_ON_ONCE(!(area->flags & VM_SPARSE)))
		return -EINVAL;
	if ((end - start) >> PAGE_SHIFT > totalram_pages())
		return -E2BIG;
	if (start < (unsigned long)area->addr ||
	    (void *)end > area->addr + get_vm_area_size(area))
		return -ERANGE;
	return 0;
}

/**
 * vm_area_map_pages - map pages inside given sparse vm_area
 * @area: vm_area
 * @start: start address inside vm_area
 * @end: end address inside vm_area
 * @pages: pages to map (always PAGE_SIZE pages)
 */
int vm_area_map_pages(struct vm_struct *area, unsigned long start,
		      unsigned long end, struct page **pages)
{
	int err;

	err = check_sparse_vm_area(area, start, end);
	if (err)
		return err;

	return vmap_pages_range(start, end, PAGE_KERNEL, pages, PAGE_SHIFT);
}

/**
 * vm_area_unmap_pages - unmap pages inside given sparse vm_area
 * @area: vm_area
 * @start: start address inside vm_area
 * @end: end address inside vm_area
 */
void vm_area_unmap_pages(struct vm_struct *area, unsigned long start,
			 unsigned long end)
{
	if (check_sparse_vm_area(area, start, end))
		return;

	vunmap_range(start, end);
}

int is_vmalloc_or_module_addr(const void *x)
{
	/*
	 * ARM, x86-64 and sparc64 put modules in a special place,
	 * and fall back on vmalloc() if that fails. Others
	 * just put it in the vmalloc space.
	 */
#if defined(CONFIG_EXECMEM) && defined(MODULES_VADDR)
	unsigned long addr = (unsigned long)kasan_reset_tag(x);
	if (addr >= MODULES_VADDR && addr < MODULES_END)
		return 1;
#endif
	return is_vmalloc_addr(x);
}
EXPORT_SYMBOL_GPL(is_vmalloc_or_module_addr);

/*
 * Walk a vmap address to the struct page it maps. Huge vmap mappings will
 * return the tail page that corresponds to the base page address, which
 * matches small vmap mappings.
 */
struct page *vmalloc_to_page(const void *vmalloc_addr)
{
	unsigned long addr = (unsigned long) vmalloc_addr;
	struct page *page = NULL;
	pgd_t *pgd = pgd_offset_k(addr);
	p4d_t *p4d;
	pud_t *pud;
	pmd_t *pmd;
	pte_t *ptep, pte;

	/*
	 * XXX we might need to change this if we add VIRTUAL_BUG_ON for
	 * architectures that do not vmalloc module space
	 */
	VIRTUAL_BUG_ON(!is_vmalloc_or_module_addr(vmalloc_addr));

	if (pgd_none(*pgd))
		return NULL;
	if (WARN_ON_ONCE(pgd_leaf(*pgd)))
		return NULL; /* XXX: no allowance for huge pgd */
	if (WARN_ON_ONCE(pgd_bad(*pgd)))
		return NULL;

	p4d = p4d_offset(pgd, addr);
	if (p4d_none(*p4d))
		return NULL;
	if (p4d_leaf(*p4d))
		return p4d_page(*p4d) + ((addr & ~P4D_MASK) >> PAGE_SHIFT);
	if (WARN_ON_ONCE(p4d_bad(*p4d)))
		return NULL;

	pud = pud_offset(p4d, addr);
	if (pud_none(*pud))
		return NULL;
	if (pud_leaf(*pud))
		return pud_page(*pud) + ((addr & ~PUD_MASK) >> PAGE_SHIFT);
	if (WARN_ON_ONCE(pud_bad(*pud)))
		return NULL;

	pmd = pmd_offset(pud, addr);
	if (pmd_none(*pmd))
		return NULL;
	if (pmd_leaf(*pmd))
		return pmd_page(*pmd) + ((addr & ~PMD_MASK) >> PAGE_SHIFT);
	if (WARN_ON_ONCE(pmd_bad(*pmd)))
		return NULL;

	ptep = pte_offset_kernel(pmd, addr);
	pte = ptep_get(ptep);
	if (pte_present(pte))
		page = pte_page(pte);

	return page;
}
EXPORT_SYMBOL(vmalloc_to_page);

/*
 * Map a vmalloc()-space virtual address to the physical page frame number.
 */
unsigned long vmalloc_to_pfn(const void *vmalloc_addr)
{
	return page_to_pfn(vmalloc_to_page(vmalloc_addr));
}
EXPORT_SYMBOL(vmalloc_to_pfn);


/*** Global kva allocator ***/

#define DEBUG_AUGMENT_PROPAGATE_CHECK 0
#define DEBUG_AUGMENT_LOWEST_MATCH_CHECK 0


static DEFINE_SPINLOCK(free_vmap_area_lock);
static bool vmap_initialized __read_mostly;

/*
 * This kmem_cache is used for vmap_area objects. Instead of
 * allocating from slab we reuse an object from this cache to
 * make things faster. Especially in "no edge" splitting of
 * free block.
 */
static struct kmem_cache *vmap_area_cachep;

/*
 * This linked list is used in pair with free_vmap_area_root.
 * It gives O(1) access to prev/next to perform fast coalescing.
 */
static LIST_HEAD(free_vmap_area_list);

/*
 * This augment red-black tree represents the free vmap space.
 * All vmap_area objects in this tree are sorted by va->va_start
 * address. It is used for allocation and merging when a vmap
 * object is released.
 *
 * Each vmap_area node contains a maximum available free block
 * of its sub-tree, right or left. Therefore it is possible to
 * find a lowest match of free area.
 */
static struct rb_root free_vmap_area_root = RB_ROOT;

/*
 * Preload a CPU with one object for "no edge" split case. The
 * aim is to get rid of allocations from the atomic context, thus
 * to use more permissive allocation masks.
 */
static DEFINE_PER_CPU(struct vmap_area *, ne_fit_preload_node);

/*
 * This structure defines a single, solid model where a list and
 * rb-tree are part of one entity protected by the lock. Nodes are
 * sorted in ascending order, thus for O(1) access to left/right
 * neighbors a list is used as well as for sequential traversal.
 */
struct rb_list {
	struct rb_root root;
	struct list_head head;
	spinlock_t lock;
};

/*
 * A fast size storage contains VAs up to 1M size. A pool consists
 * of linked between each other ready to go VAs of certain sizes.
 * An index in the pool-array corresponds to number of pages + 1.
 */
#define MAX_VA_SIZE_PAGES 256

struct vmap_pool {
	struct list_head head;
	unsigned long len;
};

/*
 * An effective vmap-node logic. Users make use of nodes instead
 * of a global heap. It allows to balance an access and mitigate
 * contention.
 */
static struct vmap_node {
	/* Simple size segregated storage. */
	struct vmap_pool pool[MAX_VA_SIZE_PAGES];
	spinlock_t pool_lock;
	bool skip_populate;

	/* Bookkeeping data of this node. */
	struct rb_list busy;
	struct rb_list lazy;

	/*
	 * Ready-to-free areas.
	 */
	struct list_head purge_list;
	struct work_struct purge_work;
	unsigned long nr_purged;
} single;

/*
 * Initial setup consists of one single node, i.e. a balancing
 * is fully disabled. Later on, after vmap is initialized these
 * parameters are updated based on a system capacity.
 */
static struct vmap_node *vmap_nodes = &single;
static __read_mostly unsigned int nr_vmap_nodes = 1;
static __read_mostly unsigned int vmap_zone_size = 1;

static inline unsigned int
addr_to_node_id(unsigned long addr)
{
	return (addr / vmap_zone_size) % nr_vmap_nodes;
}

static inline struct vmap_node *
addr_to_node(unsigned long addr)
{
	return &vmap_nodes[addr_to_node_id(addr)];
}

static inline struct vmap_node *
id_to_node(unsigned int id)
{
	return &vmap_nodes[id % nr_vmap_nodes];
}

/*
 * We use the value 0 to represent "no node", that is why
 * an encoded value will be the node-id incremented by 1.
 * It is always greater then 0. A valid node_id which can
 * be encoded is [0:nr_vmap_nodes - 1]. If a passed node_id
 * is not valid 0 is returned.
 */
static unsigned int
encode_vn_id(unsigned int node_id)
{
	/* Can store U8_MAX [0:254] nodes. */
	if (node_id < nr_vmap_nodes)
		return (node_id + 1) << BITS_PER_BYTE;

	/* Warn and no node encoded. */
	WARN_ONCE(1, "Encode wrong node id (%u)\n", node_id);
	return 0;
}

/*
 * Returns an encoded node-id, the valid range is within
 * [0:nr_vmap_nodes-1] values. Otherwise nr_vmap_nodes is
 * returned if extracted data is wrong.
 */
static unsigned int
decode_vn_id(unsigned int val)
{
	unsigned int node_id = (val >> BITS_PER_BYTE) - 1;

	/* Can store U8_MAX [0:254] nodes. */
	if (node_id < nr_vmap_nodes)
		return node_id;

	/* If it was _not_ zero, warn. */
	WARN_ONCE(node_id != UINT_MAX,
		"Decode wrong node id (%d)\n", node_id);

	return nr_vmap_nodes;
}

static bool
is_vn_id_valid(unsigned int node_id)
{
	if (node_id < nr_vmap_nodes)
		return true;

	return false;
}

static __always_inline unsigned long
va_size(struct vmap_area *va)
{
	return (va->va_end - va->va_start);
}

static __always_inline unsigned long
get_subtree_max_size(struct rb_node *node)
{
	struct vmap_area *va;

	va = rb_entry_safe(node, struct vmap_area, rb_node);
	return va ? va->subtree_max_size : 0;
}

RB_DECLARE_CALLBACKS_MAX(static, free_vmap_area_rb_augment_cb,
	struct vmap_area, rb_node, unsigned long, subtree_max_size, va_size)

static void reclaim_and_purge_vmap_areas(void);
static BLOCKING_NOTIFIER_HEAD(vmap_notify_list);
static void drain_vmap_area_work(struct work_struct *work);
static DECLARE_WORK(drain_vmap_work, drain_vmap_area_work);

static atomic_long_t nr_vmalloc_pages;

unsigned long vmalloc_nr_pages(void)
{
	return atomic_long_read(&nr_vmalloc_pages);
}

static struct vmap_area *__find_vmap_area(unsigned long addr, struct rb_root *root)
{
	struct rb_node *n = root->rb_node;

	addr = (unsigned long)kasan_reset_tag((void *)addr);

	while (n) {
		struct vmap_area *va;

		va = rb_entry(n, struct vmap_area, rb_node);
		if (addr < va->va_start)
			n = n->rb_left;
		else if (addr >= va->va_end)
			n = n->rb_right;
		else
			return va;
	}

	return NULL;
}

/* Look up the first VA which satisfies addr < va_end, NULL if none. */
static struct vmap_area *
__find_vmap_area_exceed_addr(unsigned long addr, struct rb_root *root)
{
	struct vmap_area *va = NULL;
	struct rb_node *n = root->rb_node;

	addr = (unsigned long)kasan_reset_tag((void *)addr);

	while (n) {
		struct vmap_area *tmp;

		tmp = rb_entry(n, struct vmap_area, rb_node);
		if (tmp->va_end > addr) {
			va = tmp;
			if (tmp->va_start <= addr)
				break;

			n = n->rb_left;
		} else
			n = n->rb_right;
	}

	return va;
}

/*
 * Returns a node where a first VA, that satisfies addr < va_end, resides.
 * If success, a node is locked. A user is responsible to unlock it when a
 * VA is no longer needed to be accessed.
 *
 * Returns NULL if nothing found.
 */
static struct vmap_node *
find_vmap_area_exceed_addr_lock(unsigned long addr, struct vmap_area **va)
{
	unsigned long va_start_lowest;
	struct vmap_node *vn;
	int i;

repeat:
	for (i = 0, va_start_lowest = 0; i < nr_vmap_nodes; i++) {
		vn = &vmap_nodes[i];

		spin_lock(&vn->busy.lock);
		*va = __find_vmap_area_exceed_addr(addr, &vn->busy.root);

		if (*va)
			if (!va_start_lowest || (*va)->va_start < va_start_lowest)
				va_start_lowest = (*va)->va_start;
		spin_unlock(&vn->busy.lock);
	}

	/*
	 * Check if found VA exists, it might have gone away.  In this case we
	 * repeat the search because a VA has been removed concurrently and we
	 * need to proceed to the next one, which is a rare case.
	 */
	if (va_start_lowest) {
		vn = addr_to_node(va_start_lowest);

		spin_lock(&vn->busy.lock);
		*va = __find_vmap_area(va_start_lowest, &vn->busy.root);

		if (*va)
			return vn;

		spin_unlock(&vn->busy.lock);
		goto repeat;
	}

	return NULL;
}

/*
 * This function returns back addresses of parent node
 * and its left or right link for further processing.
 *
 * Otherwise NULL is returned. In that case all further
 * steps regarding inserting of conflicting overlap range
 * have to be declined and actually considered as a bug.
 */
static __always_inline struct rb_node **
find_va_links(struct vmap_area *va,
	struct rb_root *root, struct rb_node *from,
	struct rb_node **parent)
{
	struct vmap_area *tmp_va;
	struct rb_node **link;

	if (root) {
		link = &root->rb_node;
		if (unlikely(!*link)) {
			*parent = NULL;
			return link;
		}
	} else {
		link = &from;
	}

	/*
	 * Go to the bottom of the tree. When we hit the last point
	 * we end up with parent rb_node and correct direction, i name
	 * it link, where the new va->rb_node will be attached to.
	 */
	do {
		tmp_va = rb_entry(*link, struct vmap_area, rb_node);

		/*
		 * During the traversal we also do some sanity check.
		 * Trigger the BUG() if there are sides(left/right)
		 * or full overlaps.
		 */
		if (va->va_end <= tmp_va->va_start)
			link = &(*link)->rb_left;
		else if (va->va_start >= tmp_va->va_end)
			link = &(*link)->rb_right;
		else {
			WARN(1, "vmalloc bug: 0x%lx-0x%lx overlaps with 0x%lx-0x%lx\n",
				va->va_start, va->va_end, tmp_va->va_start, tmp_va->va_end);

			return NULL;
		}
	} while (*link);

	*parent = &tmp_va->rb_node;
	return link;
}

static __always_inline struct list_head *
get_va_next_sibling(struct rb_node *parent, struct rb_node **link)
{
	struct list_head *list;

	if (unlikely(!parent))
		/*
		 * The red-black tree where we try to find VA neighbors
		 * before merging or inserting is empty, i.e. it means
		 * there is no free vmap space. Normally it does not
		 * happen but we handle this case anyway.
		 */
		return NULL;

	list = &rb_entry(parent, struct vmap_area, rb_node)->list;
	return (&parent->rb_right == link ? list->next : list);
}

static __always_inline void
__link_va(struct vmap_area *va, struct rb_root *root,
	struct rb_node *parent, struct rb_node **link,
	struct list_head *head, bool augment)
{
	/*
	 * VA is still not in the list, but we can
	 * identify its future previous list_head node.
	 */
	if (likely(parent)) {
		head = &rb_entry(parent, struct vmap_area, rb_node)->list;
		if (&parent->rb_right != link)
			head = head->prev;
	}

	/* Insert to the rb-tree */
	rb_link_node(&va->rb_node, parent, link);
	if (augment) {
		/*
		 * Some explanation here. Just perform simple insertion
		 * to the tree. We do not set va->subtree_max_size to
		 * its current size before calling rb_insert_augmented().
		 * It is because we populate the tree from the bottom
		 * to parent levels when the node _is_ in the tree.
		 *
		 * Therefore we set subtree_max_size to zero after insertion,
		 * to let __augment_tree_propagate_from() puts everything to
		 * the correct order later on.
		 */
		rb_insert_augmented(&va->rb_node,
			root, &free_vmap_area_rb_augment_cb);
		va->subtree_max_size = 0;
	} else {
		rb_insert_color(&va->rb_node, root);
	}

	/* Address-sort this list */
	list_add(&va->list, head);
}

static __always_inline void
link_va(struct vmap_area *va, struct rb_root *root,
	struct rb_node *parent, struct rb_node **link,
	struct list_head *head)
{
	__link_va(va, root, parent, link, head, false);
}

static __always_inline void
link_va_augment(struct vmap_area *va, struct rb_root *root,
	struct rb_node *parent, struct rb_node **link,
	struct list_head *head)
{
	__link_va(va, root, parent, link, head, true);
}

static __always_inline void
__unlink_va(struct vmap_area *va, struct rb_root *root, bool augment)
{
	if (WARN_ON(RB_EMPTY_NODE(&va->rb_node)))
		return;

	if (augment)
		rb_erase_augmented(&va->rb_node,
			root, &free_vmap_area_rb_augment_cb);
	else
		rb_erase(&va->rb_node, root);

	list_del_init(&va->list);
	RB_CLEAR_NODE(&va->rb_node);
}

static __always_inline void
unlink_va(struct vmap_area *va, struct rb_root *root)
{
	__unlink_va(va, root, false);
}

static __always_inline void
unlink_va_augment(struct vmap_area *va, struct rb_root *root)
{
	__unlink_va(va, root, true);
}

#if DEBUG_AUGMENT_PROPAGATE_CHECK
/*
 * Gets called when remove the node and rotate.
 */
static __always_inline unsigned long
compute_subtree_max_size(struct vmap_area *va)
{
	return max3(va_size(va),
		get_subtree_max_size(va->rb_node.rb_left),
		get_subtree_max_size(va->rb_node.rb_right));
}

static void
augment_tree_propagate_check(void)
{
	struct vmap_area *va;
	unsigned long computed_size;

	list_for_each_entry(va, &free_vmap_area_list, list) {
		computed_size = compute_subtree_max_size(va);
		if (computed_size != va->subtree_max_size)
			pr_emerg("tree is corrupted: %lu, %lu\n",
				va_size(va), va->subtree_max_size);
	}
}
#endif

/*
 * This function populates subtree_max_size from bottom to upper
 * levels starting from VA point. The propagation must be done
 * when VA size is modified by changing its va_start/va_end. Or
 * in case of newly inserting of VA to the tree.
 *
 * It means that __augment_tree_propagate_from() must be called:
 * - After VA has been inserted to the tree(free path);
 * - After VA has been shrunk(allocation path);
 * - After VA has been increased(merging path).
 *
 * Please note that, it does not mean that upper parent nodes
 * and their subtree_max_size are recalculated all the time up
 * to the root node.
 *
 *       4--8
 *        /\
 *       /  \
 *      /    \
 *    2--2  8--8
 *
 * For example if we modify the node 4, shrinking it to 2, then
 * no any modification is required. If we shrink the node 2 to 1
 * its subtree_max_size is updated only, and set to 1. If we shrink
 * the node 8 to 6, then its subtree_max_size is set to 6 and parent
 * node becomes 4--6.
 */
static __always_inline void
augment_tree_propagate_from(struct vmap_area *va)
{
	/*
	 * Populate the tree from bottom towards the root until
	 * the calculated maximum available size of checked node
	 * is equal to its current one.
	 */
	free_vmap_area_rb_augment_cb_propagate(&va->rb_node, NULL);

#if DEBUG_AUGMENT_PROPAGATE_CHECK
	augment_tree_propagate_check();
#endif
}

static void
insert_vmap_area(struct vmap_area *va,
	struct rb_root *root, struct list_head *head)
{
	struct rb_node **link;
	struct rb_node *parent;

	link = find_va_links(va, root, NULL, &parent);
	if (link)
		link_va(va, root, parent, link, head);
}

static void
insert_vmap_area_augment(struct vmap_area *va,
	struct rb_node *from, struct rb_root *root,
	struct list_head *head)
{
	struct rb_node **link;
	struct rb_node *parent;

	if (from)
		link = find_va_links(va, NULL, from, &parent);
	else
		link = find_va_links(va, root, NULL, &parent);

	if (link) {
		link_va_augment(va, root, parent, link, head);
		augment_tree_propagate_from(va);
	}
}

/*
 * Merge de-allocated chunk of VA memory with previous
 * and next free blocks. If coalesce is not done a new
 * free area is inserted. If VA has been merged, it is
 * freed.
 *
 * Please note, it can return NULL in case of overlap
 * ranges, followed by WARN() report. Despite it is a
 * buggy behaviour, a system can be alive and keep
 * ongoing.
 */
static __always_inline struct vmap_area *
__merge_or_add_vmap_area(struct vmap_area *va,
	struct rb_root *root, struct list_head *head, bool augment)
{
	struct vmap_area *sibling;
	struct list_head *next;
	struct rb_node **link;
	struct rb_node *parent;
	bool merged = false;

	/*
	 * Find a place in the tree where VA potentially will be
	 * inserted, unless it is merged with its sibling/siblings.
	 */
	link = find_va_links(va, root, NULL, &parent);
	if (!link)
		return NULL;

	/*
	 * Get next node of VA to check if merging can be done.
	 */
	next = get_va_next_sibling(parent, link);
	if (unlikely(next == NULL))
		goto insert;

	/*
	 * start            end
	 * |                |
	 * |<------VA------>|<-----Next----->|
	 *                  |                |
	 *                  start            end
	 */
	if (next != head) {
		sibling = list_entry(next, struct vmap_area, list);
		if (sibling->va_start == va->va_end) {
			sibling->va_start = va->va_start;

			/* Free vmap_area object. */
			kmem_cache_free(vmap_area_cachep, va);

			/* Point to the new merged area. */
			va = sibling;
			merged = true;
		}
	}

	/*
	 * start            end
	 * |                |
	 * |<-----Prev----->|<------VA------>|
	 *                  |                |
	 *                  start            end
	 */
	if (next->prev != head) {
		sibling = list_entry(next->prev, struct vmap_area, list);
		if (sibling->va_end == va->va_start) {
			/*
			 * If both neighbors are coalesced, it is important
			 * to unlink the "next" node first, followed by merging
			 * with "previous" one. Otherwise the tree might not be
			 * fully populated if a sibling's augmented value is
			 * "normalized" because of rotation operations.
			 */
			if (merged)
				__unlink_va(va, root, augment);

			sibling->va_end = va->va_end;

			/* Free vmap_area object. */
			kmem_cache_free(vmap_area_cachep, va);

			/* Point to the new merged area. */
			va = sibling;
			merged = true;
		}
	}

insert:
	if (!merged)
		__link_va(va, root, parent, link, head, augment);

	return va;
}

static __always_inline struct vmap_area *
merge_or_add_vmap_area(struct vmap_area *va,
	struct rb_root *root, struct list_head *head)
{
	return __merge_or_add_vmap_area(va, root, head, false);
}

static __always_inline struct vmap_area *
merge_or_add_vmap_area_augment(struct vmap_area *va,
	struct rb_root *root, struct list_head *head)
{
	va = __merge_or_add_vmap_area(va, root, head, true);
	if (va)
		augment_tree_propagate_from(va);

	return va;
}

static __always_inline bool
is_within_this_va(struct vmap_area *va, unsigned long size,
	unsigned long align, unsigned long vstart)
{
	unsigned long nva_start_addr;

	if (va->va_start > vstart)
		nva_start_addr = ALIGN(va->va_start, align);
	else
		nva_start_addr = ALIGN(vstart, align);

	/* Can be overflowed due to big size or alignment. */
	if (nva_start_addr + size < nva_start_addr ||
			nva_start_addr < vstart)
		return false;

	return (nva_start_addr + size <= va->va_end);
}

/*
 * Find the first free block(lowest start address) in the tree,
 * that will accomplish the request corresponding to passing
 * parameters. Please note, with an alignment bigger than PAGE_SIZE,
 * a search length is adjusted to account for worst case alignment
 * overhead.
 */
static __always_inline struct vmap_area *
find_vmap_lowest_match(struct rb_root *root, unsigned long size,
	unsigned long align, unsigned long vstart, bool adjust_search_size)
{
	struct vmap_area *va;
	struct rb_node *node;
	unsigned long length;

	/* Start from the root. */
	node = root->rb_node;

	/* Adjust the search size for alignment overhead. */
	length = adjust_search_size ? size + align - 1 : size;

	while (node) {
		va = rb_entry(node, struct vmap_area, rb_node);

		if (get_subtree_max_size(node->rb_left) >= length &&
				vstart < va->va_start) {
			node = node->rb_left;
		} else {
			if (is_within_this_va(va, size, align, vstart))
				return va;

			/*
			 * Does not make sense to go deeper towards the right
			 * sub-tree if it does not have a free block that is
			 * equal or bigger to the requested search length.
			 */
			if (get_subtree_max_size(node->rb_right) >= length) {
				node = node->rb_right;
				continue;
			}

			/*
			 * OK. We roll back and find the first right sub-tree,
			 * that will satisfy the search criteria. It can happen
			 * due to "vstart" restriction or an alignment overhead
			 * that is bigger then PAGE_SIZE.
			 */
			while ((node = rb_parent(node))) {
				va = rb_entry(node, struct vmap_area, rb_node);
				if (is_within_this_va(va, size, align, vstart))
					return va;

				if (get_subtree_max_size(node->rb_right) >= length &&
						vstart <= va->va_start) {
					/*
					 * Shift the vstart forward. Please note, we update it with
					 * parent's start address adding "1" because we do not want
					 * to enter same sub-tree after it has already been checked
					 * and no suitable free block found there.
					 */
					vstart = va->va_start + 1;
					node = node->rb_right;
					break;
				}
			}
		}
	}

	return NULL;
}

#if DEBUG_AUGMENT_LOWEST_MATCH_CHECK
#include <linux/random.h>

static struct vmap_area *
find_vmap_lowest_linear_match(struct list_head *head, unsigned long size,
	unsigned long align, unsigned long vstart)
{
	struct vmap_area *va;

	list_for_each_entry(va, head, list) {
		if (!is_within_this_va(va, size, align, vstart))
			continue;

		return va;
	}

	return NULL;
}

static void
find_vmap_lowest_match_check(struct rb_root *root, struct list_head *head,
			     unsigned long size, unsigned long align)
{
	struct vmap_area *va_1, *va_2;
	unsigned long vstart;
	unsigned int rnd;

	get_random_bytes(&rnd, sizeof(rnd));
	vstart = VMALLOC_START + rnd;

	va_1 = find_vmap_lowest_match(root, size, align, vstart, false);
	va_2 = find_vmap_lowest_linear_match(head, size, align, vstart);

	if (va_1 != va_2)
		pr_emerg("not lowest: t: 0x%p, l: 0x%p, v: 0x%lx\n",
			va_1, va_2, vstart);
}
#endif

enum fit_type {
	NOTHING_FIT = 0,
	FL_FIT_TYPE = 1,	/* full fit */
	LE_FIT_TYPE = 2,	/* left edge fit */
	RE_FIT_TYPE = 3,	/* right edge fit */
	NE_FIT_TYPE = 4		/* no edge fit */
};

static __always_inline enum fit_type
classify_va_fit_type(struct vmap_area *va,
	unsigned long nva_start_addr, unsigned long size)
{
	enum fit_type type;

	/* Check if it is within VA. */
	if (nva_start_addr < va->va_start ||
			nva_start_addr + size > va->va_end)
		return NOTHING_FIT;

	/* Now classify. */
	if (va->va_start == nva_start_addr) {
		if (va->va_end == nva_start_addr + size)
			type = FL_FIT_TYPE;
		else
			type = LE_FIT_TYPE;
	} else if (va->va_end == nva_start_addr + size) {
		type = RE_FIT_TYPE;
	} else {
		type = NE_FIT_TYPE;
	}

	return type;
}

static __always_inline int
va_clip(struct rb_root *root, struct list_head *head,
		struct vmap_area *va, unsigned long nva_start_addr,
		unsigned long size)
{
	struct vmap_area *lva = NULL;
	enum fit_type type = classify_va_fit_type(va, nva_start_addr, size);

	if (type == FL_FIT_TYPE) {
		/*
		 * No need to split VA, it fully fits.
		 *
		 * |               |
		 * V      NVA      V
		 * |---------------|
		 */
		unlink_va_augment(va, root);
		kmem_cache_free(vmap_area_cachep, va);
	} else if (type == LE_FIT_TYPE) {
		/*
		 * Split left edge of fit VA.
		 *
		 * |       |
		 * V  NVA  V   R
		 * |-------|-------|
		 */
		va->va_start += size;
	} else if (type == RE_FIT_TYPE) {
		/*
		 * Split right edge of fit VA.
		 *
		 *         |       |
		 *     L   V  NVA  V
		 * |-------|-------|
		 */
		va->va_end = nva_start_addr;
	} else if (type == NE_FIT_TYPE) {
		/*
		 * Split no edge of fit VA.
		 *
		 *     |       |
		 *   L V  NVA  V R
		 * |---|-------|---|
		 */
		lva = __this_cpu_xchg(ne_fit_preload_node, NULL);
		if (unlikely(!lva)) {
			/*
			 * For percpu allocator we do not do any pre-allocation
			 * and leave it as it is. The reason is it most likely
			 * never ends up with NE_FIT_TYPE splitting. In case of
			 * percpu allocations offsets and sizes are aligned to
			 * fixed align request, i.e. RE_FIT_TYPE and FL_FIT_TYPE
			 * are its main fitting cases.
			 *
			 * There are a few exceptions though, as an example it is
			 * a first allocation (early boot up) when we have "one"
			 * big free space that has to be split.
			 *
			 * Also we can hit this path in case of regular "vmap"
			 * allocations, if "this" current CPU was not preloaded.
			 * See the comment in alloc_vmap_area() why. If so, then
			 * GFP_NOWAIT is used instead to get an extra object for
			 * split purpose. That is rare and most time does not
			 * occur.
			 *
			 * What happens if an allocation gets failed. Basically,
			 * an "overflow" path is triggered to purge lazily freed
			 * areas to free some memory, then, the "retry" path is
			 * triggered to repeat one more time. See more details
			 * in alloc_vmap_area() function.
			 */
			lva = kmem_cache_alloc(vmap_area_cachep, GFP_NOWAIT);
			if (!lva)
				return -1;
		}

		/*
		 * Build the remainder.
		 */
		lva->va_start = va->va_start;
		lva->va_end = nva_start_addr;

		/*
		 * Shrink this VA to remaining size.
		 */
		va->va_start = nva_start_addr + size;
	} else {
		return -1;
	}

	if (type != FL_FIT_TYPE) {
		augment_tree_propagate_from(va);

		if (lva)	/* type == NE_FIT_TYPE */
			insert_vmap_area_augment(lva, &va->rb_node, root, head);
	}

	return 0;
}

static unsigned long
va_alloc(struct vmap_area *va,
		struct rb_root *root, struct list_head *head,
		unsigned long size, unsigned long align,
		unsigned long vstart, unsigned long vend)
{
	unsigned long nva_start_addr;
	int ret;

	if (va->va_start > vstart)
		nva_start_addr = ALIGN(va->va_start, align);
	else
		nva_start_addr = ALIGN(vstart, align);

	/* Check the "vend" restriction. */
	if (nva_start_addr + size > vend)
		return vend;

	/* Update the free vmap_area. */
	ret = va_clip(root, head, va, nva_start_addr, size);
	if (WARN_ON_ONCE(ret))
		return vend;

	return nva_start_addr;
}

/*
 * Returns a start address of the newly allocated area, if success.
 * Otherwise a vend is returned that indicates failure.
 */
static __always_inline unsigned long
__alloc_vmap_area(struct rb_root *root, struct list_head *head,
	unsigned long size, unsigned long align,
	unsigned long vstart, unsigned long vend)
{
	bool adjust_search_size = true;
	unsigned long nva_start_addr;
	struct vmap_area *va;

	/*
	 * Do not adjust when:
	 *   a) align <= PAGE_SIZE, because it does not make any sense.
	 *      All blocks(their start addresses) are at least PAGE_SIZE
	 *      aligned anyway;
	 *   b) a short range where a requested size corresponds to exactly
	 *      specified [vstart:vend] interval and an alignment > PAGE_SIZE.
	 *      With adjusted search length an allocation would not succeed.
	 */
	if (align <= PAGE_SIZE || (align > PAGE_SIZE && (vend - vstart) == size))
		adjust_search_size = false;

	va = find_vmap_lowest_match(root, size, align, vstart, adjust_search_size);
	if (unlikely(!va))
		return vend;

	nva_start_addr = va_alloc(va, root, head, size, align, vstart, vend);
	if (nva_start_addr == vend)
		return vend;

#if DEBUG_AUGMENT_LOWEST_MATCH_CHECK
	find_vmap_lowest_match_check(root, head, size, align);
#endif

	return nva_start_addr;
}

/*
 * Free a region of KVA allocated by alloc_vmap_area
 */
static void free_vmap_area(struct vmap_area *va)
{
	struct vmap_node *vn = addr_to_node(va->va_start);

	/*
	 * Remove from the busy tree/list.
	 */
	spin_lock(&vn->busy.lock);
	unlink_va(va, &vn->busy.root);
	spin_unlock(&vn->busy.lock);

	/*
	 * Insert/Merge it back to the free tree/list.
	 */
	spin_lock(&free_vmap_area_lock);
	merge_or_add_vmap_area_augment(va, &free_vmap_area_root, &free_vmap_area_list);
	spin_unlock(&free_vmap_area_lock);
}

static inline void
preload_this_cpu_lock(spinlock_t *lock, gfp_t gfp_mask, int node)
{
	struct vmap_area *va = NULL, *tmp;

	/*
	 * Preload this CPU with one extra vmap_area object. It is used
	 * when fit type of free area is NE_FIT_TYPE. It guarantees that
	 * a CPU that does an allocation is preloaded.
	 *
	 * We do it in non-atomic context, thus it allows us to use more
	 * permissive allocation masks to be more stable under low memory
	 * condition and high memory pressure.
	 */
	if (!this_cpu_read(ne_fit_preload_node))
		va = kmem_cache_alloc_node(vmap_area_cachep, gfp_mask, node);

	spin_lock(lock);

	tmp = NULL;
	if (va && !__this_cpu_try_cmpxchg(ne_fit_preload_node, &tmp, va))
		kmem_cache_free(vmap_area_cachep, va);
}

static struct vmap_pool *
size_to_va_pool(struct vmap_node *vn, unsigned long size)
{
	unsigned int idx = (size - 1) / PAGE_SIZE;

	if (idx < MAX_VA_SIZE_PAGES)
		return &vn->pool[idx];

	return NULL;
}

static bool
node_pool_add_va(struct vmap_node *n, struct vmap_area *va)
{
	struct vmap_pool *vp;

	vp = size_to_va_pool(n, va_size(va));
	if (!vp)
		return false;

	spin_lock(&n->pool_lock);
	list_add(&va->list, &vp->head);
	WRITE_ONCE(vp->len, vp->len + 1);
	spin_unlock(&n->pool_lock);

	return true;
}

static struct vmap_area *
node_pool_del_va(struct vmap_node *vn, unsigned long size,
		unsigned long align, unsigned long vstart,
		unsigned long vend)
{
	struct vmap_area *va = NULL;
	struct vmap_pool *vp;
	int err = 0;

	vp = size_to_va_pool(vn, size);
	if (!vp || list_empty(&vp->head))
		return NULL;

	spin_lock(&vn->pool_lock);
	if (!list_empty(&vp->head)) {
		va = list_first_entry(&vp->head, struct vmap_area, list);

		if (IS_ALIGNED(va->va_start, align)) {
			/*
			 * Do some sanity check and emit a warning
			 * if one of below checks detects an error.
			 */
			err |= (va_size(va) != size);
			err |= (va->va_start < vstart);
			err |= (va->va_end > vend);

			if (!WARN_ON_ONCE(err)) {
				list_del_init(&va->list);
				WRITE_ONCE(vp->len, vp->len - 1);
			} else {
				va = NULL;
			}
		} else {
			list_move_tail(&va->list, &vp->head);
			va = NULL;
		}
	}
	spin_unlock(&vn->pool_lock);

	return va;
}

static struct vmap_area *
node_alloc(unsigned long size, unsigned long align,
		unsigned long vstart, unsigned long vend,
		unsigned long *addr, unsigned int *vn_id)
{
	struct vmap_area *va;

	*vn_id = 0;
	*addr = vend;

	/*
	 * Fallback to a global heap if not vmalloc or there
	 * is only one node.
	 */
	if (vstart != VMALLOC_START || vend != VMALLOC_END ||
			nr_vmap_nodes == 1)
		return NULL;

	*vn_id = raw_smp_processor_id() % nr_vmap_nodes;
	va = node_pool_del_va(id_to_node(*vn_id), size, align, vstart, vend);
	*vn_id = encode_vn_id(*vn_id);

	if (va)
		*addr = va->va_start;

	return va;
}

static inline void setup_vmalloc_vm(struct vm_struct *vm,
	struct vmap_area *va, unsigned long flags, const void *caller)
{
	vm->flags = flags;
	vm->addr = (void *)va->va_start;
	vm->size = va_size(va);
	vm->caller = caller;
	va->vm = vm;
}

/*
 * Allocate a region of KVA of the specified size and alignment, within the
 * vstart and vend. If vm is passed in, the two will also be bound.
 */
static struct vmap_area *alloc_vmap_area(unsigned long size,
				unsigned long align,
				unsigned long vstart, unsigned long vend,
				int node, gfp_t gfp_mask,
				unsigned long va_flags, struct vm_struct *vm)
{
	struct vmap_node *vn;
	struct vmap_area *va;
	unsigned long freed;
	unsigned long addr;
	unsigned int vn_id;
	int purged = 0;
	int ret;

	if (unlikely(!size || offset_in_page(size) || !is_power_of_2(align)))
		return ERR_PTR(-EINVAL);

	if (unlikely(!vmap_initialized))
		return ERR_PTR(-EBUSY);

	might_sleep();

	/*
	 * If a VA is obtained from a global heap(if it fails here)
	 * it is anyway marked with this "vn_id" so it is returned
	 * to this pool's node later. Such way gives a possibility
	 * to populate pools based on users demand.
	 *
	 * On success a ready to go VA is returned.
	 */
	va = node_alloc(size, align, vstart, vend, &addr, &vn_id);
	if (!va) {
		gfp_mask = gfp_mask & GFP_RECLAIM_MASK;

		va = kmem_cache_alloc_node(vmap_area_cachep, gfp_mask, node);
		if (unlikely(!va))
			return ERR_PTR(-ENOMEM);

		/*
		 * Only scan the relevant parts containing pointers to other objects
		 * to avoid false negatives.
		 */
		kmemleak_scan_area(&va->rb_node, SIZE_MAX, gfp_mask);
	}

retry:
	if (addr == vend) {
		preload_this_cpu_lock(&free_vmap_area_lock, gfp_mask, node);
		addr = __alloc_vmap_area(&free_vmap_area_root, &free_vmap_area_list,
			size, align, vstart, vend);
		spin_unlock(&free_vmap_area_lock);
	}

	trace_alloc_vmap_area(addr, size, align, vstart, vend, addr == vend);

	/*
	 * If an allocation fails, the "vend" address is
	 * returned. Therefore trigger the overflow path.
	 */
	if (unlikely(addr == vend))
		goto overflow;

	va->va_start = addr;
	va->va_end = addr + size;
	va->vm = NULL;
	va->flags = (va_flags | vn_id);

	if (vm) {
		vm->addr = (void *)va->va_start;
		vm->size = va_size(va);
		va->vm = vm;
	}

	vn = addr_to_node(va->va_start);

	spin_lock(&vn->busy.lock);
	insert_vmap_area(va, &vn->busy.root, &vn->busy.head);
	spin_unlock(&vn->busy.lock);

	BUG_ON(!IS_ALIGNED(va->va_start, align));
	BUG_ON(va->va_start < vstart);
	BUG_ON(va->va_end > vend);

	ret = kasan_populate_vmalloc(addr, size);
	if (ret) {
		free_vmap_area(va);
		return ERR_PTR(ret);
	}

	return va;

overflow:
	if (!purged) {
		reclaim_and_purge_vmap_areas();
		purged = 1;
		goto retry;
	}

	freed = 0;
	blocking_notifier_call_chain(&vmap_notify_list, 0, &freed);

	if (freed > 0) {
		purged = 0;
		goto retry;
	}

	if (!(gfp_mask & __GFP_NOWARN) && printk_ratelimit())
		pr_warn("vmalloc_node_range for size %lu failed: Address range restricted to %#lx - %#lx\n",
				size, vstart, vend);

	kmem_cache_free(vmap_area_cachep, va);
	return ERR_PTR(-EBUSY);
}

int register_vmap_purge_notifier(struct notifier_block *nb)
{
	return blocking_notifier_chain_register(&vmap_notify_list, nb);
}
EXPORT_SYMBOL_GPL(register_vmap_purge_notifier);

int unregister_vmap_purge_notifier(struct notifier_block *nb)
{
	return blocking_notifier_chain_unregister(&vmap_notify_list, nb);
}
EXPORT_SYMBOL_GPL(unregister_vmap_purge_notifier);

/*
 * lazy_max_pages is the maximum amount of virtual address space we gather up
 * before attempting to purge with a TLB flush.
 *
 * There is a tradeoff here: a larger number will cover more kernel page tables
 * and take slightly longer to purge, but it will linearly reduce the number of
 * global TLB flushes that must be performed. It would seem natural to scale
 * this number up linearly with the number of CPUs (because vmapping activity
 * could also scale linearly with the number of CPUs), however it is likely
 * that in practice, workloads might be constrained in other ways that mean
 * vmap activity will not scale linearly with CPUs. Also, I want to be
 * conservative and not introduce a big latency on huge systems, so go with
 * a less aggressive log scale. It will still be an improvement over the old
 * code, and it will be simple to change the scale factor if we find that it
 * becomes a problem on bigger systems.
 */
static unsigned long lazy_max_pages(void)
{
	unsigned int log;

	log = fls(num_online_cpus());

	return log * (32UL * 1024 * 1024 / PAGE_SIZE);
}

static atomic_long_t vmap_lazy_nr = ATOMIC_LONG_INIT(0);

/*
 * Serialize vmap purging.  There is no actual critical section protected
 * by this lock, but we want to avoid concurrent calls for performance
 * reasons and to make the pcpu_get_vm_areas more deterministic.
 */
static DEFINE_MUTEX(vmap_purge_lock);

/* for per-CPU blocks */
static void purge_fragmented_blocks_allcpus(void);
static cpumask_t purge_nodes;

static void
reclaim_list_global(struct list_head *head)
{
	struct vmap_area *va, *n;

	if (list_empty(head))
		return;

	spin_lock(&free_vmap_area_lock);
	list_for_each_entry_safe(va, n, head, list)
		merge_or_add_vmap_area_augment(va,
			&free_vmap_area_root, &free_vmap_area_list);
	spin_unlock(&free_vmap_area_lock);
}

static void
decay_va_pool_node(struct vmap_node *vn, bool full_decay)
{
	LIST_HEAD(decay_list);
	struct rb_root decay_root = RB_ROOT;
	struct vmap_area *va, *nva;
	unsigned long n_decay;
	int i;

	for (i = 0; i < MAX_VA_SIZE_PAGES; i++) {
		LIST_HEAD(tmp_list);

		if (list_empty(&vn->pool[i].head))
			continue;

		/* Detach the pool, so no-one can access it. */
		spin_lock(&vn->pool_lock);
		list_replace_init(&vn->pool[i].head, &tmp_list);
		spin_unlock(&vn->pool_lock);

		if (full_decay)
			WRITE_ONCE(vn->pool[i].len, 0);

		/* Decay a pool by ~25% out of left objects. */
		n_decay = vn->pool[i].len >> 2;

		list_for_each_entry_safe(va, nva, &tmp_list, list) {
			list_del_init(&va->list);
			merge_or_add_vmap_area(va, &decay_root, &decay_list);

			if (!full_decay) {
				WRITE_ONCE(vn->pool[i].len, vn->pool[i].len - 1);

				if (!--n_decay)
					break;
			}
		}

		/*
		 * Attach the pool back if it has been partly decayed.
		 * Please note, it is supposed that nobody(other contexts)
		 * can populate the pool therefore a simple list replace
		 * operation takes place here.
		 */
		if (!full_decay && !list_empty(&tmp_list)) {
			spin_lock(&vn->pool_lock);
			list_replace_init(&tmp_list, &vn->pool[i].head);
			spin_unlock(&vn->pool_lock);
		}
	}

	reclaim_list_global(&decay_list);
}

static void purge_vmap_node(struct work_struct *work)
{
	struct vmap_node *vn = container_of(work,
		struct vmap_node, purge_work);
	unsigned long nr_purged_pages = 0;
	struct vmap_area *va, *n_va;
	LIST_HEAD(local_list);

	vn->nr_purged = 0;

	list_for_each_entry_safe(va, n_va, &vn->purge_list, list) {
		unsigned long nr = va_size(va) >> PAGE_SHIFT;
		unsigned long orig_start = va->va_start;
		unsigned long orig_end = va->va_end;
		unsigned int vn_id = decode_vn_id(va->flags);

		list_del_init(&va->list);

		if (is_vmalloc_or_module_addr((void *)orig_start))
			kasan_release_vmalloc(orig_start, orig_end,
					      va->va_start, va->va_end);

		nr_purged_pages += nr;
		vn->nr_purged++;

		if (is_vn_id_valid(vn_id) && !vn->skip_populate)
			if (node_pool_add_va(vn, va))
				continue;

		/* Go back to global. */
		list_add(&va->list, &local_list);
	}

	atomic_long_sub(nr_purged_pages, &vmap_lazy_nr);

	reclaim_list_global(&local_list);
}

/*
 * Purges all lazily-freed vmap areas.
 */
static bool __purge_vmap_area_lazy(unsigned long start, unsigned long end,
		bool full_pool_decay)
{
	unsigned long nr_purged_areas = 0;
	unsigned int nr_purge_helpers;
	unsigned int nr_purge_nodes;
	struct vmap_node *vn;
	int i;

	lockdep_assert_held(&vmap_purge_lock);

	/*
	 * Use cpumask to mark which node has to be processed.
	 */
	purge_nodes = CPU_MASK_NONE;

	for (i = 0; i < nr_vmap_nodes; i++) {
		vn = &vmap_nodes[i];

		INIT_LIST_HEAD(&vn->purge_list);
		vn->skip_populate = full_pool_decay;
		decay_va_pool_node(vn, full_pool_decay);

		if (RB_EMPTY_ROOT(&vn->lazy.root))
			continue;

		spin_lock(&vn->lazy.lock);
		WRITE_ONCE(vn->lazy.root.rb_node, NULL);
		list_replace_init(&vn->lazy.head, &vn->purge_list);
		spin_unlock(&vn->lazy.lock);

		start = min(start, list_first_entry(&vn->purge_list,
			struct vmap_area, list)->va_start);

		end = max(end, list_last_entry(&vn->purge_list,
			struct vmap_area, list)->va_end);

		cpumask_set_cpu(i, &purge_nodes);
	}

	nr_purge_nodes = cpumask_weight(&purge_nodes);
	if (nr_purge_nodes > 0) {
		flush_tlb_kernel_range(start, end);

		/* One extra worker is per a lazy_max_pages() full set minus one. */
		nr_purge_helpers = atomic_long_read(&vmap_lazy_nr) / lazy_max_pages();
		nr_purge_helpers = clamp(nr_purge_helpers, 1U, nr_purge_nodes) - 1;

		for_each_cpu(i, &purge_nodes) {
			vn = &vmap_nodes[i];

			if (nr_purge_helpers > 0) {
				INIT_WORK(&vn->purge_work, purge_vmap_node);

				if (cpumask_test_cpu(i, cpu_online_mask))
					schedule_work_on(i, &vn->purge_work);
				else
					schedule_work(&vn->purge_work);

				nr_purge_helpers--;
			} else {
				vn->purge_work.func = NULL;
				purge_vmap_node(&vn->purge_work);
				nr_purged_areas += vn->nr_purged;
			}
		}

		for_each_cpu(i, &purge_nodes) {
			vn = &vmap_nodes[i];

			if (vn->purge_work.func) {
				flush_work(&vn->purge_work);
				nr_purged_areas += vn->nr_purged;
			}
		}
	}

	trace_purge_vmap_area_lazy(start, end, nr_purged_areas);
	return nr_purged_areas > 0;
}

/*
 * Reclaim vmap areas by purging fragmented blocks and purge_vmap_area_list.
 */
static void reclaim_and_purge_vmap_areas(void)

{
	mutex_lock(&vmap_purge_lock);
	purge_fragmented_blocks_allcpus();
	__purge_vmap_area_lazy(ULONG_MAX, 0, true);
	mutex_unlock(&vmap_purge_lock);
}

static void drain_vmap_area_work(struct work_struct *work)
{
	mutex_lock(&vmap_purge_lock);
	__purge_vmap_area_lazy(ULONG_MAX, 0, false);
	mutex_unlock(&vmap_purge_lock);
}

/*
 * Free a vmap area, caller ensuring that the area has been unmapped,
 * unlinked and flush_cache_vunmap had been called for the correct
 * range previously.
 */
static void free_vmap_area_noflush(struct vmap_area *va)
{
	unsigned long nr_lazy_max = lazy_max_pages();
	unsigned long va_start = va->va_start;
	unsigned int vn_id = decode_vn_id(va->flags);
	struct vmap_node *vn;
	unsigned long nr_lazy;

	if (WARN_ON_ONCE(!list_empty(&va->list)))
		return;

	nr_lazy = atomic_long_add_return(va_size(va) >> PAGE_SHIFT,
					 &vmap_lazy_nr);

	/*
	 * If it was request by a certain node we would like to
	 * return it to that node, i.e. its pool for later reuse.
	 */
	vn = is_vn_id_valid(vn_id) ?
		id_to_node(vn_id):addr_to_node(va->va_start);

	spin_lock(&vn->lazy.lock);
	insert_vmap_area(va, &vn->lazy.root, &vn->lazy.head);
	spin_unlock(&vn->lazy.lock);

	trace_free_vmap_area_noflush(va_start, nr_lazy, nr_lazy_max);

	/* After this point, we may free va at any time */
	if (unlikely(nr_lazy > nr_lazy_max))
		schedule_work(&drain_vmap_work);
}

/*
 * Free and unmap a vmap area
 */
static void free_unmap_vmap_area(struct vmap_area *va)
{
	flush_cache_vunmap(va->va_start, va->va_end);
	vunmap_range_noflush(va->va_start, va->va_end);
	if (debug_pagealloc_enabled_static())
		flush_tlb_kernel_range(va->va_start, va->va_end);

	free_vmap_area_noflush(va);
}

struct vmap_area *find_vmap_area(unsigned long addr)
{
	struct vmap_node *vn;
	struct vmap_area *va;
	int i, j;

	if (unlikely(!vmap_initialized))
		return NULL;

	/*
	 * An addr_to_node_id(addr) converts an address to a node index
	 * where a VA is located. If VA spans several zones and passed
	 * addr is not the same as va->va_start, what is not common, we
	 * may need to scan extra nodes. See an example:
	 *
	 *      <----va---->
	 * -|-----|-----|-----|-----|-
	 *     1     2     0     1
	 *
	 * VA resides in node 1 whereas it spans 1, 2 an 0. If passed
	 * addr is within 2 or 0 nodes we should do extra work.
	 */
	i = j = addr_to_node_id(addr);
	do {
		vn = &vmap_nodes[i];

		spin_lock(&vn->busy.lock);
		va = __find_vmap_area(addr, &vn->busy.root);
		spin_unlock(&vn->busy.lock);

		if (va)
			return va;
	} while ((i = (i + 1) % nr_vmap_nodes) != j);

	return NULL;
}

static struct vmap_area *find_unlink_vmap_area(unsigned long addr)
{
	struct vmap_node *vn;
	struct vmap_area *va;
	int i, j;

	/*
	 * Check the comment in the find_vmap_area() about the loop.
	 */
	i = j = addr_to_node_id(addr);
	do {
		vn = &vmap_nodes[i];

		spin_lock(&vn->busy.lock);
		va = __find_vmap_area(addr, &vn->busy.root);
		if (va)
			unlink_va(va, &vn->busy.root);
		spin_unlock(&vn->busy.lock);

		if (va)
			return va;
	} while ((i = (i + 1) % nr_vmap_nodes) != j);

	return NULL;
}

/*** Per cpu kva allocator ***/

/*
 * vmap space is limited especially on 32 bit architectures. Ensure there is
 * room for at least 16 percpu vmap blocks per CPU.
 */
/*
 * If we had a constant VMALLOC_START and VMALLOC_END, we'd like to be able
 * to #define VMALLOC_SPACE		(VMALLOC_END-VMALLOC_START). Guess
 * instead (we just need a rough idea)
 */
#if BITS_PER_LONG == 32
#define VMALLOC_SPACE		(128UL*1024*1024)
#else
#define VMALLOC_SPACE		(128UL*1024*1024*1024)
#endif

#define VMALLOC_PAGES		(VMALLOC_SPACE / PAGE_SIZE)
#define VMAP_MAX_ALLOC		BITS_PER_LONG	/* 256K with 4K pages */
#define VMAP_BBMAP_BITS_MAX	1024	/* 4MB with 4K pages */
#define VMAP_BBMAP_BITS_MIN	(VMAP_MAX_ALLOC*2)
#define VMAP_MIN(x, y)		((x) < (y) ? (x) : (y)) /* can't use min() */
#define VMAP_MAX(x, y)		((x) > (y) ? (x) : (y)) /* can't use max() */
#define VMAP_BBMAP_BITS		\
		VMAP_MIN(VMAP_BBMAP_BITS_MAX,	\
		VMAP_MAX(VMAP_BBMAP_BITS_MIN,	\
			VMALLOC_PAGES / roundup_pow_of_two(NR_CPUS) / 16))

#define VMAP_BLOCK_SIZE		(VMAP_BBMAP_BITS * PAGE_SIZE)

/*
 * Purge threshold to prevent overeager purging of fragmented blocks for
 * regular operations: Purge if vb->free is less than 1/4 of the capacity.
 */
#define VMAP_PURGE_THRESHOLD	(VMAP_BBMAP_BITS / 4)

#define VMAP_RAM		0x1 /* indicates vm_map_ram area*/
#define VMAP_BLOCK		0x2 /* mark out the vmap_block sub-type*/
#define VMAP_FLAGS_MASK		0x3

struct vmap_block_queue {
	spinlock_t lock;
	struct list_head free;

	/*
	 * An xarray requires an extra memory dynamically to
	 * be allocated. If it is an issue, we can use rb-tree
	 * instead.
	 */
	struct xarray vmap_blocks;
};

struct vmap_block {
	spinlock_t lock;
	struct vmap_area *va;
	unsigned long free, dirty;
	DECLARE_BITMAP(used_map, VMAP_BBMAP_BITS);
	unsigned long dirty_min, dirty_max; /*< dirty range */
	struct list_head free_list;
	struct rcu_head rcu_head;
	struct list_head purge;
	unsigned int cpu;
};

/* Queue of free and dirty vmap blocks, for allocation and flushing purposes */
static DEFINE_PER_CPU(struct vmap_block_queue, vmap_block_queue);

/*
 * In order to fast access to any "vmap_block" associated with a
 * specific address, we use a hash.
 *
 * A per-cpu vmap_block_queue is used in both ways, to serialize
 * an access to free block chains among CPUs(alloc path) and it
 * also acts as a vmap_block hash(alloc/free paths). It means we
 * overload it, since we already have the per-cpu array which is
 * used as a hash table. When used as a hash a 'cpu' passed to
 * per_cpu() is not actually a CPU but rather a hash index.
 *
 * A hash function is addr_to_vb_xa() which hashes any address
 * to a specific index(in a hash) it belongs to. This then uses a
 * per_cpu() macro to access an array with generated index.
 *
 * An example:
 *
 *  CPU_1  CPU_2  CPU_0
 *    |      |      |
 *    V      V      V
 * 0     10     20     30     40     50     60
 * |------|------|------|------|------|------|...<vmap address space>
 *   CPU0   CPU1   CPU2   CPU0   CPU1   CPU2
 *
 * - CPU_1 invokes vm_unmap_ram(6), 6 belongs to CPU0 zone, thus
 *   it access: CPU0/INDEX0 -> vmap_blocks -> xa_lock;
 *
 * - CPU_2 invokes vm_unmap_ram(11), 11 belongs to CPU1 zone, thus
 *   it access: CPU1/INDEX1 -> vmap_blocks -> xa_lock;
 *
 * - CPU_0 invokes vm_unmap_ram(20), 20 belongs to CPU2 zone, thus
 *   it access: CPU2/INDEX2 -> vmap_blocks -> xa_lock.
 *
 * This technique almost always avoids lock contention on insert/remove,
 * however xarray spinlocks protect against any contention that remains.
 */
static struct xarray *
addr_to_vb_xa(unsigned long addr)
{
	int index = (addr / VMAP_BLOCK_SIZE) % nr_cpu_ids;

	/*
	 * Please note, nr_cpu_ids points on a highest set
	 * possible bit, i.e. we never invoke cpumask_next()
	 * if an index points on it which is nr_cpu_ids - 1.
	 */
	if (!cpu_possible(index))
		index = cpumask_next(index, cpu_possible_mask);

	return &per_cpu(vmap_block_queue, index).vmap_blocks;
}

/*
 * We should probably have a fallback mechanism to allocate virtual memory
 * out of partially filled vmap blocks. However vmap block sizing should be
 * fairly reasonable according to the vmalloc size, so it shouldn't be a
 * big problem.
 */

static unsigned long addr_to_vb_idx(unsigned long addr)
{
	addr -= VMALLOC_START & ~(VMAP_BLOCK_SIZE-1);
	addr /= VMAP_BLOCK_SIZE;
	return addr;
}

static void *vmap_block_vaddr(unsigned long va_start, unsigned long pages_off)
{
	unsigned long addr;

	addr = va_start + (pages_off << PAGE_SHIFT);
	BUG_ON(addr_to_vb_idx(addr) != addr_to_vb_idx(va_start));
	return (void *)addr;
}

/**
 * new_vmap_block - allocates new vmap_block and occupies 2^order pages in this
 *                  block. Of course pages number can't exceed VMAP_BBMAP_BITS
 * @order:    how many 2^order pages should be occupied in newly allocated block
 * @gfp_mask: flags for the page level allocator
 *
 * Return: virtual address in a newly allocated block or ERR_PTR(-errno)
 */
static void *new_vmap_block(unsigned int order, gfp_t gfp_mask)
{
	struct vmap_block_queue *vbq;
	struct vmap_block *vb;
	struct vmap_area *va;
	struct xarray *xa;
	unsigned long vb_idx;
	int node, err;
	void *vaddr;

	node = numa_node_id();

	vb = kmalloc_node(sizeof(struct vmap_block),
			gfp_mask & GFP_RECLAIM_MASK, node);
	if (unlikely(!vb))
		return ERR_PTR(-ENOMEM);

	va = alloc_vmap_area(VMAP_BLOCK_SIZE, VMAP_BLOCK_SIZE,
					VMALLOC_START, VMALLOC_END,
					node, gfp_mask,
					VMAP_RAM|VMAP_BLOCK, NULL);
	if (IS_ERR(va)) {
		kfree(vb);
		return ERR_CAST(va);
	}

	vaddr = vmap_block_vaddr(va->va_start, 0);
	spin_lock_init(&vb->lock);
	vb->va = va;
	/* At least something should be left free */
	BUG_ON(VMAP_BBMAP_BITS <= (1UL << order));
	bitmap_zero(vb->used_map, VMAP_BBMAP_BITS);
	vb->free = VMAP_BBMAP_BITS - (1UL << order);
	vb->dirty = 0;
	vb->dirty_min = VMAP_BBMAP_BITS;
	vb->dirty_max = 0;
	bitmap_set(vb->used_map, 0, (1UL << order));
	INIT_LIST_HEAD(&vb->free_list);
	vb->cpu = raw_smp_processor_id();

	xa = addr_to_vb_xa(va->va_start);
	vb_idx = addr_to_vb_idx(va->va_start);
	err = xa_insert(xa, vb_idx, vb, gfp_mask);
	if (err) {
		kfree(vb);
		free_vmap_area(va);
		return ERR_PTR(err);
	}
	/*
	 * list_add_tail_rcu could happened in another core
	 * rather than vb->cpu due to task migration, which
	 * is safe as list_add_tail_rcu will ensure the list's
	 * integrity together with list_for_each_rcu from read
	 * side.
	 */
	vbq = per_cpu_ptr(&vmap_block_queue, vb->cpu);
	spin_lock(&vbq->lock);
	list_add_tail_rcu(&vb->free_list, &vbq->free);
	spin_unlock(&vbq->lock);

	return vaddr;
}

static void free_vmap_block(struct vmap_block *vb)
{
	struct vmap_node *vn;
	struct vmap_block *tmp;
	struct xarray *xa;

	xa = addr_to_vb_xa(vb->va->va_start);
	tmp = xa_erase(xa, addr_to_vb_idx(vb->va->va_start));
	BUG_ON(tmp != vb);

	vn = addr_to_node(vb->va->va_start);
	spin_lock(&vn->busy.lock);
	unlink_va(vb->va, &vn->busy.root);
	spin_unlock(&vn->busy.lock);

	free_vmap_area_noflush(vb->va);
	kfree_rcu(vb, rcu_head);
}

static bool purge_fragmented_block(struct vmap_block *vb,
		struct list_head *purge_list, bool force_purge)
{
	struct vmap_block_queue *vbq = &per_cpu(vmap_block_queue, vb->cpu);

	if (vb->free + vb->dirty != VMAP_BBMAP_BITS ||
	    vb->dirty == VMAP_BBMAP_BITS)
		return false;

	/* Don't overeagerly purge usable blocks unless requested */
	if (!(force_purge || vb->free < VMAP_PURGE_THRESHOLD))
		return false;

	/* prevent further allocs after releasing lock */
	WRITE_ONCE(vb->free, 0);
	/* prevent purging it again */
	WRITE_ONCE(vb->dirty, VMAP_BBMAP_BITS);
	vb->dirty_min = 0;
	vb->dirty_max = VMAP_BBMAP_BITS;
	spin_lock(&vbq->lock);
	list_del_rcu(&vb->free_list);
	spin_unlock(&vbq->lock);
	list_add_tail(&vb->purge, purge_list);
	return true;
}

static void free_purged_blocks(struct list_head *purge_list)
{
	struct vmap_block *vb, *n_vb;

	list_for_each_entry_safe(vb, n_vb, purge_list, purge) {
		list_del(&vb->purge);
		free_vmap_block(vb);
	}
}

static void purge_fragmented_blocks(int cpu)
{
	LIST_HEAD(purge);
	struct vmap_block *vb;
	struct vmap_block_queue *vbq = &per_cpu(vmap_block_queue, cpu);

	rcu_read_lock();
	list_for_each_entry_rcu(vb, &vbq->free, free_list) {
		unsigned long free = READ_ONCE(vb->free);
		unsigned long dirty = READ_ONCE(vb->dirty);

		if (free + dirty != VMAP_BBMAP_BITS ||
		    dirty == VMAP_BBMAP_BITS)
			continue;

		spin_lock(&vb->lock);
		purge_fragmented_block(vb, &purge, true);
		spin_unlock(&vb->lock);
	}
	rcu_read_unlock();
	free_purged_blocks(&purge);
}

static void purge_fragmented_blocks_allcpus(void)
{
	int cpu;

	for_each_possible_cpu(cpu)
		purge_fragmented_blocks(cpu);
}

static void *vb_alloc(unsigned long size, gfp_t gfp_mask)
{
	struct vmap_block_queue *vbq;
	struct vmap_block *vb;
	void *vaddr = NULL;
	unsigned int order;

	BUG_ON(offset_in_page(size));
	BUG_ON(size > PAGE_SIZE*VMAP_MAX_ALLOC);
	if (WARN_ON(size == 0)) {
		/*
		 * Allocating 0 bytes isn't what caller wants since
		 * get_order(0) returns funny result. Just warn and terminate
		 * early.
		 */
		return ERR_PTR(-EINVAL);
	}
	order = get_order(size);

	rcu_read_lock();
	vbq = raw_cpu_ptr(&vmap_block_queue);
	list_for_each_entry_rcu(vb, &vbq->free, free_list) {
		unsigned long pages_off;

		if (READ_ONCE(vb->free) < (1UL << order))
			continue;

		spin_lock(&vb->lock);
		if (vb->free < (1UL << order)) {
			spin_unlock(&vb->lock);
			continue;
		}

		pages_off = VMAP_BBMAP_BITS - vb->free;
		vaddr = vmap_block_vaddr(vb->va->va_start, pages_off);
		WRITE_ONCE(vb->free, vb->free - (1UL << order));
		bitmap_set(vb->used_map, pages_off, (1UL << order));
		if (vb->free == 0) {
			spin_lock(&vbq->lock);
			list_del_rcu(&vb->free_list);
			spin_unlock(&vbq->lock);
		}

		spin_unlock(&vb->lock);
		break;
	}

	rcu_read_unlock();

	/* Allocate new block if nothing was found */
	if (!vaddr)
		vaddr = new_vmap_block(order, gfp_mask);

	return vaddr;
}

static void vb_free(unsigned long addr, unsigned long size)
{
	unsigned long offset;
	unsigned int order;
	struct vmap_block *vb;
	struct xarray *xa;

	BUG_ON(offset_in_page(size));
	BUG_ON(size > PAGE_SIZE*VMAP_MAX_ALLOC);

	flush_cache_vunmap(addr, addr + size);

	order = get_order(size);
	offset = (addr & (VMAP_BLOCK_SIZE - 1)) >> PAGE_SHIFT;

	xa = addr_to_vb_xa(addr);
	vb = xa_load(xa, addr_to_vb_idx(addr));

	spin_lock(&vb->lock);
	bitmap_clear(vb->used_map, offset, (1UL << order));
	spin_unlock(&vb->lock);

	vunmap_range_noflush(addr, addr + size);

	if (debug_pagealloc_enabled_static())
		flush_tlb_kernel_range(addr, addr + size);

	spin_lock(&vb->lock);

	/* Expand the not yet TLB flushed dirty range */
	vb->dirty_min = min(vb->dirty_min, offset);
	vb->dirty_max = max(vb->dirty_max, offset + (1UL << order));

	WRITE_ONCE(vb->dirty, vb->dirty + (1UL << order));
	if (vb->dirty == VMAP_BBMAP_BITS) {
		BUG_ON(vb->free);
		spin_unlock(&vb->lock);
		free_vmap_block(vb);
	} else
		spin_unlock(&vb->lock);
}

static void _vm_unmap_aliases(unsigned long start, unsigned long end, int flush)
{
	LIST_HEAD(purge_list);
	int cpu;

	if (unlikely(!vmap_initialized))
		return;

	mutex_lock(&vmap_purge_lock);

	for_each_possible_cpu(cpu) {
		struct vmap_block_queue *vbq = &per_cpu(vmap_block_queue, cpu);
		struct vmap_block *vb;
		unsigned long idx;

		rcu_read_lock();
		xa_for_each(&vbq->vmap_blocks, idx, vb) {
			spin_lock(&vb->lock);

			/*
			 * Try to purge a fragmented block first. If it's
			 * not purgeable, check whether there is dirty
			 * space to be flushed.
			 */
			if (!purge_fragmented_block(vb, &purge_list, false) &&
			    vb->dirty_max && vb->dirty != VMAP_BBMAP_BITS) {
				unsigned long va_start = vb->va->va_start;
				unsigned long s, e;

				s = va_start + (vb->dirty_min << PAGE_SHIFT);
				e = va_start + (vb->dirty_max << PAGE_SHIFT);

				start = min(s, start);
				end   = max(e, end);

				/* Prevent that this is flushed again */
				vb->dirty_min = VMAP_BBMAP_BITS;
				vb->dirty_max = 0;

				flush = 1;
			}
			spin_unlock(&vb->lock);
		}
		rcu_read_unlock();
	}
	free_purged_blocks(&purge_list);

	if (!__purge_vmap_area_lazy(start, end, false) && flush)
		flush_tlb_kernel_range(start, end);
	mutex_unlock(&vmap_purge_lock);
}

/**
 * vm_unmap_aliases - unmap outstanding lazy aliases in the vmap layer
 *
 * The vmap/vmalloc layer lazily flushes kernel virtual mappings primarily
 * to amortize TLB flushing overheads. What this means is that any page you
 * have now, may, in a former life, have been mapped into kernel virtual
 * address by the vmap layer and so there might be some CPUs with TLB entries
 * still referencing that page (additional to the regular 1:1 kernel mapping).
 *
 * vm_unmap_aliases flushes all such lazy mappings. After it returns, we can
 * be sure that none of the pages we have control over will have any aliases
 * from the vmap layer.
 */
void vm_unmap_aliases(void)
{
	unsigned long start = ULONG_MAX, end = 0;
	int flush = 0;

	_vm_unmap_aliases(start, end, flush);
}
EXPORT_SYMBOL_GPL(vm_unmap_aliases);

/**
 * vm_unmap_ram - unmap linear kernel address space set up by vm_map_ram
 * @mem: the pointer returned by vm_map_ram
 * @count: the count passed to that vm_map_ram call (cannot unmap partial)
 */
void vm_unmap_ram(const void *mem, unsigned int count)
{
	unsigned long size = (unsigned long)count << PAGE_SHIFT;
	unsigned long addr = (unsigned long)kasan_reset_tag(mem);
	struct vmap_area *va;

	might_sleep();
	BUG_ON(!addr);
	BUG_ON(addr < VMALLOC_START);
	BUG_ON(addr > VMALLOC_END);
	BUG_ON(!PAGE_ALIGNED(addr));

	kasan_poison_vmalloc(mem, size);

	if (likely(count <= VMAP_MAX_ALLOC)) {
		debug_check_no_locks_freed(mem, size);
		vb_free(addr, size);
		return;
	}

	va = find_unlink_vmap_area(addr);
	if (WARN_ON_ONCE(!va))
		return;

	debug_check_no_locks_freed((void *)va->va_start, va_size(va));
	free_unmap_vmap_area(va);
}
EXPORT_SYMBOL(vm_unmap_ram);

/**
 * vm_map_ram - map pages linearly into kernel virtual address (vmalloc space)
 * @pages: an array of pointers to the pages to be mapped
 * @count: number of pages
 * @node: prefer to allocate data structures on this node
 *
 * If you use this function for less than VMAP_MAX_ALLOC pages, it could be
 * faster than vmap so it's good.  But if you mix long-life and short-life
 * objects with vm_map_ram(), it could consume lots of address space through
 * fragmentation (especially on a 32bit machine).  You could see failures in
 * the end.  Please use this function for short-lived objects.
 *
 * Returns: a pointer to the address that has been mapped, or %NULL on failure
 */
void *vm_map_ram(struct page **pages, unsigned int count, int node)
{
	unsigned long size = (unsigned long)count << PAGE_SHIFT;
	unsigned long addr;
	void *mem;

	if (likely(count <= VMAP_MAX_ALLOC)) {
		mem = vb_alloc(size, GFP_KERNEL);
		if (IS_ERR(mem))
			return NULL;
		addr = (unsigned long)mem;
	} else {
		struct vmap_area *va;
		va = alloc_vmap_area(size, PAGE_SIZE,
				VMALLOC_START, VMALLOC_END,
				node, GFP_KERNEL, VMAP_RAM,
				NULL);
		if (IS_ERR(va))
			return NULL;

		addr = va->va_start;
		mem = (void *)addr;
	}

	if (vmap_pages_range(addr, addr + size, PAGE_KERNEL,
				pages, PAGE_SHIFT) < 0) {
		vm_unmap_ram(mem, count);
		return NULL;
	}

	/*
	 * Mark the pages as accessible, now that they are mapped.
	 * With hardware tag-based KASAN, marking is skipped for
	 * non-VM_ALLOC mappings, see __kasan_unpoison_vmalloc().
	 */
	mem = kasan_unpoison_vmalloc(mem, size, KASAN_VMALLOC_PROT_NORMAL);

	return mem;
}
EXPORT_SYMBOL(vm_map_ram);

static struct vm_struct *vmlist __initdata;

static inline unsigned int vm_area_page_order(struct vm_struct *vm)
{
#ifdef CONFIG_HAVE_ARCH_HUGE_VMALLOC
	return vm->page_order;
#else
	return 0;
#endif
}

static inline void set_vm_area_page_order(struct vm_struct *vm, unsigned int order)
{
#ifdef CONFIG_HAVE_ARCH_HUGE_VMALLOC
	vm->page_order = order;
#else
	BUG_ON(order != 0);
#endif
}

/**
 * vm_area_add_early - add vmap area early during boot
 * @vm: vm_struct to add
 *
 * This function is used to add fixed kernel vm area to vmlist before
 * vmalloc_init() is called.  @vm->addr, @vm->size, and @vm->flags
 * should contain proper values and the other fields should be zero.
 *
 * DO NOT USE THIS FUNCTION UNLESS YOU KNOW WHAT YOU'RE DOING.
 */
void __init vm_area_add_early(struct vm_struct *vm)
{
	struct vm_struct *tmp, **p;

	BUG_ON(vmap_initialized);
	for (p = &vmlist; (tmp = *p) != NULL; p = &tmp->next) {
		if (tmp->addr >= vm->addr) {
			BUG_ON(tmp->addr < vm->addr + vm->size);
			break;
		} else
			BUG_ON(tmp->addr + tmp->size > vm->addr);
	}
	vm->next = *p;
	*p = vm;
}

/**
 * vm_area_register_early - register vmap area early during boot
 * @vm: vm_struct to register
 * @align: requested alignment
 *
 * This function is used to register kernel vm area before
 * vmalloc_init() is called.  @vm->size and @vm->flags should contain
 * proper values on entry and other fields should be zero.  On return,
 * vm->addr contains the allocated address.
 *
 * DO NOT USE THIS FUNCTION UNLESS YOU KNOW WHAT YOU'RE DOING.
 */
void __init vm_area_register_early(struct vm_struct *vm, size_t align)
{
	unsigned long addr = ALIGN(VMALLOC_START, align);
	struct vm_struct *cur, **p;

	BUG_ON(vmap_initialized);

	for (p = &vmlist; (cur = *p) != NULL; p = &cur->next) {
		if ((unsigned long)cur->addr - addr >= vm->size)
			break;
		addr = ALIGN((unsigned long)cur->addr + cur->size, align);
	}

	BUG_ON(addr > VMALLOC_END - vm->size);
	vm->addr = (void *)addr;
	vm->next = *p;
	*p = vm;
	kasan_populate_early_vm_area_shadow(vm->addr, vm->size);
}

static void clear_vm_uninitialized_flag(struct vm_struct *vm)
{
	/*
	 * Before removing VM_UNINITIALIZED,
	 * we should make sure that vm has proper values.
	 * Pair with smp_rmb() in show_numa_info().
	 */
	smp_wmb();
	vm->flags &= ~VM_UNINITIALIZED;
}

static struct vm_struct *__get_vm_area_node(unsigned long size,
		unsigned long align, unsigned long shift, unsigned long flags,
		unsigned long start, unsigned long end, int node,
		gfp_t gfp_mask, const void *caller)
{
	struct vmap_area *va;
	struct vm_struct *area;
	unsigned long requested_size = size;

	BUG_ON(in_interrupt());
	size = ALIGN(size, 1ul << shift);
	if (unlikely(!size))
		return NULL;

	if (flags & VM_IOREMAP)
		align = 1ul << clamp_t(int, get_count_order_long(size),
				       PAGE_SHIFT, IOREMAP_MAX_ORDER);

	area = kzalloc_node(sizeof(*area), gfp_mask & GFP_RECLAIM_MASK, node);
	if (unlikely(!area))
		return NULL;

	if (!(flags & VM_NO_GUARD))
		size += PAGE_SIZE;

	area->flags = flags;
	area->caller = caller;

	va = alloc_vmap_area(size, align, start, end, node, gfp_mask, 0, area);
	if (IS_ERR(va)) {
		kfree(area);
		return NULL;
	}

	/*
	 * Mark pages for non-VM_ALLOC mappings as accessible. Do it now as a
	 * best-effort approach, as they can be mapped outside of vmalloc code.
	 * For VM_ALLOC mappings, the pages are marked as accessible after
	 * getting mapped in __vmalloc_node_range().
	 * With hardware tag-based KASAN, marking is skipped for
	 * non-VM_ALLOC mappings, see __kasan_unpoison_vmalloc().
	 */
	if (!(flags & VM_ALLOC))
		area->addr = kasan_unpoison_vmalloc(area->addr, requested_size,
						    KASAN_VMALLOC_PROT_NORMAL);

	return area;
}

struct vm_struct *__get_vm_area_caller(unsigned long size, unsigned long flags,
				       unsigned long start, unsigned long end,
				       const void *caller)
{
	return __get_vm_area_node(size, 1, PAGE_SHIFT, flags, start, end,
				  NUMA_NO_NODE, GFP_KERNEL, caller);
}

/**
 * get_vm_area - reserve a contiguous kernel virtual area
 * @size:	 size of the area
 * @flags:	 %VM_IOREMAP for I/O mappings or VM_ALLOC
 *
 * Search an area of @size in the kernel virtual mapping area,
 * and reserved it for out purposes.  Returns the area descriptor
 * on success or %NULL on failure.
 *
 * Return: the area descriptor on success or %NULL on failure.
 */
struct vm_struct *get_vm_area(unsigned long size, unsigned long flags)
{
	return __get_vm_area_node(size, 1, PAGE_SHIFT, flags,
				  VMALLOC_START, VMALLOC_END,
				  NUMA_NO_NODE, GFP_KERNEL,
				  __builtin_return_address(0));
}

struct vm_struct *get_vm_area_caller(unsigned long size, unsigned long flags,
				const void *caller)
{
	return __get_vm_area_node(size, 1, PAGE_SHIFT, flags,
				  VMALLOC_START, VMALLOC_END,
				  NUMA_NO_NODE, GFP_KERNEL, caller);
}

/**
 * find_vm_area - find a continuous kernel virtual area
 * @addr:	  base address
 *
 * Search for the kernel VM area starting at @addr, and return it.
 * It is up to the caller to do all required locking to keep the returned
 * pointer valid.
 *
 * Return: the area descriptor on success or %NULL on failure.
 */
struct vm_struct *find_vm_area(const void *addr)
{
	struct vmap_area *va;

	va = find_vmap_area((unsigned long)addr);
	if (!va)
		return NULL;

	return va->vm;
}

/**
 * remove_vm_area - find and remove a continuous kernel virtual area
 * @addr:	    base address
 *
 * Search for the kernel VM area starting at @addr, and remove it.
 * This function returns the found VM area, but using it is NOT safe
 * on SMP machines, except for its size or flags.
 *
 * Return: the area descriptor on success or %NULL on failure.
 */
struct vm_struct *remove_vm_area(const void *addr)
{
	struct vmap_area *va;
	struct vm_struct *vm;

	might_sleep();

	if (WARN(!PAGE_ALIGNED(addr), "Trying to vfree() bad address (%p)\n",
			addr))
		return NULL;

	va = find_unlink_vmap_area((unsigned long)addr);
	if (!va || !va->vm)
		return NULL;
	vm = va->vm;

	debug_check_no_locks_freed(vm->addr, get_vm_area_size(vm));
	debug_check_no_obj_freed(vm->addr, get_vm_area_size(vm));
	kasan_free_module_shadow(vm);
	kasan_poison_vmalloc(vm->addr, get_vm_area_size(vm));

	free_unmap_vmap_area(va);
	return vm;
}

static inline void set_area_direct_map(const struct vm_struct *area,
				       int (*set_direct_map)(struct page *page))
{
	int i;

	/* HUGE_VMALLOC passes small pages to set_direct_map */
	for (i = 0; i < area->nr_pages; i++)
		if (page_address(area->pages[i]))
			set_direct_map(area->pages[i]);
}

/*
 * Flush the vm mapping and reset the direct map.
 */
static void vm_reset_perms(struct vm_struct *area)
{
	unsigned long start = ULONG_MAX, end = 0;
	unsigned int page_order = vm_area_page_order(area);
	int flush_dmap = 0;
	int i;

	/*
	 * Find the start and end range of the direct mappings to make sure that
	 * the vm_unmap_aliases() flush includes the direct map.
	 */
	for (i = 0; i < area->nr_pages; i += 1U << page_order) {
		unsigned long addr = (unsigned long)page_address(area->pages[i]);

		if (addr) {
			unsigned long page_size;

			page_size = PAGE_SIZE << page_order;
			start = min(addr, start);
			end = max(addr + page_size, end);
			flush_dmap = 1;
		}
	}

	/*
	 * Set direct map to something invalid so that it won't be cached if
	 * there are any accesses after the TLB flush, then flush the TLB and
	 * reset the direct map permissions to the default.
	 */
	set_area_direct_map(area, set_direct_map_invalid_noflush);
	_vm_unmap_aliases(start, end, flush_dmap);
	set_area_direct_map(area, set_direct_map_default_noflush);
}

static void delayed_vfree_work(struct work_struct *w)
{
	struct vfree_deferred *p = container_of(w, struct vfree_deferred, wq);
	struct llist_node *t, *llnode;

	llist_for_each_safe(llnode, t, llist_del_all(&p->list))
		vfree(llnode);
}

/**
 * vfree_atomic - release memory allocated by vmalloc()
 * @addr:	  memory base address
 *
 * This one is just like vfree() but can be called in any atomic context
 * except NMIs.
 */
void vfree_atomic(const void *addr)
{
	struct vfree_deferred *p = raw_cpu_ptr(&vfree_deferred);

	BUG_ON(in_nmi());
	kmemleak_free(addr);

	/*
	 * Use raw_cpu_ptr() because this can be called from preemptible
	 * context. Preemption is absolutely fine here, because the llist_add()
	 * implementation is lockless, so it works even if we are adding to
	 * another cpu's list. schedule_work() should be fine with this too.
	 */
	if (addr && llist_add((struct llist_node *)addr, &p->list))
		schedule_work(&p->wq);
}

/**
 * vfree - Release memory allocated by vmalloc()
 * @addr:  Memory base address
 *
 * Free the virtually continuous memory area starting at @addr, as obtained
 * from one of the vmalloc() family of APIs.  This will usually also free the
 * physical memory underlying the virtual allocation, but that memory is
 * reference counted, so it will not be freed until the last user goes away.
 *
 * If @addr is NULL, no operation is performed.
 *
 * Context:
 * May sleep if called *not* from interrupt context.
 * Must not be called in NMI context (strictly speaking, it could be
 * if we have CONFIG_ARCH_HAVE_NMI_SAFE_CMPXCHG, but making the calling
 * conventions for vfree() arch-dependent would be a really bad idea).
 */
void vfree(const void *addr)
{
	struct vm_struct *vm;
	int i;

	if (unlikely(in_interrupt())) {
		vfree_atomic(addr);
		return;
	}

	BUG_ON(in_nmi());
	kmemleak_free(addr);
	might_sleep();

	if (!addr)
		return;

	vm = remove_vm_area(addr);
	if (unlikely(!vm)) {
		WARN(1, KERN_ERR "Trying to vfree() nonexistent vm area (%p)\n",
				addr);
		return;
	}

	if (unlikely(vm->flags & VM_FLUSH_RESET_PERMS))
		vm_reset_perms(vm);
	for (i = 0; i < vm->nr_pages; i++) {
		struct page *page = vm->pages[i];

		BUG_ON(!page);
		mod_memcg_page_state(page, MEMCG_VMALLOC, -1);
		/*
		 * High-order allocs for huge vmallocs are split, so
		 * can be freed as an array of order-0 allocations
		 */
		__free_page(page);
		cond_resched();
	}
	atomic_long_sub(vm->nr_pages, &nr_vmalloc_pages);
	kvfree(vm->pages);
	kfree(vm);
}
EXPORT_SYMBOL(vfree);

/**
 * vunmap - release virtual mapping obtained by vmap()
 * @addr:   memory base address
 *
 * Free the virtually contiguous memory area starting at @addr,
 * which was created from the page array passed to vmap().
 *
 * Must not be called in interrupt context.
 */
void vunmap(const void *addr)
{
	struct vm_struct *vm;

	BUG_ON(in_interrupt());
	might_sleep();

	if (!addr)
		return;
	vm = remove_vm_area(addr);
	if (unlikely(!vm)) {
		WARN(1, KERN_ERR "Trying to vunmap() nonexistent vm area (%p)\n",
				addr);
		return;
	}
	kfree(vm);
}
EXPORT_SYMBOL(vunmap);

/**
 * vmap - map an array of pages into virtually contiguous space
 * @pages: array of page pointers
 * @count: number of pages to map
 * @flags: vm_area->flags
 * @prot: page protection for the mapping
 *
 * Maps @count pages from @pages into contiguous kernel virtual space.
 * If @flags contains %VM_MAP_PUT_PAGES the ownership of the pages array itself
 * (which must be kmalloc or vmalloc memory) and one reference per pages in it
 * are transferred from the caller to vmap(), and will be freed / dropped when
 * vfree() is called on the return value.
 *
 * Return: the address of the area or %NULL on failure
 */
void *vmap(struct page **pages, unsigned int count,
	   unsigned long flags, pgprot_t prot)
{
	struct vm_struct *area;
	unsigned long addr;
	unsigned long size;		/* In bytes */

	might_sleep();

	if (WARN_ON_ONCE(flags & VM_FLUSH_RESET_PERMS))
		return NULL;

	/*
	 * Your top guard is someone else's bottom guard. Not having a top
	 * guard compromises someone else's mappings too.
	 */
	if (WARN_ON_ONCE(flags & VM_NO_GUARD))
		flags &= ~VM_NO_GUARD;

	if (count > totalram_pages())
		return NULL;

	size = (unsigned long)count << PAGE_SHIFT;
	area = get_vm_area_caller(size, flags, __builtin_return_address(0));
	if (!area)
		return NULL;

	addr = (unsigned long)area->addr;
	if (vmap_pages_range(addr, addr + size, pgprot_nx(prot),
				pages, PAGE_SHIFT) < 0) {
		vunmap(area->addr);
		return NULL;
	}

	if (flags & VM_MAP_PUT_PAGES) {
		area->pages = pages;
		area->nr_pages = count;
	}
	return area->addr;
}
EXPORT_SYMBOL(vmap);

#ifdef CONFIG_VMAP_PFN
struct vmap_pfn_data {
	unsigned long	*pfns;
	pgprot_t	prot;
	unsigned int	idx;
};

static int vmap_pfn_apply(pte_t *pte, unsigned long addr, void *private)
{
	struct vmap_pfn_data *data = private;
	unsigned long pfn = data->pfns[data->idx];
	pte_t ptent;

	if (WARN_ON_ONCE(pfn_valid(pfn)))
		return -EINVAL;

	ptent = pte_mkspecial(pfn_pte(pfn, data->prot));
	set_pte_at(&init_mm, addr, pte, ptent);

	data->idx++;
	return 0;
}

/**
 * vmap_pfn - map an array of PFNs into virtually contiguous space
 * @pfns: array of PFNs
 * @count: number of pages to map
 * @prot: page protection for the mapping
 *
 * Maps @count PFNs from @pfns into contiguous kernel virtual space and returns
 * the start address of the mapping.
 */
void *vmap_pfn(unsigned long *pfns, unsigned int count, pgprot_t prot)
{
	struct vmap_pfn_data data = { .pfns = pfns, .prot = pgprot_nx(prot) };
	struct vm_struct *area;

	area = get_vm_area_caller(count * PAGE_SIZE, VM_IOREMAP,
			__builtin_return_address(0));
	if (!area)
		return NULL;
	if (apply_to_page_range(&init_mm, (unsigned long)area->addr,
			count * PAGE_SIZE, vmap_pfn_apply, &data)) {
		free_vm_area(area);
		return NULL;
	}

	flush_cache_vmap((unsigned long)area->addr,
			 (unsigned long)area->addr + count * PAGE_SIZE);

	return area->addr;
}
EXPORT_SYMBOL_GPL(vmap_pfn);
#endif /* CONFIG_VMAP_PFN */

static inline unsigned int
vm_area_alloc_pages(gfp_t gfp, int nid,
		unsigned int order, unsigned int nr_pages, struct page **pages)
{
	unsigned int nr_allocated = 0;
	struct page *page;
	int i;

	/*
	 * For order-0 pages we make use of bulk allocator, if
	 * the page array is partly or not at all populated due
	 * to fails, fallback to a single page allocator that is
	 * more permissive.
	 */
	if (!order) {
		while (nr_allocated < nr_pages) {
			unsigned int nr, nr_pages_request;

			/*
			 * A maximum allowed request is hard-coded and is 100
			 * pages per call. That is done in order to prevent a
			 * long preemption off scenario in the bulk-allocator
			 * so the range is [1:100].
			 */
			nr_pages_request = min(100U, nr_pages - nr_allocated);

			/* memory allocation should consider mempolicy, we can't
			 * wrongly use nearest node when nid == NUMA_NO_NODE,
			 * otherwise memory may be allocated in only one node,
			 * but mempolicy wants to alloc memory by interleaving.
			 */
			if (IS_ENABLED(CONFIG_NUMA) && nid == NUMA_NO_NODE)
				nr = alloc_pages_bulk_array_mempolicy_noprof(gfp,
							nr_pages_request,
							pages + nr_allocated);
			else
				nr = alloc_pages_bulk_array_node_noprof(gfp, nid,
							nr_pages_request,
							pages + nr_allocated);

			nr_allocated += nr;
			cond_resched();

			/*
			 * If zero or pages were obtained partly,
			 * fallback to a single page allocator.
			 */
			if (nr != nr_pages_request)
				break;
		}
	}

	/* High-order pages or fallback path if "bulk" fails. */
	while (nr_allocated < nr_pages) {
		if (!(gfp & __GFP_NOFAIL) && fatal_signal_pending(current))
			break;

		if (nid == NUMA_NO_NODE)
			page = alloc_pages_noprof(gfp, order);
		else
<<<<<<< HEAD
			page = alloc_pages_node_noprof(nid, alloc_gfp, order);
=======
			page = alloc_pages_node_noprof(nid, gfp, order);

>>>>>>> adc21867
		if (unlikely(!page))
			break;

		/*
		 * High-order allocations must be able to be treated as
		 * independent small pages by callers (as they can with
		 * small-page vmallocs). Some drivers do their own refcounting
		 * on vmalloc_to_page() pages, some use page->mapping,
		 * page->lru, etc.
		 */
		if (order)
			split_page(page, order);

		/*
		 * Careful, we allocate and map page-order pages, but
		 * tracking is done per PAGE_SIZE page so as to keep the
		 * vm_struct APIs independent of the physical/mapped size.
		 */
		for (i = 0; i < (1U << order); i++)
			pages[nr_allocated + i] = page + i;

		cond_resched();
		nr_allocated += 1U << order;
	}

	return nr_allocated;
}

static void *__vmalloc_area_node(struct vm_struct *area, gfp_t gfp_mask,
				 pgprot_t prot, unsigned int page_shift,
				 int node)
{
	const gfp_t nested_gfp = (gfp_mask & GFP_RECLAIM_MASK) | __GFP_ZERO;
	bool nofail = gfp_mask & __GFP_NOFAIL;
	unsigned long addr = (unsigned long)area->addr;
	unsigned long size = get_vm_area_size(area);
	unsigned long array_size;
	unsigned int nr_small_pages = size >> PAGE_SHIFT;
	unsigned int page_order;
	unsigned int flags;
	int ret;

	array_size = (unsigned long)nr_small_pages * sizeof(struct page *);

	if (!(gfp_mask & (GFP_DMA | GFP_DMA32)))
		gfp_mask |= __GFP_HIGHMEM;

	/* Please note that the recursion is strictly bounded. */
	if (array_size > PAGE_SIZE) {
		area->pages = __vmalloc_node_noprof(array_size, 1, nested_gfp, node,
					area->caller);
	} else {
		area->pages = kmalloc_node_noprof(array_size, nested_gfp, node);
	}

	if (!area->pages) {
		warn_alloc(gfp_mask, NULL,
			"vmalloc error: size %lu, failed to allocated page array size %lu",
			nr_small_pages * PAGE_SIZE, array_size);
		free_vm_area(area);
		return NULL;
	}

	set_vm_area_page_order(area, page_shift - PAGE_SHIFT);
	page_order = vm_area_page_order(area);

	/*
	 * High-order nofail allocations are really expensive and
	 * potentially dangerous (pre-mature OOM, disruptive reclaim
	 * and compaction etc.
	 *
	 * Please note, the __vmalloc_node_range_noprof() falls-back
	 * to order-0 pages if high-order attempt is unsuccessful.
	 */
	area->nr_pages = vm_area_alloc_pages((page_order ?
		gfp_mask & ~__GFP_NOFAIL : gfp_mask) | __GFP_NOWARN,
		node, page_order, nr_small_pages, area->pages);

	atomic_long_add(area->nr_pages, &nr_vmalloc_pages);
	if (gfp_mask & __GFP_ACCOUNT) {
		int i;

		for (i = 0; i < area->nr_pages; i++)
			mod_memcg_page_state(area->pages[i], MEMCG_VMALLOC, 1);
	}

	/*
	 * If not enough pages were obtained to accomplish an
	 * allocation request, free them via vfree() if any.
	 */
	if (area->nr_pages != nr_small_pages) {
		/*
		 * vm_area_alloc_pages() can fail due to insufficient memory but
		 * also:-
		 *
		 * - a pending fatal signal
		 * - insufficient huge page-order pages
		 *
		 * Since we always retry allocations at order-0 in the huge page
		 * case a warning for either is spurious.
		 */
		if (!fatal_signal_pending(current) && page_order == 0)
			warn_alloc(gfp_mask, NULL,
				"vmalloc error: size %lu, failed to allocate pages",
				area->nr_pages * PAGE_SIZE);
		goto fail;
	}

	/*
	 * page tables allocations ignore external gfp mask, enforce it
	 * by the scope API
	 */
	if ((gfp_mask & (__GFP_FS | __GFP_IO)) == __GFP_IO)
		flags = memalloc_nofs_save();
	else if ((gfp_mask & (__GFP_FS | __GFP_IO)) == 0)
		flags = memalloc_noio_save();

	do {
		ret = vmap_pages_range(addr, addr + size, prot, area->pages,
			page_shift);
		if (nofail && (ret < 0))
			schedule_timeout_uninterruptible(1);
	} while (nofail && (ret < 0));

	if ((gfp_mask & (__GFP_FS | __GFP_IO)) == __GFP_IO)
		memalloc_nofs_restore(flags);
	else if ((gfp_mask & (__GFP_FS | __GFP_IO)) == 0)
		memalloc_noio_restore(flags);

	if (ret < 0) {
		warn_alloc(gfp_mask, NULL,
			"vmalloc error: size %lu, failed to map pages",
			area->nr_pages * PAGE_SIZE);
		goto fail;
	}

	return area->addr;

fail:
	vfree(area->addr);
	return NULL;
}

/**
 * __vmalloc_node_range - allocate virtually contiguous memory
 * @size:		  allocation size
 * @align:		  desired alignment
 * @start:		  vm area range start
 * @end:		  vm area range end
 * @gfp_mask:		  flags for the page level allocator
 * @prot:		  protection mask for the allocated pages
 * @vm_flags:		  additional vm area flags (e.g. %VM_NO_GUARD)
 * @node:		  node to use for allocation or NUMA_NO_NODE
 * @caller:		  caller's return address
 *
 * Allocate enough pages to cover @size from the page level
 * allocator with @gfp_mask flags. Please note that the full set of gfp
 * flags are not supported. GFP_KERNEL, GFP_NOFS and GFP_NOIO are all
 * supported.
 * Zone modifiers are not supported. From the reclaim modifiers
 * __GFP_DIRECT_RECLAIM is required (aka GFP_NOWAIT is not supported)
 * and only __GFP_NOFAIL is supported (i.e. __GFP_NORETRY and
 * __GFP_RETRY_MAYFAIL are not supported).
 *
 * __GFP_NOWARN can be used to suppress failures messages.
 *
 * Map them into contiguous kernel virtual space, using a pagetable
 * protection of @prot.
 *
 * Return: the address of the area or %NULL on failure
 */
void *__vmalloc_node_range_noprof(unsigned long size, unsigned long align,
			unsigned long start, unsigned long end, gfp_t gfp_mask,
			pgprot_t prot, unsigned long vm_flags, int node,
			const void *caller)
{
	struct vm_struct *area;
	void *ret;
	kasan_vmalloc_flags_t kasan_flags = KASAN_VMALLOC_NONE;
	unsigned long real_size = size;
	unsigned long real_align = align;
	unsigned int shift = PAGE_SHIFT;

	if (WARN_ON_ONCE(!size))
		return NULL;

	if ((size >> PAGE_SHIFT) > totalram_pages()) {
		warn_alloc(gfp_mask, NULL,
			"vmalloc error: size %lu, exceeds total pages",
			real_size);
		return NULL;
	}

	if (vmap_allow_huge && (vm_flags & VM_ALLOW_HUGE_VMAP)) {
		unsigned long size_per_node;

		/*
		 * Try huge pages. Only try for PAGE_KERNEL allocations,
		 * others like modules don't yet expect huge pages in
		 * their allocations due to apply_to_page_range not
		 * supporting them.
		 */

		size_per_node = size;
		if (node == NUMA_NO_NODE)
			size_per_node /= num_online_nodes();
		if (arch_vmap_pmd_supported(prot) && size_per_node >= PMD_SIZE)
			shift = PMD_SHIFT;
		else
			shift = arch_vmap_pte_supported_shift(size_per_node);

		align = max(real_align, 1UL << shift);
		size = ALIGN(real_size, 1UL << shift);
	}

again:
	area = __get_vm_area_node(real_size, align, shift, VM_ALLOC |
				  VM_UNINITIALIZED | vm_flags, start, end, node,
				  gfp_mask, caller);
	if (!area) {
		bool nofail = gfp_mask & __GFP_NOFAIL;
		warn_alloc(gfp_mask, NULL,
			"vmalloc error: size %lu, vm_struct allocation failed%s",
			real_size, (nofail) ? ". Retrying." : "");
		if (nofail) {
			schedule_timeout_uninterruptible(1);
			goto again;
		}
		goto fail;
	}

	/*
	 * Prepare arguments for __vmalloc_area_node() and
	 * kasan_unpoison_vmalloc().
	 */
	if (pgprot_val(prot) == pgprot_val(PAGE_KERNEL)) {
		if (kasan_hw_tags_enabled()) {
			/*
			 * Modify protection bits to allow tagging.
			 * This must be done before mapping.
			 */
			prot = arch_vmap_pgprot_tagged(prot);

			/*
			 * Skip page_alloc poisoning and zeroing for physical
			 * pages backing VM_ALLOC mapping. Memory is instead
			 * poisoned and zeroed by kasan_unpoison_vmalloc().
			 */
			gfp_mask |= __GFP_SKIP_KASAN | __GFP_SKIP_ZERO;
		}

		/* Take note that the mapping is PAGE_KERNEL. */
		kasan_flags |= KASAN_VMALLOC_PROT_NORMAL;
	}

	/* Allocate physical pages and map them into vmalloc space. */
	ret = __vmalloc_area_node(area, gfp_mask, prot, shift, node);
	if (!ret)
		goto fail;

	/*
	 * Mark the pages as accessible, now that they are mapped.
	 * The condition for setting KASAN_VMALLOC_INIT should complement the
	 * one in post_alloc_hook() with regards to the __GFP_SKIP_ZERO check
	 * to make sure that memory is initialized under the same conditions.
	 * Tag-based KASAN modes only assign tags to normal non-executable
	 * allocations, see __kasan_unpoison_vmalloc().
	 */
	kasan_flags |= KASAN_VMALLOC_VM_ALLOC;
	if (!want_init_on_free() && want_init_on_alloc(gfp_mask) &&
	    (gfp_mask & __GFP_SKIP_ZERO))
		kasan_flags |= KASAN_VMALLOC_INIT;
	/* KASAN_VMALLOC_PROT_NORMAL already set if required. */
	area->addr = kasan_unpoison_vmalloc(area->addr, real_size, kasan_flags);

	/*
	 * In this function, newly allocated vm_struct has VM_UNINITIALIZED
	 * flag. It means that vm_struct is not fully initialized.
	 * Now, it is fully initialized, so remove this flag here.
	 */
	clear_vm_uninitialized_flag(area);

	size = PAGE_ALIGN(size);
	if (!(vm_flags & VM_DEFER_KMEMLEAK))
		kmemleak_vmalloc(area, size, gfp_mask);

	return area->addr;

fail:
	if (shift > PAGE_SHIFT) {
		shift = PAGE_SHIFT;
		align = real_align;
		size = real_size;
		goto again;
	}

	return NULL;
}

/**
 * __vmalloc_node - allocate virtually contiguous memory
 * @size:	    allocation size
 * @align:	    desired alignment
 * @gfp_mask:	    flags for the page level allocator
 * @node:	    node to use for allocation or NUMA_NO_NODE
 * @caller:	    caller's return address
 *
 * Allocate enough pages to cover @size from the page level allocator with
 * @gfp_mask flags.  Map them into contiguous kernel virtual space.
 *
 * Reclaim modifiers in @gfp_mask - __GFP_NORETRY, __GFP_RETRY_MAYFAIL
 * and __GFP_NOFAIL are not supported
 *
 * Any use of gfp flags outside of GFP_KERNEL should be consulted
 * with mm people.
 *
 * Return: pointer to the allocated memory or %NULL on error
 */
void *__vmalloc_node_noprof(unsigned long size, unsigned long align,
			    gfp_t gfp_mask, int node, const void *caller)
{
	return __vmalloc_node_range_noprof(size, align, VMALLOC_START, VMALLOC_END,
				gfp_mask, PAGE_KERNEL, 0, node, caller);
}
/*
 * This is only for performance analysis of vmalloc and stress purpose.
 * It is required by vmalloc test module, therefore do not use it other
 * than that.
 */
#ifdef CONFIG_TEST_VMALLOC_MODULE
EXPORT_SYMBOL_GPL(__vmalloc_node_noprof);
#endif

void *__vmalloc_noprof(unsigned long size, gfp_t gfp_mask)
{
	return __vmalloc_node_noprof(size, 1, gfp_mask, NUMA_NO_NODE,
				__builtin_return_address(0));
}
EXPORT_SYMBOL(__vmalloc_noprof);

/**
 * vmalloc - allocate virtually contiguous memory
 * @size:    allocation size
 *
 * Allocate enough pages to cover @size from the page level
 * allocator and map them into contiguous kernel virtual space.
 *
 * For tight control over page level allocator and protection flags
 * use __vmalloc() instead.
 *
 * Return: pointer to the allocated memory or %NULL on error
 */
void *vmalloc_noprof(unsigned long size)
{
	return __vmalloc_node_noprof(size, 1, GFP_KERNEL, NUMA_NO_NODE,
				__builtin_return_address(0));
}
EXPORT_SYMBOL(vmalloc_noprof);

/**
 * vmalloc_huge - allocate virtually contiguous memory, allow huge pages
 * @size:      allocation size
 * @gfp_mask:  flags for the page level allocator
 *
 * Allocate enough pages to cover @size from the page level
 * allocator and map them into contiguous kernel virtual space.
 * If @size is greater than or equal to PMD_SIZE, allow using
 * huge pages for the memory
 *
 * Return: pointer to the allocated memory or %NULL on error
 */
void *vmalloc_huge_noprof(unsigned long size, gfp_t gfp_mask)
{
	return __vmalloc_node_range_noprof(size, 1, VMALLOC_START, VMALLOC_END,
				    gfp_mask, PAGE_KERNEL, VM_ALLOW_HUGE_VMAP,
				    NUMA_NO_NODE, __builtin_return_address(0));
}
EXPORT_SYMBOL_GPL(vmalloc_huge_noprof);

/**
 * vzalloc - allocate virtually contiguous memory with zero fill
 * @size:    allocation size
 *
 * Allocate enough pages to cover @size from the page level
 * allocator and map them into contiguous kernel virtual space.
 * The memory allocated is set to zero.
 *
 * For tight control over page level allocator and protection flags
 * use __vmalloc() instead.
 *
 * Return: pointer to the allocated memory or %NULL on error
 */
void *vzalloc_noprof(unsigned long size)
{
	return __vmalloc_node_noprof(size, 1, GFP_KERNEL | __GFP_ZERO, NUMA_NO_NODE,
				__builtin_return_address(0));
}
EXPORT_SYMBOL(vzalloc_noprof);

/**
 * vmalloc_user - allocate zeroed virtually contiguous memory for userspace
 * @size: allocation size
 *
 * The resulting memory area is zeroed so it can be mapped to userspace
 * without leaking data.
 *
 * Return: pointer to the allocated memory or %NULL on error
 */
void *vmalloc_user_noprof(unsigned long size)
{
	return __vmalloc_node_range_noprof(size, SHMLBA,  VMALLOC_START, VMALLOC_END,
				    GFP_KERNEL | __GFP_ZERO, PAGE_KERNEL,
				    VM_USERMAP, NUMA_NO_NODE,
				    __builtin_return_address(0));
}
EXPORT_SYMBOL(vmalloc_user_noprof);

/**
 * vmalloc_node - allocate memory on a specific node
 * @size:	  allocation size
 * @node:	  numa node
 *
 * Allocate enough pages to cover @size from the page level
 * allocator and map them into contiguous kernel virtual space.
 *
 * For tight control over page level allocator and protection flags
 * use __vmalloc() instead.
 *
 * Return: pointer to the allocated memory or %NULL on error
 */
void *vmalloc_node_noprof(unsigned long size, int node)
{
	return __vmalloc_node_noprof(size, 1, GFP_KERNEL, node,
			__builtin_return_address(0));
}
EXPORT_SYMBOL(vmalloc_node_noprof);

/**
 * vzalloc_node - allocate memory on a specific node with zero fill
 * @size:	allocation size
 * @node:	numa node
 *
 * Allocate enough pages to cover @size from the page level
 * allocator and map them into contiguous kernel virtual space.
 * The memory allocated is set to zero.
 *
 * Return: pointer to the allocated memory or %NULL on error
 */
void *vzalloc_node_noprof(unsigned long size, int node)
{
	return __vmalloc_node_noprof(size, 1, GFP_KERNEL | __GFP_ZERO, node,
				__builtin_return_address(0));
}
EXPORT_SYMBOL(vzalloc_node_noprof);

/**
 * vrealloc - reallocate virtually contiguous memory; contents remain unchanged
 * @p: object to reallocate memory for
 * @size: the size to reallocate
 * @flags: the flags for the page level allocator
 *
 * If @p is %NULL, vrealloc() behaves exactly like vmalloc(). If @size is 0 and
 * @p is not a %NULL pointer, the object pointed to is freed.
 *
 * If __GFP_ZERO logic is requested, callers must ensure that, starting with the
 * initial memory allocation, every subsequent call to this API for the same
 * memory allocation is flagged with __GFP_ZERO. Otherwise, it is possible that
 * __GFP_ZERO is not fully honored by this API.
 *
 * In any case, the contents of the object pointed to are preserved up to the
 * lesser of the new and old sizes.
 *
 * This function must not be called concurrently with itself or vfree() for the
 * same memory allocation.
 *
 * Return: pointer to the allocated memory; %NULL if @size is zero or in case of
 *         failure
 */
void *vrealloc_noprof(const void *p, size_t size, gfp_t flags)
{
	size_t old_size = 0;
	void *n;

	if (!size) {
		vfree(p);
		return NULL;
	}

	if (p) {
		struct vm_struct *vm;

		vm = find_vm_area(p);
		if (unlikely(!vm)) {
			WARN(1, "Trying to vrealloc() nonexistent vm area (%p)\n", p);
			return NULL;
		}

		old_size = get_vm_area_size(vm);
	}

	/*
	 * TODO: Shrink the vm_area, i.e. unmap and free unused pages. What
	 * would be a good heuristic for when to shrink the vm_area?
	 */
	if (size <= old_size) {
		/* Zero out spare memory. */
		if (want_init_on_alloc(flags))
			memset((void *)p + size, 0, old_size - size);

		return (void *)p;
	}

	/* TODO: Grow the vm_area, i.e. allocate and map additional pages. */
	n = __vmalloc_noprof(size, flags);
	if (!n)
		return NULL;

	if (p) {
		memcpy(n, p, old_size);
		vfree(p);
	}

	return n;
}

#if defined(CONFIG_64BIT) && defined(CONFIG_ZONE_DMA32)
#define GFP_VMALLOC32 (GFP_DMA32 | GFP_KERNEL)
#elif defined(CONFIG_64BIT) && defined(CONFIG_ZONE_DMA)
#define GFP_VMALLOC32 (GFP_DMA | GFP_KERNEL)
#else
/*
 * 64b systems should always have either DMA or DMA32 zones. For others
 * GFP_DMA32 should do the right thing and use the normal zone.
 */
#define GFP_VMALLOC32 (GFP_DMA32 | GFP_KERNEL)
#endif

/**
 * vmalloc_32 - allocate virtually contiguous memory (32bit addressable)
 * @size:	allocation size
 *
 * Allocate enough 32bit PA addressable pages to cover @size from the
 * page level allocator and map them into contiguous kernel virtual space.
 *
 * Return: pointer to the allocated memory or %NULL on error
 */
void *vmalloc_32_noprof(unsigned long size)
{
	return __vmalloc_node_noprof(size, 1, GFP_VMALLOC32, NUMA_NO_NODE,
			__builtin_return_address(0));
}
EXPORT_SYMBOL(vmalloc_32_noprof);

/**
 * vmalloc_32_user - allocate zeroed virtually contiguous 32bit memory
 * @size:	     allocation size
 *
 * The resulting memory area is 32bit addressable and zeroed so it can be
 * mapped to userspace without leaking data.
 *
 * Return: pointer to the allocated memory or %NULL on error
 */
void *vmalloc_32_user_noprof(unsigned long size)
{
	return __vmalloc_node_range_noprof(size, SHMLBA,  VMALLOC_START, VMALLOC_END,
				    GFP_VMALLOC32 | __GFP_ZERO, PAGE_KERNEL,
				    VM_USERMAP, NUMA_NO_NODE,
				    __builtin_return_address(0));
}
EXPORT_SYMBOL(vmalloc_32_user_noprof);

/*
 * Atomically zero bytes in the iterator.
 *
 * Returns the number of zeroed bytes.
 */
static size_t zero_iter(struct iov_iter *iter, size_t count)
{
	size_t remains = count;

	while (remains > 0) {
		size_t num, copied;

		num = min_t(size_t, remains, PAGE_SIZE);
		copied = copy_page_to_iter_nofault(ZERO_PAGE(0), 0, num, iter);
		remains -= copied;

		if (copied < num)
			break;
	}

	return count - remains;
}

/*
 * small helper routine, copy contents to iter from addr.
 * If the page is not present, fill zero.
 *
 * Returns the number of copied bytes.
 */
static size_t aligned_vread_iter(struct iov_iter *iter,
				 const char *addr, size_t count)
{
	size_t remains = count;
	struct page *page;

	while (remains > 0) {
		unsigned long offset, length;
		size_t copied = 0;

		offset = offset_in_page(addr);
		length = PAGE_SIZE - offset;
		if (length > remains)
			length = remains;
		page = vmalloc_to_page(addr);
		/*
		 * To do safe access to this _mapped_ area, we need lock. But
		 * adding lock here means that we need to add overhead of
		 * vmalloc()/vfree() calls for this _debug_ interface, rarely
		 * used. Instead of that, we'll use an local mapping via
		 * copy_page_to_iter_nofault() and accept a small overhead in
		 * this access function.
		 */
		if (page)
			copied = copy_page_to_iter_nofault(page, offset,
							   length, iter);
		else
			copied = zero_iter(iter, length);

		addr += copied;
		remains -= copied;

		if (copied != length)
			break;
	}

	return count - remains;
}

/*
 * Read from a vm_map_ram region of memory.
 *
 * Returns the number of copied bytes.
 */
static size_t vmap_ram_vread_iter(struct iov_iter *iter, const char *addr,
				  size_t count, unsigned long flags)
{
	char *start;
	struct vmap_block *vb;
	struct xarray *xa;
	unsigned long offset;
	unsigned int rs, re;
	size_t remains, n;

	/*
	 * If it's area created by vm_map_ram() interface directly, but
	 * not further subdividing and delegating management to vmap_block,
	 * handle it here.
	 */
	if (!(flags & VMAP_BLOCK))
		return aligned_vread_iter(iter, addr, count);

	remains = count;

	/*
	 * Area is split into regions and tracked with vmap_block, read out
	 * each region and zero fill the hole between regions.
	 */
	xa = addr_to_vb_xa((unsigned long) addr);
	vb = xa_load(xa, addr_to_vb_idx((unsigned long)addr));
	if (!vb)
		goto finished_zero;

	spin_lock(&vb->lock);
	if (bitmap_empty(vb->used_map, VMAP_BBMAP_BITS)) {
		spin_unlock(&vb->lock);
		goto finished_zero;
	}

	for_each_set_bitrange(rs, re, vb->used_map, VMAP_BBMAP_BITS) {
		size_t copied;

		if (remains == 0)
			goto finished;

		start = vmap_block_vaddr(vb->va->va_start, rs);

		if (addr < start) {
			size_t to_zero = min_t(size_t, start - addr, remains);
			size_t zeroed = zero_iter(iter, to_zero);

			addr += zeroed;
			remains -= zeroed;

			if (remains == 0 || zeroed != to_zero)
				goto finished;
		}

		/*it could start reading from the middle of used region*/
		offset = offset_in_page(addr);
		n = ((re - rs + 1) << PAGE_SHIFT) - offset;
		if (n > remains)
			n = remains;

		copied = aligned_vread_iter(iter, start + offset, n);

		addr += copied;
		remains -= copied;

		if (copied != n)
			goto finished;
	}

	spin_unlock(&vb->lock);

finished_zero:
	/* zero-fill the left dirty or free regions */
	return count - remains + zero_iter(iter, remains);
finished:
	/* We couldn't copy/zero everything */
	spin_unlock(&vb->lock);
	return count - remains;
}

/**
 * vread_iter() - read vmalloc area in a safe way to an iterator.
 * @iter:         the iterator to which data should be written.
 * @addr:         vm address.
 * @count:        number of bytes to be read.
 *
 * This function checks that addr is a valid vmalloc'ed area, and
 * copy data from that area to a given buffer. If the given memory range
 * of [addr...addr+count) includes some valid address, data is copied to
 * proper area of @buf. If there are memory holes, they'll be zero-filled.
 * IOREMAP area is treated as memory hole and no copy is done.
 *
 * If [addr...addr+count) doesn't includes any intersects with alive
 * vm_struct area, returns 0. @buf should be kernel's buffer.
 *
 * Note: In usual ops, vread() is never necessary because the caller
 * should know vmalloc() area is valid and can use memcpy().
 * This is for routines which have to access vmalloc area without
 * any information, as /proc/kcore.
 *
 * Return: number of bytes for which addr and buf should be increased
 * (same number as @count) or %0 if [addr...addr+count) doesn't
 * include any intersection with valid vmalloc area
 */
long vread_iter(struct iov_iter *iter, const char *addr, size_t count)
{
	struct vmap_node *vn;
	struct vmap_area *va;
	struct vm_struct *vm;
	char *vaddr;
	size_t n, size, flags, remains;
	unsigned long next;

	addr = kasan_reset_tag(addr);

	/* Don't allow overflow */
	if ((unsigned long) addr + count < count)
		count = -(unsigned long) addr;

	remains = count;

	vn = find_vmap_area_exceed_addr_lock((unsigned long) addr, &va);
	if (!vn)
		goto finished_zero;

	/* no intersects with alive vmap_area */
	if ((unsigned long)addr + remains <= va->va_start)
		goto finished_zero;

	do {
		size_t copied;

		if (remains == 0)
			goto finished;

		vm = va->vm;
		flags = va->flags & VMAP_FLAGS_MASK;
		/*
		 * VMAP_BLOCK indicates a sub-type of vm_map_ram area, need
		 * be set together with VMAP_RAM.
		 */
		WARN_ON(flags == VMAP_BLOCK);

		if (!vm && !flags)
			goto next_va;

		if (vm && (vm->flags & VM_UNINITIALIZED))
			goto next_va;

		/* Pair with smp_wmb() in clear_vm_uninitialized_flag() */
		smp_rmb();

		vaddr = (char *) va->va_start;
		size = vm ? get_vm_area_size(vm) : va_size(va);

		if (addr >= vaddr + size)
			goto next_va;

		if (addr < vaddr) {
			size_t to_zero = min_t(size_t, vaddr - addr, remains);
			size_t zeroed = zero_iter(iter, to_zero);

			addr += zeroed;
			remains -= zeroed;

			if (remains == 0 || zeroed != to_zero)
				goto finished;
		}

		n = vaddr + size - addr;
		if (n > remains)
			n = remains;

		if (flags & VMAP_RAM)
			copied = vmap_ram_vread_iter(iter, addr, n, flags);
		else if (!(vm && (vm->flags & (VM_IOREMAP | VM_SPARSE))))
			copied = aligned_vread_iter(iter, addr, n);
		else /* IOREMAP | SPARSE area is treated as memory hole */
			copied = zero_iter(iter, n);

		addr += copied;
		remains -= copied;

		if (copied != n)
			goto finished;

	next_va:
		next = va->va_end;
		spin_unlock(&vn->busy.lock);
	} while ((vn = find_vmap_area_exceed_addr_lock(next, &va)));

finished_zero:
	if (vn)
		spin_unlock(&vn->busy.lock);

	/* zero-fill memory holes */
	return count - remains + zero_iter(iter, remains);
finished:
	/* Nothing remains, or We couldn't copy/zero everything. */
	if (vn)
		spin_unlock(&vn->busy.lock);

	return count - remains;
}

/**
 * remap_vmalloc_range_partial - map vmalloc pages to userspace
 * @vma:		vma to cover
 * @uaddr:		target user address to start at
 * @kaddr:		virtual address of vmalloc kernel memory
 * @pgoff:		offset from @kaddr to start at
 * @size:		size of map area
 *
 * Returns:	0 for success, -Exxx on failure
 *
 * This function checks that @kaddr is a valid vmalloc'ed area,
 * and that it is big enough to cover the range starting at
 * @uaddr in @vma. Will return failure if that criteria isn't
 * met.
 *
 * Similar to remap_pfn_range() (see mm/memory.c)
 */
int remap_vmalloc_range_partial(struct vm_area_struct *vma, unsigned long uaddr,
				void *kaddr, unsigned long pgoff,
				unsigned long size)
{
	struct vm_struct *area;
	unsigned long off;
	unsigned long end_index;

	if (check_shl_overflow(pgoff, PAGE_SHIFT, &off))
		return -EINVAL;

	size = PAGE_ALIGN(size);

	if (!PAGE_ALIGNED(uaddr) || !PAGE_ALIGNED(kaddr))
		return -EINVAL;

	area = find_vm_area(kaddr);
	if (!area)
		return -EINVAL;

	if (!(area->flags & (VM_USERMAP | VM_DMA_COHERENT)))
		return -EINVAL;

	if (check_add_overflow(size, off, &end_index) ||
	    end_index > get_vm_area_size(area))
		return -EINVAL;
	kaddr += off;

	do {
		struct page *page = vmalloc_to_page(kaddr);
		int ret;

		ret = vm_insert_page(vma, uaddr, page);
		if (ret)
			return ret;

		uaddr += PAGE_SIZE;
		kaddr += PAGE_SIZE;
		size -= PAGE_SIZE;
	} while (size > 0);

	vm_flags_set(vma, VM_DONTEXPAND | VM_DONTDUMP);

	return 0;
}

/**
 * remap_vmalloc_range - map vmalloc pages to userspace
 * @vma:		vma to cover (map full range of vma)
 * @addr:		vmalloc memory
 * @pgoff:		number of pages into addr before first page to map
 *
 * Returns:	0 for success, -Exxx on failure
 *
 * This function checks that addr is a valid vmalloc'ed area, and
 * that it is big enough to cover the vma. Will return failure if
 * that criteria isn't met.
 *
 * Similar to remap_pfn_range() (see mm/memory.c)
 */
int remap_vmalloc_range(struct vm_area_struct *vma, void *addr,
						unsigned long pgoff)
{
	return remap_vmalloc_range_partial(vma, vma->vm_start,
					   addr, pgoff,
					   vma->vm_end - vma->vm_start);
}
EXPORT_SYMBOL(remap_vmalloc_range);

void free_vm_area(struct vm_struct *area)
{
	struct vm_struct *ret;
	ret = remove_vm_area(area->addr);
	BUG_ON(ret != area);
	kfree(area);
}
EXPORT_SYMBOL_GPL(free_vm_area);

#ifdef CONFIG_SMP
static struct vmap_area *node_to_va(struct rb_node *n)
{
	return rb_entry_safe(n, struct vmap_area, rb_node);
}

/**
 * pvm_find_va_enclose_addr - find the vmap_area @addr belongs to
 * @addr: target address
 *
 * Returns: vmap_area if it is found. If there is no such area
 *   the first highest(reverse order) vmap_area is returned
 *   i.e. va->va_start < addr && va->va_end < addr or NULL
 *   if there are no any areas before @addr.
 */
static struct vmap_area *
pvm_find_va_enclose_addr(unsigned long addr)
{
	struct vmap_area *va, *tmp;
	struct rb_node *n;

	n = free_vmap_area_root.rb_node;
	va = NULL;

	while (n) {
		tmp = rb_entry(n, struct vmap_area, rb_node);
		if (tmp->va_start <= addr) {
			va = tmp;
			if (tmp->va_end >= addr)
				break;

			n = n->rb_right;
		} else {
			n = n->rb_left;
		}
	}

	return va;
}

/**
 * pvm_determine_end_from_reverse - find the highest aligned address
 * of free block below VMALLOC_END
 * @va:
 *   in - the VA we start the search(reverse order);
 *   out - the VA with the highest aligned end address.
 * @align: alignment for required highest address
 *
 * Returns: determined end address within vmap_area
 */
static unsigned long
pvm_determine_end_from_reverse(struct vmap_area **va, unsigned long align)
{
	unsigned long vmalloc_end = VMALLOC_END & ~(align - 1);
	unsigned long addr;

	if (likely(*va)) {
		list_for_each_entry_from_reverse((*va),
				&free_vmap_area_list, list) {
			addr = min((*va)->va_end & ~(align - 1), vmalloc_end);
			if ((*va)->va_start < addr)
				return addr;
		}
	}

	return 0;
}

/**
 * pcpu_get_vm_areas - allocate vmalloc areas for percpu allocator
 * @offsets: array containing offset of each area
 * @sizes: array containing size of each area
 * @nr_vms: the number of areas to allocate
 * @align: alignment, all entries in @offsets and @sizes must be aligned to this
 *
 * Returns: kmalloc'd vm_struct pointer array pointing to allocated
 *	    vm_structs on success, %NULL on failure
 *
 * Percpu allocator wants to use congruent vm areas so that it can
 * maintain the offsets among percpu areas.  This function allocates
 * congruent vmalloc areas for it with GFP_KERNEL.  These areas tend to
 * be scattered pretty far, distance between two areas easily going up
 * to gigabytes.  To avoid interacting with regular vmallocs, these
 * areas are allocated from top.
 *
 * Despite its complicated look, this allocator is rather simple. It
 * does everything top-down and scans free blocks from the end looking
 * for matching base. While scanning, if any of the areas do not fit the
 * base address is pulled down to fit the area. Scanning is repeated till
 * all the areas fit and then all necessary data structures are inserted
 * and the result is returned.
 */
struct vm_struct **pcpu_get_vm_areas(const unsigned long *offsets,
				     const size_t *sizes, int nr_vms,
				     size_t align)
{
	const unsigned long vmalloc_start = ALIGN(VMALLOC_START, align);
	const unsigned long vmalloc_end = VMALLOC_END & ~(align - 1);
	struct vmap_area **vas, *va;
	struct vm_struct **vms;
	int area, area2, last_area, term_area;
	unsigned long base, start, size, end, last_end, orig_start, orig_end;
	bool purged = false;

	/* verify parameters and allocate data structures */
	BUG_ON(offset_in_page(align) || !is_power_of_2(align));
	for (last_area = 0, area = 0; area < nr_vms; area++) {
		start = offsets[area];
		end = start + sizes[area];

		/* is everything aligned properly? */
		BUG_ON(!IS_ALIGNED(offsets[area], align));
		BUG_ON(!IS_ALIGNED(sizes[area], align));

		/* detect the area with the highest address */
		if (start > offsets[last_area])
			last_area = area;

		for (area2 = area + 1; area2 < nr_vms; area2++) {
			unsigned long start2 = offsets[area2];
			unsigned long end2 = start2 + sizes[area2];

			BUG_ON(start2 < end && start < end2);
		}
	}
	last_end = offsets[last_area] + sizes[last_area];

	if (vmalloc_end - vmalloc_start < last_end) {
		WARN_ON(true);
		return NULL;
	}

	vms = kcalloc(nr_vms, sizeof(vms[0]), GFP_KERNEL);
	vas = kcalloc(nr_vms, sizeof(vas[0]), GFP_KERNEL);
	if (!vas || !vms)
		goto err_free2;

	for (area = 0; area < nr_vms; area++) {
		vas[area] = kmem_cache_zalloc(vmap_area_cachep, GFP_KERNEL);
		vms[area] = kzalloc(sizeof(struct vm_struct), GFP_KERNEL);
		if (!vas[area] || !vms[area])
			goto err_free;
	}
retry:
	spin_lock(&free_vmap_area_lock);

	/* start scanning - we scan from the top, begin with the last area */
	area = term_area = last_area;
	start = offsets[area];
	end = start + sizes[area];

	va = pvm_find_va_enclose_addr(vmalloc_end);
	base = pvm_determine_end_from_reverse(&va, align) - end;

	while (true) {
		/*
		 * base might have underflowed, add last_end before
		 * comparing.
		 */
		if (base + last_end < vmalloc_start + last_end)
			goto overflow;

		/*
		 * Fitting base has not been found.
		 */
		if (va == NULL)
			goto overflow;

		/*
		 * If required width exceeds current VA block, move
		 * base downwards and then recheck.
		 */
		if (base + end > va->va_end) {
			base = pvm_determine_end_from_reverse(&va, align) - end;
			term_area = area;
			continue;
		}

		/*
		 * If this VA does not fit, move base downwards and recheck.
		 */
		if (base + start < va->va_start) {
			va = node_to_va(rb_prev(&va->rb_node));
			base = pvm_determine_end_from_reverse(&va, align) - end;
			term_area = area;
			continue;
		}

		/*
		 * This area fits, move on to the previous one.  If
		 * the previous one is the terminal one, we're done.
		 */
		area = (area + nr_vms - 1) % nr_vms;
		if (area == term_area)
			break;

		start = offsets[area];
		end = start + sizes[area];
		va = pvm_find_va_enclose_addr(base + end);
	}

	/* we've found a fitting base, insert all va's */
	for (area = 0; area < nr_vms; area++) {
		int ret;

		start = base + offsets[area];
		size = sizes[area];

		va = pvm_find_va_enclose_addr(start);
		if (WARN_ON_ONCE(va == NULL))
			/* It is a BUG(), but trigger recovery instead. */
			goto recovery;

		ret = va_clip(&free_vmap_area_root,
			&free_vmap_area_list, va, start, size);
		if (WARN_ON_ONCE(unlikely(ret)))
			/* It is a BUG(), but trigger recovery instead. */
			goto recovery;

		/* Allocated area. */
		va = vas[area];
		va->va_start = start;
		va->va_end = start + size;
	}

	spin_unlock(&free_vmap_area_lock);

	/* populate the kasan shadow space */
	for (area = 0; area < nr_vms; area++) {
		if (kasan_populate_vmalloc(vas[area]->va_start, sizes[area]))
			goto err_free_shadow;
	}

	/* insert all vm's */
	for (area = 0; area < nr_vms; area++) {
		struct vmap_node *vn = addr_to_node(vas[area]->va_start);

		spin_lock(&vn->busy.lock);
		insert_vmap_area(vas[area], &vn->busy.root, &vn->busy.head);
		setup_vmalloc_vm(vms[area], vas[area], VM_ALLOC,
				 pcpu_get_vm_areas);
		spin_unlock(&vn->busy.lock);
	}

	/*
	 * Mark allocated areas as accessible. Do it now as a best-effort
	 * approach, as they can be mapped outside of vmalloc code.
	 * With hardware tag-based KASAN, marking is skipped for
	 * non-VM_ALLOC mappings, see __kasan_unpoison_vmalloc().
	 */
	for (area = 0; area < nr_vms; area++)
		vms[area]->addr = kasan_unpoison_vmalloc(vms[area]->addr,
				vms[area]->size, KASAN_VMALLOC_PROT_NORMAL);

	kfree(vas);
	return vms;

recovery:
	/*
	 * Remove previously allocated areas. There is no
	 * need in removing these areas from the busy tree,
	 * because they are inserted only on the final step
	 * and when pcpu_get_vm_areas() is success.
	 */
	while (area--) {
		orig_start = vas[area]->va_start;
		orig_end = vas[area]->va_end;
		va = merge_or_add_vmap_area_augment(vas[area], &free_vmap_area_root,
				&free_vmap_area_list);
		if (va)
			kasan_release_vmalloc(orig_start, orig_end,
				va->va_start, va->va_end);
		vas[area] = NULL;
	}

overflow:
	spin_unlock(&free_vmap_area_lock);
	if (!purged) {
		reclaim_and_purge_vmap_areas();
		purged = true;

		/* Before "retry", check if we recover. */
		for (area = 0; area < nr_vms; area++) {
			if (vas[area])
				continue;

			vas[area] = kmem_cache_zalloc(
				vmap_area_cachep, GFP_KERNEL);
			if (!vas[area])
				goto err_free;
		}

		goto retry;
	}

err_free:
	for (area = 0; area < nr_vms; area++) {
		if (vas[area])
			kmem_cache_free(vmap_area_cachep, vas[area]);

		kfree(vms[area]);
	}
err_free2:
	kfree(vas);
	kfree(vms);
	return NULL;

err_free_shadow:
	spin_lock(&free_vmap_area_lock);
	/*
	 * We release all the vmalloc shadows, even the ones for regions that
	 * hadn't been successfully added. This relies on kasan_release_vmalloc
	 * being able to tolerate this case.
	 */
	for (area = 0; area < nr_vms; area++) {
		orig_start = vas[area]->va_start;
		orig_end = vas[area]->va_end;
		va = merge_or_add_vmap_area_augment(vas[area], &free_vmap_area_root,
				&free_vmap_area_list);
		if (va)
			kasan_release_vmalloc(orig_start, orig_end,
				va->va_start, va->va_end);
		vas[area] = NULL;
		kfree(vms[area]);
	}
	spin_unlock(&free_vmap_area_lock);
	kfree(vas);
	kfree(vms);
	return NULL;
}

/**
 * pcpu_free_vm_areas - free vmalloc areas for percpu allocator
 * @vms: vm_struct pointer array returned by pcpu_get_vm_areas()
 * @nr_vms: the number of allocated areas
 *
 * Free vm_structs and the array allocated by pcpu_get_vm_areas().
 */
void pcpu_free_vm_areas(struct vm_struct **vms, int nr_vms)
{
	int i;

	for (i = 0; i < nr_vms; i++)
		free_vm_area(vms[i]);
	kfree(vms);
}
#endif	/* CONFIG_SMP */

#ifdef CONFIG_PRINTK
bool vmalloc_dump_obj(void *object)
{
	const void *caller;
	struct vm_struct *vm;
	struct vmap_area *va;
	struct vmap_node *vn;
	unsigned long addr;
	unsigned int nr_pages;

	addr = PAGE_ALIGN((unsigned long) object);
	vn = addr_to_node(addr);

	if (!spin_trylock(&vn->busy.lock))
		return false;

	va = __find_vmap_area(addr, &vn->busy.root);
	if (!va || !va->vm) {
		spin_unlock(&vn->busy.lock);
		return false;
	}

	vm = va->vm;
	addr = (unsigned long) vm->addr;
	caller = vm->caller;
	nr_pages = vm->nr_pages;
	spin_unlock(&vn->busy.lock);

	pr_cont(" %u-page vmalloc region starting at %#lx allocated at %pS\n",
		nr_pages, addr, caller);

	return true;
}
#endif

#ifdef CONFIG_PROC_FS
static void show_numa_info(struct seq_file *m, struct vm_struct *v)
{
	if (IS_ENABLED(CONFIG_NUMA)) {
		unsigned int nr, *counters = m->private;
		unsigned int step = 1U << vm_area_page_order(v);

		if (!counters)
			return;

		if (v->flags & VM_UNINITIALIZED)
			return;
		/* Pair with smp_wmb() in clear_vm_uninitialized_flag() */
		smp_rmb();

		memset(counters, 0, nr_node_ids * sizeof(unsigned int));

		for (nr = 0; nr < v->nr_pages; nr += step)
			counters[page_to_nid(v->pages[nr])] += step;
		for_each_node_state(nr, N_HIGH_MEMORY)
			if (counters[nr])
				seq_printf(m, " N%u=%u", nr, counters[nr]);
	}
}

static void show_purge_info(struct seq_file *m)
{
	struct vmap_node *vn;
	struct vmap_area *va;
	int i;

	for (i = 0; i < nr_vmap_nodes; i++) {
		vn = &vmap_nodes[i];

		spin_lock(&vn->lazy.lock);
		list_for_each_entry(va, &vn->lazy.head, list) {
			seq_printf(m, "0x%pK-0x%pK %7ld unpurged vm_area\n",
				(void *)va->va_start, (void *)va->va_end,
				va_size(va));
		}
		spin_unlock(&vn->lazy.lock);
	}
}

static int vmalloc_info_show(struct seq_file *m, void *p)
{
	struct vmap_node *vn;
	struct vmap_area *va;
	struct vm_struct *v;
	int i;

	for (i = 0; i < nr_vmap_nodes; i++) {
		vn = &vmap_nodes[i];

		spin_lock(&vn->busy.lock);
		list_for_each_entry(va, &vn->busy.head, list) {
			if (!va->vm) {
				if (va->flags & VMAP_RAM)
					seq_printf(m, "0x%pK-0x%pK %7ld vm_map_ram\n",
						(void *)va->va_start, (void *)va->va_end,
						va_size(va));

				continue;
			}

			v = va->vm;

			seq_printf(m, "0x%pK-0x%pK %7ld",
				v->addr, v->addr + v->size, v->size);

			if (v->caller)
				seq_printf(m, " %pS", v->caller);

			if (v->nr_pages)
				seq_printf(m, " pages=%d", v->nr_pages);

			if (v->phys_addr)
				seq_printf(m, " phys=%pa", &v->phys_addr);

			if (v->flags & VM_IOREMAP)
				seq_puts(m, " ioremap");

			if (v->flags & VM_SPARSE)
				seq_puts(m, " sparse");

			if (v->flags & VM_ALLOC)
				seq_puts(m, " vmalloc");

			if (v->flags & VM_MAP)
				seq_puts(m, " vmap");

			if (v->flags & VM_USERMAP)
				seq_puts(m, " user");

			if (v->flags & VM_DMA_COHERENT)
				seq_puts(m, " dma-coherent");

			if (is_vmalloc_addr(v->pages))
				seq_puts(m, " vpages");

			show_numa_info(m, v);
			seq_putc(m, '\n');
		}
		spin_unlock(&vn->busy.lock);
	}

	/*
	 * As a final step, dump "unpurged" areas.
	 */
	show_purge_info(m);
	return 0;
}

static int __init proc_vmalloc_init(void)
{
	void *priv_data = NULL;

	if (IS_ENABLED(CONFIG_NUMA))
		priv_data = kmalloc(nr_node_ids * sizeof(unsigned int), GFP_KERNEL);

	proc_create_single_data("vmallocinfo",
		0400, NULL, vmalloc_info_show, priv_data);

	return 0;
}
module_init(proc_vmalloc_init);

#endif

static void __init vmap_init_free_space(void)
{
	unsigned long vmap_start = 1;
	const unsigned long vmap_end = ULONG_MAX;
	struct vmap_area *free;
	struct vm_struct *busy;

	/*
	 *     B     F     B     B     B     F
	 * -|-----|.....|-----|-----|-----|.....|-
	 *  |           The KVA space           |
	 *  |<--------------------------------->|
	 */
	for (busy = vmlist; busy; busy = busy->next) {
		if ((unsigned long) busy->addr - vmap_start > 0) {
			free = kmem_cache_zalloc(vmap_area_cachep, GFP_NOWAIT);
			if (!WARN_ON_ONCE(!free)) {
				free->va_start = vmap_start;
				free->va_end = (unsigned long) busy->addr;

				insert_vmap_area_augment(free, NULL,
					&free_vmap_area_root,
						&free_vmap_area_list);
			}
		}

		vmap_start = (unsigned long) busy->addr + busy->size;
	}

	if (vmap_end - vmap_start > 0) {
		free = kmem_cache_zalloc(vmap_area_cachep, GFP_NOWAIT);
		if (!WARN_ON_ONCE(!free)) {
			free->va_start = vmap_start;
			free->va_end = vmap_end;

			insert_vmap_area_augment(free, NULL,
				&free_vmap_area_root,
					&free_vmap_area_list);
		}
	}
}

static void vmap_init_nodes(void)
{
	struct vmap_node *vn;
	int i, n;

#if BITS_PER_LONG == 64
	/*
	 * A high threshold of max nodes is fixed and bound to 128,
	 * thus a scale factor is 1 for systems where number of cores
	 * are less or equal to specified threshold.
	 *
	 * As for NUMA-aware notes. For bigger systems, for example
	 * NUMA with multi-sockets, where we can end-up with thousands
	 * of cores in total, a "sub-numa-clustering" should be added.
	 *
	 * In this case a NUMA domain is considered as a single entity
	 * with dedicated sub-nodes in it which describe one group or
	 * set of cores. Therefore a per-domain purging is supposed to
	 * be added as well as a per-domain balancing.
	 */
	n = clamp_t(unsigned int, num_possible_cpus(), 1, 128);

	if (n > 1) {
		vn = kmalloc_array(n, sizeof(*vn), GFP_NOWAIT | __GFP_NOWARN);
		if (vn) {
			/* Node partition is 16 pages. */
			vmap_zone_size = (1 << 4) * PAGE_SIZE;
			nr_vmap_nodes = n;
			vmap_nodes = vn;
		} else {
			pr_err("Failed to allocate an array. Disable a node layer\n");
		}
	}
#endif

	for (n = 0; n < nr_vmap_nodes; n++) {
		vn = &vmap_nodes[n];
		vn->busy.root = RB_ROOT;
		INIT_LIST_HEAD(&vn->busy.head);
		spin_lock_init(&vn->busy.lock);

		vn->lazy.root = RB_ROOT;
		INIT_LIST_HEAD(&vn->lazy.head);
		spin_lock_init(&vn->lazy.lock);

		for (i = 0; i < MAX_VA_SIZE_PAGES; i++) {
			INIT_LIST_HEAD(&vn->pool[i].head);
			WRITE_ONCE(vn->pool[i].len, 0);
		}

		spin_lock_init(&vn->pool_lock);
	}
}

static unsigned long
vmap_node_shrink_count(struct shrinker *shrink, struct shrink_control *sc)
{
	unsigned long count;
	struct vmap_node *vn;
	int i, j;

	for (count = 0, i = 0; i < nr_vmap_nodes; i++) {
		vn = &vmap_nodes[i];

		for (j = 0; j < MAX_VA_SIZE_PAGES; j++)
			count += READ_ONCE(vn->pool[j].len);
	}

	return count ? count : SHRINK_EMPTY;
}

static unsigned long
vmap_node_shrink_scan(struct shrinker *shrink, struct shrink_control *sc)
{
	int i;

	for (i = 0; i < nr_vmap_nodes; i++)
		decay_va_pool_node(&vmap_nodes[i], true);

	return SHRINK_STOP;
}

void __init vmalloc_init(void)
{
	struct shrinker *vmap_node_shrinker;
	struct vmap_area *va;
	struct vmap_node *vn;
	struct vm_struct *tmp;
	int i;

	/*
	 * Create the cache for vmap_area objects.
	 */
	vmap_area_cachep = KMEM_CACHE(vmap_area, SLAB_PANIC);

	for_each_possible_cpu(i) {
		struct vmap_block_queue *vbq;
		struct vfree_deferred *p;

		vbq = &per_cpu(vmap_block_queue, i);
		spin_lock_init(&vbq->lock);
		INIT_LIST_HEAD(&vbq->free);
		p = &per_cpu(vfree_deferred, i);
		init_llist_head(&p->list);
		INIT_WORK(&p->wq, delayed_vfree_work);
		xa_init(&vbq->vmap_blocks);
	}

	/*
	 * Setup nodes before importing vmlist.
	 */
	vmap_init_nodes();

	/* Import existing vmlist entries. */
	for (tmp = vmlist; tmp; tmp = tmp->next) {
		va = kmem_cache_zalloc(vmap_area_cachep, GFP_NOWAIT);
		if (WARN_ON_ONCE(!va))
			continue;

		va->va_start = (unsigned long)tmp->addr;
		va->va_end = va->va_start + tmp->size;
		va->vm = tmp;

		vn = addr_to_node(va->va_start);
		insert_vmap_area(va, &vn->busy.root, &vn->busy.head);
	}

	/*
	 * Now we can initialize a free vmap space.
	 */
	vmap_init_free_space();
	vmap_initialized = true;

	vmap_node_shrinker = shrinker_alloc(0, "vmap-node");
	if (!vmap_node_shrinker) {
		pr_err("Failed to allocate vmap-node shrinker!\n");
		return;
	}

	vmap_node_shrinker->count_objects = vmap_node_shrink_count;
	vmap_node_shrinker->scan_objects = vmap_node_shrink_scan;
	shrinker_register(vmap_node_shrinker);
}<|MERGE_RESOLUTION|>--- conflicted
+++ resolved
@@ -3567,12 +3567,8 @@
 		if (nid == NUMA_NO_NODE)
 			page = alloc_pages_noprof(gfp, order);
 		else
-<<<<<<< HEAD
-			page = alloc_pages_node_noprof(nid, alloc_gfp, order);
-=======
 			page = alloc_pages_node_noprof(nid, gfp, order);
 
->>>>>>> adc21867
 		if (unlikely(!page))
 			break;
 
