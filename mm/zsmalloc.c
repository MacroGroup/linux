/*
 * zsmalloc memory allocator
 *
 * Copyright (C) 2011  Nitin Gupta
 * Copyright (C) 2012, 2013 Minchan Kim
 *
 * This code is released using a dual license strategy: BSD/GPL
 * You can choose the license that better fits your requirements.
 *
 * Released under the terms of 3-clause BSD License
 * Released under the terms of GNU General Public License Version 2.0
 */

/*
 * Following is how we use various fields and flags of underlying
 * struct page(s) to form a zspage.
 *
 * Usage of struct page fields:
 *	page->private: points to zspage
 *	page->index: links together all component pages of a zspage
 *		For the huge page, this is always 0, so we use this field
 *		to store handle.
<<<<<<< HEAD
 *	page->page_type: PG_zsmalloc, lower 16 bit locate the first object
=======
 *	page->page_type: PGTY_zsmalloc, lower 24 bits locate the first object
>>>>>>> adc21867
 *		offset in a subpage of a zspage
 *
 * Usage of struct page flags:
 *	PG_private: identifies the first component page
 *	PG_owner_priv_1: identifies the huge component page
 *
 */

#define pr_fmt(fmt) KBUILD_MODNAME ": " fmt

/*
 * lock ordering:
 *	page_lock
 *	pool->migrate_lock
 *	class->lock
 *	zspage->lock
 */

#include <linux/module.h>
#include <linux/kernel.h>
#include <linux/sched.h>
#include <linux/bitops.h>
#include <linux/errno.h>
#include <linux/highmem.h>
#include <linux/string.h>
#include <linux/slab.h>
#include <linux/pgtable.h>
#include <asm/tlbflush.h>
#include <linux/cpumask.h>
#include <linux/cpu.h>
#include <linux/vmalloc.h>
#include <linux/preempt.h>
#include <linux/spinlock.h>
#include <linux/sprintf.h>
#include <linux/shrinker.h>
#include <linux/types.h>
#include <linux/debugfs.h>
#include <linux/zsmalloc.h>
#include <linux/zpool.h>
#include <linux/migrate.h>
#include <linux/wait.h>
#include <linux/pagemap.h>
#include <linux/fs.h>
#include <linux/local_lock.h>

#define ZSPAGE_MAGIC	0x58

/*
 * This must be power of 2 and greater than or equal to sizeof(link_free).
 * These two conditions ensure that any 'struct link_free' itself doesn't
 * span more than 1 page which avoids complex case of mapping 2 pages simply
 * to restore link_free pointer values.
 */
#define ZS_ALIGN		8

#define ZS_HANDLE_SIZE (sizeof(unsigned long))

/*
 * Object location (<PFN>, <obj_idx>) is encoded as
 * a single (unsigned long) handle value.
 *
 * Note that object index <obj_idx> starts from 0.
 *
 * This is made more complicated by various memory models and PAE.
 */

#ifndef MAX_POSSIBLE_PHYSMEM_BITS
#ifdef MAX_PHYSMEM_BITS
#define MAX_POSSIBLE_PHYSMEM_BITS MAX_PHYSMEM_BITS
#else
/*
 * If this definition of MAX_PHYSMEM_BITS is used, OBJ_INDEX_BITS will just
 * be PAGE_SHIFT
 */
#define MAX_POSSIBLE_PHYSMEM_BITS BITS_PER_LONG
#endif
#endif

#define _PFN_BITS		(MAX_POSSIBLE_PHYSMEM_BITS - PAGE_SHIFT)

/*
 * Head in allocated object should have OBJ_ALLOCATED_TAG
 * to identify the object was allocated or not.
 * It's okay to add the status bit in the least bit because
 * header keeps handle which is 4byte-aligned address so we
 * have room for two bit at least.
 */
#define OBJ_ALLOCATED_TAG 1

#define OBJ_TAG_BITS	1
#define OBJ_TAG_MASK	OBJ_ALLOCATED_TAG

#define OBJ_INDEX_BITS	(BITS_PER_LONG - _PFN_BITS)
#define OBJ_INDEX_MASK	((_AC(1, UL) << OBJ_INDEX_BITS) - 1)

#define HUGE_BITS	1
#define FULLNESS_BITS	4
#define CLASS_BITS	8
#define MAGIC_VAL_BITS	8

#define ZS_MAX_PAGES_PER_ZSPAGE	(_AC(CONFIG_ZSMALLOC_CHAIN_SIZE, UL))

/* ZS_MIN_ALLOC_SIZE must be multiple of ZS_ALIGN */
#define ZS_MIN_ALLOC_SIZE \
	MAX(32, (ZS_MAX_PAGES_PER_ZSPAGE << PAGE_SHIFT >> OBJ_INDEX_BITS))
/* each chunk includes extra space to keep handle */
#define ZS_MAX_ALLOC_SIZE	PAGE_SIZE

/*
 * On systems with 4K page size, this gives 255 size classes! There is a
 * trader-off here:
 *  - Large number of size classes is potentially wasteful as free page are
 *    spread across these classes
 *  - Small number of size classes causes large internal fragmentation
 *  - Probably its better to use specific size classes (empirically
 *    determined). NOTE: all those class sizes must be set as multiple of
 *    ZS_ALIGN to make sure link_free itself never has to span 2 pages.
 *
 *  ZS_MIN_ALLOC_SIZE and ZS_SIZE_CLASS_DELTA must be multiple of ZS_ALIGN
 *  (reason above)
 */
#define ZS_SIZE_CLASS_DELTA	(PAGE_SIZE >> CLASS_BITS)
#define ZS_SIZE_CLASSES	(DIV_ROUND_UP(ZS_MAX_ALLOC_SIZE - ZS_MIN_ALLOC_SIZE, \
				      ZS_SIZE_CLASS_DELTA) + 1)

/*
 * Pages are distinguished by the ratio of used memory (that is the ratio
 * of ->inuse objects to all objects that page can store). For example,
 * INUSE_RATIO_10 means that the ratio of used objects is > 0% and <= 10%.
 *
 * The number of fullness groups is not random. It allows us to keep
 * difference between the least busy page in the group (minimum permitted
 * number of ->inuse objects) and the most busy page (maximum permitted
 * number of ->inuse objects) at a reasonable value.
 */
enum fullness_group {
	ZS_INUSE_RATIO_0,
	ZS_INUSE_RATIO_10,
	/* NOTE: 8 more fullness groups here */
	ZS_INUSE_RATIO_99       = 10,
	ZS_INUSE_RATIO_100,
	NR_FULLNESS_GROUPS,
};

enum class_stat_type {
	/* NOTE: stats for 12 fullness groups here: from inuse 0 to 100 */
	ZS_OBJS_ALLOCATED       = NR_FULLNESS_GROUPS,
	ZS_OBJS_INUSE,
	NR_CLASS_STAT_TYPES,
};

struct zs_size_stat {
	unsigned long objs[NR_CLASS_STAT_TYPES];
};

#ifdef CONFIG_ZSMALLOC_STAT
static struct dentry *zs_stat_root;
#endif

static size_t huge_class_size;

struct size_class {
	spinlock_t lock;
	struct list_head fullness_list[NR_FULLNESS_GROUPS];
	/*
	 * Size of objects stored in this class. Must be multiple
	 * of ZS_ALIGN.
	 */
	int size;
	int objs_per_zspage;
	/* Number of PAGE_SIZE sized pages to combine to form a 'zspage' */
	int pages_per_zspage;

	unsigned int index;
	struct zs_size_stat stats;
};

/*
 * Placed within free objects to form a singly linked list.
 * For every zspage, zspage->freeobj gives head of this list.
 *
 * This must be power of 2 and less than or equal to ZS_ALIGN
 */
struct link_free {
	union {
		/*
		 * Free object index;
		 * It's valid for non-allocated object
		 */
		unsigned long next;
		/*
		 * Handle of allocated object.
		 */
		unsigned long handle;
	};
};

struct zs_pool {
	const char *name;

	struct size_class *size_class[ZS_SIZE_CLASSES];
	struct kmem_cache *handle_cachep;
	struct kmem_cache *zspage_cachep;

	atomic_long_t pages_allocated;

	struct zs_pool_stats stats;

	/* Compact classes */
	struct shrinker *shrinker;

#ifdef CONFIG_ZSMALLOC_STAT
	struct dentry *stat_dentry;
#endif
#ifdef CONFIG_COMPACTION
	struct work_struct free_work;
#endif
	/* protect page/zspage migration */
	rwlock_t migrate_lock;
	atomic_t compaction_in_progress;
};

struct zspage {
	struct {
		unsigned int huge:HUGE_BITS;
		unsigned int fullness:FULLNESS_BITS;
		unsigned int class:CLASS_BITS + 1;
		unsigned int magic:MAGIC_VAL_BITS;
	};
	unsigned int inuse;
	unsigned int freeobj;
	struct page *first_page;
	struct list_head list; /* fullness list */
	struct zs_pool *pool;
	rwlock_t lock;
};

struct mapping_area {
	local_lock_t lock;
	char *vm_buf; /* copy buffer for objects that span pages */
	char *vm_addr; /* address of kmap_atomic()'ed pages */
	enum zs_mapmode vm_mm; /* mapping mode */
};

/* huge object: pages_per_zspage == 1 && maxobj_per_zspage == 1 */
static void SetZsHugePage(struct zspage *zspage)
{
	zspage->huge = 1;
}

static bool ZsHugePage(struct zspage *zspage)
{
	return zspage->huge;
}

static void migrate_lock_init(struct zspage *zspage);
static void migrate_read_lock(struct zspage *zspage);
static void migrate_read_unlock(struct zspage *zspage);
static void migrate_write_lock(struct zspage *zspage);
static void migrate_write_unlock(struct zspage *zspage);

#ifdef CONFIG_COMPACTION
static void kick_deferred_free(struct zs_pool *pool);
static void init_deferred_free(struct zs_pool *pool);
static void SetZsPageMovable(struct zs_pool *pool, struct zspage *zspage);
#else
static void kick_deferred_free(struct zs_pool *pool) {}
static void init_deferred_free(struct zs_pool *pool) {}
static void SetZsPageMovable(struct zs_pool *pool, struct zspage *zspage) {}
#endif

static int create_cache(struct zs_pool *pool)
{
	char *name;

	name = kasprintf(GFP_KERNEL, "zs_handle-%s", pool->name);
	if (!name)
		return -ENOMEM;
	pool->handle_cachep = kmem_cache_create(name, ZS_HANDLE_SIZE,
						0, 0, NULL);
	kfree(name);
	if (!pool->handle_cachep)
		return -EINVAL;

	name = kasprintf(GFP_KERNEL, "zspage-%s", pool->name);
	if (!name)
		return -ENOMEM;
	pool->zspage_cachep = kmem_cache_create(name, sizeof(struct zspage),
						0, 0, NULL);
	kfree(name);
	if (!pool->zspage_cachep) {
		kmem_cache_destroy(pool->handle_cachep);
		pool->handle_cachep = NULL;
		return -EINVAL;
	}

	return 0;
}

static void destroy_cache(struct zs_pool *pool)
{
	kmem_cache_destroy(pool->handle_cachep);
	kmem_cache_destroy(pool->zspage_cachep);
}

static unsigned long cache_alloc_handle(struct zs_pool *pool, gfp_t gfp)
{
	return (unsigned long)kmem_cache_alloc(pool->handle_cachep,
			gfp & ~(__GFP_HIGHMEM|__GFP_MOVABLE));
}

static void cache_free_handle(struct zs_pool *pool, unsigned long handle)
{
	kmem_cache_free(pool->handle_cachep, (void *)handle);
}

static struct zspage *cache_alloc_zspage(struct zs_pool *pool, gfp_t flags)
{
	return kmem_cache_zalloc(pool->zspage_cachep,
			flags & ~(__GFP_HIGHMEM|__GFP_MOVABLE));
}

static void cache_free_zspage(struct zs_pool *pool, struct zspage *zspage)
{
	kmem_cache_free(pool->zspage_cachep, zspage);
}

/* class->lock(which owns the handle) synchronizes races */
static void record_obj(unsigned long handle, unsigned long obj)
{
	*(unsigned long *)handle = obj;
}

/* zpool driver */

#ifdef CONFIG_ZPOOL

static void *zs_zpool_create(const char *name, gfp_t gfp)
{
	/*
	 * Ignore global gfp flags: zs_malloc() may be invoked from
	 * different contexts and its caller must provide a valid
	 * gfp mask.
	 */
	return zs_create_pool(name);
}

static void zs_zpool_destroy(void *pool)
{
	zs_destroy_pool(pool);
}

static int zs_zpool_malloc(void *pool, size_t size, gfp_t gfp,
			unsigned long *handle)
{
	*handle = zs_malloc(pool, size, gfp);

	if (IS_ERR_VALUE(*handle))
		return PTR_ERR((void *)*handle);
	return 0;
}
static void zs_zpool_free(void *pool, unsigned long handle)
{
	zs_free(pool, handle);
}

static void *zs_zpool_map(void *pool, unsigned long handle,
			enum zpool_mapmode mm)
{
	enum zs_mapmode zs_mm;

	switch (mm) {
	case ZPOOL_MM_RO:
		zs_mm = ZS_MM_RO;
		break;
	case ZPOOL_MM_WO:
		zs_mm = ZS_MM_WO;
		break;
	case ZPOOL_MM_RW:
	default:
		zs_mm = ZS_MM_RW;
		break;
	}

	return zs_map_object(pool, handle, zs_mm);
}
static void zs_zpool_unmap(void *pool, unsigned long handle)
{
	zs_unmap_object(pool, handle);
}

static u64 zs_zpool_total_pages(void *pool)
{
	return zs_get_total_pages(pool);
}

static struct zpool_driver zs_zpool_driver = {
	.type =			  "zsmalloc",
	.owner =		  THIS_MODULE,
	.create =		  zs_zpool_create,
	.destroy =		  zs_zpool_destroy,
	.malloc_support_movable = true,
	.malloc =		  zs_zpool_malloc,
	.free =			  zs_zpool_free,
	.map =			  zs_zpool_map,
	.unmap =		  zs_zpool_unmap,
	.total_pages =		  zs_zpool_total_pages,
};

MODULE_ALIAS("zpool-zsmalloc");
#endif /* CONFIG_ZPOOL */

/* per-cpu VM mapping areas for zspage accesses that cross page boundaries */
static DEFINE_PER_CPU(struct mapping_area, zs_map_area) = {
	.lock	= INIT_LOCAL_LOCK(lock),
};

static __maybe_unused int is_first_page(struct page *page)
{
	return PagePrivate(page);
}

/* Protected by class->lock */
static inline int get_zspage_inuse(struct zspage *zspage)
{
	return zspage->inuse;
}


static inline void mod_zspage_inuse(struct zspage *zspage, int val)
{
	zspage->inuse += val;
}

static inline struct page *get_first_page(struct zspage *zspage)
{
	struct page *first_page = zspage->first_page;

	VM_BUG_ON_PAGE(!is_first_page(first_page), first_page);
	return first_page;
}

<<<<<<< HEAD
#define FIRST_OBJ_PAGE_TYPE_MASK	0xffff

static inline void reset_first_obj_offset(struct page *page)
{
	VM_WARN_ON_ONCE(!PageZsmalloc(page));
	page->page_type |= FIRST_OBJ_PAGE_TYPE_MASK;
}
=======
#define FIRST_OBJ_PAGE_TYPE_MASK	0xffffff
>>>>>>> adc21867

static inline unsigned int get_first_obj_offset(struct page *page)
{
	VM_WARN_ON_ONCE(!PageZsmalloc(page));
	return page->page_type & FIRST_OBJ_PAGE_TYPE_MASK;
}

static inline void set_first_obj_offset(struct page *page, unsigned int offset)
{
<<<<<<< HEAD
	/* With 16 bit available, we can support offsets into 64 KiB pages. */
	BUILD_BUG_ON(PAGE_SIZE > SZ_64K);
=======
	/* With 24 bits available, we can support offsets into 16 MiB pages. */
	BUILD_BUG_ON(PAGE_SIZE > SZ_16M);
>>>>>>> adc21867
	VM_WARN_ON_ONCE(!PageZsmalloc(page));
	VM_WARN_ON_ONCE(offset & ~FIRST_OBJ_PAGE_TYPE_MASK);
	page->page_type &= ~FIRST_OBJ_PAGE_TYPE_MASK;
	page->page_type |= offset & FIRST_OBJ_PAGE_TYPE_MASK;
}

static inline unsigned int get_freeobj(struct zspage *zspage)
{
	return zspage->freeobj;
}

static inline void set_freeobj(struct zspage *zspage, unsigned int obj)
{
	zspage->freeobj = obj;
}

static struct size_class *zspage_class(struct zs_pool *pool,
				       struct zspage *zspage)
{
	return pool->size_class[zspage->class];
}

/*
 * zsmalloc divides the pool into various size classes where each
 * class maintains a list of zspages where each zspage is divided
 * into equal sized chunks. Each allocation falls into one of these
 * classes depending on its size. This function returns index of the
 * size class which has chunk size big enough to hold the given size.
 */
static int get_size_class_index(int size)
{
	int idx = 0;

	if (likely(size > ZS_MIN_ALLOC_SIZE))
		idx = DIV_ROUND_UP(size - ZS_MIN_ALLOC_SIZE,
				ZS_SIZE_CLASS_DELTA);

	return min_t(int, ZS_SIZE_CLASSES - 1, idx);
}

static inline void class_stat_add(struct size_class *class, int type,
				  unsigned long cnt)
{
	class->stats.objs[type] += cnt;
}

static inline void class_stat_sub(struct size_class *class, int type,
				  unsigned long cnt)
{
	class->stats.objs[type] -= cnt;
}

static inline unsigned long class_stat_read(struct size_class *class, int type)
{
	return class->stats.objs[type];
}

#ifdef CONFIG_ZSMALLOC_STAT

static void __init zs_stat_init(void)
{
	if (!debugfs_initialized()) {
		pr_warn("debugfs not available, stat dir not created\n");
		return;
	}

	zs_stat_root = debugfs_create_dir("zsmalloc", NULL);
}

static void __exit zs_stat_exit(void)
{
	debugfs_remove_recursive(zs_stat_root);
}

static unsigned long zs_can_compact(struct size_class *class);

static int zs_stats_size_show(struct seq_file *s, void *v)
{
	int i, fg;
	struct zs_pool *pool = s->private;
	struct size_class *class;
	int objs_per_zspage;
	unsigned long obj_allocated, obj_used, pages_used, freeable;
	unsigned long total_objs = 0, total_used_objs = 0, total_pages = 0;
	unsigned long total_freeable = 0;
	unsigned long inuse_totals[NR_FULLNESS_GROUPS] = {0, };

	seq_printf(s, " %5s %5s %9s %9s %9s %9s %9s %9s %9s %9s %9s %9s %9s %13s %10s %10s %16s %8s\n",
			"class", "size", "10%", "20%", "30%", "40%",
			"50%", "60%", "70%", "80%", "90%", "99%", "100%",
			"obj_allocated", "obj_used", "pages_used",
			"pages_per_zspage", "freeable");

	for (i = 0; i < ZS_SIZE_CLASSES; i++) {

		class = pool->size_class[i];

		if (class->index != i)
			continue;

		spin_lock(&class->lock);

		seq_printf(s, " %5u %5u ", i, class->size);
		for (fg = ZS_INUSE_RATIO_10; fg < NR_FULLNESS_GROUPS; fg++) {
			inuse_totals[fg] += class_stat_read(class, fg);
			seq_printf(s, "%9lu ", class_stat_read(class, fg));
		}

		obj_allocated = class_stat_read(class, ZS_OBJS_ALLOCATED);
		obj_used = class_stat_read(class, ZS_OBJS_INUSE);
		freeable = zs_can_compact(class);
		spin_unlock(&class->lock);

		objs_per_zspage = class->objs_per_zspage;
		pages_used = obj_allocated / objs_per_zspage *
				class->pages_per_zspage;

		seq_printf(s, "%13lu %10lu %10lu %16d %8lu\n",
			   obj_allocated, obj_used, pages_used,
			   class->pages_per_zspage, freeable);

		total_objs += obj_allocated;
		total_used_objs += obj_used;
		total_pages += pages_used;
		total_freeable += freeable;
	}

	seq_puts(s, "\n");
	seq_printf(s, " %5s %5s ", "Total", "");

	for (fg = ZS_INUSE_RATIO_10; fg < NR_FULLNESS_GROUPS; fg++)
		seq_printf(s, "%9lu ", inuse_totals[fg]);

	seq_printf(s, "%13lu %10lu %10lu %16s %8lu\n",
		   total_objs, total_used_objs, total_pages, "",
		   total_freeable);

	return 0;
}
DEFINE_SHOW_ATTRIBUTE(zs_stats_size);

static void zs_pool_stat_create(struct zs_pool *pool, const char *name)
{
	if (!zs_stat_root) {
		pr_warn("no root stat dir, not creating <%s> stat dir\n", name);
		return;
	}

	pool->stat_dentry = debugfs_create_dir(name, zs_stat_root);

	debugfs_create_file("classes", S_IFREG | 0444, pool->stat_dentry, pool,
			    &zs_stats_size_fops);
}

static void zs_pool_stat_destroy(struct zs_pool *pool)
{
	debugfs_remove_recursive(pool->stat_dentry);
}

#else /* CONFIG_ZSMALLOC_STAT */
static void __init zs_stat_init(void)
{
}

static void __exit zs_stat_exit(void)
{
}

static inline void zs_pool_stat_create(struct zs_pool *pool, const char *name)
{
}

static inline void zs_pool_stat_destroy(struct zs_pool *pool)
{
}
#endif


/*
 * For each size class, zspages are divided into different groups
 * depending on their usage ratio. This function returns fullness
 * status of the given page.
 */
static int get_fullness_group(struct size_class *class, struct zspage *zspage)
{
	int inuse, objs_per_zspage, ratio;

	inuse = get_zspage_inuse(zspage);
	objs_per_zspage = class->objs_per_zspage;

	if (inuse == 0)
		return ZS_INUSE_RATIO_0;
	if (inuse == objs_per_zspage)
		return ZS_INUSE_RATIO_100;

	ratio = 100 * inuse / objs_per_zspage;
	/*
	 * Take integer division into consideration: a page with one inuse
	 * object out of 127 possible, will end up having 0 usage ratio,
	 * which is wrong as it belongs in ZS_INUSE_RATIO_10 fullness group.
	 */
	return ratio / 10 + 1;
}

/*
 * Each size class maintains various freelists and zspages are assigned
 * to one of these freelists based on the number of live objects they
 * have. This functions inserts the given zspage into the freelist
 * identified by <class, fullness_group>.
 */
static void insert_zspage(struct size_class *class,
				struct zspage *zspage,
				int fullness)
{
	class_stat_add(class, fullness, 1);
	list_add(&zspage->list, &class->fullness_list[fullness]);
	zspage->fullness = fullness;
}

/*
 * This function removes the given zspage from the freelist identified
 * by <class, fullness_group>.
 */
static void remove_zspage(struct size_class *class, struct zspage *zspage)
{
	int fullness = zspage->fullness;

	VM_BUG_ON(list_empty(&class->fullness_list[fullness]));

	list_del_init(&zspage->list);
	class_stat_sub(class, fullness, 1);
}

/*
 * Each size class maintains zspages in different fullness groups depending
 * on the number of live objects they contain. When allocating or freeing
 * objects, the fullness status of the page can change, for instance, from
 * INUSE_RATIO_80 to INUSE_RATIO_70 when freeing an object. This function
 * checks if such a status change has occurred for the given page and
 * accordingly moves the page from the list of the old fullness group to that
 * of the new fullness group.
 */
static int fix_fullness_group(struct size_class *class, struct zspage *zspage)
{
	int newfg;

	newfg = get_fullness_group(class, zspage);
	if (newfg == zspage->fullness)
		goto out;

	remove_zspage(class, zspage);
	insert_zspage(class, zspage, newfg);
out:
	return newfg;
}

static struct zspage *get_zspage(struct page *page)
{
	struct zspage *zspage = (struct zspage *)page_private(page);

	BUG_ON(zspage->magic != ZSPAGE_MAGIC);
	return zspage;
}

static struct page *get_next_page(struct page *page)
{
	struct zspage *zspage = get_zspage(page);

	if (unlikely(ZsHugePage(zspage)))
		return NULL;

	return (struct page *)page->index;
}

/**
 * obj_to_location - get (<page>, <obj_idx>) from encoded object value
 * @obj: the encoded object value
 * @page: page object resides in zspage
 * @obj_idx: object index
 */
static void obj_to_location(unsigned long obj, struct page **page,
				unsigned int *obj_idx)
{
	*page = pfn_to_page(obj >> OBJ_INDEX_BITS);
	*obj_idx = (obj & OBJ_INDEX_MASK);
}

static void obj_to_page(unsigned long obj, struct page **page)
{
	*page = pfn_to_page(obj >> OBJ_INDEX_BITS);
}

/**
 * location_to_obj - get obj value encoded from (<page>, <obj_idx>)
 * @page: page object resides in zspage
 * @obj_idx: object index
 */
static unsigned long location_to_obj(struct page *page, unsigned int obj_idx)
{
	unsigned long obj;

	obj = page_to_pfn(page) << OBJ_INDEX_BITS;
	obj |= obj_idx & OBJ_INDEX_MASK;

	return obj;
}

static unsigned long handle_to_obj(unsigned long handle)
{
	return *(unsigned long *)handle;
}

static inline bool obj_allocated(struct page *page, void *obj,
				 unsigned long *phandle)
{
	unsigned long handle;
	struct zspage *zspage = get_zspage(page);

	if (unlikely(ZsHugePage(zspage))) {
		VM_BUG_ON_PAGE(!is_first_page(page), page);
		handle = page->index;
	} else
		handle = *(unsigned long *)obj;

	if (!(handle & OBJ_ALLOCATED_TAG))
		return false;

	/* Clear all tags before returning the handle */
	*phandle = handle & ~OBJ_TAG_MASK;
	return true;
}

static void reset_page(struct page *page)
{
	__ClearPageMovable(page);
	ClearPagePrivate(page);
	set_page_private(page, 0);
	page->index = 0;
<<<<<<< HEAD
	reset_first_obj_offset(page);
=======
>>>>>>> adc21867
	__ClearPageZsmalloc(page);
}

static int trylock_zspage(struct zspage *zspage)
{
	struct page *cursor, *fail;

	for (cursor = get_first_page(zspage); cursor != NULL; cursor =
					get_next_page(cursor)) {
		if (!trylock_page(cursor)) {
			fail = cursor;
			goto unlock;
		}
	}

	return 1;
unlock:
	for (cursor = get_first_page(zspage); cursor != fail; cursor =
					get_next_page(cursor))
		unlock_page(cursor);

	return 0;
}

static void __free_zspage(struct zs_pool *pool, struct size_class *class,
				struct zspage *zspage)
{
	struct page *page, *next;

	assert_spin_locked(&class->lock);

	VM_BUG_ON(get_zspage_inuse(zspage));
	VM_BUG_ON(zspage->fullness != ZS_INUSE_RATIO_0);

	next = page = get_first_page(zspage);
	do {
		VM_BUG_ON_PAGE(!PageLocked(page), page);
		next = get_next_page(page);
		reset_page(page);
		unlock_page(page);
		dec_zone_page_state(page, NR_ZSPAGES);
		put_page(page);
		page = next;
	} while (page != NULL);

	cache_free_zspage(pool, zspage);

	class_stat_sub(class, ZS_OBJS_ALLOCATED, class->objs_per_zspage);
	atomic_long_sub(class->pages_per_zspage, &pool->pages_allocated);
}

static void free_zspage(struct zs_pool *pool, struct size_class *class,
				struct zspage *zspage)
{
	VM_BUG_ON(get_zspage_inuse(zspage));
	VM_BUG_ON(list_empty(&zspage->list));

	/*
	 * Since zs_free couldn't be sleepable, this function cannot call
	 * lock_page. The page locks trylock_zspage got will be released
	 * by __free_zspage.
	 */
	if (!trylock_zspage(zspage)) {
		kick_deferred_free(pool);
		return;
	}

	remove_zspage(class, zspage);
	__free_zspage(pool, class, zspage);
}

/* Initialize a newly allocated zspage */
static void init_zspage(struct size_class *class, struct zspage *zspage)
{
	unsigned int freeobj = 1;
	unsigned long off = 0;
	struct page *page = get_first_page(zspage);

	while (page) {
		struct page *next_page;
		struct link_free *link;
		void *vaddr;

		set_first_obj_offset(page, off);

		vaddr = kmap_atomic(page);
		link = (struct link_free *)vaddr + off / sizeof(*link);

		while ((off += class->size) < PAGE_SIZE) {
			link->next = freeobj++ << OBJ_TAG_BITS;
			link += class->size / sizeof(*link);
		}

		/*
		 * We now come to the last (full or partial) object on this
		 * page, which must point to the first object on the next
		 * page (if present)
		 */
		next_page = get_next_page(page);
		if (next_page) {
			link->next = freeobj++ << OBJ_TAG_BITS;
		} else {
			/*
			 * Reset OBJ_TAG_BITS bit to last link to tell
			 * whether it's allocated object or not.
			 */
			link->next = -1UL << OBJ_TAG_BITS;
		}
		kunmap_atomic(vaddr);
		page = next_page;
		off %= PAGE_SIZE;
	}

	set_freeobj(zspage, 0);
}

static void create_page_chain(struct size_class *class, struct zspage *zspage,
				struct page *pages[])
{
	int i;
	struct page *page;
	struct page *prev_page = NULL;
	int nr_pages = class->pages_per_zspage;

	/*
	 * Allocate individual pages and link them together as:
	 * 1. all pages are linked together using page->index
	 * 2. each sub-page point to zspage using page->private
	 *
	 * we set PG_private to identify the first page (i.e. no other sub-page
	 * has this flag set).
	 */
	for (i = 0; i < nr_pages; i++) {
		page = pages[i];
		set_page_private(page, (unsigned long)zspage);
		page->index = 0;
		if (i == 0) {
			zspage->first_page = page;
			SetPagePrivate(page);
			if (unlikely(class->objs_per_zspage == 1 &&
					class->pages_per_zspage == 1))
				SetZsHugePage(zspage);
		} else {
			prev_page->index = (unsigned long)page;
		}
		prev_page = page;
	}
}

/*
 * Allocate a zspage for the given size class
 */
static struct zspage *alloc_zspage(struct zs_pool *pool,
					struct size_class *class,
					gfp_t gfp)
{
	int i;
	struct page *pages[ZS_MAX_PAGES_PER_ZSPAGE];
	struct zspage *zspage = cache_alloc_zspage(pool, gfp);

	if (!zspage)
		return NULL;

	zspage->magic = ZSPAGE_MAGIC;
	migrate_lock_init(zspage);

	for (i = 0; i < class->pages_per_zspage; i++) {
		struct page *page;

		page = alloc_page(gfp);
		if (!page) {
			while (--i >= 0) {
				dec_zone_page_state(pages[i], NR_ZSPAGES);
				__ClearPageZsmalloc(pages[i]);
				__free_page(pages[i]);
			}
			cache_free_zspage(pool, zspage);
			return NULL;
		}
		__SetPageZsmalloc(page);

		inc_zone_page_state(page, NR_ZSPAGES);
		pages[i] = page;
	}

	create_page_chain(class, zspage, pages);
	init_zspage(class, zspage);
	zspage->pool = pool;
	zspage->class = class->index;

	return zspage;
}

static struct zspage *find_get_zspage(struct size_class *class)
{
	int i;
	struct zspage *zspage;

	for (i = ZS_INUSE_RATIO_99; i >= ZS_INUSE_RATIO_0; i--) {
		zspage = list_first_entry_or_null(&class->fullness_list[i],
						  struct zspage, list);
		if (zspage)
			break;
	}

	return zspage;
}

static inline int __zs_cpu_up(struct mapping_area *area)
{
	/*
	 * Make sure we don't leak memory if a cpu UP notification
	 * and zs_init() race and both call zs_cpu_up() on the same cpu
	 */
	if (area->vm_buf)
		return 0;
	area->vm_buf = kmalloc(ZS_MAX_ALLOC_SIZE, GFP_KERNEL);
	if (!area->vm_buf)
		return -ENOMEM;
	return 0;
}

static inline void __zs_cpu_down(struct mapping_area *area)
{
	kfree(area->vm_buf);
	area->vm_buf = NULL;
}

static void *__zs_map_object(struct mapping_area *area,
			struct page *pages[2], int off, int size)
{
	int sizes[2];
	void *addr;
	char *buf = area->vm_buf;

	/* disable page faults to match kmap_atomic() return conditions */
	pagefault_disable();

	/* no read fastpath */
	if (area->vm_mm == ZS_MM_WO)
		goto out;

	sizes[0] = PAGE_SIZE - off;
	sizes[1] = size - sizes[0];

	/* copy object to per-cpu buffer */
	addr = kmap_atomic(pages[0]);
	memcpy(buf, addr + off, sizes[0]);
	kunmap_atomic(addr);
	addr = kmap_atomic(pages[1]);
	memcpy(buf + sizes[0], addr, sizes[1]);
	kunmap_atomic(addr);
out:
	return area->vm_buf;
}

static void __zs_unmap_object(struct mapping_area *area,
			struct page *pages[2], int off, int size)
{
	int sizes[2];
	void *addr;
	char *buf;

	/* no write fastpath */
	if (area->vm_mm == ZS_MM_RO)
		goto out;

	buf = area->vm_buf;
	buf = buf + ZS_HANDLE_SIZE;
	size -= ZS_HANDLE_SIZE;
	off += ZS_HANDLE_SIZE;

	sizes[0] = PAGE_SIZE - off;
	sizes[1] = size - sizes[0];

	/* copy per-cpu buffer to object */
	addr = kmap_atomic(pages[0]);
	memcpy(addr + off, buf, sizes[0]);
	kunmap_atomic(addr);
	addr = kmap_atomic(pages[1]);
	memcpy(addr, buf + sizes[0], sizes[1]);
	kunmap_atomic(addr);

out:
	/* enable page faults to match kunmap_atomic() return conditions */
	pagefault_enable();
}

static int zs_cpu_prepare(unsigned int cpu)
{
	struct mapping_area *area;

	area = &per_cpu(zs_map_area, cpu);
	return __zs_cpu_up(area);
}

static int zs_cpu_dead(unsigned int cpu)
{
	struct mapping_area *area;

	area = &per_cpu(zs_map_area, cpu);
	__zs_cpu_down(area);
	return 0;
}

static bool can_merge(struct size_class *prev, int pages_per_zspage,
					int objs_per_zspage)
{
	if (prev->pages_per_zspage == pages_per_zspage &&
		prev->objs_per_zspage == objs_per_zspage)
		return true;

	return false;
}

static bool zspage_full(struct size_class *class, struct zspage *zspage)
{
	return get_zspage_inuse(zspage) == class->objs_per_zspage;
}

static bool zspage_empty(struct zspage *zspage)
{
	return get_zspage_inuse(zspage) == 0;
}

/**
 * zs_lookup_class_index() - Returns index of the zsmalloc &size_class
 * that hold objects of the provided size.
 * @pool: zsmalloc pool to use
 * @size: object size
 *
 * Context: Any context.
 *
 * Return: the index of the zsmalloc &size_class that hold objects of the
 * provided size.
 */
unsigned int zs_lookup_class_index(struct zs_pool *pool, unsigned int size)
{
	struct size_class *class;

	class = pool->size_class[get_size_class_index(size)];

	return class->index;
}
EXPORT_SYMBOL_GPL(zs_lookup_class_index);

unsigned long zs_get_total_pages(struct zs_pool *pool)
{
	return atomic_long_read(&pool->pages_allocated);
}
EXPORT_SYMBOL_GPL(zs_get_total_pages);

/**
 * zs_map_object - get address of allocated object from handle.
 * @pool: pool from which the object was allocated
 * @handle: handle returned from zs_malloc
 * @mm: mapping mode to use
 *
 * Before using an object allocated from zs_malloc, it must be mapped using
 * this function. When done with the object, it must be unmapped using
 * zs_unmap_object.
 *
 * Only one object can be mapped per cpu at a time. There is no protection
 * against nested mappings.
 *
 * This function returns with preemption and page faults disabled.
 */
void *zs_map_object(struct zs_pool *pool, unsigned long handle,
			enum zs_mapmode mm)
{
	struct zspage *zspage;
	struct page *page;
	unsigned long obj, off;
	unsigned int obj_idx;

	struct size_class *class;
	struct mapping_area *area;
	struct page *pages[2];
	void *ret;

	/*
	 * Because we use per-cpu mapping areas shared among the
	 * pools/users, we can't allow mapping in interrupt context
	 * because it can corrupt another users mappings.
	 */
	BUG_ON(in_interrupt());

	/* It guarantees it can get zspage from handle safely */
	read_lock(&pool->migrate_lock);
	obj = handle_to_obj(handle);
	obj_to_location(obj, &page, &obj_idx);
	zspage = get_zspage(page);

	/*
	 * migration cannot move any zpages in this zspage. Here, class->lock
	 * is too heavy since callers would take some time until they calls
	 * zs_unmap_object API so delegate the locking from class to zspage
	 * which is smaller granularity.
	 */
	migrate_read_lock(zspage);
	read_unlock(&pool->migrate_lock);

	class = zspage_class(pool, zspage);
	off = offset_in_page(class->size * obj_idx);

	local_lock(&zs_map_area.lock);
	area = this_cpu_ptr(&zs_map_area);
	area->vm_mm = mm;
	if (off + class->size <= PAGE_SIZE) {
		/* this object is contained entirely within a page */
		area->vm_addr = kmap_atomic(page);
		ret = area->vm_addr + off;
		goto out;
	}

	/* this object spans two pages */
	pages[0] = page;
	pages[1] = get_next_page(page);
	BUG_ON(!pages[1]);

	ret = __zs_map_object(area, pages, off, class->size);
out:
	if (likely(!ZsHugePage(zspage)))
		ret += ZS_HANDLE_SIZE;

	return ret;
}
EXPORT_SYMBOL_GPL(zs_map_object);

void zs_unmap_object(struct zs_pool *pool, unsigned long handle)
{
	struct zspage *zspage;
	struct page *page;
	unsigned long obj, off;
	unsigned int obj_idx;

	struct size_class *class;
	struct mapping_area *area;

	obj = handle_to_obj(handle);
	obj_to_location(obj, &page, &obj_idx);
	zspage = get_zspage(page);
	class = zspage_class(pool, zspage);
	off = offset_in_page(class->size * obj_idx);

	area = this_cpu_ptr(&zs_map_area);
	if (off + class->size <= PAGE_SIZE)
		kunmap_atomic(area->vm_addr);
	else {
		struct page *pages[2];

		pages[0] = page;
		pages[1] = get_next_page(page);
		BUG_ON(!pages[1]);

		__zs_unmap_object(area, pages, off, class->size);
	}
	local_unlock(&zs_map_area.lock);

	migrate_read_unlock(zspage);
}
EXPORT_SYMBOL_GPL(zs_unmap_object);

/**
 * zs_huge_class_size() - Returns the size (in bytes) of the first huge
 *                        zsmalloc &size_class.
 * @pool: zsmalloc pool to use
 *
 * The function returns the size of the first huge class - any object of equal
 * or bigger size will be stored in zspage consisting of a single physical
 * page.
 *
 * Context: Any context.
 *
 * Return: the size (in bytes) of the first huge zsmalloc &size_class.
 */
size_t zs_huge_class_size(struct zs_pool *pool)
{
	return huge_class_size;
}
EXPORT_SYMBOL_GPL(zs_huge_class_size);

static unsigned long obj_malloc(struct zs_pool *pool,
				struct zspage *zspage, unsigned long handle)
{
	int i, nr_page, offset;
	unsigned long obj;
	struct link_free *link;
	struct size_class *class;

	struct page *m_page;
	unsigned long m_offset;
	void *vaddr;

	class = pool->size_class[zspage->class];
	obj = get_freeobj(zspage);

	offset = obj * class->size;
	nr_page = offset >> PAGE_SHIFT;
	m_offset = offset_in_page(offset);
	m_page = get_first_page(zspage);

	for (i = 0; i < nr_page; i++)
		m_page = get_next_page(m_page);

	vaddr = kmap_atomic(m_page);
	link = (struct link_free *)vaddr + m_offset / sizeof(*link);
	set_freeobj(zspage, link->next >> OBJ_TAG_BITS);
	if (likely(!ZsHugePage(zspage)))
		/* record handle in the header of allocated chunk */
		link->handle = handle | OBJ_ALLOCATED_TAG;
	else
		/* record handle to page->index */
		zspage->first_page->index = handle | OBJ_ALLOCATED_TAG;

	kunmap_atomic(vaddr);
	mod_zspage_inuse(zspage, 1);

	obj = location_to_obj(m_page, obj);
	record_obj(handle, obj);

	return obj;
}


/**
 * zs_malloc - Allocate block of given size from pool.
 * @pool: pool to allocate from
 * @size: size of block to allocate
 * @gfp: gfp flags when allocating object
 *
 * On success, handle to the allocated object is returned,
 * otherwise an ERR_PTR().
 * Allocation requests with size > ZS_MAX_ALLOC_SIZE will fail.
 */
unsigned long zs_malloc(struct zs_pool *pool, size_t size, gfp_t gfp)
{
	unsigned long handle;
	struct size_class *class;
	int newfg;
	struct zspage *zspage;

	if (unlikely(!size))
		return (unsigned long)ERR_PTR(-EINVAL);

	if (unlikely(size > ZS_MAX_ALLOC_SIZE))
		return (unsigned long)ERR_PTR(-ENOSPC);

	handle = cache_alloc_handle(pool, gfp);
	if (!handle)
		return (unsigned long)ERR_PTR(-ENOMEM);

	/* extra space in chunk to keep the handle */
	size += ZS_HANDLE_SIZE;
	class = pool->size_class[get_size_class_index(size)];

	/* class->lock effectively protects the zpage migration */
	spin_lock(&class->lock);
	zspage = find_get_zspage(class);
	if (likely(zspage)) {
		obj_malloc(pool, zspage, handle);
		/* Now move the zspage to another fullness group, if required */
		fix_fullness_group(class, zspage);
		class_stat_add(class, ZS_OBJS_INUSE, 1);

		goto out;
	}

	spin_unlock(&class->lock);

	zspage = alloc_zspage(pool, class, gfp);
	if (!zspage) {
		cache_free_handle(pool, handle);
		return (unsigned long)ERR_PTR(-ENOMEM);
	}

	spin_lock(&class->lock);
	obj_malloc(pool, zspage, handle);
	newfg = get_fullness_group(class, zspage);
	insert_zspage(class, zspage, newfg);
	atomic_long_add(class->pages_per_zspage, &pool->pages_allocated);
	class_stat_add(class, ZS_OBJS_ALLOCATED, class->objs_per_zspage);
	class_stat_add(class, ZS_OBJS_INUSE, 1);

	/* We completely set up zspage so mark them as movable */
	SetZsPageMovable(pool, zspage);
out:
	spin_unlock(&class->lock);

	return handle;
}
EXPORT_SYMBOL_GPL(zs_malloc);

static void obj_free(int class_size, unsigned long obj)
{
	struct link_free *link;
	struct zspage *zspage;
	struct page *f_page;
	unsigned long f_offset;
	unsigned int f_objidx;
	void *vaddr;

	obj_to_location(obj, &f_page, &f_objidx);
	f_offset = offset_in_page(class_size * f_objidx);
	zspage = get_zspage(f_page);

	vaddr = kmap_atomic(f_page);
	link = (struct link_free *)(vaddr + f_offset);

	/* Insert this object in containing zspage's freelist */
	if (likely(!ZsHugePage(zspage)))
		link->next = get_freeobj(zspage) << OBJ_TAG_BITS;
	else
		f_page->index = 0;
	set_freeobj(zspage, f_objidx);

	kunmap_atomic(vaddr);
	mod_zspage_inuse(zspage, -1);
}

void zs_free(struct zs_pool *pool, unsigned long handle)
{
	struct zspage *zspage;
	struct page *f_page;
	unsigned long obj;
	struct size_class *class;
	int fullness;

	if (IS_ERR_OR_NULL((void *)handle))
		return;

	/*
	 * The pool->migrate_lock protects the race with zpage's migration
	 * so it's safe to get the page from handle.
	 */
	read_lock(&pool->migrate_lock);
	obj = handle_to_obj(handle);
	obj_to_page(obj, &f_page);
	zspage = get_zspage(f_page);
	class = zspage_class(pool, zspage);
	spin_lock(&class->lock);
	read_unlock(&pool->migrate_lock);

	class_stat_sub(class, ZS_OBJS_INUSE, 1);
	obj_free(class->size, obj);

	fullness = fix_fullness_group(class, zspage);
	if (fullness == ZS_INUSE_RATIO_0)
		free_zspage(pool, class, zspage);

	spin_unlock(&class->lock);
	cache_free_handle(pool, handle);
}
EXPORT_SYMBOL_GPL(zs_free);

static void zs_object_copy(struct size_class *class, unsigned long dst,
				unsigned long src)
{
	struct page *s_page, *d_page;
	unsigned int s_objidx, d_objidx;
	unsigned long s_off, d_off;
	void *s_addr, *d_addr;
	int s_size, d_size, size;
	int written = 0;

	s_size = d_size = class->size;

	obj_to_location(src, &s_page, &s_objidx);
	obj_to_location(dst, &d_page, &d_objidx);

	s_off = offset_in_page(class->size * s_objidx);
	d_off = offset_in_page(class->size * d_objidx);

	if (s_off + class->size > PAGE_SIZE)
		s_size = PAGE_SIZE - s_off;

	if (d_off + class->size > PAGE_SIZE)
		d_size = PAGE_SIZE - d_off;

	s_addr = kmap_atomic(s_page);
	d_addr = kmap_atomic(d_page);

	while (1) {
		size = min(s_size, d_size);
		memcpy(d_addr + d_off, s_addr + s_off, size);
		written += size;

		if (written == class->size)
			break;

		s_off += size;
		s_size -= size;
		d_off += size;
		d_size -= size;

		/*
		 * Calling kunmap_atomic(d_addr) is necessary. kunmap_atomic()
		 * calls must occurs in reverse order of calls to kmap_atomic().
		 * So, to call kunmap_atomic(s_addr) we should first call
		 * kunmap_atomic(d_addr). For more details see
		 * Documentation/mm/highmem.rst.
		 */
		if (s_off >= PAGE_SIZE) {
			kunmap_atomic(d_addr);
			kunmap_atomic(s_addr);
			s_page = get_next_page(s_page);
			s_addr = kmap_atomic(s_page);
			d_addr = kmap_atomic(d_page);
			s_size = class->size - written;
			s_off = 0;
		}

		if (d_off >= PAGE_SIZE) {
			kunmap_atomic(d_addr);
			d_page = get_next_page(d_page);
			d_addr = kmap_atomic(d_page);
			d_size = class->size - written;
			d_off = 0;
		}
	}

	kunmap_atomic(d_addr);
	kunmap_atomic(s_addr);
}

/*
 * Find alloced object in zspage from index object and
 * return handle.
 */
static unsigned long find_alloced_obj(struct size_class *class,
				      struct page *page, int *obj_idx)
{
	unsigned int offset;
	int index = *obj_idx;
	unsigned long handle = 0;
	void *addr = kmap_atomic(page);

	offset = get_first_obj_offset(page);
	offset += class->size * index;

	while (offset < PAGE_SIZE) {
		if (obj_allocated(page, addr + offset, &handle))
			break;

		offset += class->size;
		index++;
	}

	kunmap_atomic(addr);

	*obj_idx = index;

	return handle;
}

static void migrate_zspage(struct zs_pool *pool, struct zspage *src_zspage,
			   struct zspage *dst_zspage)
{
	unsigned long used_obj, free_obj;
	unsigned long handle;
	int obj_idx = 0;
	struct page *s_page = get_first_page(src_zspage);
	struct size_class *class = pool->size_class[src_zspage->class];

	while (1) {
		handle = find_alloced_obj(class, s_page, &obj_idx);
		if (!handle) {
			s_page = get_next_page(s_page);
			if (!s_page)
				break;
			obj_idx = 0;
			continue;
		}

		used_obj = handle_to_obj(handle);
		free_obj = obj_malloc(pool, dst_zspage, handle);
		zs_object_copy(class, free_obj, used_obj);
		obj_idx++;
		obj_free(class->size, used_obj);

		/* Stop if there is no more space */
		if (zspage_full(class, dst_zspage))
			break;

		/* Stop if there are no more objects to migrate */
		if (zspage_empty(src_zspage))
			break;
	}
}

static struct zspage *isolate_src_zspage(struct size_class *class)
{
	struct zspage *zspage;
	int fg;

	for (fg = ZS_INUSE_RATIO_10; fg <= ZS_INUSE_RATIO_99; fg++) {
		zspage = list_first_entry_or_null(&class->fullness_list[fg],
						  struct zspage, list);
		if (zspage) {
			remove_zspage(class, zspage);
			return zspage;
		}
	}

	return zspage;
}

static struct zspage *isolate_dst_zspage(struct size_class *class)
{
	struct zspage *zspage;
	int fg;

	for (fg = ZS_INUSE_RATIO_99; fg >= ZS_INUSE_RATIO_10; fg--) {
		zspage = list_first_entry_or_null(&class->fullness_list[fg],
						  struct zspage, list);
		if (zspage) {
			remove_zspage(class, zspage);
			return zspage;
		}
	}

	return zspage;
}

/*
 * putback_zspage - add @zspage into right class's fullness list
 * @class: destination class
 * @zspage: target page
 *
 * Return @zspage's fullness status
 */
static int putback_zspage(struct size_class *class, struct zspage *zspage)
{
	int fullness;

	fullness = get_fullness_group(class, zspage);
	insert_zspage(class, zspage, fullness);

	return fullness;
}

#ifdef CONFIG_COMPACTION
/*
 * To prevent zspage destroy during migration, zspage freeing should
 * hold locks of all pages in the zspage.
 */
static void lock_zspage(struct zspage *zspage)
{
	struct page *curr_page, *page;

	/*
	 * Pages we haven't locked yet can be migrated off the list while we're
	 * trying to lock them, so we need to be careful and only attempt to
	 * lock each page under migrate_read_lock(). Otherwise, the page we lock
	 * may no longer belong to the zspage. This means that we may wait for
	 * the wrong page to unlock, so we must take a reference to the page
	 * prior to waiting for it to unlock outside migrate_read_lock().
	 */
	while (1) {
		migrate_read_lock(zspage);
		page = get_first_page(zspage);
		if (trylock_page(page))
			break;
		get_page(page);
		migrate_read_unlock(zspage);
		wait_on_page_locked(page);
		put_page(page);
	}

	curr_page = page;
	while ((page = get_next_page(curr_page))) {
		if (trylock_page(page)) {
			curr_page = page;
		} else {
			get_page(page);
			migrate_read_unlock(zspage);
			wait_on_page_locked(page);
			put_page(page);
			migrate_read_lock(zspage);
		}
	}
	migrate_read_unlock(zspage);
}
#endif /* CONFIG_COMPACTION */

static void migrate_lock_init(struct zspage *zspage)
{
	rwlock_init(&zspage->lock);
}

static void migrate_read_lock(struct zspage *zspage) __acquires(&zspage->lock)
{
	read_lock(&zspage->lock);
}

static void migrate_read_unlock(struct zspage *zspage) __releases(&zspage->lock)
{
	read_unlock(&zspage->lock);
}

static void migrate_write_lock(struct zspage *zspage)
{
	write_lock(&zspage->lock);
}

static void migrate_write_unlock(struct zspage *zspage)
{
	write_unlock(&zspage->lock);
}

#ifdef CONFIG_COMPACTION

static const struct movable_operations zsmalloc_mops;

static void replace_sub_page(struct size_class *class, struct zspage *zspage,
				struct page *newpage, struct page *oldpage)
{
	struct page *page;
	struct page *pages[ZS_MAX_PAGES_PER_ZSPAGE] = {NULL, };
	int idx = 0;

	page = get_first_page(zspage);
	do {
		if (page == oldpage)
			pages[idx] = newpage;
		else
			pages[idx] = page;
		idx++;
	} while ((page = get_next_page(page)) != NULL);

	create_page_chain(class, zspage, pages);
	set_first_obj_offset(newpage, get_first_obj_offset(oldpage));
	if (unlikely(ZsHugePage(zspage)))
		newpage->index = oldpage->index;
	__SetPageMovable(newpage, &zsmalloc_mops);
}

static bool zs_page_isolate(struct page *page, isolate_mode_t mode)
{
	/*
	 * Page is locked so zspage couldn't be destroyed. For detail, look at
	 * lock_zspage in free_zspage.
	 */
	VM_BUG_ON_PAGE(PageIsolated(page), page);

	return true;
}

static int zs_page_migrate(struct page *newpage, struct page *page,
		enum migrate_mode mode)
{
	struct zs_pool *pool;
	struct size_class *class;
	struct zspage *zspage;
	struct page *dummy;
	void *s_addr, *d_addr, *addr;
	unsigned int offset;
	unsigned long handle;
	unsigned long old_obj, new_obj;
	unsigned int obj_idx;

	VM_BUG_ON_PAGE(!PageIsolated(page), page);

	/* We're committed, tell the world that this is a Zsmalloc page. */
	__SetPageZsmalloc(newpage);

	/* The page is locked, so this pointer must remain valid */
	zspage = get_zspage(page);
	pool = zspage->pool;

	/*
	 * The pool migrate_lock protects the race between zpage migration
	 * and zs_free.
	 */
	write_lock(&pool->migrate_lock);
	class = zspage_class(pool, zspage);

	/*
	 * the class lock protects zpage alloc/free in the zspage.
	 */
	spin_lock(&class->lock);
	/* the migrate_write_lock protects zpage access via zs_map_object */
	migrate_write_lock(zspage);

	offset = get_first_obj_offset(page);
	s_addr = kmap_atomic(page);

	/*
	 * Here, any user cannot access all objects in the zspage so let's move.
	 */
	d_addr = kmap_atomic(newpage);
	copy_page(d_addr, s_addr);
	kunmap_atomic(d_addr);

	for (addr = s_addr + offset; addr < s_addr + PAGE_SIZE;
					addr += class->size) {
		if (obj_allocated(page, addr, &handle)) {

			old_obj = handle_to_obj(handle);
			obj_to_location(old_obj, &dummy, &obj_idx);
			new_obj = (unsigned long)location_to_obj(newpage,
								obj_idx);
			record_obj(handle, new_obj);
		}
	}
	kunmap_atomic(s_addr);

	replace_sub_page(class, zspage, newpage, page);
	/*
	 * Since we complete the data copy and set up new zspage structure,
	 * it's okay to release migration_lock.
	 */
	write_unlock(&pool->migrate_lock);
	spin_unlock(&class->lock);
	migrate_write_unlock(zspage);

	get_page(newpage);
	if (page_zone(newpage) != page_zone(page)) {
		dec_zone_page_state(page, NR_ZSPAGES);
		inc_zone_page_state(newpage, NR_ZSPAGES);
	}

	reset_page(page);
	put_page(page);

	return MIGRATEPAGE_SUCCESS;
}

static void zs_page_putback(struct page *page)
{
	VM_BUG_ON_PAGE(!PageIsolated(page), page);
}

static const struct movable_operations zsmalloc_mops = {
	.isolate_page = zs_page_isolate,
	.migrate_page = zs_page_migrate,
	.putback_page = zs_page_putback,
};

/*
 * Caller should hold page_lock of all pages in the zspage
 * In here, we cannot use zspage meta data.
 */
static void async_free_zspage(struct work_struct *work)
{
	int i;
	struct size_class *class;
	struct zspage *zspage, *tmp;
	LIST_HEAD(free_pages);
	struct zs_pool *pool = container_of(work, struct zs_pool,
					free_work);

	for (i = 0; i < ZS_SIZE_CLASSES; i++) {
		class = pool->size_class[i];
		if (class->index != i)
			continue;

		spin_lock(&class->lock);
		list_splice_init(&class->fullness_list[ZS_INUSE_RATIO_0],
				 &free_pages);
		spin_unlock(&class->lock);
	}

	list_for_each_entry_safe(zspage, tmp, &free_pages, list) {
		list_del(&zspage->list);
		lock_zspage(zspage);

		class = zspage_class(pool, zspage);
		spin_lock(&class->lock);
		class_stat_sub(class, ZS_INUSE_RATIO_0, 1);
		__free_zspage(pool, class, zspage);
		spin_unlock(&class->lock);
	}
};

static void kick_deferred_free(struct zs_pool *pool)
{
	schedule_work(&pool->free_work);
}

static void zs_flush_migration(struct zs_pool *pool)
{
	flush_work(&pool->free_work);
}

static void init_deferred_free(struct zs_pool *pool)
{
	INIT_WORK(&pool->free_work, async_free_zspage);
}

static void SetZsPageMovable(struct zs_pool *pool, struct zspage *zspage)
{
	struct page *page = get_first_page(zspage);

	do {
		WARN_ON(!trylock_page(page));
		__SetPageMovable(page, &zsmalloc_mops);
		unlock_page(page);
	} while ((page = get_next_page(page)) != NULL);
}
#else
static inline void zs_flush_migration(struct zs_pool *pool) { }
#endif

/*
 *
 * Based on the number of unused allocated objects calculate
 * and return the number of pages that we can free.
 */
static unsigned long zs_can_compact(struct size_class *class)
{
	unsigned long obj_wasted;
	unsigned long obj_allocated = class_stat_read(class, ZS_OBJS_ALLOCATED);
	unsigned long obj_used = class_stat_read(class, ZS_OBJS_INUSE);

	if (obj_allocated <= obj_used)
		return 0;

	obj_wasted = obj_allocated - obj_used;
	obj_wasted /= class->objs_per_zspage;

	return obj_wasted * class->pages_per_zspage;
}

static unsigned long __zs_compact(struct zs_pool *pool,
				  struct size_class *class)
{
	struct zspage *src_zspage = NULL;
	struct zspage *dst_zspage = NULL;
	unsigned long pages_freed = 0;

	/*
	 * protect the race between zpage migration and zs_free
	 * as well as zpage allocation/free
	 */
	write_lock(&pool->migrate_lock);
	spin_lock(&class->lock);
	while (zs_can_compact(class)) {
		int fg;

		if (!dst_zspage) {
			dst_zspage = isolate_dst_zspage(class);
			if (!dst_zspage)
				break;
		}

		src_zspage = isolate_src_zspage(class);
		if (!src_zspage)
			break;

		migrate_write_lock(src_zspage);
		migrate_zspage(pool, src_zspage, dst_zspage);
		migrate_write_unlock(src_zspage);

		fg = putback_zspage(class, src_zspage);
		if (fg == ZS_INUSE_RATIO_0) {
			free_zspage(pool, class, src_zspage);
			pages_freed += class->pages_per_zspage;
		}
		src_zspage = NULL;

		if (get_fullness_group(class, dst_zspage) == ZS_INUSE_RATIO_100
		    || rwlock_is_contended(&pool->migrate_lock)) {
			putback_zspage(class, dst_zspage);
			dst_zspage = NULL;

			spin_unlock(&class->lock);
			write_unlock(&pool->migrate_lock);
			cond_resched();
			write_lock(&pool->migrate_lock);
			spin_lock(&class->lock);
		}
	}

	if (src_zspage)
		putback_zspage(class, src_zspage);

	if (dst_zspage)
		putback_zspage(class, dst_zspage);

	spin_unlock(&class->lock);
	write_unlock(&pool->migrate_lock);

	return pages_freed;
}

unsigned long zs_compact(struct zs_pool *pool)
{
	int i;
	struct size_class *class;
	unsigned long pages_freed = 0;

	/*
	 * Pool compaction is performed under pool->migrate_lock so it is basically
	 * single-threaded. Having more than one thread in __zs_compact()
	 * will increase pool->migrate_lock contention, which will impact other
	 * zsmalloc operations that need pool->migrate_lock.
	 */
	if (atomic_xchg(&pool->compaction_in_progress, 1))
		return 0;

	for (i = ZS_SIZE_CLASSES - 1; i >= 0; i--) {
		class = pool->size_class[i];
		if (class->index != i)
			continue;
		pages_freed += __zs_compact(pool, class);
	}
	atomic_long_add(pages_freed, &pool->stats.pages_compacted);
	atomic_set(&pool->compaction_in_progress, 0);

	return pages_freed;
}
EXPORT_SYMBOL_GPL(zs_compact);

void zs_pool_stats(struct zs_pool *pool, struct zs_pool_stats *stats)
{
	memcpy(stats, &pool->stats, sizeof(struct zs_pool_stats));
}
EXPORT_SYMBOL_GPL(zs_pool_stats);

static unsigned long zs_shrinker_scan(struct shrinker *shrinker,
		struct shrink_control *sc)
{
	unsigned long pages_freed;
	struct zs_pool *pool = shrinker->private_data;

	/*
	 * Compact classes and calculate compaction delta.
	 * Can run concurrently with a manually triggered
	 * (by user) compaction.
	 */
	pages_freed = zs_compact(pool);

	return pages_freed ? pages_freed : SHRINK_STOP;
}

static unsigned long zs_shrinker_count(struct shrinker *shrinker,
		struct shrink_control *sc)
{
	int i;
	struct size_class *class;
	unsigned long pages_to_free = 0;
	struct zs_pool *pool = shrinker->private_data;

	for (i = ZS_SIZE_CLASSES - 1; i >= 0; i--) {
		class = pool->size_class[i];
		if (class->index != i)
			continue;

		pages_to_free += zs_can_compact(class);
	}

	return pages_to_free;
}

static void zs_unregister_shrinker(struct zs_pool *pool)
{
	shrinker_free(pool->shrinker);
}

static int zs_register_shrinker(struct zs_pool *pool)
{
	pool->shrinker = shrinker_alloc(0, "mm-zspool:%s", pool->name);
	if (!pool->shrinker)
		return -ENOMEM;

	pool->shrinker->scan_objects = zs_shrinker_scan;
	pool->shrinker->count_objects = zs_shrinker_count;
	pool->shrinker->batch = 0;
	pool->shrinker->private_data = pool;

	shrinker_register(pool->shrinker);

	return 0;
}

static int calculate_zspage_chain_size(int class_size)
{
	int i, min_waste = INT_MAX;
	int chain_size = 1;

	if (is_power_of_2(class_size))
		return chain_size;

	for (i = 1; i <= ZS_MAX_PAGES_PER_ZSPAGE; i++) {
		int waste;

		waste = (i * PAGE_SIZE) % class_size;
		if (waste < min_waste) {
			min_waste = waste;
			chain_size = i;
		}
	}

	return chain_size;
}

/**
 * zs_create_pool - Creates an allocation pool to work from.
 * @name: pool name to be created
 *
 * This function must be called before anything when using
 * the zsmalloc allocator.
 *
 * On success, a pointer to the newly created pool is returned,
 * otherwise NULL.
 */
struct zs_pool *zs_create_pool(const char *name)
{
	int i;
	struct zs_pool *pool;
	struct size_class *prev_class = NULL;

	pool = kzalloc(sizeof(*pool), GFP_KERNEL);
	if (!pool)
		return NULL;

	init_deferred_free(pool);
	rwlock_init(&pool->migrate_lock);
	atomic_set(&pool->compaction_in_progress, 0);

	pool->name = kstrdup(name, GFP_KERNEL);
	if (!pool->name)
		goto err;

	if (create_cache(pool))
		goto err;

	/*
	 * Iterate reversely, because, size of size_class that we want to use
	 * for merging should be larger or equal to current size.
	 */
	for (i = ZS_SIZE_CLASSES - 1; i >= 0; i--) {
		int size;
		int pages_per_zspage;
		int objs_per_zspage;
		struct size_class *class;
		int fullness;

		size = ZS_MIN_ALLOC_SIZE + i * ZS_SIZE_CLASS_DELTA;
		if (size > ZS_MAX_ALLOC_SIZE)
			size = ZS_MAX_ALLOC_SIZE;
		pages_per_zspage = calculate_zspage_chain_size(size);
		objs_per_zspage = pages_per_zspage * PAGE_SIZE / size;

		/*
		 * We iterate from biggest down to smallest classes,
		 * so huge_class_size holds the size of the first huge
		 * class. Any object bigger than or equal to that will
		 * endup in the huge class.
		 */
		if (pages_per_zspage != 1 && objs_per_zspage != 1 &&
				!huge_class_size) {
			huge_class_size = size;
			/*
			 * The object uses ZS_HANDLE_SIZE bytes to store the
			 * handle. We need to subtract it, because zs_malloc()
			 * unconditionally adds handle size before it performs
			 * size class search - so object may be smaller than
			 * huge class size, yet it still can end up in the huge
			 * class because it grows by ZS_HANDLE_SIZE extra bytes
			 * right before class lookup.
			 */
			huge_class_size -= (ZS_HANDLE_SIZE - 1);
		}

		/*
		 * size_class is used for normal zsmalloc operation such
		 * as alloc/free for that size. Although it is natural that we
		 * have one size_class for each size, there is a chance that we
		 * can get more memory utilization if we use one size_class for
		 * many different sizes whose size_class have same
		 * characteristics. So, we makes size_class point to
		 * previous size_class if possible.
		 */
		if (prev_class) {
			if (can_merge(prev_class, pages_per_zspage, objs_per_zspage)) {
				pool->size_class[i] = prev_class;
				continue;
			}
		}

		class = kzalloc(sizeof(struct size_class), GFP_KERNEL);
		if (!class)
			goto err;

		class->size = size;
		class->index = i;
		class->pages_per_zspage = pages_per_zspage;
		class->objs_per_zspage = objs_per_zspage;
		spin_lock_init(&class->lock);
		pool->size_class[i] = class;

		fullness = ZS_INUSE_RATIO_0;
		while (fullness < NR_FULLNESS_GROUPS) {
			INIT_LIST_HEAD(&class->fullness_list[fullness]);
			fullness++;
		}

		prev_class = class;
	}

	/* debug only, don't abort if it fails */
	zs_pool_stat_create(pool, name);

	/*
	 * Not critical since shrinker is only used to trigger internal
	 * defragmentation of the pool which is pretty optional thing.  If
	 * registration fails we still can use the pool normally and user can
	 * trigger compaction manually. Thus, ignore return code.
	 */
	zs_register_shrinker(pool);

	return pool;

err:
	zs_destroy_pool(pool);
	return NULL;
}
EXPORT_SYMBOL_GPL(zs_create_pool);

void zs_destroy_pool(struct zs_pool *pool)
{
	int i;

	zs_unregister_shrinker(pool);
	zs_flush_migration(pool);
	zs_pool_stat_destroy(pool);

	for (i = 0; i < ZS_SIZE_CLASSES; i++) {
		int fg;
		struct size_class *class = pool->size_class[i];

		if (!class)
			continue;

		if (class->index != i)
			continue;

		for (fg = ZS_INUSE_RATIO_0; fg < NR_FULLNESS_GROUPS; fg++) {
			if (list_empty(&class->fullness_list[fg]))
				continue;

			pr_err("Class-%d fullness group %d is not empty\n",
			       class->size, fg);
		}
		kfree(class);
	}

	destroy_cache(pool);
	kfree(pool->name);
	kfree(pool);
}
EXPORT_SYMBOL_GPL(zs_destroy_pool);

static int __init zs_init(void)
{
	int ret;

	ret = cpuhp_setup_state(CPUHP_MM_ZS_PREPARE, "mm/zsmalloc:prepare",
				zs_cpu_prepare, zs_cpu_dead);
	if (ret)
		goto out;

#ifdef CONFIG_ZPOOL
	zpool_register_driver(&zs_zpool_driver);
#endif

	zs_stat_init();

	return 0;

out:
	return ret;
}

static void __exit zs_exit(void)
{
#ifdef CONFIG_ZPOOL
	zpool_unregister_driver(&zs_zpool_driver);
#endif
	cpuhp_remove_state(CPUHP_MM_ZS_PREPARE);

	zs_stat_exit();
}

module_init(zs_init);
module_exit(zs_exit);

MODULE_LICENSE("Dual BSD/GPL");
MODULE_AUTHOR("Nitin Gupta <ngupta@vflare.org>");
MODULE_DESCRIPTION("zsmalloc memory allocator");<|MERGE_RESOLUTION|>--- conflicted
+++ resolved
@@ -20,11 +20,7 @@
  *	page->index: links together all component pages of a zspage
  *		For the huge page, this is always 0, so we use this field
  *		to store handle.
-<<<<<<< HEAD
- *	page->page_type: PG_zsmalloc, lower 16 bit locate the first object
-=======
  *	page->page_type: PGTY_zsmalloc, lower 24 bits locate the first object
->>>>>>> adc21867
  *		offset in a subpage of a zspage
  *
  * Usage of struct page flags:
@@ -467,17 +463,7 @@
 	return first_page;
 }
 
-<<<<<<< HEAD
-#define FIRST_OBJ_PAGE_TYPE_MASK	0xffff
-
-static inline void reset_first_obj_offset(struct page *page)
-{
-	VM_WARN_ON_ONCE(!PageZsmalloc(page));
-	page->page_type |= FIRST_OBJ_PAGE_TYPE_MASK;
-}
-=======
 #define FIRST_OBJ_PAGE_TYPE_MASK	0xffffff
->>>>>>> adc21867
 
 static inline unsigned int get_first_obj_offset(struct page *page)
 {
@@ -487,13 +473,8 @@
 
 static inline void set_first_obj_offset(struct page *page, unsigned int offset)
 {
-<<<<<<< HEAD
-	/* With 16 bit available, we can support offsets into 64 KiB pages. */
-	BUILD_BUG_ON(PAGE_SIZE > SZ_64K);
-=======
 	/* With 24 bits available, we can support offsets into 16 MiB pages. */
 	BUILD_BUG_ON(PAGE_SIZE > SZ_16M);
->>>>>>> adc21867
 	VM_WARN_ON_ONCE(!PageZsmalloc(page));
 	VM_WARN_ON_ONCE(offset & ~FIRST_OBJ_PAGE_TYPE_MASK);
 	page->page_type &= ~FIRST_OBJ_PAGE_TYPE_MASK;
@@ -832,10 +813,6 @@
 	ClearPagePrivate(page);
 	set_page_private(page, 0);
 	page->index = 0;
-<<<<<<< HEAD
-	reset_first_obj_offset(page);
-=======
->>>>>>> adc21867
 	__ClearPageZsmalloc(page);
 }
 
