// SPDX-License-Identifier: GPL-2.0-or-later
/*
 * zswap.c - zswap driver file
 *
 * zswap is a cache that takes pages that are in the process
 * of being swapped out and attempts to compress and store them in a
 * RAM-based memory pool.  This can result in a significant I/O reduction on
 * the swap device and, in the case where decompressing from RAM is faster
 * than reading from the swap device, can also improve workload performance.
 *
 * Copyright (C) 2012  Seth Jennings <sjenning@linux.vnet.ibm.com>
*/

#define pr_fmt(fmt) KBUILD_MODNAME ": " fmt

#include <linux/module.h>
#include <linux/cpu.h>
#include <linux/highmem.h>
#include <linux/slab.h>
#include <linux/spinlock.h>
#include <linux/types.h>
#include <linux/atomic.h>
#include <linux/swap.h>
#include <linux/crypto.h>
#include <linux/scatterlist.h>
#include <linux/mempolicy.h>
#include <linux/mempool.h>
#include <linux/zpool.h>
#include <crypto/acompress.h>
#include <linux/zswap.h>
#include <linux/mm_types.h>
#include <linux/page-flags.h>
#include <linux/swapops.h>
#include <linux/writeback.h>
#include <linux/pagemap.h>
#include <linux/workqueue.h>
#include <linux/list_lru.h>

#include "swap.h"
#include "internal.h"

/*********************************
* statistics
**********************************/
/* The number of compressed pages currently stored in zswap */
atomic_t zswap_stored_pages = ATOMIC_INIT(0);

/*
 * The statistics below are not protected from concurrent access for
 * performance reasons so they may not be a 100% accurate.  However,
 * they do provide useful information on roughly how many times a
 * certain event is occurring.
*/

/* Pool limit was hit (see zswap_max_pool_percent) */
static u64 zswap_pool_limit_hit;
/* Pages written back when pool limit was reached */
static u64 zswap_written_back_pages;
/* Store failed due to a reclaim failure after pool limit was reached */
static u64 zswap_reject_reclaim_fail;
/* Store failed due to compression algorithm failure */
static u64 zswap_reject_compress_fail;
/* Compressed page was too big for the allocator to (optimally) store */
static u64 zswap_reject_compress_poor;
/* Store failed because underlying allocator could not get memory */
static u64 zswap_reject_alloc_fail;
/* Store failed because the entry metadata could not be allocated (rare) */
static u64 zswap_reject_kmemcache_fail;

/* Shrinker work queue */
static struct workqueue_struct *shrink_wq;
/* Pool limit was hit, we need to calm down */
static bool zswap_pool_reached_full;

/*********************************
* tunables
**********************************/

#define ZSWAP_PARAM_UNSET ""

static int zswap_setup(void);

/* Enable/disable zswap */
static DEFINE_STATIC_KEY_MAYBE(CONFIG_ZSWAP_DEFAULT_ON, zswap_ever_enabled);
static bool zswap_enabled = IS_ENABLED(CONFIG_ZSWAP_DEFAULT_ON);
static int zswap_enabled_param_set(const char *,
				   const struct kernel_param *);
static const struct kernel_param_ops zswap_enabled_param_ops = {
	.set =		zswap_enabled_param_set,
	.get =		param_get_bool,
};
module_param_cb(enabled, &zswap_enabled_param_ops, &zswap_enabled, 0644);

/* Crypto compressor to use */
static char *zswap_compressor = CONFIG_ZSWAP_COMPRESSOR_DEFAULT;
static int zswap_compressor_param_set(const char *,
				      const struct kernel_param *);
static const struct kernel_param_ops zswap_compressor_param_ops = {
	.set =		zswap_compressor_param_set,
	.get =		param_get_charp,
	.free =		param_free_charp,
};
module_param_cb(compressor, &zswap_compressor_param_ops,
		&zswap_compressor, 0644);

/* Compressed storage zpool to use */
static char *zswap_zpool_type = CONFIG_ZSWAP_ZPOOL_DEFAULT;
static int zswap_zpool_param_set(const char *, const struct kernel_param *);
static const struct kernel_param_ops zswap_zpool_param_ops = {
	.set =		zswap_zpool_param_set,
	.get =		param_get_charp,
	.free =		param_free_charp,
};
module_param_cb(zpool, &zswap_zpool_param_ops, &zswap_zpool_type, 0644);

/* The maximum percentage of memory that the compressed pool can occupy */
static unsigned int zswap_max_pool_percent = 20;
module_param_named(max_pool_percent, zswap_max_pool_percent, uint, 0644);

/* The threshold for accepting new pages after the max_pool_percent was hit */
static unsigned int zswap_accept_thr_percent = 90; /* of max pool size */
module_param_named(accept_threshold_percent, zswap_accept_thr_percent,
		   uint, 0644);

/* Enable/disable memory pressure-based shrinker. */
static bool zswap_shrinker_enabled = IS_ENABLED(
		CONFIG_ZSWAP_SHRINKER_DEFAULT_ON);
module_param_named(shrinker_enabled, zswap_shrinker_enabled, bool, 0644);

bool zswap_is_enabled(void)
{
	return zswap_enabled;
}

bool zswap_never_enabled(void)
{
	return !static_branch_maybe(CONFIG_ZSWAP_DEFAULT_ON, &zswap_ever_enabled);
}

/*********************************
* data structures
**********************************/

struct crypto_acomp_ctx {
	struct crypto_acomp *acomp;
	struct acomp_req *req;
	struct crypto_wait wait;
	u8 *buffer;
	struct mutex mutex;
	bool is_sleepable;
};

/*
 * The lock ordering is zswap_tree.lock -> zswap_pool.lru_lock.
 * The only case where lru_lock is not acquired while holding tree.lock is
 * when a zswap_entry is taken off the lru for writeback, in that case it
 * needs to be verified that it's still valid in the tree.
 */
struct zswap_pool {
	struct zpool *zpool;
	struct crypto_acomp_ctx __percpu *acomp_ctx;
	struct percpu_ref ref;
	struct list_head list;
	struct work_struct release_work;
	struct hlist_node node;
	char tfm_name[CRYPTO_MAX_ALG_NAME];
};

/* Global LRU lists shared by all zswap pools. */
static struct list_lru zswap_list_lru;

/* The lock protects zswap_next_shrink updates. */
static DEFINE_SPINLOCK(zswap_shrink_lock);
static struct mem_cgroup *zswap_next_shrink;
static struct work_struct zswap_shrink_work;
static struct shrinker *zswap_shrinker;

/*
 * struct zswap_entry
 *
 * This structure contains the metadata for tracking a single compressed
 * page within zswap.
 *
 * swpentry - associated swap entry, the offset indexes into the red-black tree
 * length - the length in bytes of the compressed page data.  Needed during
 *          decompression.
 * referenced - true if the entry recently entered the zswap pool. Unset by the
 *              writeback logic. The entry is only reclaimed by the writeback
 *              logic if referenced is unset. See comments in the shrinker
 *              section for context.
 * pool - the zswap_pool the entry's data is in
 * handle - zpool allocation handle that stores the compressed page data
 * objcg - the obj_cgroup that the compressed memory is charged to
 * lru - handle to the pool's lru used to evict pages.
 */
struct zswap_entry {
	swp_entry_t swpentry;
	unsigned int length;
	bool referenced;
	struct zswap_pool *pool;
	unsigned long handle;
	struct obj_cgroup *objcg;
	struct list_head lru;
};

static struct xarray *zswap_trees[MAX_SWAPFILES];
static unsigned int nr_zswap_trees[MAX_SWAPFILES];

/* RCU-protected iteration */
static LIST_HEAD(zswap_pools);
/* protects zswap_pools list modification */
static DEFINE_SPINLOCK(zswap_pools_lock);
/* pool counter to provide unique names to zpool */
static atomic_t zswap_pools_count = ATOMIC_INIT(0);

enum zswap_init_type {
	ZSWAP_UNINIT,
	ZSWAP_INIT_SUCCEED,
	ZSWAP_INIT_FAILED
};

static enum zswap_init_type zswap_init_state;

/* used to ensure the integrity of initialization */
static DEFINE_MUTEX(zswap_init_lock);

/* init completed, but couldn't create the initial pool */
static bool zswap_has_pool;

/*********************************
* helpers and fwd declarations
**********************************/

static inline struct xarray *swap_zswap_tree(swp_entry_t swp)
{
	return &zswap_trees[swp_type(swp)][swp_offset(swp)
		>> SWAP_ADDRESS_SPACE_SHIFT];
}

#define zswap_pool_debug(msg, p)				\
	pr_debug("%s pool %s/%s\n", msg, (p)->tfm_name,		\
		 zpool_get_type((p)->zpool))

/*********************************
* pool functions
**********************************/
static void __zswap_pool_empty(struct percpu_ref *ref);

static struct zswap_pool *zswap_pool_create(char *type, char *compressor)
{
	struct zswap_pool *pool;
	char name[38]; /* 'zswap' + 32 char (max) num + \0 */
	gfp_t gfp = __GFP_NORETRY | __GFP_NOWARN | __GFP_KSWAPD_RECLAIM;
	int ret;

	if (!zswap_has_pool) {
		/* if either are unset, pool initialization failed, and we
		 * need both params to be set correctly before trying to
		 * create a pool.
		 */
		if (!strcmp(type, ZSWAP_PARAM_UNSET))
			return NULL;
		if (!strcmp(compressor, ZSWAP_PARAM_UNSET))
			return NULL;
	}

	pool = kzalloc(sizeof(*pool), GFP_KERNEL);
	if (!pool)
		return NULL;

	/* unique name for each pool specifically required by zsmalloc */
	snprintf(name, 38, "zswap%x", atomic_inc_return(&zswap_pools_count));
	pool->zpool = zpool_create_pool(type, name, gfp);
	if (!pool->zpool) {
		pr_err("%s zpool not available\n", type);
		goto error;
	}
	pr_debug("using %s zpool\n", zpool_get_type(pool->zpool));

	strscpy(pool->tfm_name, compressor, sizeof(pool->tfm_name));

	pool->acomp_ctx = alloc_percpu(*pool->acomp_ctx);
	if (!pool->acomp_ctx) {
		pr_err("percpu alloc failed\n");
		goto error;
	}

	ret = cpuhp_state_add_instance(CPUHP_MM_ZSWP_POOL_PREPARE,
				       &pool->node);
	if (ret)
		goto error;

	/* being the current pool takes 1 ref; this func expects the
	 * caller to always add the new pool as the current pool
	 */
	ret = percpu_ref_init(&pool->ref, __zswap_pool_empty,
			      PERCPU_REF_ALLOW_REINIT, GFP_KERNEL);
	if (ret)
		goto ref_fail;
	INIT_LIST_HEAD(&pool->list);

	zswap_pool_debug("created", pool);

	return pool;

ref_fail:
	cpuhp_state_remove_instance(CPUHP_MM_ZSWP_POOL_PREPARE, &pool->node);
error:
	if (pool->acomp_ctx)
		free_percpu(pool->acomp_ctx);
	if (pool->zpool)
		zpool_destroy_pool(pool->zpool);
	kfree(pool);
	return NULL;
}

static struct zswap_pool *__zswap_pool_create_fallback(void)
{
	bool has_comp, has_zpool;

	has_comp = crypto_has_acomp(zswap_compressor, 0, 0);
	if (!has_comp && strcmp(zswap_compressor,
				CONFIG_ZSWAP_COMPRESSOR_DEFAULT)) {
		pr_err("compressor %s not available, using default %s\n",
		       zswap_compressor, CONFIG_ZSWAP_COMPRESSOR_DEFAULT);
		param_free_charp(&zswap_compressor);
		zswap_compressor = CONFIG_ZSWAP_COMPRESSOR_DEFAULT;
		has_comp = crypto_has_acomp(zswap_compressor, 0, 0);
	}
	if (!has_comp) {
		pr_err("default compressor %s not available\n",
		       zswap_compressor);
		param_free_charp(&zswap_compressor);
		zswap_compressor = ZSWAP_PARAM_UNSET;
	}

	has_zpool = zpool_has_pool(zswap_zpool_type);
	if (!has_zpool && strcmp(zswap_zpool_type,
				 CONFIG_ZSWAP_ZPOOL_DEFAULT)) {
		pr_err("zpool %s not available, using default %s\n",
		       zswap_zpool_type, CONFIG_ZSWAP_ZPOOL_DEFAULT);
		param_free_charp(&zswap_zpool_type);
		zswap_zpool_type = CONFIG_ZSWAP_ZPOOL_DEFAULT;
		has_zpool = zpool_has_pool(zswap_zpool_type);
	}
	if (!has_zpool) {
		pr_err("default zpool %s not available\n",
		       zswap_zpool_type);
		param_free_charp(&zswap_zpool_type);
		zswap_zpool_type = ZSWAP_PARAM_UNSET;
	}

	if (!has_comp || !has_zpool)
		return NULL;

	return zswap_pool_create(zswap_zpool_type, zswap_compressor);
}

static void zswap_pool_destroy(struct zswap_pool *pool)
{
	zswap_pool_debug("destroying", pool);

	cpuhp_state_remove_instance(CPUHP_MM_ZSWP_POOL_PREPARE, &pool->node);
	free_percpu(pool->acomp_ctx);

	zpool_destroy_pool(pool->zpool);
	kfree(pool);
}

static void __zswap_pool_release(struct work_struct *work)
{
	struct zswap_pool *pool = container_of(work, typeof(*pool),
						release_work);

	synchronize_rcu();

	/* nobody should have been able to get a ref... */
	WARN_ON(!percpu_ref_is_zero(&pool->ref));
	percpu_ref_exit(&pool->ref);

	/* pool is now off zswap_pools list and has no references. */
	zswap_pool_destroy(pool);
}

static struct zswap_pool *zswap_pool_current(void);

static void __zswap_pool_empty(struct percpu_ref *ref)
{
	struct zswap_pool *pool;

	pool = container_of(ref, typeof(*pool), ref);

	spin_lock_bh(&zswap_pools_lock);

	WARN_ON(pool == zswap_pool_current());

	list_del_rcu(&pool->list);

	INIT_WORK(&pool->release_work, __zswap_pool_release);
	schedule_work(&pool->release_work);

	spin_unlock_bh(&zswap_pools_lock);
}

static int __must_check zswap_pool_get(struct zswap_pool *pool)
{
	if (!pool)
		return 0;

	return percpu_ref_tryget(&pool->ref);
}

static void zswap_pool_put(struct zswap_pool *pool)
{
	percpu_ref_put(&pool->ref);
}

static struct zswap_pool *__zswap_pool_current(void)
{
	struct zswap_pool *pool;

	pool = list_first_or_null_rcu(&zswap_pools, typeof(*pool), list);
	WARN_ONCE(!pool && zswap_has_pool,
		  "%s: no page storage pool!\n", __func__);

	return pool;
}

static struct zswap_pool *zswap_pool_current(void)
{
	assert_spin_locked(&zswap_pools_lock);

	return __zswap_pool_current();
}

static struct zswap_pool *zswap_pool_current_get(void)
{
	struct zswap_pool *pool;

	rcu_read_lock();

	pool = __zswap_pool_current();
	if (!zswap_pool_get(pool))
		pool = NULL;

	rcu_read_unlock();

	return pool;
}

/* type and compressor must be null-terminated */
static struct zswap_pool *zswap_pool_find_get(char *type, char *compressor)
{
	struct zswap_pool *pool;

	assert_spin_locked(&zswap_pools_lock);

	list_for_each_entry_rcu(pool, &zswap_pools, list) {
		if (strcmp(pool->tfm_name, compressor))
			continue;
		if (strcmp(zpool_get_type(pool->zpool), type))
			continue;
		/* if we can't get it, it's about to be destroyed */
		if (!zswap_pool_get(pool))
			continue;
		return pool;
	}

	return NULL;
}

static unsigned long zswap_max_pages(void)
{
	return totalram_pages() * zswap_max_pool_percent / 100;
}

static unsigned long zswap_accept_thr_pages(void)
{
	return zswap_max_pages() * zswap_accept_thr_percent / 100;
}

unsigned long zswap_total_pages(void)
{
	struct zswap_pool *pool;
	unsigned long total = 0;

	rcu_read_lock();
	list_for_each_entry_rcu(pool, &zswap_pools, list)
		total += zpool_get_total_pages(pool->zpool);
	rcu_read_unlock();

	return total;
}

static bool zswap_check_limits(void)
{
	unsigned long cur_pages = zswap_total_pages();
	unsigned long max_pages = zswap_max_pages();

	if (cur_pages >= max_pages) {
		zswap_pool_limit_hit++;
		zswap_pool_reached_full = true;
	} else if (zswap_pool_reached_full &&
		   cur_pages <= zswap_accept_thr_pages()) {
			zswap_pool_reached_full = false;
	}
	return zswap_pool_reached_full;
}

/*********************************
* param callbacks
**********************************/

static bool zswap_pool_changed(const char *s, const struct kernel_param *kp)
{
	/* no change required */
	if (!strcmp(s, *(char **)kp->arg) && zswap_has_pool)
		return false;
	return true;
}

/* val must be a null-terminated string */
static int __zswap_param_set(const char *val, const struct kernel_param *kp,
			     char *type, char *compressor)
{
	struct zswap_pool *pool, *put_pool = NULL;
	char *s = strstrip((char *)val);
	int ret = 0;
	bool new_pool = false;

	mutex_lock(&zswap_init_lock);
	switch (zswap_init_state) {
	case ZSWAP_UNINIT:
		/* if this is load-time (pre-init) param setting,
		 * don't create a pool; that's done during init.
		 */
		ret = param_set_charp(s, kp);
		break;
	case ZSWAP_INIT_SUCCEED:
		new_pool = zswap_pool_changed(s, kp);
		break;
	case ZSWAP_INIT_FAILED:
		pr_err("can't set param, initialization failed\n");
		ret = -ENODEV;
	}
	mutex_unlock(&zswap_init_lock);

	/* no need to create a new pool, return directly */
	if (!new_pool)
		return ret;

	if (!type) {
		if (!zpool_has_pool(s)) {
			pr_err("zpool %s not available\n", s);
			return -ENOENT;
		}
		type = s;
	} else if (!compressor) {
		if (!crypto_has_acomp(s, 0, 0)) {
			pr_err("compressor %s not available\n", s);
			return -ENOENT;
		}
		compressor = s;
	} else {
		WARN_ON(1);
		return -EINVAL;
	}

	spin_lock_bh(&zswap_pools_lock);

	pool = zswap_pool_find_get(type, compressor);
	if (pool) {
		zswap_pool_debug("using existing", pool);
		WARN_ON(pool == zswap_pool_current());
		list_del_rcu(&pool->list);
	}

	spin_unlock_bh(&zswap_pools_lock);

	if (!pool)
		pool = zswap_pool_create(type, compressor);
	else {
		/*
		 * Restore the initial ref dropped by percpu_ref_kill()
		 * when the pool was decommissioned and switch it again
		 * to percpu mode.
		 */
		percpu_ref_resurrect(&pool->ref);

		/* Drop the ref from zswap_pool_find_get(). */
		zswap_pool_put(pool);
	}

	if (pool)
		ret = param_set_charp(s, kp);
	else
		ret = -EINVAL;

	spin_lock_bh(&zswap_pools_lock);

	if (!ret) {
		put_pool = zswap_pool_current();
		list_add_rcu(&pool->list, &zswap_pools);
		zswap_has_pool = true;
	} else if (pool) {
		/* add the possibly pre-existing pool to the end of the pools
		 * list; if it's new (and empty) then it'll be removed and
		 * destroyed by the put after we drop the lock
		 */
		list_add_tail_rcu(&pool->list, &zswap_pools);
		put_pool = pool;
	}

	spin_unlock_bh(&zswap_pools_lock);

	if (!zswap_has_pool && !pool) {
		/* if initial pool creation failed, and this pool creation also
		 * failed, maybe both compressor and zpool params were bad.
		 * Allow changing this param, so pool creation will succeed
		 * when the other param is changed. We already verified this
		 * param is ok in the zpool_has_pool() or crypto_has_acomp()
		 * checks above.
		 */
		ret = param_set_charp(s, kp);
	}

	/* drop the ref from either the old current pool,
	 * or the new pool we failed to add
	 */
	if (put_pool)
		percpu_ref_kill(&put_pool->ref);

	return ret;
}

static int zswap_compressor_param_set(const char *val,
				      const struct kernel_param *kp)
{
	return __zswap_param_set(val, kp, zswap_zpool_type, NULL);
}

static int zswap_zpool_param_set(const char *val,
				 const struct kernel_param *kp)
{
	return __zswap_param_set(val, kp, NULL, zswap_compressor);
}

static int zswap_enabled_param_set(const char *val,
				   const struct kernel_param *kp)
{
	int ret = -ENODEV;

	/* if this is load-time (pre-init) param setting, only set param. */
	if (system_state != SYSTEM_RUNNING)
		return param_set_bool(val, kp);

	mutex_lock(&zswap_init_lock);
	switch (zswap_init_state) {
	case ZSWAP_UNINIT:
		if (zswap_setup())
			break;
		fallthrough;
	case ZSWAP_INIT_SUCCEED:
		if (!zswap_has_pool)
			pr_err("can't enable, no pool configured\n");
		else
			ret = param_set_bool(val, kp);
		break;
	case ZSWAP_INIT_FAILED:
		pr_err("can't enable, initialization failed\n");
	}
	mutex_unlock(&zswap_init_lock);

	return ret;
}

/*********************************
* lru functions
**********************************/

/* should be called under RCU */
#ifdef CONFIG_MEMCG
static inline struct mem_cgroup *mem_cgroup_from_entry(struct zswap_entry *entry)
{
	return entry->objcg ? obj_cgroup_memcg(entry->objcg) : NULL;
}
#else
static inline struct mem_cgroup *mem_cgroup_from_entry(struct zswap_entry *entry)
{
	return NULL;
}
#endif

static inline int entry_to_nid(struct zswap_entry *entry)
{
	return page_to_nid(virt_to_page(entry));
}

static void zswap_lru_add(struct list_lru *list_lru, struct zswap_entry *entry)
{
	int nid = entry_to_nid(entry);
	struct mem_cgroup *memcg;

	/*
	 * Note that it is safe to use rcu_read_lock() here, even in the face of
	 * concurrent memcg offlining. Thanks to the memcg->kmemcg_id indirection
	 * used in list_lru lookup, only two scenarios are possible:
	 *
	 * 1. list_lru_add() is called before memcg->kmemcg_id is updated. The
	 *    new entry will be reparented to memcg's parent's list_lru.
	 * 2. list_lru_add() is called after memcg->kmemcg_id is updated. The
	 *    new entry will be added directly to memcg's parent's list_lru.
	 *
	 * Similar reasoning holds for list_lru_del().
	 */
	rcu_read_lock();
	memcg = mem_cgroup_from_entry(entry);
	/* will always succeed */
	list_lru_add(list_lru, &entry->lru, nid, memcg);
	rcu_read_unlock();
}

static void zswap_lru_del(struct list_lru *list_lru, struct zswap_entry *entry)
{
	int nid = entry_to_nid(entry);
	struct mem_cgroup *memcg;

	rcu_read_lock();
	memcg = mem_cgroup_from_entry(entry);
	/* will always succeed */
	list_lru_del(list_lru, &entry->lru, nid, memcg);
	rcu_read_unlock();
}

void zswap_lruvec_state_init(struct lruvec *lruvec)
{
	atomic_long_set(&lruvec->zswap_lruvec_state.nr_disk_swapins, 0);
}

void zswap_folio_swapin(struct folio *folio)
{
	struct lruvec *lruvec;

	if (folio) {
		lruvec = folio_lruvec(folio);
		atomic_long_inc(&lruvec->zswap_lruvec_state.nr_disk_swapins);
	}
}

/*
 * This function should be called when a memcg is being offlined.
 *
 * Since the global shrinker shrink_worker() may hold a reference
 * of the memcg, we must check and release the reference in
 * zswap_next_shrink.
 *
 * shrink_worker() must handle the case where this function releases
 * the reference of memcg being shrunk.
 */
void zswap_memcg_offline_cleanup(struct mem_cgroup *memcg)
{
	/* lock out zswap shrinker walking memcg tree */
	spin_lock(&zswap_shrink_lock);
	if (zswap_next_shrink == memcg) {
		do {
			zswap_next_shrink = mem_cgroup_iter(NULL, zswap_next_shrink, NULL);
		} while (zswap_next_shrink && !mem_cgroup_online(zswap_next_shrink));
	}
	spin_unlock(&zswap_shrink_lock);
}

/*********************************
* zswap entry functions
**********************************/
static struct kmem_cache *zswap_entry_cache;

static struct zswap_entry *zswap_entry_cache_alloc(gfp_t gfp, int nid)
{
	struct zswap_entry *entry;
	entry = kmem_cache_alloc_node(zswap_entry_cache, gfp, nid);
	if (!entry)
		return NULL;
	return entry;
}

static void zswap_entry_cache_free(struct zswap_entry *entry)
{
	kmem_cache_free(zswap_entry_cache, entry);
}

/*
 * Carries out the common pattern of freeing and entry's zpool allocation,
 * freeing the entry itself, and decrementing the number of stored pages.
 */
static void zswap_entry_free(struct zswap_entry *entry)
{
<<<<<<< HEAD
	if (!entry->length)
		atomic_dec(&zswap_same_filled_pages);
	else {
		zswap_lru_del(&zswap_list_lru, entry);
		zpool_free(entry->pool->zpool, entry->handle);
		zswap_pool_put(entry->pool);
	}
=======
	zswap_lru_del(&zswap_list_lru, entry);
	zpool_free(entry->pool->zpool, entry->handle);
	zswap_pool_put(entry->pool);
>>>>>>> adc21867
	if (entry->objcg) {
		obj_cgroup_uncharge_zswap(entry->objcg, entry->length);
		obj_cgroup_put(entry->objcg);
	}
	zswap_entry_cache_free(entry);
	atomic_dec(&zswap_stored_pages);
}

/*********************************
* compressed storage functions
**********************************/
static int zswap_cpu_comp_prepare(unsigned int cpu, struct hlist_node *node)
{
	struct zswap_pool *pool = hlist_entry(node, struct zswap_pool, node);
	struct crypto_acomp_ctx *acomp_ctx = per_cpu_ptr(pool->acomp_ctx, cpu);
	struct crypto_acomp *acomp;
	struct acomp_req *req;
	int ret;

	mutex_init(&acomp_ctx->mutex);

	acomp_ctx->buffer = kmalloc_node(PAGE_SIZE * 2, GFP_KERNEL, cpu_to_node(cpu));
	if (!acomp_ctx->buffer)
		return -ENOMEM;

	acomp = crypto_alloc_acomp_node(pool->tfm_name, 0, 0, cpu_to_node(cpu));
	if (IS_ERR(acomp)) {
		pr_err("could not alloc crypto acomp %s : %ld\n",
				pool->tfm_name, PTR_ERR(acomp));
		ret = PTR_ERR(acomp);
		goto acomp_fail;
	}
	acomp_ctx->acomp = acomp;
	acomp_ctx->is_sleepable = acomp_is_async(acomp);

	req = acomp_request_alloc(acomp_ctx->acomp);
	if (!req) {
		pr_err("could not alloc crypto acomp_request %s\n",
		       pool->tfm_name);
		ret = -ENOMEM;
		goto req_fail;
	}
	acomp_ctx->req = req;

	crypto_init_wait(&acomp_ctx->wait);
	/*
	 * if the backend of acomp is async zip, crypto_req_done() will wakeup
	 * crypto_wait_req(); if the backend of acomp is scomp, the callback
	 * won't be called, crypto_wait_req() will return without blocking.
	 */
	acomp_request_set_callback(req, CRYPTO_TFM_REQ_MAY_BACKLOG,
				   crypto_req_done, &acomp_ctx->wait);

	return 0;

req_fail:
	crypto_free_acomp(acomp_ctx->acomp);
acomp_fail:
	kfree(acomp_ctx->buffer);
	return ret;
}

static int zswap_cpu_comp_dead(unsigned int cpu, struct hlist_node *node)
{
	struct zswap_pool *pool = hlist_entry(node, struct zswap_pool, node);
	struct crypto_acomp_ctx *acomp_ctx = per_cpu_ptr(pool->acomp_ctx, cpu);

	if (!IS_ERR_OR_NULL(acomp_ctx)) {
		if (!IS_ERR_OR_NULL(acomp_ctx->req))
			acomp_request_free(acomp_ctx->req);
		if (!IS_ERR_OR_NULL(acomp_ctx->acomp))
			crypto_free_acomp(acomp_ctx->acomp);
		kfree(acomp_ctx->buffer);
	}

	return 0;
}

static bool zswap_compress(struct folio *folio, struct zswap_entry *entry)
{
	struct crypto_acomp_ctx *acomp_ctx;
	struct scatterlist input, output;
	int comp_ret = 0, alloc_ret = 0;
	unsigned int dlen = PAGE_SIZE;
	unsigned long handle;
	struct zpool *zpool;
	char *buf;
	gfp_t gfp;
	u8 *dst;

	acomp_ctx = raw_cpu_ptr(entry->pool->acomp_ctx);

	mutex_lock(&acomp_ctx->mutex);

	dst = acomp_ctx->buffer;
	sg_init_table(&input, 1);
	sg_set_folio(&input, folio, PAGE_SIZE, 0);

	/*
	 * We need PAGE_SIZE * 2 here since there maybe over-compression case,
	 * and hardware-accelerators may won't check the dst buffer size, so
	 * giving the dst buffer with enough length to avoid buffer overflow.
	 */
	sg_init_one(&output, dst, PAGE_SIZE * 2);
	acomp_request_set_params(acomp_ctx->req, &input, &output, PAGE_SIZE, dlen);

	/*
	 * it maybe looks a little bit silly that we send an asynchronous request,
	 * then wait for its completion synchronously. This makes the process look
	 * synchronous in fact.
	 * Theoretically, acomp supports users send multiple acomp requests in one
	 * acomp instance, then get those requests done simultaneously. but in this
	 * case, zswap actually does store and load page by page, there is no
	 * existing method to send the second page before the first page is done
	 * in one thread doing zwap.
	 * but in different threads running on different cpu, we have different
	 * acomp instance, so multiple threads can do (de)compression in parallel.
	 */
	comp_ret = crypto_wait_req(crypto_acomp_compress(acomp_ctx->req), &acomp_ctx->wait);
	dlen = acomp_ctx->req->dlen;
	if (comp_ret)
		goto unlock;

	zpool = entry->pool->zpool;
	gfp = __GFP_NORETRY | __GFP_NOWARN | __GFP_KSWAPD_RECLAIM;
	if (zpool_malloc_support_movable(zpool))
		gfp |= __GFP_HIGHMEM | __GFP_MOVABLE;
	alloc_ret = zpool_malloc(zpool, dlen, gfp, &handle);
	if (alloc_ret)
		goto unlock;

	buf = zpool_map_handle(zpool, handle, ZPOOL_MM_WO);
	memcpy(buf, dst, dlen);
	zpool_unmap_handle(zpool, handle);

	entry->handle = handle;
	entry->length = dlen;

unlock:
	if (comp_ret == -ENOSPC || alloc_ret == -ENOSPC)
		zswap_reject_compress_poor++;
	else if (comp_ret)
		zswap_reject_compress_fail++;
	else if (alloc_ret)
		zswap_reject_alloc_fail++;

	mutex_unlock(&acomp_ctx->mutex);
	return comp_ret == 0 && alloc_ret == 0;
}

static void zswap_decompress(struct zswap_entry *entry, struct folio *folio)
{
	struct zpool *zpool = entry->pool->zpool;
	struct scatterlist input, output;
	struct crypto_acomp_ctx *acomp_ctx;
	u8 *src;

	acomp_ctx = raw_cpu_ptr(entry->pool->acomp_ctx);
	mutex_lock(&acomp_ctx->mutex);

	src = zpool_map_handle(zpool, entry->handle, ZPOOL_MM_RO);
	/*
	 * If zpool_map_handle is atomic, we cannot reliably utilize its mapped buffer
	 * to do crypto_acomp_decompress() which might sleep. In such cases, we must
	 * resort to copying the buffer to a temporary one.
	 * Meanwhile, zpool_map_handle() might return a non-linearly mapped buffer,
	 * such as a kmap address of high memory or even ever a vmap address.
	 * However, sg_init_one is only equipped to handle linearly mapped low memory.
	 * In such cases, we also must copy the buffer to a temporary and lowmem one.
	 */
	if ((acomp_ctx->is_sleepable && !zpool_can_sleep_mapped(zpool)) ||
	    !virt_addr_valid(src)) {
		memcpy(acomp_ctx->buffer, src, entry->length);
		src = acomp_ctx->buffer;
		zpool_unmap_handle(zpool, entry->handle);
	}

	sg_init_one(&input, src, entry->length);
	sg_init_table(&output, 1);
	sg_set_folio(&output, folio, PAGE_SIZE, 0);
	acomp_request_set_params(acomp_ctx->req, &input, &output, entry->length, PAGE_SIZE);
	BUG_ON(crypto_wait_req(crypto_acomp_decompress(acomp_ctx->req), &acomp_ctx->wait));
	BUG_ON(acomp_ctx->req->dlen != PAGE_SIZE);
	mutex_unlock(&acomp_ctx->mutex);

	if (src != acomp_ctx->buffer)
		zpool_unmap_handle(zpool, entry->handle);
}

/*********************************
* writeback code
**********************************/
/*
 * Attempts to free an entry by adding a folio to the swap cache,
 * decompressing the entry data into the folio, and issuing a
 * bio write to write the folio back to the swap device.
 *
 * This can be thought of as a "resumed writeback" of the folio
 * to the swap device.  We are basically resuming the same swap
 * writeback path that was intercepted with the zswap_store()
 * in the first place.  After the folio has been decompressed into
 * the swap cache, the compressed version stored by zswap can be
 * freed.
 */
static int zswap_writeback_entry(struct zswap_entry *entry,
				 swp_entry_t swpentry)
{
	struct xarray *tree;
	pgoff_t offset = swp_offset(swpentry);
	struct folio *folio;
	struct mempolicy *mpol;
	bool folio_was_allocated;
	struct writeback_control wbc = {
		.sync_mode = WB_SYNC_NONE,
	};

	/* try to allocate swap cache folio */
	mpol = get_task_policy(current);
	folio = __read_swap_cache_async(swpentry, GFP_KERNEL, mpol,
				NO_INTERLEAVE_INDEX, &folio_was_allocated, true);
	if (!folio)
		return -ENOMEM;

	/*
	 * Found an existing folio, we raced with swapin or concurrent
	 * shrinker. We generally writeback cold folios from zswap, and
	 * swapin means the folio just became hot, so skip this folio.
	 * For unlikely concurrent shrinker case, it will be unlinked
	 * and freed when invalidated by the concurrent shrinker anyway.
	 */
	if (!folio_was_allocated) {
		folio_put(folio);
		return -EEXIST;
	}

	/*
	 * folio is locked, and the swapcache is now secured against
	 * concurrent swapping to and from the slot, and concurrent
	 * swapoff so we can safely dereference the zswap tree here.
	 * Verify that the swap entry hasn't been invalidated and recycled
	 * behind our backs, to avoid overwriting a new swap folio with
	 * old compressed data. Only when this is successful can the entry
	 * be dereferenced.
	 */
	tree = swap_zswap_tree(swpentry);
	if (entry != xa_cmpxchg(tree, offset, entry, NULL, GFP_KERNEL)) {
		delete_from_swap_cache(folio);
		folio_unlock(folio);
		folio_put(folio);
		return -ENOMEM;
	}

	zswap_decompress(entry, folio);

	count_vm_event(ZSWPWB);
	if (entry->objcg)
		count_objcg_events(entry->objcg, ZSWPWB, 1);

	zswap_entry_free(entry);

	/* folio is up to date */
	folio_mark_uptodate(folio);

	/* move it to the tail of the inactive list after end_writeback */
	folio_set_reclaim(folio);

	/* start writeback */
	__swap_writepage(folio, &wbc);
	folio_put(folio);

	return 0;
}

/*********************************
* shrinker functions
**********************************/
/*
 * The dynamic shrinker is modulated by the following factors:
 *
 * 1. Each zswap entry has a referenced bit, which the shrinker unsets (giving
 *    the entry a second chance) before rotating it in the LRU list. If the
 *    entry is considered again by the shrinker, with its referenced bit unset,
 *    it is written back. The writeback rate as a result is dynamically
 *    adjusted by the pool activities - if the pool is dominated by new entries
 *    (i.e lots of recent zswapouts), these entries will be protected and
 *    the writeback rate will slow down. On the other hand, if the pool has a
 *    lot of stagnant entries, these entries will be reclaimed immediately,
 *    effectively increasing the writeback rate.
 *
 * 2. Swapins counter: If we observe swapins, it is a sign that we are
 *    overshrinking and should slow down. We maintain a swapins counter, which
 *    is consumed and subtract from the number of eligible objects on the LRU
 *    in zswap_shrinker_count().
 *
 * 3. Compression ratio. The better the workload compresses, the less gains we
 *    can expect from writeback. We scale down the number of objects available
 *    for reclaim by this ratio.
 */
static enum lru_status shrink_memcg_cb(struct list_head *item, struct list_lru_one *l,
				       spinlock_t *lock, void *arg)
{
	struct zswap_entry *entry = container_of(item, struct zswap_entry, lru);
	bool *encountered_page_in_swapcache = (bool *)arg;
	swp_entry_t swpentry;
	enum lru_status ret = LRU_REMOVED_RETRY;
	int writeback_result;

	/*
	 * Second chance algorithm: if the entry has its referenced bit set, give it
	 * a second chance. Only clear the referenced bit and rotate it in the
	 * zswap's LRU list.
	 */
	if (entry->referenced) {
		entry->referenced = false;
		return LRU_ROTATE;
	}

	/*
	 * As soon as we drop the LRU lock, the entry can be freed by
	 * a concurrent invalidation. This means the following:
	 *
	 * 1. We extract the swp_entry_t to the stack, allowing
	 *    zswap_writeback_entry() to pin the swap entry and
	 *    then validate the zwap entry against that swap entry's
	 *    tree using pointer value comparison. Only when that
	 *    is successful can the entry be dereferenced.
	 *
	 * 2. Usually, objects are taken off the LRU for reclaim. In
	 *    this case this isn't possible, because if reclaim fails
	 *    for whatever reason, we have no means of knowing if the
	 *    entry is alive to put it back on the LRU.
	 *
	 *    So rotate it before dropping the lock. If the entry is
	 *    written back or invalidated, the free path will unlink
	 *    it. For failures, rotation is the right thing as well.
	 *
	 *    Temporary failures, where the same entry should be tried
	 *    again immediately, almost never happen for this shrinker.
	 *    We don't do any trylocking; -ENOMEM comes closest,
	 *    but that's extremely rare and doesn't happen spuriously
	 *    either. Don't bother distinguishing this case.
	 */
	list_move_tail(item, &l->list);

	/*
	 * Once the lru lock is dropped, the entry might get freed. The
	 * swpentry is copied to the stack, and entry isn't deref'd again
	 * until the entry is verified to still be alive in the tree.
	 */
	swpentry = entry->swpentry;

	/*
	 * It's safe to drop the lock here because we return either
	 * LRU_REMOVED_RETRY or LRU_RETRY.
	 */
	spin_unlock(lock);

	writeback_result = zswap_writeback_entry(entry, swpentry);

	if (writeback_result) {
		zswap_reject_reclaim_fail++;
		ret = LRU_RETRY;

		/*
		 * Encountering a page already in swap cache is a sign that we are shrinking
		 * into the warmer region. We should terminate shrinking (if we're in the dynamic
		 * shrinker context).
		 */
		if (writeback_result == -EEXIST && encountered_page_in_swapcache) {
			ret = LRU_STOP;
			*encountered_page_in_swapcache = true;
		}
	} else {
		zswap_written_back_pages++;
	}

	spin_lock(lock);
	return ret;
}

static unsigned long zswap_shrinker_scan(struct shrinker *shrinker,
		struct shrink_control *sc)
{
	unsigned long shrink_ret;
	bool encountered_page_in_swapcache = false;

	if (!zswap_shrinker_enabled ||
			!mem_cgroup_zswap_writeback_enabled(sc->memcg)) {
		sc->nr_scanned = 0;
		return SHRINK_STOP;
	}

	shrink_ret = list_lru_shrink_walk(&zswap_list_lru, sc, &shrink_memcg_cb,
		&encountered_page_in_swapcache);

	if (encountered_page_in_swapcache)
		return SHRINK_STOP;

	return shrink_ret ? shrink_ret : SHRINK_STOP;
}

static unsigned long zswap_shrinker_count(struct shrinker *shrinker,
		struct shrink_control *sc)
{
	struct mem_cgroup *memcg = sc->memcg;
	struct lruvec *lruvec = mem_cgroup_lruvec(memcg, NODE_DATA(sc->nid));
	atomic_long_t *nr_disk_swapins =
		&lruvec->zswap_lruvec_state.nr_disk_swapins;
	unsigned long nr_backing, nr_stored, nr_freeable, nr_disk_swapins_cur,
		nr_remain;

	if (!zswap_shrinker_enabled || !mem_cgroup_zswap_writeback_enabled(memcg))
		return 0;

	/*
	 * The shrinker resumes swap writeback, which will enter block
	 * and may enter fs. XXX: Harmonize with vmscan.c __GFP_FS
	 * rules (may_enter_fs()), which apply on a per-folio basis.
	 */
	if (!gfp_has_io_fs(sc->gfp_mask))
		return 0;

	/*
	 * For memcg, use the cgroup-wide ZSWAP stats since we don't
	 * have them per-node and thus per-lruvec. Careful if memcg is
	 * runtime-disabled: we can get sc->memcg == NULL, which is ok
	 * for the lruvec, but not for memcg_page_state().
	 *
	 * Without memcg, use the zswap pool-wide metrics.
	 */
	if (!mem_cgroup_disabled()) {
		mem_cgroup_flush_stats(memcg);
		nr_backing = memcg_page_state(memcg, MEMCG_ZSWAP_B) >> PAGE_SHIFT;
		nr_stored = memcg_page_state(memcg, MEMCG_ZSWAPPED);
	} else {
		nr_backing = zswap_total_pages();
		nr_stored = atomic_read(&zswap_stored_pages);
	}

	if (!nr_stored)
		return 0;

	nr_freeable = list_lru_shrink_count(&zswap_list_lru, sc);
	if (!nr_freeable)
		return 0;

	/*
	 * Subtract from the lru size the number of pages that are recently swapped
	 * in from disk. The idea is that had we protect the zswap's LRU by this
	 * amount of pages, these disk swapins would not have happened.
	 */
	nr_disk_swapins_cur = atomic_long_read(nr_disk_swapins);
	do {
		if (nr_freeable >= nr_disk_swapins_cur)
			nr_remain = 0;
		else
			nr_remain = nr_disk_swapins_cur - nr_freeable;
	} while (!atomic_long_try_cmpxchg(
		nr_disk_swapins, &nr_disk_swapins_cur, nr_remain));

	nr_freeable -= nr_disk_swapins_cur - nr_remain;
	if (!nr_freeable)
		return 0;

	/*
	 * Scale the number of freeable pages by the memory saving factor.
	 * This ensures that the better zswap compresses memory, the fewer
	 * pages we will evict to swap (as it will otherwise incur IO for
	 * relatively small memory saving).
	 */
	return mult_frac(nr_freeable, nr_backing, nr_stored);
}

static struct shrinker *zswap_alloc_shrinker(void)
{
	struct shrinker *shrinker;

	shrinker =
		shrinker_alloc(SHRINKER_NUMA_AWARE | SHRINKER_MEMCG_AWARE, "mm-zswap");
	if (!shrinker)
		return NULL;

	shrinker->scan_objects = zswap_shrinker_scan;
	shrinker->count_objects = zswap_shrinker_count;
	shrinker->batch = 0;
	shrinker->seeks = DEFAULT_SEEKS;
	return shrinker;
}

static int shrink_memcg(struct mem_cgroup *memcg)
{
	int nid, shrunk = 0, scanned = 0;

	if (!mem_cgroup_zswap_writeback_enabled(memcg))
		return -ENOENT;

	/*
	 * Skip zombies because their LRUs are reparented and we would be
	 * reclaiming from the parent instead of the dead memcg.
	 */
	if (memcg && !mem_cgroup_online(memcg))
		return -ENOENT;

	for_each_node_state(nid, N_NORMAL_MEMORY) {
		unsigned long nr_to_walk = 1;

		shrunk += list_lru_walk_one(&zswap_list_lru, nid, memcg,
					    &shrink_memcg_cb, NULL, &nr_to_walk);
		scanned += 1 - nr_to_walk;
	}

	if (!scanned)
		return -ENOENT;

	return shrunk ? 0 : -EAGAIN;
}

static void shrink_worker(struct work_struct *w)
{
	struct mem_cgroup *memcg;
	int ret, failures = 0, attempts = 0;
	unsigned long thr;

	/* Reclaim down to the accept threshold */
	thr = zswap_accept_thr_pages();

	/*
	 * Global reclaim will select cgroup in a round-robin fashion from all
	 * online memcgs, but memcgs that have no pages in zswap and
	 * writeback-disabled memcgs (memory.zswap.writeback=0) are not
	 * candidates for shrinking.
	 *
	 * Shrinking will be aborted if we encounter the following
	 * MAX_RECLAIM_RETRIES times:
	 * - No writeback-candidate memcgs found in a memcg tree walk.
	 * - Shrinking a writeback-candidate memcg failed.
	 *
	 * We save iteration cursor memcg into zswap_next_shrink,
	 * which can be modified by the offline memcg cleaner
	 * zswap_memcg_offline_cleanup().
	 *
	 * Since the offline cleaner is called only once, we cannot leave an
	 * offline memcg reference in zswap_next_shrink.
	 * We can rely on the cleaner only if we get online memcg under lock.
	 *
	 * If we get an offline memcg, we cannot determine if the cleaner has
	 * already been called or will be called later. We must put back the
	 * reference before returning from this function. Otherwise, the
	 * offline memcg left in zswap_next_shrink will hold the reference
	 * until the next run of shrink_worker().
	 */
	do {
		/*
		 * Start shrinking from the next memcg after zswap_next_shrink.
		 * When the offline cleaner has already advanced the cursor,
		 * advancing the cursor here overlooks one memcg, but this
		 * should be negligibly rare.
		 *
		 * If we get an online memcg, keep the extra reference in case
		 * the original one obtained by mem_cgroup_iter() is dropped by
		 * zswap_memcg_offline_cleanup() while we are shrinking the
		 * memcg.
		 */
		spin_lock(&zswap_shrink_lock);
		do {
			memcg = mem_cgroup_iter(NULL, zswap_next_shrink, NULL);
			zswap_next_shrink = memcg;
		} while (memcg && !mem_cgroup_tryget_online(memcg));
		spin_unlock(&zswap_shrink_lock);

		if (!memcg) {
			/*
			 * Continue shrinking without incrementing failures if
			 * we found candidate memcgs in the last tree walk.
			 */
			if (!attempts && ++failures == MAX_RECLAIM_RETRIES)
				break;

			attempts = 0;
			goto resched;
		}

		ret = shrink_memcg(memcg);
		/* drop the extra reference */
		mem_cgroup_put(memcg);

		/*
		 * There are no writeback-candidate pages in the memcg.
		 * This is not an issue as long as we can find another memcg
		 * with pages in zswap. Skip this without incrementing attempts
		 * and failures.
		 */
		if (ret == -ENOENT)
			continue;
		++attempts;

		if (ret && ++failures == MAX_RECLAIM_RETRIES)
			break;
resched:
		cond_resched();
	} while (zswap_total_pages() > thr);
}

/*********************************
<<<<<<< HEAD
* same-filled functions
**********************************/
static bool zswap_is_folio_same_filled(struct folio *folio, unsigned long *value)
{
	unsigned long *data;
	unsigned long val;
	unsigned int pos, last_pos = PAGE_SIZE / sizeof(*data) - 1;
	bool ret = false;

	data = kmap_local_folio(folio, 0);
	val = data[0];

	if (val != data[last_pos])
		goto out;

	for (pos = 1; pos < last_pos; pos++) {
		if (val != data[pos])
			goto out;
	}

	*value = val;
	ret = true;
out:
	kunmap_local(data);
	return ret;
}

static void zswap_fill_folio(struct folio *folio, unsigned long value)
{
	unsigned long *data = kmap_local_folio(folio, 0);

	memset_l(data, value, PAGE_SIZE / sizeof(unsigned long));
	kunmap_local(data);
}

/*********************************
=======
>>>>>>> adc21867
* main API
**********************************/
bool zswap_store(struct folio *folio)
{
	swp_entry_t swp = folio->swap;
	pgoff_t offset = swp_offset(swp);
	struct xarray *tree = swap_zswap_tree(swp);
	struct zswap_entry *entry, *old;
	struct obj_cgroup *objcg = NULL;
	struct mem_cgroup *memcg = NULL;

	VM_WARN_ON_ONCE(!folio_test_locked(folio));
	VM_WARN_ON_ONCE(!folio_test_swapcache(folio));

	/* Large folios aren't supported */
	if (folio_test_large(folio))
		return false;

	if (!zswap_enabled)
		goto check_old;

	/* Check cgroup limits */
	objcg = get_obj_cgroup_from_folio(folio);
	if (objcg && !obj_cgroup_may_zswap(objcg)) {
		memcg = get_mem_cgroup_from_objcg(objcg);
		if (shrink_memcg(memcg)) {
			mem_cgroup_put(memcg);
			goto reject;
		}
		mem_cgroup_put(memcg);
	}

	if (zswap_check_limits())
		goto reject;

	/* allocate entry */
	entry = zswap_entry_cache_alloc(GFP_KERNEL, folio_nid(folio));
	if (!entry) {
		zswap_reject_kmemcache_fail++;
		goto reject;
	}

	/* if entry is successfully added, it keeps the reference */
	entry->pool = zswap_pool_current_get();
	if (!entry->pool)
		goto freepage;

	if (objcg) {
		memcg = get_mem_cgroup_from_objcg(objcg);
		if (memcg_list_lru_alloc(memcg, &zswap_list_lru, GFP_KERNEL)) {
			mem_cgroup_put(memcg);
			goto put_pool;
		}
		mem_cgroup_put(memcg);
	}

	if (!zswap_compress(folio, entry))
		goto put_pool;

	entry->swpentry = swp;
	entry->objcg = objcg;
	entry->referenced = true;

	old = xa_store(tree, offset, entry, GFP_KERNEL);
	if (xa_is_err(old)) {
		int err = xa_err(old);

		WARN_ONCE(err != -ENOMEM, "unexpected xarray error: %d\n", err);
		zswap_reject_alloc_fail++;
		goto store_failed;
	}

	/*
	 * We may have had an existing entry that became stale when
	 * the folio was redirtied and now the new version is being
	 * swapped out. Get rid of the old.
	 */
	if (old)
		zswap_entry_free(old);

	if (objcg) {
		obj_cgroup_charge_zswap(objcg, entry->length);
		count_objcg_events(objcg, ZSWPOUT, 1);
	}

	/*
	 * We finish initializing the entry while it's already in xarray.
	 * This is safe because:
	 *
	 * 1. Concurrent stores and invalidations are excluded by folio lock.
	 *
	 * 2. Writeback is excluded by the entry not being on the LRU yet.
	 *    The publishing order matters to prevent writeback from seeing
	 *    an incoherent entry.
	 */
	if (entry->length) {
		INIT_LIST_HEAD(&entry->lru);
		zswap_lru_add(&zswap_list_lru, entry);
	}

	/* update stats */
	atomic_inc(&zswap_stored_pages);
	count_vm_event(ZSWPOUT);

	return true;

store_failed:
<<<<<<< HEAD
	if (!entry->length)
		atomic_dec(&zswap_same_filled_pages);
	else {
		zpool_free(entry->pool->zpool, entry->handle);
=======
	zpool_free(entry->pool->zpool, entry->handle);
>>>>>>> adc21867
put_pool:
	zswap_pool_put(entry->pool);
freepage:
	zswap_entry_cache_free(entry);
reject:
	obj_cgroup_put(objcg);
	if (zswap_pool_reached_full)
		queue_work(shrink_wq, &zswap_shrink_work);
check_old:
	/*
	 * If the zswap store fails or zswap is disabled, we must invalidate the
	 * possibly stale entry which was previously stored at this offset.
	 * Otherwise, writeback could overwrite the new data in the swapfile.
	 */
	entry = xa_erase(tree, offset);
	if (entry)
		zswap_entry_free(entry);
	return false;
}

bool zswap_load(struct folio *folio)
{
	swp_entry_t swp = folio->swap;
	pgoff_t offset = swp_offset(swp);
	bool swapcache = folio_test_swapcache(folio);
	struct xarray *tree = swap_zswap_tree(swp);
	struct zswap_entry *entry;

	VM_WARN_ON_ONCE(!folio_test_locked(folio));

	if (zswap_never_enabled())
		return false;

	/*
	 * Large folios should not be swapped in while zswap is being used, as
	 * they are not properly handled. Zswap does not properly load large
	 * folios, and a large folio may only be partially in zswap.
	 *
	 * Return true without marking the folio uptodate so that an IO error is
	 * emitted (e.g. do_swap_page() will sigbus).
	 */
	if (WARN_ON_ONCE(folio_test_large(folio)))
		return true;

	/*
	 * When reading into the swapcache, invalidate our entry. The
	 * swapcache can be the authoritative owner of the page and
	 * its mappings, and the pressure that results from having two
	 * in-memory copies outweighs any benefits of caching the
	 * compression work.
	 *
	 * (Most swapins go through the swapcache. The notable
	 * exception is the singleton fault on SWP_SYNCHRONOUS_IO
	 * files, which reads into a private page and may free it if
	 * the fault fails. We remain the primary owner of the entry.)
	 */
	if (swapcache)
		entry = xa_erase(tree, offset);
	else
		entry = xa_load(tree, offset);

	if (!entry)
		return false;

<<<<<<< HEAD
	if (entry->length)
		zswap_decompress(entry, folio);
	else
		zswap_fill_folio(folio, entry->value);
=======
	zswap_decompress(entry, folio);
>>>>>>> adc21867

	count_vm_event(ZSWPIN);
	if (entry->objcg)
		count_objcg_events(entry->objcg, ZSWPIN, 1);

	if (swapcache) {
		zswap_entry_free(entry);
		folio_mark_dirty(folio);
	}

	folio_mark_uptodate(folio);
	return true;
}

void zswap_invalidate(swp_entry_t swp)
{
	pgoff_t offset = swp_offset(swp);
	struct xarray *tree = swap_zswap_tree(swp);
	struct zswap_entry *entry;

	entry = xa_erase(tree, offset);
	if (entry)
		zswap_entry_free(entry);
}

int zswap_swapon(int type, unsigned long nr_pages)
{
	struct xarray *trees, *tree;
	unsigned int nr, i;

	nr = DIV_ROUND_UP(nr_pages, SWAP_ADDRESS_SPACE_PAGES);
	trees = kvcalloc(nr, sizeof(*tree), GFP_KERNEL);
	if (!trees) {
		pr_err("alloc failed, zswap disabled for swap type %d\n", type);
		return -ENOMEM;
	}

	for (i = 0; i < nr; i++)
		xa_init(trees + i);

	nr_zswap_trees[type] = nr;
	zswap_trees[type] = trees;
	return 0;
}

void zswap_swapoff(int type)
{
	struct xarray *trees = zswap_trees[type];
	unsigned int i;

	if (!trees)
		return;

	/* try_to_unuse() invalidated all the entries already */
	for (i = 0; i < nr_zswap_trees[type]; i++)
		WARN_ON_ONCE(!xa_empty(trees + i));

	kvfree(trees);
	nr_zswap_trees[type] = 0;
	zswap_trees[type] = NULL;
}

/*********************************
* debugfs functions
**********************************/
#ifdef CONFIG_DEBUG_FS
#include <linux/debugfs.h>

static struct dentry *zswap_debugfs_root;

static int debugfs_get_total_size(void *data, u64 *val)
{
	*val = zswap_total_pages() * PAGE_SIZE;
	return 0;
}
DEFINE_DEBUGFS_ATTRIBUTE(total_size_fops, debugfs_get_total_size, NULL, "%llu\n");

static int zswap_debugfs_init(void)
{
	if (!debugfs_initialized())
		return -ENODEV;

	zswap_debugfs_root = debugfs_create_dir("zswap", NULL);

	debugfs_create_u64("pool_limit_hit", 0444,
			   zswap_debugfs_root, &zswap_pool_limit_hit);
	debugfs_create_u64("reject_reclaim_fail", 0444,
			   zswap_debugfs_root, &zswap_reject_reclaim_fail);
	debugfs_create_u64("reject_alloc_fail", 0444,
			   zswap_debugfs_root, &zswap_reject_alloc_fail);
	debugfs_create_u64("reject_kmemcache_fail", 0444,
			   zswap_debugfs_root, &zswap_reject_kmemcache_fail);
	debugfs_create_u64("reject_compress_fail", 0444,
			   zswap_debugfs_root, &zswap_reject_compress_fail);
	debugfs_create_u64("reject_compress_poor", 0444,
			   zswap_debugfs_root, &zswap_reject_compress_poor);
	debugfs_create_u64("written_back_pages", 0444,
			   zswap_debugfs_root, &zswap_written_back_pages);
	debugfs_create_file("pool_total_size", 0444,
			    zswap_debugfs_root, NULL, &total_size_fops);
	debugfs_create_atomic_t("stored_pages", 0444,
				zswap_debugfs_root, &zswap_stored_pages);

	return 0;
}
#else
static int zswap_debugfs_init(void)
{
	return 0;
}
#endif

/*********************************
* module init and exit
**********************************/
static int zswap_setup(void)
{
	struct zswap_pool *pool;
	int ret;

	zswap_entry_cache = KMEM_CACHE(zswap_entry, 0);
	if (!zswap_entry_cache) {
		pr_err("entry cache creation failed\n");
		goto cache_fail;
	}

	ret = cpuhp_setup_state_multi(CPUHP_MM_ZSWP_POOL_PREPARE,
				      "mm/zswap_pool:prepare",
				      zswap_cpu_comp_prepare,
				      zswap_cpu_comp_dead);
	if (ret)
		goto hp_fail;

	shrink_wq = alloc_workqueue("zswap-shrink",
			WQ_UNBOUND|WQ_MEM_RECLAIM, 1);
	if (!shrink_wq)
		goto shrink_wq_fail;

	zswap_shrinker = zswap_alloc_shrinker();
	if (!zswap_shrinker)
		goto shrinker_fail;
	if (list_lru_init_memcg(&zswap_list_lru, zswap_shrinker))
		goto lru_fail;
	shrinker_register(zswap_shrinker);

	INIT_WORK(&zswap_shrink_work, shrink_worker);

	pool = __zswap_pool_create_fallback();
	if (pool) {
		pr_info("loaded using pool %s/%s\n", pool->tfm_name,
			zpool_get_type(pool->zpool));
		list_add(&pool->list, &zswap_pools);
		zswap_has_pool = true;
		static_branch_enable(&zswap_ever_enabled);
	} else {
		pr_err("pool creation failed\n");
		zswap_enabled = false;
	}

	if (zswap_debugfs_init())
		pr_warn("debugfs initialization failed\n");
	zswap_init_state = ZSWAP_INIT_SUCCEED;
	return 0;

lru_fail:
	shrinker_free(zswap_shrinker);
shrinker_fail:
	destroy_workqueue(shrink_wq);
shrink_wq_fail:
	cpuhp_remove_multi_state(CPUHP_MM_ZSWP_POOL_PREPARE);
hp_fail:
	kmem_cache_destroy(zswap_entry_cache);
cache_fail:
	/* if built-in, we aren't unloaded on failure; don't allow use */
	zswap_init_state = ZSWAP_INIT_FAILED;
	zswap_enabled = false;
	return -ENOMEM;
}

static int __init zswap_init(void)
{
	if (!zswap_enabled)
		return 0;
	return zswap_setup();
}
/* must be late so crypto has time to come up */
late_initcall(zswap_init);

MODULE_AUTHOR("Seth Jennings <sjennings@variantweb.net>");
MODULE_DESCRIPTION("Compressed cache for swap pages");<|MERGE_RESOLUTION|>--- conflicted
+++ resolved
@@ -794,19 +794,9 @@
  */
 static void zswap_entry_free(struct zswap_entry *entry)
 {
-<<<<<<< HEAD
-	if (!entry->length)
-		atomic_dec(&zswap_same_filled_pages);
-	else {
-		zswap_lru_del(&zswap_list_lru, entry);
-		zpool_free(entry->pool->zpool, entry->handle);
-		zswap_pool_put(entry->pool);
-	}
-=======
 	zswap_lru_del(&zswap_list_lru, entry);
 	zpool_free(entry->pool->zpool, entry->handle);
 	zswap_pool_put(entry->pool);
->>>>>>> adc21867
 	if (entry->objcg) {
 		obj_cgroup_uncharge_zswap(entry->objcg, entry->length);
 		obj_cgroup_put(entry->objcg);
@@ -1411,45 +1401,6 @@
 }
 
 /*********************************
-<<<<<<< HEAD
-* same-filled functions
-**********************************/
-static bool zswap_is_folio_same_filled(struct folio *folio, unsigned long *value)
-{
-	unsigned long *data;
-	unsigned long val;
-	unsigned int pos, last_pos = PAGE_SIZE / sizeof(*data) - 1;
-	bool ret = false;
-
-	data = kmap_local_folio(folio, 0);
-	val = data[0];
-
-	if (val != data[last_pos])
-		goto out;
-
-	for (pos = 1; pos < last_pos; pos++) {
-		if (val != data[pos])
-			goto out;
-	}
-
-	*value = val;
-	ret = true;
-out:
-	kunmap_local(data);
-	return ret;
-}
-
-static void zswap_fill_folio(struct folio *folio, unsigned long value)
-{
-	unsigned long *data = kmap_local_folio(folio, 0);
-
-	memset_l(data, value, PAGE_SIZE / sizeof(unsigned long));
-	kunmap_local(data);
-}
-
-/*********************************
-=======
->>>>>>> adc21867
 * main API
 **********************************/
 bool zswap_store(struct folio *folio)
@@ -1557,14 +1508,7 @@
 	return true;
 
 store_failed:
-<<<<<<< HEAD
-	if (!entry->length)
-		atomic_dec(&zswap_same_filled_pages);
-	else {
-		zpool_free(entry->pool->zpool, entry->handle);
-=======
 	zpool_free(entry->pool->zpool, entry->handle);
->>>>>>> adc21867
 put_pool:
 	zswap_pool_put(entry->pool);
 freepage:
@@ -1629,14 +1573,7 @@
 	if (!entry)
 		return false;
 
-<<<<<<< HEAD
-	if (entry->length)
-		zswap_decompress(entry, folio);
-	else
-		zswap_fill_folio(folio, entry->value);
-=======
 	zswap_decompress(entry, folio);
->>>>>>> adc21867
 
 	count_vm_event(ZSWPIN);
 	if (entry->objcg)
