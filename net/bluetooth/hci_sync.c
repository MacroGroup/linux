// SPDX-License-Identifier: GPL-2.0
/*
 * BlueZ - Bluetooth protocol stack for Linux
 *
 * Copyright (C) 2021 Intel Corporation
 * Copyright 2023 NXP
 */

#include <linux/property.h>

#include <net/bluetooth/bluetooth.h>
#include <net/bluetooth/hci_core.h>
#include <net/bluetooth/mgmt.h>

#include "hci_codec.h"
#include "hci_debugfs.h"
#include "smp.h"
#include "eir.h"
#include "msft.h"
#include "aosp.h"
#include "leds.h"

static void hci_cmd_sync_complete(struct hci_dev *hdev, u8 result, u16 opcode,
				  struct sk_buff *skb)
{
	bt_dev_dbg(hdev, "result 0x%2.2x", result);

	if (hdev->req_status != HCI_REQ_PEND)
		return;

	hdev->req_result = result;
	hdev->req_status = HCI_REQ_DONE;

	/* Free the request command so it is not used as response */
	kfree_skb(hdev->req_skb);
	hdev->req_skb = NULL;

	if (skb) {
		struct sock *sk = hci_skb_sk(skb);

		/* Drop sk reference if set */
		if (sk)
			sock_put(sk);

		hdev->req_rsp = skb_get(skb);
	}

	wake_up_interruptible(&hdev->req_wait_q);
}

struct sk_buff *hci_cmd_sync_alloc(struct hci_dev *hdev, u16 opcode, u32 plen,
				   const void *param, struct sock *sk)
{
	int len = HCI_COMMAND_HDR_SIZE + plen;
	struct hci_command_hdr *hdr;
	struct sk_buff *skb;

	skb = bt_skb_alloc(len, GFP_ATOMIC);
	if (!skb)
		return NULL;

	hdr = skb_put(skb, HCI_COMMAND_HDR_SIZE);
	hdr->opcode = cpu_to_le16(opcode);
	hdr->plen   = plen;

	if (plen)
		skb_put_data(skb, param, plen);

	bt_dev_dbg(hdev, "skb len %d", skb->len);

	hci_skb_pkt_type(skb) = HCI_COMMAND_PKT;
	hci_skb_opcode(skb) = opcode;

	/* Grab a reference if command needs to be associated with a sock (e.g.
	 * likely mgmt socket that initiated the command).
	 */
	if (sk) {
		hci_skb_sk(skb) = sk;
		sock_hold(sk);
	}

	return skb;
}

static void hci_cmd_sync_add(struct hci_request *req, u16 opcode, u32 plen,
			     const void *param, u8 event, struct sock *sk)
{
	struct hci_dev *hdev = req->hdev;
	struct sk_buff *skb;

	bt_dev_dbg(hdev, "opcode 0x%4.4x plen %d", opcode, plen);

	/* If an error occurred during request building, there is no point in
	 * queueing the HCI command. We can simply return.
	 */
	if (req->err)
		return;

	skb = hci_cmd_sync_alloc(hdev, opcode, plen, param, sk);
	if (!skb) {
		bt_dev_err(hdev, "no memory for command (opcode 0x%4.4x)",
			   opcode);
		req->err = -ENOMEM;
		return;
	}

	if (skb_queue_empty(&req->cmd_q))
		bt_cb(skb)->hci.req_flags |= HCI_REQ_START;

	hci_skb_event(skb) = event;

	skb_queue_tail(&req->cmd_q, skb);
}

static int hci_req_sync_run(struct hci_request *req)
{
	struct hci_dev *hdev = req->hdev;
	struct sk_buff *skb;
	unsigned long flags;

	bt_dev_dbg(hdev, "length %u", skb_queue_len(&req->cmd_q));

	/* If an error occurred during request building, remove all HCI
	 * commands queued on the HCI request queue.
	 */
	if (req->err) {
		skb_queue_purge(&req->cmd_q);
		return req->err;
	}

	/* Do not allow empty requests */
	if (skb_queue_empty(&req->cmd_q))
		return -ENODATA;

	skb = skb_peek_tail(&req->cmd_q);
	bt_cb(skb)->hci.req_complete_skb = hci_cmd_sync_complete;
	bt_cb(skb)->hci.req_flags |= HCI_REQ_SKB;

	spin_lock_irqsave(&hdev->cmd_q.lock, flags);
	skb_queue_splice_tail(&req->cmd_q, &hdev->cmd_q);
	spin_unlock_irqrestore(&hdev->cmd_q.lock, flags);

	queue_work(hdev->workqueue, &hdev->cmd_work);

	return 0;
}

static void hci_request_init(struct hci_request *req, struct hci_dev *hdev)
{
	skb_queue_head_init(&req->cmd_q);
	req->hdev = hdev;
	req->err = 0;
}

/* This function requires the caller holds hdev->req_lock. */
struct sk_buff *__hci_cmd_sync_sk(struct hci_dev *hdev, u16 opcode, u32 plen,
				  const void *param, u8 event, u32 timeout,
				  struct sock *sk)
{
	struct hci_request req;
	struct sk_buff *skb;
	int err = 0;

	bt_dev_dbg(hdev, "Opcode 0x%4.4x", opcode);

	hci_request_init(&req, hdev);

	hci_cmd_sync_add(&req, opcode, plen, param, event, sk);

	hdev->req_status = HCI_REQ_PEND;

	err = hci_req_sync_run(&req);
	if (err < 0)
		return ERR_PTR(err);

	err = wait_event_interruptible_timeout(hdev->req_wait_q,
					       hdev->req_status != HCI_REQ_PEND,
					       timeout);

	if (err == -ERESTARTSYS)
		return ERR_PTR(-EINTR);

	switch (hdev->req_status) {
	case HCI_REQ_DONE:
		err = -bt_to_errno(hdev->req_result);
		break;

	case HCI_REQ_CANCELED:
		err = -hdev->req_result;
		break;

	default:
		err = -ETIMEDOUT;
		break;
	}

	hdev->req_status = 0;
	hdev->req_result = 0;
	skb = hdev->req_rsp;
	hdev->req_rsp = NULL;

	bt_dev_dbg(hdev, "end: err %d", err);

	if (err < 0) {
		kfree_skb(skb);
		return ERR_PTR(err);
	}

	/* If command return a status event skb will be set to NULL as there are
	 * no parameters.
	 */
	if (!skb)
		return ERR_PTR(-ENODATA);

	return skb;
}
EXPORT_SYMBOL(__hci_cmd_sync_sk);

/* This function requires the caller holds hdev->req_lock. */
struct sk_buff *__hci_cmd_sync(struct hci_dev *hdev, u16 opcode, u32 plen,
			       const void *param, u32 timeout)
{
	return __hci_cmd_sync_sk(hdev, opcode, plen, param, 0, timeout, NULL);
}
EXPORT_SYMBOL(__hci_cmd_sync);

/* Send HCI command and wait for command complete event */
struct sk_buff *hci_cmd_sync(struct hci_dev *hdev, u16 opcode, u32 plen,
			     const void *param, u32 timeout)
{
	struct sk_buff *skb;

	if (!test_bit(HCI_UP, &hdev->flags))
		return ERR_PTR(-ENETDOWN);

	bt_dev_dbg(hdev, "opcode 0x%4.4x plen %d", opcode, plen);

	hci_req_sync_lock(hdev);
	skb = __hci_cmd_sync(hdev, opcode, plen, param, timeout);
	hci_req_sync_unlock(hdev);

	return skb;
}
EXPORT_SYMBOL(hci_cmd_sync);

/* This function requires the caller holds hdev->req_lock. */
struct sk_buff *__hci_cmd_sync_ev(struct hci_dev *hdev, u16 opcode, u32 plen,
				  const void *param, u8 event, u32 timeout)
{
	return __hci_cmd_sync_sk(hdev, opcode, plen, param, event, timeout,
				 NULL);
}
EXPORT_SYMBOL(__hci_cmd_sync_ev);

/* This function requires the caller holds hdev->req_lock. */
int __hci_cmd_sync_status_sk(struct hci_dev *hdev, u16 opcode, u32 plen,
			     const void *param, u8 event, u32 timeout,
			     struct sock *sk)
{
	struct sk_buff *skb;
	u8 status;

	skb = __hci_cmd_sync_sk(hdev, opcode, plen, param, event, timeout, sk);

	/* If command return a status event, skb will be set to -ENODATA */
	if (skb == ERR_PTR(-ENODATA))
		return 0;

	if (IS_ERR(skb)) {
		if (!event)
			bt_dev_err(hdev, "Opcode 0x%4.4x failed: %ld", opcode,
				   PTR_ERR(skb));
		return PTR_ERR(skb);
	}

	status = skb->data[0];

	kfree_skb(skb);

	return status;
}
EXPORT_SYMBOL(__hci_cmd_sync_status_sk);

int __hci_cmd_sync_status(struct hci_dev *hdev, u16 opcode, u32 plen,
			  const void *param, u32 timeout)
{
	return __hci_cmd_sync_status_sk(hdev, opcode, plen, param, 0, timeout,
					NULL);
}
EXPORT_SYMBOL(__hci_cmd_sync_status);

int hci_cmd_sync_status(struct hci_dev *hdev, u16 opcode, u32 plen,
			const void *param, u32 timeout)
{
	int err;

	hci_req_sync_lock(hdev);
	err = __hci_cmd_sync_status(hdev, opcode, plen, param, timeout);
	hci_req_sync_unlock(hdev);

	return err;
}
EXPORT_SYMBOL(hci_cmd_sync_status);

static void hci_cmd_sync_work(struct work_struct *work)
{
	struct hci_dev *hdev = container_of(work, struct hci_dev, cmd_sync_work);

	bt_dev_dbg(hdev, "");

	/* Dequeue all entries and run them */
	while (1) {
		struct hci_cmd_sync_work_entry *entry;

		mutex_lock(&hdev->cmd_sync_work_lock);
		entry = list_first_entry_or_null(&hdev->cmd_sync_work_list,
						 struct hci_cmd_sync_work_entry,
						 list);
		if (entry)
			list_del(&entry->list);
		mutex_unlock(&hdev->cmd_sync_work_lock);

		if (!entry)
			break;

		bt_dev_dbg(hdev, "entry %p", entry);

		if (entry->func) {
			int err;

			hci_req_sync_lock(hdev);
			err = entry->func(hdev, entry->data);
			if (entry->destroy)
				entry->destroy(hdev, entry->data, err);
			hci_req_sync_unlock(hdev);
		}

		kfree(entry);
	}
}

static void hci_cmd_sync_cancel_work(struct work_struct *work)
{
	struct hci_dev *hdev = container_of(work, struct hci_dev, cmd_sync_cancel_work);

	cancel_delayed_work_sync(&hdev->cmd_timer);
	cancel_delayed_work_sync(&hdev->ncmd_timer);
	atomic_set(&hdev->cmd_cnt, 1);

	wake_up_interruptible(&hdev->req_wait_q);
}

static int hci_scan_disable_sync(struct hci_dev *hdev);
static int scan_disable_sync(struct hci_dev *hdev, void *data)
{
	return hci_scan_disable_sync(hdev);
}

static int interleaved_inquiry_sync(struct hci_dev *hdev, void *data)
{
	return hci_inquiry_sync(hdev, DISCOV_INTERLEAVED_INQUIRY_LEN, 0);
}

static void le_scan_disable(struct work_struct *work)
{
	struct hci_dev *hdev = container_of(work, struct hci_dev,
					    le_scan_disable.work);
	int status;

	bt_dev_dbg(hdev, "");
	hci_dev_lock(hdev);

	if (!hci_dev_test_flag(hdev, HCI_LE_SCAN))
		goto _return;

	status = hci_cmd_sync_queue(hdev, scan_disable_sync, NULL, NULL);
	if (status) {
		bt_dev_err(hdev, "failed to disable LE scan: %d", status);
		goto _return;
	}

	/* If we were running LE only scan, change discovery state. If
	 * we were running both LE and BR/EDR inquiry simultaneously,
	 * and BR/EDR inquiry is already finished, stop discovery,
	 * otherwise BR/EDR inquiry will stop discovery when finished.
	 * If we will resolve remote device name, do not change
	 * discovery state.
	 */

	if (hdev->discovery.type == DISCOV_TYPE_LE)
		goto discov_stopped;

	if (hdev->discovery.type != DISCOV_TYPE_INTERLEAVED)
		goto _return;

	if (test_bit(HCI_QUIRK_SIMULTANEOUS_DISCOVERY, &hdev->quirks)) {
		if (!test_bit(HCI_INQUIRY, &hdev->flags) &&
		    hdev->discovery.state != DISCOVERY_RESOLVING)
			goto discov_stopped;

		goto _return;
	}

	status = hci_cmd_sync_queue(hdev, interleaved_inquiry_sync, NULL, NULL);
	if (status) {
		bt_dev_err(hdev, "inquiry failed: status %d", status);
		goto discov_stopped;
	}

	goto _return;

discov_stopped:
	hci_discovery_set_state(hdev, DISCOVERY_STOPPED);

_return:
	hci_dev_unlock(hdev);
}

static int hci_le_set_scan_enable_sync(struct hci_dev *hdev, u8 val,
				       u8 filter_dup);

static int reenable_adv_sync(struct hci_dev *hdev, void *data)
{
	bt_dev_dbg(hdev, "");

	if (!hci_dev_test_flag(hdev, HCI_ADVERTISING) &&
	    list_empty(&hdev->adv_instances))
		return 0;

	if (hdev->cur_adv_instance) {
		return hci_schedule_adv_instance_sync(hdev,
						      hdev->cur_adv_instance,
						      true);
	} else {
		if (ext_adv_capable(hdev)) {
			hci_start_ext_adv_sync(hdev, 0x00);
		} else {
			hci_update_adv_data_sync(hdev, 0x00);
			hci_update_scan_rsp_data_sync(hdev, 0x00);
			hci_enable_advertising_sync(hdev);
		}
	}

	return 0;
}

static void reenable_adv(struct work_struct *work)
{
	struct hci_dev *hdev = container_of(work, struct hci_dev,
					    reenable_adv_work);
	int status;

	bt_dev_dbg(hdev, "");

	hci_dev_lock(hdev);

	status = hci_cmd_sync_queue(hdev, reenable_adv_sync, NULL, NULL);
	if (status)
		bt_dev_err(hdev, "failed to reenable ADV: %d", status);

	hci_dev_unlock(hdev);
}

static void cancel_adv_timeout(struct hci_dev *hdev)
{
	if (hdev->adv_instance_timeout) {
		hdev->adv_instance_timeout = 0;
		cancel_delayed_work(&hdev->adv_instance_expire);
	}
}

/* For a single instance:
 * - force == true: The instance will be removed even when its remaining
 *   lifetime is not zero.
 * - force == false: the instance will be deactivated but kept stored unless
 *   the remaining lifetime is zero.
 *
 * For instance == 0x00:
 * - force == true: All instances will be removed regardless of their timeout
 *   setting.
 * - force == false: Only instances that have a timeout will be removed.
 */
int hci_clear_adv_instance_sync(struct hci_dev *hdev, struct sock *sk,
				u8 instance, bool force)
{
	struct adv_info *adv_instance, *n, *next_instance = NULL;
	int err;
	u8 rem_inst;

	/* Cancel any timeout concerning the removed instance(s). */
	if (!instance || hdev->cur_adv_instance == instance)
		cancel_adv_timeout(hdev);

	/* Get the next instance to advertise BEFORE we remove
	 * the current one. This can be the same instance again
	 * if there is only one instance.
	 */
	if (instance && hdev->cur_adv_instance == instance)
		next_instance = hci_get_next_instance(hdev, instance);

	if (instance == 0x00) {
		list_for_each_entry_safe(adv_instance, n, &hdev->adv_instances,
					 list) {
			if (!(force || adv_instance->timeout))
				continue;

			rem_inst = adv_instance->instance;
			err = hci_remove_adv_instance(hdev, rem_inst);
			if (!err)
				mgmt_advertising_removed(sk, hdev, rem_inst);
		}
	} else {
		adv_instance = hci_find_adv_instance(hdev, instance);

		if (force || (adv_instance && adv_instance->timeout &&
			      !adv_instance->remaining_time)) {
			/* Don't advertise a removed instance. */
			if (next_instance &&
			    next_instance->instance == instance)
				next_instance = NULL;

			err = hci_remove_adv_instance(hdev, instance);
			if (!err)
				mgmt_advertising_removed(sk, hdev, instance);
		}
	}

	if (!hdev_is_powered(hdev) || hci_dev_test_flag(hdev, HCI_ADVERTISING))
		return 0;

	if (next_instance && !ext_adv_capable(hdev))
		return hci_schedule_adv_instance_sync(hdev,
						      next_instance->instance,
						      false);

	return 0;
}

static int adv_timeout_expire_sync(struct hci_dev *hdev, void *data)
{
	u8 instance = *(u8 *)data;

	kfree(data);

	hci_clear_adv_instance_sync(hdev, NULL, instance, false);

	if (list_empty(&hdev->adv_instances))
		return hci_disable_advertising_sync(hdev);

	return 0;
}

static void adv_timeout_expire(struct work_struct *work)
{
	u8 *inst_ptr;
	struct hci_dev *hdev = container_of(work, struct hci_dev,
					    adv_instance_expire.work);

	bt_dev_dbg(hdev, "");

	hci_dev_lock(hdev);

	hdev->adv_instance_timeout = 0;

	if (hdev->cur_adv_instance == 0x00)
		goto unlock;

	inst_ptr = kmalloc(1, GFP_KERNEL);
	if (!inst_ptr)
		goto unlock;

	*inst_ptr = hdev->cur_adv_instance;
	hci_cmd_sync_queue(hdev, adv_timeout_expire_sync, inst_ptr, NULL);

unlock:
	hci_dev_unlock(hdev);
}

static bool is_interleave_scanning(struct hci_dev *hdev)
{
	return hdev->interleave_scan_state != INTERLEAVE_SCAN_NONE;
}

static int hci_passive_scan_sync(struct hci_dev *hdev);

static void interleave_scan_work(struct work_struct *work)
{
	struct hci_dev *hdev = container_of(work, struct hci_dev,
					    interleave_scan.work);
	unsigned long timeout;

	if (hdev->interleave_scan_state == INTERLEAVE_SCAN_ALLOWLIST) {
		timeout = msecs_to_jiffies(hdev->advmon_allowlist_duration);
	} else if (hdev->interleave_scan_state == INTERLEAVE_SCAN_NO_FILTER) {
		timeout = msecs_to_jiffies(hdev->advmon_no_filter_duration);
	} else {
		bt_dev_err(hdev, "unexpected error");
		return;
	}

	hci_passive_scan_sync(hdev);

	hci_dev_lock(hdev);

	switch (hdev->interleave_scan_state) {
	case INTERLEAVE_SCAN_ALLOWLIST:
		bt_dev_dbg(hdev, "next state: allowlist");
		hdev->interleave_scan_state = INTERLEAVE_SCAN_NO_FILTER;
		break;
	case INTERLEAVE_SCAN_NO_FILTER:
		bt_dev_dbg(hdev, "next state: no filter");
		hdev->interleave_scan_state = INTERLEAVE_SCAN_ALLOWLIST;
		break;
	case INTERLEAVE_SCAN_NONE:
		bt_dev_err(hdev, "unexpected error");
	}

	hci_dev_unlock(hdev);

	/* Don't continue interleaving if it was canceled */
	if (is_interleave_scanning(hdev))
		queue_delayed_work(hdev->req_workqueue,
				   &hdev->interleave_scan, timeout);
}

void hci_cmd_sync_init(struct hci_dev *hdev)
{
	INIT_WORK(&hdev->cmd_sync_work, hci_cmd_sync_work);
	INIT_LIST_HEAD(&hdev->cmd_sync_work_list);
	mutex_init(&hdev->cmd_sync_work_lock);
	mutex_init(&hdev->unregister_lock);

	INIT_WORK(&hdev->cmd_sync_cancel_work, hci_cmd_sync_cancel_work);
	INIT_WORK(&hdev->reenable_adv_work, reenable_adv);
	INIT_DELAYED_WORK(&hdev->le_scan_disable, le_scan_disable);
	INIT_DELAYED_WORK(&hdev->adv_instance_expire, adv_timeout_expire);
	INIT_DELAYED_WORK(&hdev->interleave_scan, interleave_scan_work);
}

static void _hci_cmd_sync_cancel_entry(struct hci_dev *hdev,
				       struct hci_cmd_sync_work_entry *entry,
				       int err)
{
	if (entry->destroy)
		entry->destroy(hdev, entry->data, err);

	list_del(&entry->list);
	kfree(entry);
}

void hci_cmd_sync_clear(struct hci_dev *hdev)
{
	struct hci_cmd_sync_work_entry *entry, *tmp;

	cancel_work_sync(&hdev->cmd_sync_work);
	cancel_work_sync(&hdev->reenable_adv_work);

	mutex_lock(&hdev->cmd_sync_work_lock);
	list_for_each_entry_safe(entry, tmp, &hdev->cmd_sync_work_list, list)
		_hci_cmd_sync_cancel_entry(hdev, entry, -ECANCELED);
	mutex_unlock(&hdev->cmd_sync_work_lock);
}

void hci_cmd_sync_cancel(struct hci_dev *hdev, int err)
{
	bt_dev_dbg(hdev, "err 0x%2.2x", err);

	if (hdev->req_status == HCI_REQ_PEND) {
		hdev->req_result = err;
		hdev->req_status = HCI_REQ_CANCELED;

		queue_work(hdev->workqueue, &hdev->cmd_sync_cancel_work);
	}
}
EXPORT_SYMBOL(hci_cmd_sync_cancel);

/* Cancel ongoing command request synchronously:
 *
 * - Set result and mark status to HCI_REQ_CANCELED
 * - Wakeup command sync thread
 */
void hci_cmd_sync_cancel_sync(struct hci_dev *hdev, int err)
{
	bt_dev_dbg(hdev, "err 0x%2.2x", err);

	if (hdev->req_status == HCI_REQ_PEND) {
		/* req_result is __u32 so error must be positive to be properly
		 * propagated.
		 */
		hdev->req_result = err < 0 ? -err : err;
		hdev->req_status = HCI_REQ_CANCELED;

		wake_up_interruptible(&hdev->req_wait_q);
	}
}
EXPORT_SYMBOL(hci_cmd_sync_cancel_sync);

/* Submit HCI command to be run in as cmd_sync_work:
 *
 * - hdev must _not_ be unregistered
 */
int hci_cmd_sync_submit(struct hci_dev *hdev, hci_cmd_sync_work_func_t func,
			void *data, hci_cmd_sync_work_destroy_t destroy)
{
	struct hci_cmd_sync_work_entry *entry;
	int err = 0;

	mutex_lock(&hdev->unregister_lock);
	if (hci_dev_test_flag(hdev, HCI_UNREGISTER)) {
		err = -ENODEV;
		goto unlock;
	}

	entry = kmalloc(sizeof(*entry), GFP_KERNEL);
	if (!entry) {
		err = -ENOMEM;
		goto unlock;
	}
	entry->func = func;
	entry->data = data;
	entry->destroy = destroy;

	mutex_lock(&hdev->cmd_sync_work_lock);
	list_add_tail(&entry->list, &hdev->cmd_sync_work_list);
	mutex_unlock(&hdev->cmd_sync_work_lock);

	queue_work(hdev->req_workqueue, &hdev->cmd_sync_work);

unlock:
	mutex_unlock(&hdev->unregister_lock);
	return err;
}
EXPORT_SYMBOL(hci_cmd_sync_submit);

/* Queue HCI command:
 *
 * - hdev must be running
 */
int hci_cmd_sync_queue(struct hci_dev *hdev, hci_cmd_sync_work_func_t func,
		       void *data, hci_cmd_sync_work_destroy_t destroy)
{
	/* Only queue command if hdev is running which means it had been opened
	 * and is either on init phase or is already up.
	 */
	if (!test_bit(HCI_RUNNING, &hdev->flags))
		return -ENETDOWN;

	return hci_cmd_sync_submit(hdev, func, data, destroy);
}
EXPORT_SYMBOL(hci_cmd_sync_queue);

static struct hci_cmd_sync_work_entry *
_hci_cmd_sync_lookup_entry(struct hci_dev *hdev, hci_cmd_sync_work_func_t func,
			   void *data, hci_cmd_sync_work_destroy_t destroy)
{
	struct hci_cmd_sync_work_entry *entry, *tmp;

	list_for_each_entry_safe(entry, tmp, &hdev->cmd_sync_work_list, list) {
		if (func && entry->func != func)
			continue;

		if (data && entry->data != data)
			continue;

		if (destroy && entry->destroy != destroy)
			continue;

		return entry;
	}

	return NULL;
}

/* Queue HCI command entry once:
 *
 * - Lookup if an entry already exist and only if it doesn't creates a new entry
 *   and queue it.
 */
int hci_cmd_sync_queue_once(struct hci_dev *hdev, hci_cmd_sync_work_func_t func,
			    void *data, hci_cmd_sync_work_destroy_t destroy)
{
	if (hci_cmd_sync_lookup_entry(hdev, func, data, destroy))
		return 0;

	return hci_cmd_sync_queue(hdev, func, data, destroy);
}
EXPORT_SYMBOL(hci_cmd_sync_queue_once);

/* Run HCI command:
 *
 * - hdev must be running
 * - if on cmd_sync_work then run immediately otherwise queue
 */
int hci_cmd_sync_run(struct hci_dev *hdev, hci_cmd_sync_work_func_t func,
		     void *data, hci_cmd_sync_work_destroy_t destroy)
{
	/* Only queue command if hdev is running which means it had been opened
	 * and is either on init phase or is already up.
	 */
	if (!test_bit(HCI_RUNNING, &hdev->flags))
		return -ENETDOWN;

	/* If on cmd_sync_work then run immediately otherwise queue */
	if (current_work() == &hdev->cmd_sync_work)
		return func(hdev, data);

	return hci_cmd_sync_submit(hdev, func, data, destroy);
}
EXPORT_SYMBOL(hci_cmd_sync_run);

/* Run HCI command entry once:
 *
 * - Lookup if an entry already exist and only if it doesn't creates a new entry
 *   and run it.
 * - if on cmd_sync_work then run immediately otherwise queue
 */
int hci_cmd_sync_run_once(struct hci_dev *hdev, hci_cmd_sync_work_func_t func,
			  void *data, hci_cmd_sync_work_destroy_t destroy)
{
	if (hci_cmd_sync_lookup_entry(hdev, func, data, destroy))
		return 0;

	return hci_cmd_sync_run(hdev, func, data, destroy);
}
EXPORT_SYMBOL(hci_cmd_sync_run_once);

/* Lookup HCI command entry:
 *
 * - Return first entry that matches by function callback or data or
 *   destroy callback.
 */
struct hci_cmd_sync_work_entry *
hci_cmd_sync_lookup_entry(struct hci_dev *hdev, hci_cmd_sync_work_func_t func,
			  void *data, hci_cmd_sync_work_destroy_t destroy)
{
	struct hci_cmd_sync_work_entry *entry;

	mutex_lock(&hdev->cmd_sync_work_lock);
	entry = _hci_cmd_sync_lookup_entry(hdev, func, data, destroy);
	mutex_unlock(&hdev->cmd_sync_work_lock);

	return entry;
}
EXPORT_SYMBOL(hci_cmd_sync_lookup_entry);

/* Cancel HCI command entry */
void hci_cmd_sync_cancel_entry(struct hci_dev *hdev,
			       struct hci_cmd_sync_work_entry *entry)
{
	mutex_lock(&hdev->cmd_sync_work_lock);
	_hci_cmd_sync_cancel_entry(hdev, entry, -ECANCELED);
	mutex_unlock(&hdev->cmd_sync_work_lock);
}
EXPORT_SYMBOL(hci_cmd_sync_cancel_entry);

/* Dequeue one HCI command entry:
 *
 * - Lookup and cancel first entry that matches.
 */
bool hci_cmd_sync_dequeue_once(struct hci_dev *hdev,
			       hci_cmd_sync_work_func_t func,
			       void *data, hci_cmd_sync_work_destroy_t destroy)
{
	struct hci_cmd_sync_work_entry *entry;

	entry = hci_cmd_sync_lookup_entry(hdev, func, data, destroy);
	if (!entry)
		return false;

	hci_cmd_sync_cancel_entry(hdev, entry);

	return true;
}
EXPORT_SYMBOL(hci_cmd_sync_dequeue_once);

/* Dequeue HCI command entry:
 *
 * - Lookup and cancel any entry that matches by function callback or data or
 *   destroy callback.
 */
bool hci_cmd_sync_dequeue(struct hci_dev *hdev, hci_cmd_sync_work_func_t func,
			  void *data, hci_cmd_sync_work_destroy_t destroy)
{
	struct hci_cmd_sync_work_entry *entry;
	bool ret = false;

	mutex_lock(&hdev->cmd_sync_work_lock);
	while ((entry = _hci_cmd_sync_lookup_entry(hdev, func, data,
						   destroy))) {
		_hci_cmd_sync_cancel_entry(hdev, entry, -ECANCELED);
		ret = true;
	}
	mutex_unlock(&hdev->cmd_sync_work_lock);

	return ret;
}
EXPORT_SYMBOL(hci_cmd_sync_dequeue);

int hci_update_eir_sync(struct hci_dev *hdev)
{
	struct hci_cp_write_eir cp;

	bt_dev_dbg(hdev, "");

	if (!hdev_is_powered(hdev))
		return 0;

	if (!lmp_ext_inq_capable(hdev))
		return 0;

	if (!hci_dev_test_flag(hdev, HCI_SSP_ENABLED))
		return 0;

	if (hci_dev_test_flag(hdev, HCI_SERVICE_CACHE))
		return 0;

	memset(&cp, 0, sizeof(cp));

	eir_create(hdev, cp.data);

	if (memcmp(cp.data, hdev->eir, sizeof(cp.data)) == 0)
		return 0;

	memcpy(hdev->eir, cp.data, sizeof(cp.data));

	return __hci_cmd_sync_status(hdev, HCI_OP_WRITE_EIR, sizeof(cp), &cp,
				     HCI_CMD_TIMEOUT);
}

static u8 get_service_classes(struct hci_dev *hdev)
{
	struct bt_uuid *uuid;
	u8 val = 0;

	list_for_each_entry(uuid, &hdev->uuids, list)
		val |= uuid->svc_hint;

	return val;
}

int hci_update_class_sync(struct hci_dev *hdev)
{
	u8 cod[3];

	bt_dev_dbg(hdev, "");

	if (!hdev_is_powered(hdev))
		return 0;

	if (!hci_dev_test_flag(hdev, HCI_BREDR_ENABLED))
		return 0;

	if (hci_dev_test_flag(hdev, HCI_SERVICE_CACHE))
		return 0;

	cod[0] = hdev->minor_class;
	cod[1] = hdev->major_class;
	cod[2] = get_service_classes(hdev);

	if (hci_dev_test_flag(hdev, HCI_LIMITED_DISCOVERABLE))
		cod[1] |= 0x20;

	if (memcmp(cod, hdev->dev_class, 3) == 0)
		return 0;

	return __hci_cmd_sync_status(hdev, HCI_OP_WRITE_CLASS_OF_DEV,
				     sizeof(cod), cod, HCI_CMD_TIMEOUT);
}

static bool is_advertising_allowed(struct hci_dev *hdev, bool connectable)
{
	/* If there is no connection we are OK to advertise. */
	if (hci_conn_num(hdev, LE_LINK) == 0)
		return true;

	/* Check le_states if there is any connection in peripheral role. */
	if (hdev->conn_hash.le_num_peripheral > 0) {
		/* Peripheral connection state and non connectable mode
		 * bit 20.
		 */
		if (!connectable && !(hdev->le_states[2] & 0x10))
			return false;

		/* Peripheral connection state and connectable mode bit 38
		 * and scannable bit 21.
		 */
		if (connectable && (!(hdev->le_states[4] & 0x40) ||
				    !(hdev->le_states[2] & 0x20)))
			return false;
	}

	/* Check le_states if there is any connection in central role. */
	if (hci_conn_num(hdev, LE_LINK) != hdev->conn_hash.le_num_peripheral) {
		/* Central connection state and non connectable mode bit 18. */
		if (!connectable && !(hdev->le_states[2] & 0x02))
			return false;

		/* Central connection state and connectable mode bit 35 and
		 * scannable 19.
		 */
		if (connectable && (!(hdev->le_states[4] & 0x08) ||
				    !(hdev->le_states[2] & 0x08)))
			return false;
	}

	return true;
}

static bool adv_use_rpa(struct hci_dev *hdev, uint32_t flags)
{
	/* If privacy is not enabled don't use RPA */
	if (!hci_dev_test_flag(hdev, HCI_PRIVACY))
		return false;

	/* If basic privacy mode is enabled use RPA */
	if (!hci_dev_test_flag(hdev, HCI_LIMITED_PRIVACY))
		return true;

	/* If limited privacy mode is enabled don't use RPA if we're
	 * both discoverable and bondable.
	 */
	if ((flags & MGMT_ADV_FLAG_DISCOV) &&
	    hci_dev_test_flag(hdev, HCI_BONDABLE))
		return false;

	/* We're neither bondable nor discoverable in the limited
	 * privacy mode, therefore use RPA.
	 */
	return true;
}

static int hci_set_random_addr_sync(struct hci_dev *hdev, bdaddr_t *rpa)
{
	/* If we're advertising or initiating an LE connection we can't
	 * go ahead and change the random address at this time. This is
	 * because the eventual initiator address used for the
	 * subsequently created connection will be undefined (some
	 * controllers use the new address and others the one we had
	 * when the operation started).
	 *
	 * In this kind of scenario skip the update and let the random
	 * address be updated at the next cycle.
	 */
	if (hci_dev_test_flag(hdev, HCI_LE_ADV) ||
	    hci_lookup_le_connect(hdev)) {
		bt_dev_dbg(hdev, "Deferring random address update");
		hci_dev_set_flag(hdev, HCI_RPA_EXPIRED);
		return 0;
	}

	return __hci_cmd_sync_status(hdev, HCI_OP_LE_SET_RANDOM_ADDR,
				     6, rpa, HCI_CMD_TIMEOUT);
}

int hci_update_random_address_sync(struct hci_dev *hdev, bool require_privacy,
				   bool rpa, u8 *own_addr_type)
{
	int err;

	/* If privacy is enabled use a resolvable private address. If
	 * current RPA has expired or there is something else than
	 * the current RPA in use, then generate a new one.
	 */
	if (rpa) {
		/* If Controller supports LL Privacy use own address type is
		 * 0x03
		 */
		if (use_ll_privacy(hdev))
			*own_addr_type = ADDR_LE_DEV_RANDOM_RESOLVED;
		else
			*own_addr_type = ADDR_LE_DEV_RANDOM;

		/* Check if RPA is valid */
		if (rpa_valid(hdev))
			return 0;

		err = smp_generate_rpa(hdev, hdev->irk, &hdev->rpa);
		if (err < 0) {
			bt_dev_err(hdev, "failed to generate new RPA");
			return err;
		}

		err = hci_set_random_addr_sync(hdev, &hdev->rpa);
		if (err)
			return err;

		return 0;
	}

	/* In case of required privacy without resolvable private address,
	 * use an non-resolvable private address. This is useful for active
	 * scanning and non-connectable advertising.
	 */
	if (require_privacy) {
		bdaddr_t nrpa;

		while (true) {
			/* The non-resolvable private address is generated
			 * from random six bytes with the two most significant
			 * bits cleared.
			 */
			get_random_bytes(&nrpa, 6);
			nrpa.b[5] &= 0x3f;

			/* The non-resolvable private address shall not be
			 * equal to the public address.
			 */
			if (bacmp(&hdev->bdaddr, &nrpa))
				break;
		}

		*own_addr_type = ADDR_LE_DEV_RANDOM;

		return hci_set_random_addr_sync(hdev, &nrpa);
	}

	/* If forcing static address is in use or there is no public
	 * address use the static address as random address (but skip
	 * the HCI command if the current random address is already the
	 * static one.
	 *
	 * In case BR/EDR has been disabled on a dual-mode controller
	 * and a static address has been configured, then use that
	 * address instead of the public BR/EDR address.
	 */
	if (hci_dev_test_flag(hdev, HCI_FORCE_STATIC_ADDR) ||
	    !bacmp(&hdev->bdaddr, BDADDR_ANY) ||
	    (!hci_dev_test_flag(hdev, HCI_BREDR_ENABLED) &&
	     bacmp(&hdev->static_addr, BDADDR_ANY))) {
		*own_addr_type = ADDR_LE_DEV_RANDOM;
		if (bacmp(&hdev->static_addr, &hdev->random_addr))
			return hci_set_random_addr_sync(hdev,
							&hdev->static_addr);
		return 0;
	}

	/* Neither privacy nor static address is being used so use a
	 * public address.
	 */
	*own_addr_type = ADDR_LE_DEV_PUBLIC;

	return 0;
}

static int hci_disable_ext_adv_instance_sync(struct hci_dev *hdev, u8 instance)
{
	struct hci_cp_le_set_ext_adv_enable *cp;
	struct hci_cp_ext_adv_set *set;
	u8 data[sizeof(*cp) + sizeof(*set) * 1];
	u8 size;
	struct adv_info *adv = NULL;

	/* If request specifies an instance that doesn't exist, fail */
	if (instance > 0) {
		adv = hci_find_adv_instance(hdev, instance);
		if (!adv)
			return -EINVAL;

		/* If not enabled there is nothing to do */
		if (!adv->enabled)
			return 0;
	}

	memset(data, 0, sizeof(data));

	cp = (void *)data;
	set = (void *)cp->data;

	/* Instance 0x00 indicates all advertising instances will be disabled */
	cp->num_of_sets = !!instance;
	cp->enable = 0x00;

	set->handle = adv ? adv->handle : instance;

	size = sizeof(*cp) + sizeof(*set) * cp->num_of_sets;

	return __hci_cmd_sync_status(hdev, HCI_OP_LE_SET_EXT_ADV_ENABLE,
				     size, data, HCI_CMD_TIMEOUT);
}

static int hci_set_adv_set_random_addr_sync(struct hci_dev *hdev, u8 instance,
					    bdaddr_t *random_addr)
{
	struct hci_cp_le_set_adv_set_rand_addr cp;
	int err;

	if (!instance) {
		/* Instance 0x00 doesn't have an adv_info, instead it uses
		 * hdev->random_addr to track its address so whenever it needs
		 * to be updated this also set the random address since
		 * hdev->random_addr is shared with scan state machine.
		 */
		err = hci_set_random_addr_sync(hdev, random_addr);
		if (err)
			return err;
	}

	memset(&cp, 0, sizeof(cp));

	cp.handle = instance;
	bacpy(&cp.bdaddr, random_addr);

	return __hci_cmd_sync_status(hdev, HCI_OP_LE_SET_ADV_SET_RAND_ADDR,
				     sizeof(cp), &cp, HCI_CMD_TIMEOUT);
}

int hci_setup_ext_adv_instance_sync(struct hci_dev *hdev, u8 instance)
{
	struct hci_cp_le_set_ext_adv_params cp;
	bool connectable;
	u32 flags;
	bdaddr_t random_addr;
	u8 own_addr_type;
	int err;
	struct adv_info *adv;
	bool secondary_adv;

	if (instance > 0) {
		adv = hci_find_adv_instance(hdev, instance);
		if (!adv)
			return -EINVAL;
	} else {
		adv = NULL;
	}

	/* Updating parameters of an active instance will return a
	 * Command Disallowed error, so we must first disable the
	 * instance if it is active.
	 */
	if (adv && !adv->pending) {
		err = hci_disable_ext_adv_instance_sync(hdev, instance);
		if (err)
			return err;
	}

	flags = hci_adv_instance_flags(hdev, instance);

	/* If the "connectable" instance flag was not set, then choose between
	 * ADV_IND and ADV_NONCONN_IND based on the global connectable setting.
	 */
	connectable = (flags & MGMT_ADV_FLAG_CONNECTABLE) ||
		      mgmt_get_connectable(hdev);

	if (!is_advertising_allowed(hdev, connectable))
		return -EPERM;

	/* Set require_privacy to true only when non-connectable
	 * advertising is used. In that case it is fine to use a
	 * non-resolvable private address.
	 */
	err = hci_get_random_address(hdev, !connectable,
				     adv_use_rpa(hdev, flags), adv,
				     &own_addr_type, &random_addr);
	if (err < 0)
		return err;

	memset(&cp, 0, sizeof(cp));

	if (adv) {
		hci_cpu_to_le24(adv->min_interval, cp.min_interval);
		hci_cpu_to_le24(adv->max_interval, cp.max_interval);
		cp.tx_power = adv->tx_power;
	} else {
		hci_cpu_to_le24(hdev->le_adv_min_interval, cp.min_interval);
		hci_cpu_to_le24(hdev->le_adv_max_interval, cp.max_interval);
		cp.tx_power = HCI_ADV_TX_POWER_NO_PREFERENCE;
	}

	secondary_adv = (flags & MGMT_ADV_FLAG_SEC_MASK);

	if (connectable) {
		if (secondary_adv)
			cp.evt_properties = cpu_to_le16(LE_EXT_ADV_CONN_IND);
		else
			cp.evt_properties = cpu_to_le16(LE_LEGACY_ADV_IND);
	} else if (hci_adv_instance_is_scannable(hdev, instance) ||
		   (flags & MGMT_ADV_PARAM_SCAN_RSP)) {
		if (secondary_adv)
			cp.evt_properties = cpu_to_le16(LE_EXT_ADV_SCAN_IND);
		else
			cp.evt_properties = cpu_to_le16(LE_LEGACY_ADV_SCAN_IND);
	} else {
		if (secondary_adv)
			cp.evt_properties = cpu_to_le16(LE_EXT_ADV_NON_CONN_IND);
		else
			cp.evt_properties = cpu_to_le16(LE_LEGACY_NONCONN_IND);
	}

	/* If Own_Address_Type equals 0x02 or 0x03, the Peer_Address parameter
	 * contains the peer’s Identity Address and the Peer_Address_Type
	 * parameter contains the peer’s Identity Type (i.e., 0x00 or 0x01).
	 * These parameters are used to locate the corresponding local IRK in
	 * the resolving list; this IRK is used to generate their own address
	 * used in the advertisement.
	 */
	if (own_addr_type == ADDR_LE_DEV_RANDOM_RESOLVED)
		hci_copy_identity_address(hdev, &cp.peer_addr,
					  &cp.peer_addr_type);

	cp.own_addr_type = own_addr_type;
	cp.channel_map = hdev->le_adv_channel_map;
	cp.handle = adv ? adv->handle : instance;

	if (flags & MGMT_ADV_FLAG_SEC_2M) {
		cp.primary_phy = HCI_ADV_PHY_1M;
		cp.secondary_phy = HCI_ADV_PHY_2M;
	} else if (flags & MGMT_ADV_FLAG_SEC_CODED) {
		cp.primary_phy = HCI_ADV_PHY_CODED;
		cp.secondary_phy = HCI_ADV_PHY_CODED;
	} else {
		/* In all other cases use 1M */
		cp.primary_phy = HCI_ADV_PHY_1M;
		cp.secondary_phy = HCI_ADV_PHY_1M;
	}

	err = __hci_cmd_sync_status(hdev, HCI_OP_LE_SET_EXT_ADV_PARAMS,
				    sizeof(cp), &cp, HCI_CMD_TIMEOUT);
	if (err)
		return err;

	if ((own_addr_type == ADDR_LE_DEV_RANDOM ||
	     own_addr_type == ADDR_LE_DEV_RANDOM_RESOLVED) &&
	    bacmp(&random_addr, BDADDR_ANY)) {
		/* Check if random address need to be updated */
		if (adv) {
			if (!bacmp(&random_addr, &adv->random_addr))
				return 0;
		} else {
			if (!bacmp(&random_addr, &hdev->random_addr))
				return 0;
		}

		return hci_set_adv_set_random_addr_sync(hdev, instance,
							&random_addr);
	}

	return 0;
}

static int hci_set_ext_scan_rsp_data_sync(struct hci_dev *hdev, u8 instance)
{
	DEFINE_FLEX(struct hci_cp_le_set_ext_scan_rsp_data, pdu, data, length,
		    HCI_MAX_EXT_AD_LENGTH);
	u8 len;
	struct adv_info *adv = NULL;
	int err;

	if (instance) {
		adv = hci_find_adv_instance(hdev, instance);
		if (!adv || !adv->scan_rsp_changed)
			return 0;
	}

	len = eir_create_scan_rsp(hdev, instance, pdu->data);

	pdu->handle = adv ? adv->handle : instance;
	pdu->length = len;
	pdu->operation = LE_SET_ADV_DATA_OP_COMPLETE;
	pdu->frag_pref = LE_SET_ADV_DATA_NO_FRAG;

	err = __hci_cmd_sync_status(hdev, HCI_OP_LE_SET_EXT_SCAN_RSP_DATA,
				    struct_size(pdu, data, len), pdu,
				    HCI_CMD_TIMEOUT);
	if (err)
		return err;

	if (adv) {
		adv->scan_rsp_changed = false;
	} else {
		memcpy(hdev->scan_rsp_data, pdu->data, len);
		hdev->scan_rsp_data_len = len;
	}

	return 0;
}

static int __hci_set_scan_rsp_data_sync(struct hci_dev *hdev, u8 instance)
{
	struct hci_cp_le_set_scan_rsp_data cp;
	u8 len;

	memset(&cp, 0, sizeof(cp));

	len = eir_create_scan_rsp(hdev, instance, cp.data);

	if (hdev->scan_rsp_data_len == len &&
	    !memcmp(cp.data, hdev->scan_rsp_data, len))
		return 0;

	memcpy(hdev->scan_rsp_data, cp.data, sizeof(cp.data));
	hdev->scan_rsp_data_len = len;

	cp.length = len;

	return __hci_cmd_sync_status(hdev, HCI_OP_LE_SET_SCAN_RSP_DATA,
				     sizeof(cp), &cp, HCI_CMD_TIMEOUT);
}

int hci_update_scan_rsp_data_sync(struct hci_dev *hdev, u8 instance)
{
	if (!hci_dev_test_flag(hdev, HCI_LE_ENABLED))
		return 0;

	if (ext_adv_capable(hdev))
		return hci_set_ext_scan_rsp_data_sync(hdev, instance);

	return __hci_set_scan_rsp_data_sync(hdev, instance);
}

int hci_enable_ext_advertising_sync(struct hci_dev *hdev, u8 instance)
{
	struct hci_cp_le_set_ext_adv_enable *cp;
	struct hci_cp_ext_adv_set *set;
	u8 data[sizeof(*cp) + sizeof(*set) * 1];
	struct adv_info *adv;

	if (instance > 0) {
		adv = hci_find_adv_instance(hdev, instance);
		if (!adv)
			return -EINVAL;
		/* If already enabled there is nothing to do */
		if (adv->enabled)
			return 0;
	} else {
		adv = NULL;
	}

	cp = (void *)data;
	set = (void *)cp->data;

	memset(cp, 0, sizeof(*cp));

	cp->enable = 0x01;
	cp->num_of_sets = 0x01;

	memset(set, 0, sizeof(*set));

	set->handle = adv ? adv->handle : instance;

	/* Set duration per instance since controller is responsible for
	 * scheduling it.
	 */
	if (adv && adv->timeout) {
		u16 duration = adv->timeout * MSEC_PER_SEC;

		/* Time = N * 10 ms */
		set->duration = cpu_to_le16(duration / 10);
	}

	return __hci_cmd_sync_status(hdev, HCI_OP_LE_SET_EXT_ADV_ENABLE,
				     sizeof(*cp) +
				     sizeof(*set) * cp->num_of_sets,
				     data, HCI_CMD_TIMEOUT);
}

int hci_start_ext_adv_sync(struct hci_dev *hdev, u8 instance)
{
	int err;

	err = hci_setup_ext_adv_instance_sync(hdev, instance);
	if (err)
		return err;

	err = hci_set_ext_scan_rsp_data_sync(hdev, instance);
	if (err)
		return err;

	return hci_enable_ext_advertising_sync(hdev, instance);
}

int hci_disable_per_advertising_sync(struct hci_dev *hdev, u8 instance)
{
	struct hci_cp_le_set_per_adv_enable cp;
	struct adv_info *adv = NULL;

	/* If periodic advertising already disabled there is nothing to do. */
	adv = hci_find_adv_instance(hdev, instance);
	if (!adv || !adv->periodic || !adv->enabled)
		return 0;

	memset(&cp, 0, sizeof(cp));

	cp.enable = 0x00;
	cp.handle = instance;

	return __hci_cmd_sync_status(hdev, HCI_OP_LE_SET_PER_ADV_ENABLE,
				     sizeof(cp), &cp, HCI_CMD_TIMEOUT);
}

static int hci_set_per_adv_params_sync(struct hci_dev *hdev, u8 instance,
				       u16 min_interval, u16 max_interval)
{
	struct hci_cp_le_set_per_adv_params cp;

	memset(&cp, 0, sizeof(cp));

	if (!min_interval)
		min_interval = DISCOV_LE_PER_ADV_INT_MIN;

	if (!max_interval)
		max_interval = DISCOV_LE_PER_ADV_INT_MAX;

	cp.handle = instance;
	cp.min_interval = cpu_to_le16(min_interval);
	cp.max_interval = cpu_to_le16(max_interval);
	cp.periodic_properties = 0x0000;

	return __hci_cmd_sync_status(hdev, HCI_OP_LE_SET_PER_ADV_PARAMS,
				     sizeof(cp), &cp, HCI_CMD_TIMEOUT);
}

static int hci_set_per_adv_data_sync(struct hci_dev *hdev, u8 instance)
{
	DEFINE_FLEX(struct hci_cp_le_set_per_adv_data, pdu, data, length,
		    HCI_MAX_PER_AD_LENGTH);
	u8 len;
	struct adv_info *adv = NULL;

	if (instance) {
		adv = hci_find_adv_instance(hdev, instance);
		if (!adv || !adv->periodic)
			return 0;
	}

	len = eir_create_per_adv_data(hdev, instance, pdu->data);

	pdu->length = len;
	pdu->handle = adv ? adv->handle : instance;
	pdu->operation = LE_SET_ADV_DATA_OP_COMPLETE;

	return __hci_cmd_sync_status(hdev, HCI_OP_LE_SET_PER_ADV_DATA,
				     struct_size(pdu, data, len), pdu,
				     HCI_CMD_TIMEOUT);
}

static int hci_enable_per_advertising_sync(struct hci_dev *hdev, u8 instance)
{
	struct hci_cp_le_set_per_adv_enable cp;
	struct adv_info *adv = NULL;

	/* If periodic advertising already enabled there is nothing to do. */
	adv = hci_find_adv_instance(hdev, instance);
	if (adv && adv->periodic && adv->enabled)
		return 0;

	memset(&cp, 0, sizeof(cp));

	cp.enable = 0x01;
	cp.handle = instance;

	return __hci_cmd_sync_status(hdev, HCI_OP_LE_SET_PER_ADV_ENABLE,
				     sizeof(cp), &cp, HCI_CMD_TIMEOUT);
}

/* Checks if periodic advertising data contains a Basic Announcement and if it
 * does generates a Broadcast ID and add Broadcast Announcement.
 */
static int hci_adv_bcast_annoucement(struct hci_dev *hdev, struct adv_info *adv)
{
	u8 bid[3];
	u8 ad[4 + 3];

	/* Skip if NULL adv as instance 0x00 is used for general purpose
	 * advertising so it cannot used for the likes of Broadcast Announcement
	 * as it can be overwritten at any point.
	 */
	if (!adv)
		return 0;

	/* Check if PA data doesn't contains a Basic Audio Announcement then
	 * there is nothing to do.
	 */
	if (!eir_get_service_data(adv->per_adv_data, adv->per_adv_data_len,
				  0x1851, NULL))
		return 0;

	/* Check if advertising data already has a Broadcast Announcement since
	 * the process may want to control the Broadcast ID directly and in that
	 * case the kernel shall no interfere.
	 */
	if (eir_get_service_data(adv->adv_data, adv->adv_data_len, 0x1852,
				 NULL))
		return 0;

	/* Generate Broadcast ID */
	get_random_bytes(bid, sizeof(bid));
	eir_append_service_data(ad, 0, 0x1852, bid, sizeof(bid));
	hci_set_adv_instance_data(hdev, adv->instance, sizeof(ad), ad, 0, NULL);

	return hci_update_adv_data_sync(hdev, adv->instance);
}

int hci_start_per_adv_sync(struct hci_dev *hdev, u8 instance, u8 data_len,
			   u8 *data, u32 flags, u16 min_interval,
			   u16 max_interval, u16 sync_interval)
{
	struct adv_info *adv = NULL;
	int err;
	bool added = false;

	hci_disable_per_advertising_sync(hdev, instance);

	if (instance) {
		adv = hci_find_adv_instance(hdev, instance);
		/* Create an instance if that could not be found */
		if (!adv) {
			adv = hci_add_per_instance(hdev, instance, flags,
						   data_len, data,
						   sync_interval,
						   sync_interval);
			if (IS_ERR(adv))
				return PTR_ERR(adv);
			adv->pending = false;
			added = true;
		}
	}

	/* Start advertising */
	err = hci_start_ext_adv_sync(hdev, instance);
	if (err < 0)
		goto fail;

	err = hci_adv_bcast_annoucement(hdev, adv);
	if (err < 0)
		goto fail;

	err = hci_set_per_adv_params_sync(hdev, instance, min_interval,
					  max_interval);
	if (err < 0)
		goto fail;

	err = hci_set_per_adv_data_sync(hdev, instance);
	if (err < 0)
		goto fail;

	err = hci_enable_per_advertising_sync(hdev, instance);
	if (err < 0)
		goto fail;

	return 0;

fail:
	if (added)
		hci_remove_adv_instance(hdev, instance);

	return err;
}

static int hci_start_adv_sync(struct hci_dev *hdev, u8 instance)
{
	int err;

	if (ext_adv_capable(hdev))
		return hci_start_ext_adv_sync(hdev, instance);

	err = hci_update_adv_data_sync(hdev, instance);
	if (err)
		return err;

	err = hci_update_scan_rsp_data_sync(hdev, instance);
	if (err)
		return err;

	return hci_enable_advertising_sync(hdev);
}

int hci_enable_advertising_sync(struct hci_dev *hdev)
{
	struct adv_info *adv_instance;
	struct hci_cp_le_set_adv_param cp;
	u8 own_addr_type, enable = 0x01;
	bool connectable;
	u16 adv_min_interval, adv_max_interval;
	u32 flags;
	u8 status;

	if (ext_adv_capable(hdev))
		return hci_enable_ext_advertising_sync(hdev,
						       hdev->cur_adv_instance);

	flags = hci_adv_instance_flags(hdev, hdev->cur_adv_instance);
	adv_instance = hci_find_adv_instance(hdev, hdev->cur_adv_instance);

	/* If the "connectable" instance flag was not set, then choose between
	 * ADV_IND and ADV_NONCONN_IND based on the global connectable setting.
	 */
	connectable = (flags & MGMT_ADV_FLAG_CONNECTABLE) ||
		      mgmt_get_connectable(hdev);

	if (!is_advertising_allowed(hdev, connectable))
		return -EINVAL;

	status = hci_disable_advertising_sync(hdev);
	if (status)
		return status;

	/* Clear the HCI_LE_ADV bit temporarily so that the
	 * hci_update_random_address knows that it's safe to go ahead
	 * and write a new random address. The flag will be set back on
	 * as soon as the SET_ADV_ENABLE HCI command completes.
	 */
	hci_dev_clear_flag(hdev, HCI_LE_ADV);

	/* Set require_privacy to true only when non-connectable
	 * advertising is used. In that case it is fine to use a
	 * non-resolvable private address.
	 */
	status = hci_update_random_address_sync(hdev, !connectable,
						adv_use_rpa(hdev, flags),
						&own_addr_type);
	if (status)
		return status;

	memset(&cp, 0, sizeof(cp));

	if (adv_instance) {
		adv_min_interval = adv_instance->min_interval;
		adv_max_interval = adv_instance->max_interval;
	} else {
		adv_min_interval = hdev->le_adv_min_interval;
		adv_max_interval = hdev->le_adv_max_interval;
	}

	if (connectable) {
		cp.type = LE_ADV_IND;
	} else {
		if (hci_adv_instance_is_scannable(hdev, hdev->cur_adv_instance))
			cp.type = LE_ADV_SCAN_IND;
		else
			cp.type = LE_ADV_NONCONN_IND;

		if (!hci_dev_test_flag(hdev, HCI_DISCOVERABLE) ||
		    hci_dev_test_flag(hdev, HCI_LIMITED_DISCOVERABLE)) {
			adv_min_interval = DISCOV_LE_FAST_ADV_INT_MIN;
			adv_max_interval = DISCOV_LE_FAST_ADV_INT_MAX;
		}
	}

	cp.min_interval = cpu_to_le16(adv_min_interval);
	cp.max_interval = cpu_to_le16(adv_max_interval);
	cp.own_address_type = own_addr_type;
	cp.channel_map = hdev->le_adv_channel_map;

	status = __hci_cmd_sync_status(hdev, HCI_OP_LE_SET_ADV_PARAM,
				       sizeof(cp), &cp, HCI_CMD_TIMEOUT);
	if (status)
		return status;

	return __hci_cmd_sync_status(hdev, HCI_OP_LE_SET_ADV_ENABLE,
				     sizeof(enable), &enable, HCI_CMD_TIMEOUT);
}

static int enable_advertising_sync(struct hci_dev *hdev, void *data)
{
	return hci_enable_advertising_sync(hdev);
}

int hci_enable_advertising(struct hci_dev *hdev)
{
	if (!hci_dev_test_flag(hdev, HCI_ADVERTISING) &&
	    list_empty(&hdev->adv_instances))
		return 0;

	return hci_cmd_sync_queue(hdev, enable_advertising_sync, NULL, NULL);
}

int hci_remove_ext_adv_instance_sync(struct hci_dev *hdev, u8 instance,
				     struct sock *sk)
{
	int err;

	if (!ext_adv_capable(hdev))
		return 0;

	err = hci_disable_ext_adv_instance_sync(hdev, instance);
	if (err)
		return err;

	/* If request specifies an instance that doesn't exist, fail */
	if (instance > 0 && !hci_find_adv_instance(hdev, instance))
		return -EINVAL;

	return __hci_cmd_sync_status_sk(hdev, HCI_OP_LE_REMOVE_ADV_SET,
					sizeof(instance), &instance, 0,
					HCI_CMD_TIMEOUT, sk);
}

static int remove_ext_adv_sync(struct hci_dev *hdev, void *data)
{
	struct adv_info *adv = data;
	u8 instance = 0;

	if (adv)
		instance = adv->instance;

	return hci_remove_ext_adv_instance_sync(hdev, instance, NULL);
}

int hci_remove_ext_adv_instance(struct hci_dev *hdev, u8 instance)
{
	struct adv_info *adv = NULL;

	if (instance) {
		adv = hci_find_adv_instance(hdev, instance);
		if (!adv)
			return -EINVAL;
	}

	return hci_cmd_sync_queue(hdev, remove_ext_adv_sync, adv, NULL);
}

int hci_le_terminate_big_sync(struct hci_dev *hdev, u8 handle, u8 reason)
{
	struct hci_cp_le_term_big cp;

	memset(&cp, 0, sizeof(cp));
	cp.handle = handle;
	cp.reason = reason;

	return __hci_cmd_sync_status(hdev, HCI_OP_LE_TERM_BIG,
				     sizeof(cp), &cp, HCI_CMD_TIMEOUT);
}

static int hci_set_ext_adv_data_sync(struct hci_dev *hdev, u8 instance)
{
	DEFINE_FLEX(struct hci_cp_le_set_ext_adv_data, pdu, data, length,
		    HCI_MAX_EXT_AD_LENGTH);
	u8 len;
	struct adv_info *adv = NULL;
	int err;

	if (instance) {
		adv = hci_find_adv_instance(hdev, instance);
		if (!adv || !adv->adv_data_changed)
			return 0;
	}

	len = eir_create_adv_data(hdev, instance, pdu->data);

	pdu->length = len;
	pdu->handle = adv ? adv->handle : instance;
	pdu->operation = LE_SET_ADV_DATA_OP_COMPLETE;
	pdu->frag_pref = LE_SET_ADV_DATA_NO_FRAG;

	err = __hci_cmd_sync_status(hdev, HCI_OP_LE_SET_EXT_ADV_DATA,
				    struct_size(pdu, data, len), pdu,
				    HCI_CMD_TIMEOUT);
	if (err)
		return err;

	/* Update data if the command succeed */
	if (adv) {
		adv->adv_data_changed = false;
	} else {
		memcpy(hdev->adv_data, pdu->data, len);
		hdev->adv_data_len = len;
	}

	return 0;
}

static int hci_set_adv_data_sync(struct hci_dev *hdev, u8 instance)
{
	struct hci_cp_le_set_adv_data cp;
	u8 len;

	memset(&cp, 0, sizeof(cp));

	len = eir_create_adv_data(hdev, instance, cp.data);

	/* There's nothing to do if the data hasn't changed */
	if (hdev->adv_data_len == len &&
	    memcmp(cp.data, hdev->adv_data, len) == 0)
		return 0;

	memcpy(hdev->adv_data, cp.data, sizeof(cp.data));
	hdev->adv_data_len = len;

	cp.length = len;

	return __hci_cmd_sync_status(hdev, HCI_OP_LE_SET_ADV_DATA,
				     sizeof(cp), &cp, HCI_CMD_TIMEOUT);
}

int hci_update_adv_data_sync(struct hci_dev *hdev, u8 instance)
{
	if (!hci_dev_test_flag(hdev, HCI_LE_ENABLED))
		return 0;

	if (ext_adv_capable(hdev))
		return hci_set_ext_adv_data_sync(hdev, instance);

	return hci_set_adv_data_sync(hdev, instance);
}

int hci_schedule_adv_instance_sync(struct hci_dev *hdev, u8 instance,
				   bool force)
{
	struct adv_info *adv = NULL;
	u16 timeout;

	if (hci_dev_test_flag(hdev, HCI_ADVERTISING) && !ext_adv_capable(hdev))
		return -EPERM;

	if (hdev->adv_instance_timeout)
		return -EBUSY;

	adv = hci_find_adv_instance(hdev, instance);
	if (!adv)
		return -ENOENT;

	/* A zero timeout means unlimited advertising. As long as there is
	 * only one instance, duration should be ignored. We still set a timeout
	 * in case further instances are being added later on.
	 *
	 * If the remaining lifetime of the instance is more than the duration
	 * then the timeout corresponds to the duration, otherwise it will be
	 * reduced to the remaining instance lifetime.
	 */
	if (adv->timeout == 0 || adv->duration <= adv->remaining_time)
		timeout = adv->duration;
	else
		timeout = adv->remaining_time;

	/* The remaining time is being reduced unless the instance is being
	 * advertised without time limit.
	 */
	if (adv->timeout)
		adv->remaining_time = adv->remaining_time - timeout;

	/* Only use work for scheduling instances with legacy advertising */
	if (!ext_adv_capable(hdev)) {
		hdev->adv_instance_timeout = timeout;
		queue_delayed_work(hdev->req_workqueue,
				   &hdev->adv_instance_expire,
				   msecs_to_jiffies(timeout * 1000));
	}

	/* If we're just re-scheduling the same instance again then do not
	 * execute any HCI commands. This happens when a single instance is
	 * being advertised.
	 */
	if (!force && hdev->cur_adv_instance == instance &&
	    hci_dev_test_flag(hdev, HCI_LE_ADV))
		return 0;

	hdev->cur_adv_instance = instance;

	return hci_start_adv_sync(hdev, instance);
}

static int hci_clear_adv_sets_sync(struct hci_dev *hdev, struct sock *sk)
{
	int err;

	if (!ext_adv_capable(hdev))
		return 0;

	/* Disable instance 0x00 to disable all instances */
	err = hci_disable_ext_adv_instance_sync(hdev, 0x00);
	if (err)
		return err;

	return __hci_cmd_sync_status_sk(hdev, HCI_OP_LE_CLEAR_ADV_SETS,
					0, NULL, 0, HCI_CMD_TIMEOUT, sk);
}

static int hci_clear_adv_sync(struct hci_dev *hdev, struct sock *sk, bool force)
{
	struct adv_info *adv, *n;
	int err = 0;

	if (ext_adv_capable(hdev))
		/* Remove all existing sets */
		err = hci_clear_adv_sets_sync(hdev, sk);
	if (ext_adv_capable(hdev))
		return err;

	/* This is safe as long as there is no command send while the lock is
	 * held.
	 */
	hci_dev_lock(hdev);

	/* Cleanup non-ext instances */
	list_for_each_entry_safe(adv, n, &hdev->adv_instances, list) {
		u8 instance = adv->instance;
		int err;

		if (!(force || adv->timeout))
			continue;

		err = hci_remove_adv_instance(hdev, instance);
		if (!err)
			mgmt_advertising_removed(sk, hdev, instance);
	}

	hci_dev_unlock(hdev);

	return 0;
}

static int hci_remove_adv_sync(struct hci_dev *hdev, u8 instance,
			       struct sock *sk)
{
	int err = 0;

	/* If we use extended advertising, instance has to be removed first. */
	if (ext_adv_capable(hdev))
		err = hci_remove_ext_adv_instance_sync(hdev, instance, sk);
	if (ext_adv_capable(hdev))
		return err;

	/* This is safe as long as there is no command send while the lock is
	 * held.
	 */
	hci_dev_lock(hdev);

	err = hci_remove_adv_instance(hdev, instance);
	if (!err)
		mgmt_advertising_removed(sk, hdev, instance);

	hci_dev_unlock(hdev);

	return err;
}

/* For a single instance:
 * - force == true: The instance will be removed even when its remaining
 *   lifetime is not zero.
 * - force == false: the instance will be deactivated but kept stored unless
 *   the remaining lifetime is zero.
 *
 * For instance == 0x00:
 * - force == true: All instances will be removed regardless of their timeout
 *   setting.
 * - force == false: Only instances that have a timeout will be removed.
 */
int hci_remove_advertising_sync(struct hci_dev *hdev, struct sock *sk,
				u8 instance, bool force)
{
	struct adv_info *next = NULL;
	int err;

	/* Cancel any timeout concerning the removed instance(s). */
	if (!instance || hdev->cur_adv_instance == instance)
		cancel_adv_timeout(hdev);

	/* Get the next instance to advertise BEFORE we remove
	 * the current one. This can be the same instance again
	 * if there is only one instance.
	 */
	if (hdev->cur_adv_instance == instance)
		next = hci_get_next_instance(hdev, instance);

	if (!instance) {
		err = hci_clear_adv_sync(hdev, sk, force);
		if (err)
			return err;
	} else {
		struct adv_info *adv = hci_find_adv_instance(hdev, instance);

		if (force || (adv && adv->timeout && !adv->remaining_time)) {
			/* Don't advertise a removed instance. */
			if (next && next->instance == instance)
				next = NULL;

			err = hci_remove_adv_sync(hdev, instance, sk);
			if (err)
				return err;
		}
	}

	if (!hdev_is_powered(hdev) || hci_dev_test_flag(hdev, HCI_ADVERTISING))
		return 0;

	if (next && !ext_adv_capable(hdev))
		hci_schedule_adv_instance_sync(hdev, next->instance, false);

	return 0;
}

int hci_read_rssi_sync(struct hci_dev *hdev, __le16 handle)
{
	struct hci_cp_read_rssi cp;

	cp.handle = handle;
	return __hci_cmd_sync_status(hdev, HCI_OP_READ_RSSI,
					sizeof(cp), &cp, HCI_CMD_TIMEOUT);
}

int hci_read_clock_sync(struct hci_dev *hdev, struct hci_cp_read_clock *cp)
{
	return __hci_cmd_sync_status(hdev, HCI_OP_READ_CLOCK,
					sizeof(*cp), cp, HCI_CMD_TIMEOUT);
}

int hci_read_tx_power_sync(struct hci_dev *hdev, __le16 handle, u8 type)
{
	struct hci_cp_read_tx_power cp;

	cp.handle = handle;
	cp.type = type;
	return __hci_cmd_sync_status(hdev, HCI_OP_READ_TX_POWER,
					sizeof(cp), &cp, HCI_CMD_TIMEOUT);
}

int hci_disable_advertising_sync(struct hci_dev *hdev)
{
	u8 enable = 0x00;
	int err = 0;

	/* If controller is not advertising we are done. */
	if (!hci_dev_test_flag(hdev, HCI_LE_ADV))
		return 0;

	if (ext_adv_capable(hdev))
		err = hci_disable_ext_adv_instance_sync(hdev, 0x00);
	if (ext_adv_capable(hdev))
		return err;

	return __hci_cmd_sync_status(hdev, HCI_OP_LE_SET_ADV_ENABLE,
				     sizeof(enable), &enable, HCI_CMD_TIMEOUT);
}

static int hci_le_set_ext_scan_enable_sync(struct hci_dev *hdev, u8 val,
					   u8 filter_dup)
{
	struct hci_cp_le_set_ext_scan_enable cp;

	memset(&cp, 0, sizeof(cp));
	cp.enable = val;

	if (hci_dev_test_flag(hdev, HCI_MESH))
		cp.filter_dup = LE_SCAN_FILTER_DUP_DISABLE;
	else
		cp.filter_dup = filter_dup;

	return __hci_cmd_sync_status(hdev, HCI_OP_LE_SET_EXT_SCAN_ENABLE,
				     sizeof(cp), &cp, HCI_CMD_TIMEOUT);
}

static int hci_le_set_scan_enable_sync(struct hci_dev *hdev, u8 val,
				       u8 filter_dup)
{
	struct hci_cp_le_set_scan_enable cp;

	if (use_ext_scan(hdev))
		return hci_le_set_ext_scan_enable_sync(hdev, val, filter_dup);

	memset(&cp, 0, sizeof(cp));
	cp.enable = val;

	if (val && hci_dev_test_flag(hdev, HCI_MESH))
		cp.filter_dup = LE_SCAN_FILTER_DUP_DISABLE;
	else
		cp.filter_dup = filter_dup;

	return __hci_cmd_sync_status(hdev, HCI_OP_LE_SET_SCAN_ENABLE,
				     sizeof(cp), &cp, HCI_CMD_TIMEOUT);
}

static int hci_le_set_addr_resolution_enable_sync(struct hci_dev *hdev, u8 val)
{
	if (!use_ll_privacy(hdev))
		return 0;

	/* If controller is not/already resolving we are done. */
	if (val == hci_dev_test_flag(hdev, HCI_LL_RPA_RESOLUTION))
		return 0;

	return __hci_cmd_sync_status(hdev, HCI_OP_LE_SET_ADDR_RESOLV_ENABLE,
				     sizeof(val), &val, HCI_CMD_TIMEOUT);
}

static int hci_scan_disable_sync(struct hci_dev *hdev)
{
	int err;

	/* If controller is not scanning we are done. */
	if (!hci_dev_test_flag(hdev, HCI_LE_SCAN))
		return 0;

	if (hdev->scanning_paused) {
		bt_dev_dbg(hdev, "Scanning is paused for suspend");
		return 0;
	}

	err = hci_le_set_scan_enable_sync(hdev, LE_SCAN_DISABLE, 0x00);
	if (err) {
		bt_dev_err(hdev, "Unable to disable scanning: %d", err);
		return err;
	}

	return err;
}

static bool scan_use_rpa(struct hci_dev *hdev)
{
	return hci_dev_test_flag(hdev, HCI_PRIVACY);
}

static void hci_start_interleave_scan(struct hci_dev *hdev)
{
	hdev->interleave_scan_state = INTERLEAVE_SCAN_NO_FILTER;
	queue_delayed_work(hdev->req_workqueue,
			   &hdev->interleave_scan, 0);
}

static void cancel_interleave_scan(struct hci_dev *hdev)
{
	bt_dev_dbg(hdev, "cancelling interleave scan");

	cancel_delayed_work_sync(&hdev->interleave_scan);

	hdev->interleave_scan_state = INTERLEAVE_SCAN_NONE;
}

/* Return true if interleave_scan wasn't started until exiting this function,
 * otherwise, return false
 */
static bool hci_update_interleaved_scan_sync(struct hci_dev *hdev)
{
	/* Do interleaved scan only if all of the following are true:
	 * - There is at least one ADV monitor
	 * - At least one pending LE connection or one device to be scanned for
	 * - Monitor offloading is not supported
	 * If so, we should alternate between allowlist scan and one without
	 * any filters to save power.
	 */
	bool use_interleaving = hci_is_adv_monitoring(hdev) &&
				!(list_empty(&hdev->pend_le_conns) &&
				  list_empty(&hdev->pend_le_reports)) &&
				hci_get_adv_monitor_offload_ext(hdev) ==
				    HCI_ADV_MONITOR_EXT_NONE;
	bool is_interleaving = is_interleave_scanning(hdev);

	if (use_interleaving && !is_interleaving) {
		hci_start_interleave_scan(hdev);
		bt_dev_dbg(hdev, "starting interleave scan");
		return true;
	}

	if (!use_interleaving && is_interleaving)
		cancel_interleave_scan(hdev);

	return false;
}

/* Removes connection to resolve list if needed.*/
static int hci_le_del_resolve_list_sync(struct hci_dev *hdev,
					bdaddr_t *bdaddr, u8 bdaddr_type)
{
	struct hci_cp_le_del_from_resolv_list cp;
	struct bdaddr_list_with_irk *entry;

	if (!use_ll_privacy(hdev))
		return 0;

	/* Check if the IRK has been programmed */
	entry = hci_bdaddr_list_lookup_with_irk(&hdev->le_resolv_list, bdaddr,
						bdaddr_type);
	if (!entry)
		return 0;

	cp.bdaddr_type = bdaddr_type;
	bacpy(&cp.bdaddr, bdaddr);

	return __hci_cmd_sync_status(hdev, HCI_OP_LE_DEL_FROM_RESOLV_LIST,
				     sizeof(cp), &cp, HCI_CMD_TIMEOUT);
}

static int hci_le_del_accept_list_sync(struct hci_dev *hdev,
				       bdaddr_t *bdaddr, u8 bdaddr_type)
{
	struct hci_cp_le_del_from_accept_list cp;
	int err;

	/* Check if device is on accept list before removing it */
	if (!hci_bdaddr_list_lookup(&hdev->le_accept_list, bdaddr, bdaddr_type))
		return 0;

	cp.bdaddr_type = bdaddr_type;
	bacpy(&cp.bdaddr, bdaddr);

	/* Ignore errors when removing from resolving list as that is likely
	 * that the device was never added.
	 */
	hci_le_del_resolve_list_sync(hdev, &cp.bdaddr, cp.bdaddr_type);

	err = __hci_cmd_sync_status(hdev, HCI_OP_LE_DEL_FROM_ACCEPT_LIST,
				    sizeof(cp), &cp, HCI_CMD_TIMEOUT);
	if (err) {
		bt_dev_err(hdev, "Unable to remove from allow list: %d", err);
		return err;
	}

	bt_dev_dbg(hdev, "Remove %pMR (0x%x) from allow list", &cp.bdaddr,
		   cp.bdaddr_type);

	return 0;
}

struct conn_params {
	bdaddr_t addr;
	u8 addr_type;
	hci_conn_flags_t flags;
	u8 privacy_mode;
};

/* Adds connection to resolve list if needed.
 * Setting params to NULL programs local hdev->irk
 */
static int hci_le_add_resolve_list_sync(struct hci_dev *hdev,
					struct conn_params *params)
{
	struct hci_cp_le_add_to_resolv_list cp;
	struct smp_irk *irk;
	struct bdaddr_list_with_irk *entry;
	struct hci_conn_params *p;

	if (!use_ll_privacy(hdev))
		return 0;

	/* Attempt to program local identity address, type and irk if params is
	 * NULL.
	 */
	if (!params) {
		if (!hci_dev_test_flag(hdev, HCI_PRIVACY))
			return 0;

		hci_copy_identity_address(hdev, &cp.bdaddr, &cp.bdaddr_type);
		memcpy(cp.peer_irk, hdev->irk, 16);
		goto done;
	}

	irk = hci_find_irk_by_addr(hdev, &params->addr, params->addr_type);
	if (!irk)
		return 0;

	/* Check if the IK has _not_ been programmed yet. */
	entry = hci_bdaddr_list_lookup_with_irk(&hdev->le_resolv_list,
						&params->addr,
						params->addr_type);
	if (entry)
		return 0;

	cp.bdaddr_type = params->addr_type;
	bacpy(&cp.bdaddr, &params->addr);
	memcpy(cp.peer_irk, irk->val, 16);

	/* Default privacy mode is always Network */
	params->privacy_mode = HCI_NETWORK_PRIVACY;

	rcu_read_lock();
	p = hci_pend_le_action_lookup(&hdev->pend_le_conns,
				      &params->addr, params->addr_type);
	if (!p)
		p = hci_pend_le_action_lookup(&hdev->pend_le_reports,
					      &params->addr, params->addr_type);
	if (p)
		WRITE_ONCE(p->privacy_mode, HCI_NETWORK_PRIVACY);
	rcu_read_unlock();

done:
	if (hci_dev_test_flag(hdev, HCI_PRIVACY))
		memcpy(cp.local_irk, hdev->irk, 16);
	else
		memset(cp.local_irk, 0, 16);

	return __hci_cmd_sync_status(hdev, HCI_OP_LE_ADD_TO_RESOLV_LIST,
				     sizeof(cp), &cp, HCI_CMD_TIMEOUT);
}

/* Set Device Privacy Mode. */
static int hci_le_set_privacy_mode_sync(struct hci_dev *hdev,
					struct conn_params *params)
{
	struct hci_cp_le_set_privacy_mode cp;
	struct smp_irk *irk;

	/* If device privacy mode has already been set there is nothing to do */
	if (params->privacy_mode == HCI_DEVICE_PRIVACY)
		return 0;

	/* Check if HCI_CONN_FLAG_DEVICE_PRIVACY has been set as it also
	 * indicates that LL Privacy has been enabled and
	 * HCI_OP_LE_SET_PRIVACY_MODE is supported.
	 */
	if (!(params->flags & HCI_CONN_FLAG_DEVICE_PRIVACY))
		return 0;

	irk = hci_find_irk_by_addr(hdev, &params->addr, params->addr_type);
	if (!irk)
		return 0;

	memset(&cp, 0, sizeof(cp));
	cp.bdaddr_type = irk->addr_type;
	bacpy(&cp.bdaddr, &irk->bdaddr);
	cp.mode = HCI_DEVICE_PRIVACY;

	/* Note: params->privacy_mode is not updated since it is a copy */

	return __hci_cmd_sync_status(hdev, HCI_OP_LE_SET_PRIVACY_MODE,
				     sizeof(cp), &cp, HCI_CMD_TIMEOUT);
}

/* Adds connection to allow list if needed, if the device uses RPA (has IRK)
 * this attempts to program the device in the resolving list as well and
 * properly set the privacy mode.
 */
static int hci_le_add_accept_list_sync(struct hci_dev *hdev,
				       struct conn_params *params,
				       u8 *num_entries)
{
	struct hci_cp_le_add_to_accept_list cp;
	int err;

	/* During suspend, only wakeable devices can be in acceptlist */
	if (hdev->suspended &&
	    !(params->flags & HCI_CONN_FLAG_REMOTE_WAKEUP)) {
		hci_le_del_accept_list_sync(hdev, &params->addr,
					    params->addr_type);
		return 0;
	}

	/* Select filter policy to accept all advertising */
	if (*num_entries >= hdev->le_accept_list_size)
		return -ENOSPC;

	/* Accept list can not be used with RPAs */
	if (!use_ll_privacy(hdev) &&
	    hci_find_irk_by_addr(hdev, &params->addr, params->addr_type))
		return -EINVAL;

	/* Attempt to program the device in the resolving list first to avoid
	 * having to rollback in case it fails since the resolving list is
	 * dynamic it can probably be smaller than the accept list.
	 */
	err = hci_le_add_resolve_list_sync(hdev, params);
	if (err) {
		bt_dev_err(hdev, "Unable to add to resolve list: %d", err);
		return err;
	}

	/* Set Privacy Mode */
	err = hci_le_set_privacy_mode_sync(hdev, params);
	if (err) {
		bt_dev_err(hdev, "Unable to set privacy mode: %d", err);
		return err;
	}

	/* Check if already in accept list */
	if (hci_bdaddr_list_lookup(&hdev->le_accept_list, &params->addr,
				   params->addr_type))
		return 0;

	*num_entries += 1;
	cp.bdaddr_type = params->addr_type;
	bacpy(&cp.bdaddr, &params->addr);

	err = __hci_cmd_sync_status(hdev, HCI_OP_LE_ADD_TO_ACCEPT_LIST,
				    sizeof(cp), &cp, HCI_CMD_TIMEOUT);
	if (err) {
		bt_dev_err(hdev, "Unable to add to allow list: %d", err);
		/* Rollback the device from the resolving list */
		hci_le_del_resolve_list_sync(hdev, &cp.bdaddr, cp.bdaddr_type);
		return err;
	}

	bt_dev_dbg(hdev, "Add %pMR (0x%x) to allow list", &cp.bdaddr,
		   cp.bdaddr_type);

	return 0;
}

/* This function disables/pause all advertising instances */
static int hci_pause_advertising_sync(struct hci_dev *hdev)
{
	int err;
	int old_state;

	/* If already been paused there is nothing to do. */
	if (hdev->advertising_paused)
		return 0;

	bt_dev_dbg(hdev, "Pausing directed advertising");

	/* Stop directed advertising */
	old_state = hci_dev_test_flag(hdev, HCI_ADVERTISING);
	if (old_state) {
		/* When discoverable timeout triggers, then just make sure
		 * the limited discoverable flag is cleared. Even in the case
		 * of a timeout triggered from general discoverable, it is
		 * safe to unconditionally clear the flag.
		 */
		hci_dev_clear_flag(hdev, HCI_LIMITED_DISCOVERABLE);
		hci_dev_clear_flag(hdev, HCI_DISCOVERABLE);
		hdev->discov_timeout = 0;
	}

	bt_dev_dbg(hdev, "Pausing advertising instances");

	/* Call to disable any advertisements active on the controller.
	 * This will succeed even if no advertisements are configured.
	 */
	err = hci_disable_advertising_sync(hdev);
	if (err)
		return err;

	/* If we are using software rotation, pause the loop */
	if (!ext_adv_capable(hdev))
		cancel_adv_timeout(hdev);

	hdev->advertising_paused = true;
	hdev->advertising_old_state = old_state;

	return 0;
}

/* This function enables all user advertising instances */
static int hci_resume_advertising_sync(struct hci_dev *hdev)
{
	struct adv_info *adv, *tmp;
	int err;

	/* If advertising has not been paused there is nothing  to do. */
	if (!hdev->advertising_paused)
		return 0;

	/* Resume directed advertising */
	hdev->advertising_paused = false;
	if (hdev->advertising_old_state) {
		hci_dev_set_flag(hdev, HCI_ADVERTISING);
		hdev->advertising_old_state = 0;
	}

	bt_dev_dbg(hdev, "Resuming advertising instances");

	if (ext_adv_capable(hdev)) {
		/* Call for each tracked instance to be re-enabled */
		list_for_each_entry_safe(adv, tmp, &hdev->adv_instances, list) {
			err = hci_enable_ext_advertising_sync(hdev,
							      adv->instance);
			if (!err)
				continue;

			/* If the instance cannot be resumed remove it */
			hci_remove_ext_adv_instance_sync(hdev, adv->instance,
							 NULL);
		}
	} else {
		/* Schedule for most recent instance to be restarted and begin
		 * the software rotation loop
		 */
		err = hci_schedule_adv_instance_sync(hdev,
						     hdev->cur_adv_instance,
						     true);
	}

	hdev->advertising_paused = false;

	return err;
}

static int hci_pause_addr_resolution(struct hci_dev *hdev)
{
	int err;

	if (!use_ll_privacy(hdev))
		return 0;

	if (!hci_dev_test_flag(hdev, HCI_LL_RPA_RESOLUTION))
		return 0;

	/* Cannot disable addr resolution if scanning is enabled or
	 * when initiating an LE connection.
	 */
	if (hci_dev_test_flag(hdev, HCI_LE_SCAN) ||
	    hci_lookup_le_connect(hdev)) {
		bt_dev_err(hdev, "Command not allowed when scan/LE connect");
		return -EPERM;
	}

	/* Cannot disable addr resolution if advertising is enabled. */
	err = hci_pause_advertising_sync(hdev);
	if (err) {
		bt_dev_err(hdev, "Pause advertising failed: %d", err);
		return err;
	}

	err = hci_le_set_addr_resolution_enable_sync(hdev, 0x00);
	if (err)
		bt_dev_err(hdev, "Unable to disable Address Resolution: %d",
			   err);

	/* Return if address resolution is disabled and RPA is not used. */
	if (!err && scan_use_rpa(hdev))
		return 0;

	hci_resume_advertising_sync(hdev);
	return err;
}

struct sk_buff *hci_read_local_oob_data_sync(struct hci_dev *hdev,
					     bool extended, struct sock *sk)
{
	u16 opcode = extended ? HCI_OP_READ_LOCAL_OOB_EXT_DATA :
					HCI_OP_READ_LOCAL_OOB_DATA;

	return __hci_cmd_sync_sk(hdev, opcode, 0, NULL, 0, HCI_CMD_TIMEOUT, sk);
}

static struct conn_params *conn_params_copy(struct list_head *list, size_t *n)
{
	struct hci_conn_params *params;
	struct conn_params *p;
	size_t i;

	rcu_read_lock();

	i = 0;
	list_for_each_entry_rcu(params, list, action)
		++i;
	*n = i;

	rcu_read_unlock();

	p = kvcalloc(*n, sizeof(struct conn_params), GFP_KERNEL);
	if (!p)
		return NULL;

	rcu_read_lock();

	i = 0;
	list_for_each_entry_rcu(params, list, action) {
		/* Racing adds are handled in next scan update */
		if (i >= *n)
			break;

		/* No hdev->lock, but: addr, addr_type are immutable.
		 * privacy_mode is only written by us or in
		 * hci_cc_le_set_privacy_mode that we wait for.
		 * We should be idempotent so MGMT updating flags
		 * while we are processing is OK.
		 */
		bacpy(&p[i].addr, &params->addr);
		p[i].addr_type = params->addr_type;
		p[i].flags = READ_ONCE(params->flags);
		p[i].privacy_mode = READ_ONCE(params->privacy_mode);
		++i;
	}

	rcu_read_unlock();

	*n = i;
	return p;
}

/* Clear LE Accept List */
static int hci_le_clear_accept_list_sync(struct hci_dev *hdev)
{
	if (!(hdev->commands[26] & 0x80))
		return 0;

	return __hci_cmd_sync_status(hdev, HCI_OP_LE_CLEAR_ACCEPT_LIST, 0, NULL,
				     HCI_CMD_TIMEOUT);
}

/* Device must not be scanning when updating the accept list.
 *
 * Update is done using the following sequence:
 *
 * use_ll_privacy((Disable Advertising) -> Disable Resolving List) ->
 * Remove Devices From Accept List ->
 * (has IRK && use_ll_privacy(Remove Devices From Resolving List))->
 * Add Devices to Accept List ->
 * (has IRK && use_ll_privacy(Remove Devices From Resolving List)) ->
 * use_ll_privacy(Enable Resolving List -> (Enable Advertising)) ->
 * Enable Scanning
 *
 * In case of failure advertising shall be restored to its original state and
 * return would disable accept list since either accept or resolving list could
 * not be programmed.
 *
 */
static u8 hci_update_accept_list_sync(struct hci_dev *hdev)
{
	struct conn_params *params;
	struct bdaddr_list *b, *t;
	u8 num_entries = 0;
	bool pend_conn, pend_report;
	u8 filter_policy;
	size_t i, n;
	int err;

	/* Pause advertising if resolving list can be used as controllers
	 * cannot accept resolving list modifications while advertising.
	 */
	if (use_ll_privacy(hdev)) {
		err = hci_pause_advertising_sync(hdev);
		if (err) {
			bt_dev_err(hdev, "pause advertising failed: %d", err);
			return 0x00;
		}
	}

	/* Disable address resolution while reprogramming accept list since
	 * devices that do have an IRK will be programmed in the resolving list
	 * when LL Privacy is enabled.
	 */
	err = hci_le_set_addr_resolution_enable_sync(hdev, 0x00);
	if (err) {
		bt_dev_err(hdev, "Unable to disable LL privacy: %d", err);
		goto done;
	}

	/* Force address filtering if PA Sync is in progress */
	if (hci_dev_test_flag(hdev, HCI_PA_SYNC)) {
		struct hci_cp_le_pa_create_sync *sent;

		sent = hci_sent_cmd_data(hdev, HCI_OP_LE_PA_CREATE_SYNC);
		if (sent) {
			struct conn_params pa;

			memset(&pa, 0, sizeof(pa));

			bacpy(&pa.addr, &sent->addr);
			pa.addr_type = sent->addr_type;

			/* Clear first since there could be addresses left
			 * behind.
			 */
			hci_le_clear_accept_list_sync(hdev);

			num_entries = 1;
			err = hci_le_add_accept_list_sync(hdev, &pa,
							  &num_entries);
			goto done;
		}
	}

	/* Go through the current accept list programmed into the
	 * controller one by one and check if that address is connected or is
	 * still in the list of pending connections or list of devices to
	 * report. If not present in either list, then remove it from
	 * the controller.
	 */
	list_for_each_entry_safe(b, t, &hdev->le_accept_list, list) {
		if (hci_conn_hash_lookup_le(hdev, &b->bdaddr, b->bdaddr_type))
			continue;

		/* Pointers not dereferenced, no locks needed */
		pend_conn = hci_pend_le_action_lookup(&hdev->pend_le_conns,
						      &b->bdaddr,
						      b->bdaddr_type);
		pend_report = hci_pend_le_action_lookup(&hdev->pend_le_reports,
							&b->bdaddr,
							b->bdaddr_type);

		/* If the device is not likely to connect or report,
		 * remove it from the acceptlist.
		 */
		if (!pend_conn && !pend_report) {
			hci_le_del_accept_list_sync(hdev, &b->bdaddr,
						    b->bdaddr_type);
			continue;
		}

		num_entries++;
	}

	/* Since all no longer valid accept list entries have been
	 * removed, walk through the list of pending connections
	 * and ensure that any new device gets programmed into
	 * the controller.
	 *
	 * If the list of the devices is larger than the list of
	 * available accept list entries in the controller, then
	 * just abort and return filer policy value to not use the
	 * accept list.
	 *
	 * The list and params may be mutated while we wait for events,
	 * so make a copy and iterate it.
	 */

	params = conn_params_copy(&hdev->pend_le_conns, &n);
	if (!params) {
		err = -ENOMEM;
		goto done;
	}

	for (i = 0; i < n; ++i) {
		err = hci_le_add_accept_list_sync(hdev, &params[i],
						  &num_entries);
		if (err) {
			kvfree(params);
			goto done;
		}
	}

	kvfree(params);

	/* After adding all new pending connections, walk through
	 * the list of pending reports and also add these to the
	 * accept list if there is still space. Abort if space runs out.
	 */

	params = conn_params_copy(&hdev->pend_le_reports, &n);
	if (!params) {
		err = -ENOMEM;
		goto done;
	}

	for (i = 0; i < n; ++i) {
		err = hci_le_add_accept_list_sync(hdev, &params[i],
						  &num_entries);
		if (err) {
			kvfree(params);
			goto done;
		}
	}

	kvfree(params);

	/* Use the allowlist unless the following conditions are all true:
	 * - We are not currently suspending
	 * - There are 1 or more ADV monitors registered and it's not offloaded
	 * - Interleaved scanning is not currently using the allowlist
	 */
	if (!idr_is_empty(&hdev->adv_monitors_idr) && !hdev->suspended &&
	    hci_get_adv_monitor_offload_ext(hdev) == HCI_ADV_MONITOR_EXT_NONE &&
	    hdev->interleave_scan_state != INTERLEAVE_SCAN_ALLOWLIST)
		err = -EINVAL;

done:
	filter_policy = err ? 0x00 : 0x01;

	/* Enable address resolution when LL Privacy is enabled. */
	err = hci_le_set_addr_resolution_enable_sync(hdev, 0x01);
	if (err)
		bt_dev_err(hdev, "Unable to enable LL privacy: %d", err);

	/* Resume advertising if it was paused */
	if (use_ll_privacy(hdev))
		hci_resume_advertising_sync(hdev);

	/* Select filter policy to use accept list */
	return filter_policy;
}

static void hci_le_scan_phy_params(struct hci_cp_le_scan_phy_params *cp,
				   u8 type, u16 interval, u16 window)
{
	cp->type = type;
	cp->interval = cpu_to_le16(interval);
	cp->window = cpu_to_le16(window);
}

static int hci_le_set_ext_scan_param_sync(struct hci_dev *hdev, u8 type,
					  u16 interval, u16 window,
					  u8 own_addr_type, u8 filter_policy)
{
	struct hci_cp_le_set_ext_scan_params *cp;
	struct hci_cp_le_scan_phy_params *phy;
	u8 data[sizeof(*cp) + sizeof(*phy) * 2];
	u8 num_phy = 0x00;

	cp = (void *)data;
	phy = (void *)cp->data;

	memset(data, 0, sizeof(data));

	cp->own_addr_type = own_addr_type;
	cp->filter_policy = filter_policy;

	/* Check if PA Sync is in progress then select the PHY based on the
	 * hci_conn.iso_qos.
	 */
	if (hci_dev_test_flag(hdev, HCI_PA_SYNC)) {
		struct hci_cp_le_add_to_accept_list *sent;

		sent = hci_sent_cmd_data(hdev, HCI_OP_LE_ADD_TO_ACCEPT_LIST);
		if (sent) {
			struct hci_conn *conn;

			conn = hci_conn_hash_lookup_ba(hdev, ISO_LINK,
						       &sent->bdaddr);
			if (conn) {
				struct bt_iso_qos *qos = &conn->iso_qos;

				if (qos->bcast.in.phy & BT_ISO_PHY_1M ||
				    qos->bcast.in.phy & BT_ISO_PHY_2M) {
					cp->scanning_phys |= LE_SCAN_PHY_1M;
					hci_le_scan_phy_params(phy, type,
							       interval,
							       window);
					num_phy++;
					phy++;
				}

				if (qos->bcast.in.phy & BT_ISO_PHY_CODED) {
					cp->scanning_phys |= LE_SCAN_PHY_CODED;
					hci_le_scan_phy_params(phy, type,
							       interval * 3,
							       window * 3);
					num_phy++;
					phy++;
				}

				if (num_phy)
					goto done;
			}
		}
	}

	if (scan_1m(hdev) || scan_2m(hdev)) {
		cp->scanning_phys |= LE_SCAN_PHY_1M;
		hci_le_scan_phy_params(phy, type, interval, window);
		num_phy++;
		phy++;
	}

	if (scan_coded(hdev)) {
		cp->scanning_phys |= LE_SCAN_PHY_CODED;
		hci_le_scan_phy_params(phy, type, interval * 3, window * 3);
		num_phy++;
		phy++;
	}

done:
	if (!num_phy)
		return -EINVAL;

	return __hci_cmd_sync_status(hdev, HCI_OP_LE_SET_EXT_SCAN_PARAMS,
				     sizeof(*cp) + sizeof(*phy) * num_phy,
				     data, HCI_CMD_TIMEOUT);
}

static int hci_le_set_scan_param_sync(struct hci_dev *hdev, u8 type,
				      u16 interval, u16 window,
				      u8 own_addr_type, u8 filter_policy)
{
	struct hci_cp_le_set_scan_param cp;

	if (use_ext_scan(hdev))
		return hci_le_set_ext_scan_param_sync(hdev, type, interval,
						      window, own_addr_type,
						      filter_policy);

	memset(&cp, 0, sizeof(cp));
	cp.type = type;
	cp.interval = cpu_to_le16(interval);
	cp.window = cpu_to_le16(window);
	cp.own_address_type = own_addr_type;
	cp.filter_policy = filter_policy;

	return __hci_cmd_sync_status(hdev, HCI_OP_LE_SET_SCAN_PARAM,
				     sizeof(cp), &cp, HCI_CMD_TIMEOUT);
}

static int hci_start_scan_sync(struct hci_dev *hdev, u8 type, u16 interval,
			       u16 window, u8 own_addr_type, u8 filter_policy,
			       u8 filter_dup)
{
	int err;

	if (hdev->scanning_paused) {
		bt_dev_dbg(hdev, "Scanning is paused for suspend");
		return 0;
	}

	err = hci_le_set_scan_param_sync(hdev, type, interval, window,
					 own_addr_type, filter_policy);
	if (err)
		return err;

	return hci_le_set_scan_enable_sync(hdev, LE_SCAN_ENABLE, filter_dup);
}

static int hci_passive_scan_sync(struct hci_dev *hdev)
{
	u8 own_addr_type;
	u8 filter_policy;
	u16 window, interval;
	u8 filter_dups = LE_SCAN_FILTER_DUP_ENABLE;
	int err;

	if (hdev->scanning_paused) {
		bt_dev_dbg(hdev, "Scanning is paused for suspend");
		return 0;
	}

	err = hci_scan_disable_sync(hdev);
	if (err) {
		bt_dev_err(hdev, "disable scanning failed: %d", err);
		return err;
	}

	/* Set require_privacy to false since no SCAN_REQ are send
	 * during passive scanning. Not using an non-resolvable address
	 * here is important so that peer devices using direct
	 * advertising with our address will be correctly reported
	 * by the controller.
	 */
	if (hci_update_random_address_sync(hdev, false, scan_use_rpa(hdev),
					   &own_addr_type))
		return 0;

	if (hdev->enable_advmon_interleave_scan &&
	    hci_update_interleaved_scan_sync(hdev))
		return 0;

	bt_dev_dbg(hdev, "interleave state %d", hdev->interleave_scan_state);

	/* Adding or removing entries from the accept list must
	 * happen before enabling scanning. The controller does
	 * not allow accept list modification while scanning.
	 */
	filter_policy = hci_update_accept_list_sync(hdev);

	/* If suspended and filter_policy set to 0x00 (no acceptlist) then
	 * passive scanning cannot be started since that would require the host
	 * to be woken up to process the reports.
	 */
	if (hdev->suspended && !filter_policy) {
		/* Check if accept list is empty then there is no need to scan
		 * while suspended.
		 */
		if (list_empty(&hdev->le_accept_list))
			return 0;

		/* If there are devices is the accept_list that means some
		 * devices could not be programmed which in non-suspended case
		 * means filter_policy needs to be set to 0x00 so the host needs
		 * to filter, but since this is treating suspended case we
		 * can ignore device needing host to filter to allow devices in
		 * the acceptlist to be able to wakeup the system.
		 */
		filter_policy = 0x01;
	}

	/* When the controller is using random resolvable addresses and
	 * with that having LE privacy enabled, then controllers with
	 * Extended Scanner Filter Policies support can now enable support
	 * for handling directed advertising.
	 *
	 * So instead of using filter polices 0x00 (no acceptlist)
	 * and 0x01 (acceptlist enabled) use the new filter policies
	 * 0x02 (no acceptlist) and 0x03 (acceptlist enabled).
	 */
	if (hci_dev_test_flag(hdev, HCI_PRIVACY) &&
	    (hdev->le_features[0] & HCI_LE_EXT_SCAN_POLICY))
		filter_policy |= 0x02;

	if (hdev->suspended) {
		window = hdev->le_scan_window_suspend;
		interval = hdev->le_scan_int_suspend;
	} else if (hci_is_le_conn_scanning(hdev)) {
		window = hdev->le_scan_window_connect;
		interval = hdev->le_scan_int_connect;
	} else if (hci_is_adv_monitoring(hdev)) {
		window = hdev->le_scan_window_adv_monitor;
		interval = hdev->le_scan_int_adv_monitor;

		/* Disable duplicates filter when scanning for advertisement
		 * monitor for the following reasons.
		 *
		 * For HW pattern filtering (ex. MSFT), Realtek and Qualcomm
		 * controllers ignore RSSI_Sampling_Period when the duplicates
		 * filter is enabled.
		 *
		 * For SW pattern filtering, when we're not doing interleaved
		 * scanning, it is necessary to disable duplicates filter,
		 * otherwise hosts can only receive one advertisement and it's
		 * impossible to know if a peer is still in range.
		 */
		filter_dups = LE_SCAN_FILTER_DUP_DISABLE;
	} else {
		window = hdev->le_scan_window;
		interval = hdev->le_scan_interval;
	}

	/* Disable all filtering for Mesh */
	if (hci_dev_test_flag(hdev, HCI_MESH)) {
		filter_policy = 0;
		filter_dups = LE_SCAN_FILTER_DUP_DISABLE;
	}

	bt_dev_dbg(hdev, "LE passive scan with acceptlist = %d", filter_policy);

	return hci_start_scan_sync(hdev, LE_SCAN_PASSIVE, interval, window,
				   own_addr_type, filter_policy, filter_dups);
}

/* This function controls the passive scanning based on hdev->pend_le_conns
 * list. If there are pending LE connection we start the background scanning,
 * otherwise we stop it in the following sequence:
 *
 * If there are devices to scan:
 *
 * Disable Scanning -> Update Accept List ->
 * use_ll_privacy((Disable Advertising) -> Disable Resolving List ->
 * Update Resolving List -> Enable Resolving List -> (Enable Advertising)) ->
 * Enable Scanning
 *
 * Otherwise:
 *
 * Disable Scanning
 */
int hci_update_passive_scan_sync(struct hci_dev *hdev)
{
	int err;

	if (!test_bit(HCI_UP, &hdev->flags) ||
	    test_bit(HCI_INIT, &hdev->flags) ||
	    hci_dev_test_flag(hdev, HCI_SETUP) ||
	    hci_dev_test_flag(hdev, HCI_CONFIG) ||
	    hci_dev_test_flag(hdev, HCI_AUTO_OFF) ||
	    hci_dev_test_flag(hdev, HCI_UNREGISTER))
		return 0;

	/* No point in doing scanning if LE support hasn't been enabled */
	if (!hci_dev_test_flag(hdev, HCI_LE_ENABLED))
		return 0;

	/* If discovery is active don't interfere with it */
	if (hdev->discovery.state != DISCOVERY_STOPPED)
		return 0;

	/* Reset RSSI and UUID filters when starting background scanning
	 * since these filters are meant for service discovery only.
	 *
	 * The Start Discovery and Start Service Discovery operations
	 * ensure to set proper values for RSSI threshold and UUID
	 * filter list. So it is safe to just reset them here.
	 */
	hci_discovery_filter_clear(hdev);

	bt_dev_dbg(hdev, "ADV monitoring is %s",
		   hci_is_adv_monitoring(hdev) ? "on" : "off");

	if (!hci_dev_test_flag(hdev, HCI_MESH) &&
	    list_empty(&hdev->pend_le_conns) &&
	    list_empty(&hdev->pend_le_reports) &&
	    !hci_is_adv_monitoring(hdev) &&
	    !hci_dev_test_flag(hdev, HCI_PA_SYNC)) {
		/* If there is no pending LE connections or devices
		 * to be scanned for or no ADV monitors, we should stop the
		 * background scanning.
		 */

		bt_dev_dbg(hdev, "stopping background scanning");

		err = hci_scan_disable_sync(hdev);
		if (err)
			bt_dev_err(hdev, "stop background scanning failed: %d",
				   err);
	} else {
		/* If there is at least one pending LE connection, we should
		 * keep the background scan running.
		 */

		/* If controller is connecting, we should not start scanning
		 * since some controllers are not able to scan and connect at
		 * the same time.
		 */
		if (hci_lookup_le_connect(hdev))
			return 0;

		bt_dev_dbg(hdev, "start background scanning");

		err = hci_passive_scan_sync(hdev);
		if (err)
			bt_dev_err(hdev, "start background scanning failed: %d",
				   err);
	}

	return err;
}

static int update_scan_sync(struct hci_dev *hdev, void *data)
{
	return hci_update_scan_sync(hdev);
}

int hci_update_scan(struct hci_dev *hdev)
{
	return hci_cmd_sync_queue(hdev, update_scan_sync, NULL, NULL);
}

static int update_passive_scan_sync(struct hci_dev *hdev, void *data)
{
	return hci_update_passive_scan_sync(hdev);
}

int hci_update_passive_scan(struct hci_dev *hdev)
{
	/* Only queue if it would have any effect */
	if (!test_bit(HCI_UP, &hdev->flags) ||
	    test_bit(HCI_INIT, &hdev->flags) ||
	    hci_dev_test_flag(hdev, HCI_SETUP) ||
	    hci_dev_test_flag(hdev, HCI_CONFIG) ||
	    hci_dev_test_flag(hdev, HCI_AUTO_OFF) ||
	    hci_dev_test_flag(hdev, HCI_UNREGISTER))
		return 0;

	return hci_cmd_sync_queue_once(hdev, update_passive_scan_sync, NULL,
				       NULL);
}

int hci_write_sc_support_sync(struct hci_dev *hdev, u8 val)
{
	int err;

	if (!bredr_sc_enabled(hdev) || lmp_host_sc_capable(hdev))
		return 0;

	err = __hci_cmd_sync_status(hdev, HCI_OP_WRITE_SC_SUPPORT,
				    sizeof(val), &val, HCI_CMD_TIMEOUT);

	if (!err) {
		if (val) {
			hdev->features[1][0] |= LMP_HOST_SC;
			hci_dev_set_flag(hdev, HCI_SC_ENABLED);
		} else {
			hdev->features[1][0] &= ~LMP_HOST_SC;
			hci_dev_clear_flag(hdev, HCI_SC_ENABLED);
		}
	}

	return err;
}

int hci_write_ssp_mode_sync(struct hci_dev *hdev, u8 mode)
{
	int err;

	if (!hci_dev_test_flag(hdev, HCI_SSP_ENABLED) ||
	    lmp_host_ssp_capable(hdev))
		return 0;

	if (!mode && hci_dev_test_flag(hdev, HCI_USE_DEBUG_KEYS)) {
		__hci_cmd_sync_status(hdev, HCI_OP_WRITE_SSP_DEBUG_MODE,
				      sizeof(mode), &mode, HCI_CMD_TIMEOUT);
	}

	err = __hci_cmd_sync_status(hdev, HCI_OP_WRITE_SSP_MODE,
				    sizeof(mode), &mode, HCI_CMD_TIMEOUT);
	if (err)
		return err;

	return hci_write_sc_support_sync(hdev, 0x01);
}

int hci_write_le_host_supported_sync(struct hci_dev *hdev, u8 le, u8 simul)
{
	struct hci_cp_write_le_host_supported cp;

	if (!hci_dev_test_flag(hdev, HCI_LE_ENABLED) ||
	    !lmp_bredr_capable(hdev))
		return 0;

	/* Check first if we already have the right host state
	 * (host features set)
	 */
	if (le == lmp_host_le_capable(hdev) &&
	    simul == lmp_host_le_br_capable(hdev))
		return 0;

	memset(&cp, 0, sizeof(cp));

	cp.le = le;
	cp.simul = simul;

	return __hci_cmd_sync_status(hdev, HCI_OP_WRITE_LE_HOST_SUPPORTED,
				     sizeof(cp), &cp, HCI_CMD_TIMEOUT);
}

static int hci_powered_update_adv_sync(struct hci_dev *hdev)
{
	struct adv_info *adv, *tmp;
	int err;

	if (!hci_dev_test_flag(hdev, HCI_LE_ENABLED))
		return 0;

	/* If RPA Resolution has not been enable yet it means the
	 * resolving list is empty and we should attempt to program the
	 * local IRK in order to support using own_addr_type
	 * ADDR_LE_DEV_RANDOM_RESOLVED (0x03).
	 */
	if (!hci_dev_test_flag(hdev, HCI_LL_RPA_RESOLUTION)) {
		hci_le_add_resolve_list_sync(hdev, NULL);
		hci_le_set_addr_resolution_enable_sync(hdev, 0x01);
	}

	/* Make sure the controller has a good default for
	 * advertising data. This also applies to the case
	 * where BR/EDR was toggled during the AUTO_OFF phase.
	 */
	if (hci_dev_test_flag(hdev, HCI_ADVERTISING) ||
	    list_empty(&hdev->adv_instances)) {
		if (ext_adv_capable(hdev)) {
			err = hci_setup_ext_adv_instance_sync(hdev, 0x00);
			if (!err)
				hci_update_scan_rsp_data_sync(hdev, 0x00);
		} else {
			err = hci_update_adv_data_sync(hdev, 0x00);
			if (!err)
				hci_update_scan_rsp_data_sync(hdev, 0x00);
		}

		if (hci_dev_test_flag(hdev, HCI_ADVERTISING))
			hci_enable_advertising_sync(hdev);
	}

	/* Call for each tracked instance to be scheduled */
	list_for_each_entry_safe(adv, tmp, &hdev->adv_instances, list)
		hci_schedule_adv_instance_sync(hdev, adv->instance, true);

	return 0;
}

static int hci_write_auth_enable_sync(struct hci_dev *hdev)
{
	u8 link_sec;

	link_sec = hci_dev_test_flag(hdev, HCI_LINK_SECURITY);
	if (link_sec == test_bit(HCI_AUTH, &hdev->flags))
		return 0;

	return __hci_cmd_sync_status(hdev, HCI_OP_WRITE_AUTH_ENABLE,
				     sizeof(link_sec), &link_sec,
				     HCI_CMD_TIMEOUT);
}

int hci_write_fast_connectable_sync(struct hci_dev *hdev, bool enable)
{
	struct hci_cp_write_page_scan_activity cp;
	u8 type;
	int err = 0;

	if (!hci_dev_test_flag(hdev, HCI_BREDR_ENABLED))
		return 0;

	if (hdev->hci_ver < BLUETOOTH_VER_1_2)
		return 0;

	memset(&cp, 0, sizeof(cp));

	if (enable) {
		type = PAGE_SCAN_TYPE_INTERLACED;

		/* 160 msec page scan interval */
		cp.interval = cpu_to_le16(0x0100);
	} else {
		type = hdev->def_page_scan_type;
		cp.interval = cpu_to_le16(hdev->def_page_scan_int);
	}

	cp.window = cpu_to_le16(hdev->def_page_scan_window);

	if (__cpu_to_le16(hdev->page_scan_interval) != cp.interval ||
	    __cpu_to_le16(hdev->page_scan_window) != cp.window) {
		err = __hci_cmd_sync_status(hdev,
					    HCI_OP_WRITE_PAGE_SCAN_ACTIVITY,
					    sizeof(cp), &cp, HCI_CMD_TIMEOUT);
		if (err)
			return err;
	}

	if (hdev->page_scan_type != type)
		err = __hci_cmd_sync_status(hdev,
					    HCI_OP_WRITE_PAGE_SCAN_TYPE,
					    sizeof(type), &type,
					    HCI_CMD_TIMEOUT);

	return err;
}

static bool disconnected_accept_list_entries(struct hci_dev *hdev)
{
	struct bdaddr_list *b;

	list_for_each_entry(b, &hdev->accept_list, list) {
		struct hci_conn *conn;

		conn = hci_conn_hash_lookup_ba(hdev, ACL_LINK, &b->bdaddr);
		if (!conn)
			return true;

		if (conn->state != BT_CONNECTED && conn->state != BT_CONFIG)
			return true;
	}

	return false;
}

static int hci_write_scan_enable_sync(struct hci_dev *hdev, u8 val)
{
	return __hci_cmd_sync_status(hdev, HCI_OP_WRITE_SCAN_ENABLE,
					    sizeof(val), &val,
					    HCI_CMD_TIMEOUT);
}

int hci_update_scan_sync(struct hci_dev *hdev)
{
	u8 scan;

	if (!hci_dev_test_flag(hdev, HCI_BREDR_ENABLED))
		return 0;

	if (!hdev_is_powered(hdev))
		return 0;

	if (mgmt_powering_down(hdev))
		return 0;

	if (hdev->scanning_paused)
		return 0;

	if (hci_dev_test_flag(hdev, HCI_CONNECTABLE) ||
	    disconnected_accept_list_entries(hdev))
		scan = SCAN_PAGE;
	else
		scan = SCAN_DISABLED;

	if (hci_dev_test_flag(hdev, HCI_DISCOVERABLE))
		scan |= SCAN_INQUIRY;

	if (test_bit(HCI_PSCAN, &hdev->flags) == !!(scan & SCAN_PAGE) &&
	    test_bit(HCI_ISCAN, &hdev->flags) == !!(scan & SCAN_INQUIRY))
		return 0;

	return hci_write_scan_enable_sync(hdev, scan);
}

int hci_update_name_sync(struct hci_dev *hdev)
{
	struct hci_cp_write_local_name cp;

	memset(&cp, 0, sizeof(cp));

	memcpy(cp.name, hdev->dev_name, sizeof(cp.name));

	return __hci_cmd_sync_status(hdev, HCI_OP_WRITE_LOCAL_NAME,
					    sizeof(cp), &cp,
					    HCI_CMD_TIMEOUT);
}

/* This function perform powered update HCI command sequence after the HCI init
 * sequence which end up resetting all states, the sequence is as follows:
 *
 * HCI_SSP_ENABLED(Enable SSP)
 * HCI_LE_ENABLED(Enable LE)
 * HCI_LE_ENABLED(use_ll_privacy(Add local IRK to Resolving List) ->
 * Update adv data)
 * Enable Authentication
 * lmp_bredr_capable(Set Fast Connectable -> Set Scan Type -> Set Class ->
 * Set Name -> Set EIR)
 * HCI_FORCE_STATIC_ADDR | BDADDR_ANY && !HCI_BREDR_ENABLED (Set Static Address)
 */
int hci_powered_update_sync(struct hci_dev *hdev)
{
	int err;

	/* Register the available SMP channels (BR/EDR and LE) only when
	 * successfully powering on the controller. This late
	 * registration is required so that LE SMP can clearly decide if
	 * the public address or static address is used.
	 */
	smp_register(hdev);

	err = hci_write_ssp_mode_sync(hdev, 0x01);
	if (err)
		return err;

	err = hci_write_le_host_supported_sync(hdev, 0x01, 0x00);
	if (err)
		return err;

	err = hci_powered_update_adv_sync(hdev);
	if (err)
		return err;

	err = hci_write_auth_enable_sync(hdev);
	if (err)
		return err;

	if (lmp_bredr_capable(hdev)) {
		if (hci_dev_test_flag(hdev, HCI_FAST_CONNECTABLE))
			hci_write_fast_connectable_sync(hdev, true);
		else
			hci_write_fast_connectable_sync(hdev, false);
		hci_update_scan_sync(hdev);
		hci_update_class_sync(hdev);
		hci_update_name_sync(hdev);
		hci_update_eir_sync(hdev);
	}

	/* If forcing static address is in use or there is no public
	 * address use the static address as random address (but skip
	 * the HCI command if the current random address is already the
	 * static one.
	 *
	 * In case BR/EDR has been disabled on a dual-mode controller
	 * and a static address has been configured, then use that
	 * address instead of the public BR/EDR address.
	 */
	if (hci_dev_test_flag(hdev, HCI_FORCE_STATIC_ADDR) ||
	    (!bacmp(&hdev->bdaddr, BDADDR_ANY) &&
	    !hci_dev_test_flag(hdev, HCI_BREDR_ENABLED))) {
		if (bacmp(&hdev->static_addr, BDADDR_ANY))
			return hci_set_random_addr_sync(hdev,
							&hdev->static_addr);
	}

	return 0;
}

/**
 * hci_dev_get_bd_addr_from_property - Get the Bluetooth Device Address
 *				       (BD_ADDR) for a HCI device from
 *				       a firmware node property.
 * @hdev:	The HCI device
 *
 * Search the firmware node for 'local-bd-address'.
 *
 * All-zero BD addresses are rejected, because those could be properties
 * that exist in the firmware tables, but were not updated by the firmware. For
 * example, the DTS could define 'local-bd-address', with zero BD addresses.
 */
static void hci_dev_get_bd_addr_from_property(struct hci_dev *hdev)
{
	struct fwnode_handle *fwnode = dev_fwnode(hdev->dev.parent);
	bdaddr_t ba;
	int ret;

	ret = fwnode_property_read_u8_array(fwnode, "local-bd-address",
					    (u8 *)&ba, sizeof(ba));
	if (ret < 0 || !bacmp(&ba, BDADDR_ANY))
		return;

	if (test_bit(HCI_QUIRK_BDADDR_PROPERTY_BROKEN, &hdev->quirks))
		baswap(&hdev->public_addr, &ba);
	else
		bacpy(&hdev->public_addr, &ba);
}

struct hci_init_stage {
	int (*func)(struct hci_dev *hdev);
};

/* Run init stage NULL terminated function table */
static int hci_init_stage_sync(struct hci_dev *hdev,
			       const struct hci_init_stage *stage)
{
	size_t i;

	for (i = 0; stage[i].func; i++) {
		int err;

		err = stage[i].func(hdev);
		if (err)
			return err;
	}

	return 0;
}

/* Read Local Version */
static int hci_read_local_version_sync(struct hci_dev *hdev)
{
	return __hci_cmd_sync_status(hdev, HCI_OP_READ_LOCAL_VERSION,
				     0, NULL, HCI_CMD_TIMEOUT);
}

/* Read BD Address */
static int hci_read_bd_addr_sync(struct hci_dev *hdev)
{
	return __hci_cmd_sync_status(hdev, HCI_OP_READ_BD_ADDR,
				     0, NULL, HCI_CMD_TIMEOUT);
}

#define HCI_INIT(_func) \
{ \
	.func = _func, \
}

static const struct hci_init_stage hci_init0[] = {
	/* HCI_OP_READ_LOCAL_VERSION */
	HCI_INIT(hci_read_local_version_sync),
	/* HCI_OP_READ_BD_ADDR */
	HCI_INIT(hci_read_bd_addr_sync),
	{}
};

int hci_reset_sync(struct hci_dev *hdev)
{
	int err;

	set_bit(HCI_RESET, &hdev->flags);

	err = __hci_cmd_sync_status(hdev, HCI_OP_RESET, 0, NULL,
				    HCI_CMD_TIMEOUT);
	if (err)
		return err;

	return 0;
}

static int hci_init0_sync(struct hci_dev *hdev)
{
	int err;

	bt_dev_dbg(hdev, "");

	/* Reset */
	if (!test_bit(HCI_QUIRK_RESET_ON_CLOSE, &hdev->quirks)) {
		err = hci_reset_sync(hdev);
		if (err)
			return err;
	}

	return hci_init_stage_sync(hdev, hci_init0);
}

static int hci_unconf_init_sync(struct hci_dev *hdev)
{
	int err;

	if (test_bit(HCI_QUIRK_RAW_DEVICE, &hdev->quirks))
		return 0;

	err = hci_init0_sync(hdev);
	if (err < 0)
		return err;

	if (hci_dev_test_flag(hdev, HCI_SETUP))
		hci_debugfs_create_basic(hdev);

	return 0;
}

/* Read Local Supported Features. */
static int hci_read_local_features_sync(struct hci_dev *hdev)
{
	return __hci_cmd_sync_status(hdev, HCI_OP_READ_LOCAL_FEATURES,
				     0, NULL, HCI_CMD_TIMEOUT);
}

/* BR Controller init stage 1 command sequence */
static const struct hci_init_stage br_init1[] = {
	/* HCI_OP_READ_LOCAL_FEATURES */
	HCI_INIT(hci_read_local_features_sync),
	/* HCI_OP_READ_LOCAL_VERSION */
	HCI_INIT(hci_read_local_version_sync),
	/* HCI_OP_READ_BD_ADDR */
	HCI_INIT(hci_read_bd_addr_sync),
	{}
};

/* Read Local Commands */
static int hci_read_local_cmds_sync(struct hci_dev *hdev)
{
	/* All Bluetooth 1.2 and later controllers should support the
	 * HCI command for reading the local supported commands.
	 *
	 * Unfortunately some controllers indicate Bluetooth 1.2 support,
	 * but do not have support for this command. If that is the case,
	 * the driver can quirk the behavior and skip reading the local
	 * supported commands.
	 */
	if (hdev->hci_ver > BLUETOOTH_VER_1_1 &&
	    !test_bit(HCI_QUIRK_BROKEN_LOCAL_COMMANDS, &hdev->quirks))
		return __hci_cmd_sync_status(hdev, HCI_OP_READ_LOCAL_COMMANDS,
					     0, NULL, HCI_CMD_TIMEOUT);

	return 0;
}

static int hci_init1_sync(struct hci_dev *hdev)
{
	int err;

	bt_dev_dbg(hdev, "");

	/* Reset */
	if (!test_bit(HCI_QUIRK_RESET_ON_CLOSE, &hdev->quirks)) {
		err = hci_reset_sync(hdev);
		if (err)
			return err;
	}

	return hci_init_stage_sync(hdev, br_init1);
}

/* Read Buffer Size (ACL mtu, max pkt, etc.) */
static int hci_read_buffer_size_sync(struct hci_dev *hdev)
{
	return __hci_cmd_sync_status(hdev, HCI_OP_READ_BUFFER_SIZE,
				     0, NULL, HCI_CMD_TIMEOUT);
}

/* Read Class of Device */
static int hci_read_dev_class_sync(struct hci_dev *hdev)
{
	return __hci_cmd_sync_status(hdev, HCI_OP_READ_CLASS_OF_DEV,
				     0, NULL, HCI_CMD_TIMEOUT);
}

/* Read Local Name */
static int hci_read_local_name_sync(struct hci_dev *hdev)
{
	return __hci_cmd_sync_status(hdev, HCI_OP_READ_LOCAL_NAME,
				     0, NULL, HCI_CMD_TIMEOUT);
}

/* Read Voice Setting */
static int hci_read_voice_setting_sync(struct hci_dev *hdev)
{
	return __hci_cmd_sync_status(hdev, HCI_OP_READ_VOICE_SETTING,
				     0, NULL, HCI_CMD_TIMEOUT);
}

/* Read Number of Supported IAC */
static int hci_read_num_supported_iac_sync(struct hci_dev *hdev)
{
	return __hci_cmd_sync_status(hdev, HCI_OP_READ_NUM_SUPPORTED_IAC,
				     0, NULL, HCI_CMD_TIMEOUT);
}

/* Read Current IAC LAP */
static int hci_read_current_iac_lap_sync(struct hci_dev *hdev)
{
	return __hci_cmd_sync_status(hdev, HCI_OP_READ_CURRENT_IAC_LAP,
				     0, NULL, HCI_CMD_TIMEOUT);
}

static int hci_set_event_filter_sync(struct hci_dev *hdev, u8 flt_type,
				     u8 cond_type, bdaddr_t *bdaddr,
				     u8 auto_accept)
{
	struct hci_cp_set_event_filter cp;

	if (!hci_dev_test_flag(hdev, HCI_BREDR_ENABLED))
		return 0;

	if (test_bit(HCI_QUIRK_BROKEN_FILTER_CLEAR_ALL, &hdev->quirks))
		return 0;

	memset(&cp, 0, sizeof(cp));
	cp.flt_type = flt_type;

	if (flt_type != HCI_FLT_CLEAR_ALL) {
		cp.cond_type = cond_type;
		bacpy(&cp.addr_conn_flt.bdaddr, bdaddr);
		cp.addr_conn_flt.auto_accept = auto_accept;
	}

	return __hci_cmd_sync_status(hdev, HCI_OP_SET_EVENT_FLT,
				     flt_type == HCI_FLT_CLEAR_ALL ?
				     sizeof(cp.flt_type) : sizeof(cp), &cp,
				     HCI_CMD_TIMEOUT);
}

static int hci_clear_event_filter_sync(struct hci_dev *hdev)
{
	if (!hci_dev_test_flag(hdev, HCI_EVENT_FILTER_CONFIGURED))
		return 0;

	/* In theory the state machine should not reach here unless
	 * a hci_set_event_filter_sync() call succeeds, but we do
	 * the check both for parity and as a future reminder.
	 */
	if (test_bit(HCI_QUIRK_BROKEN_FILTER_CLEAR_ALL, &hdev->quirks))
		return 0;

	return hci_set_event_filter_sync(hdev, HCI_FLT_CLEAR_ALL, 0x00,
					 BDADDR_ANY, 0x00);
}

/* Connection accept timeout ~20 secs */
static int hci_write_ca_timeout_sync(struct hci_dev *hdev)
{
	__le16 param = cpu_to_le16(0x7d00);

	return __hci_cmd_sync_status(hdev, HCI_OP_WRITE_CA_TIMEOUT,
				     sizeof(param), &param, HCI_CMD_TIMEOUT);
}

/* BR Controller init stage 2 command sequence */
static const struct hci_init_stage br_init2[] = {
	/* HCI_OP_READ_BUFFER_SIZE */
	HCI_INIT(hci_read_buffer_size_sync),
	/* HCI_OP_READ_CLASS_OF_DEV */
	HCI_INIT(hci_read_dev_class_sync),
	/* HCI_OP_READ_LOCAL_NAME */
	HCI_INIT(hci_read_local_name_sync),
	/* HCI_OP_READ_VOICE_SETTING */
	HCI_INIT(hci_read_voice_setting_sync),
	/* HCI_OP_READ_NUM_SUPPORTED_IAC */
	HCI_INIT(hci_read_num_supported_iac_sync),
	/* HCI_OP_READ_CURRENT_IAC_LAP */
	HCI_INIT(hci_read_current_iac_lap_sync),
	/* HCI_OP_SET_EVENT_FLT */
	HCI_INIT(hci_clear_event_filter_sync),
	/* HCI_OP_WRITE_CA_TIMEOUT */
	HCI_INIT(hci_write_ca_timeout_sync),
	{}
};

static int hci_write_ssp_mode_1_sync(struct hci_dev *hdev)
{
	u8 mode = 0x01;

	if (!lmp_ssp_capable(hdev) || !hci_dev_test_flag(hdev, HCI_SSP_ENABLED))
		return 0;

	/* When SSP is available, then the host features page
	 * should also be available as well. However some
	 * controllers list the max_page as 0 as long as SSP
	 * has not been enabled. To achieve proper debugging
	 * output, force the minimum max_page to 1 at least.
	 */
	hdev->max_page = 0x01;

	return __hci_cmd_sync_status(hdev, HCI_OP_WRITE_SSP_MODE,
				     sizeof(mode), &mode, HCI_CMD_TIMEOUT);
}

static int hci_write_eir_sync(struct hci_dev *hdev)
{
	struct hci_cp_write_eir cp;

	if (!lmp_ssp_capable(hdev) || hci_dev_test_flag(hdev, HCI_SSP_ENABLED))
		return 0;

	memset(hdev->eir, 0, sizeof(hdev->eir));
	memset(&cp, 0, sizeof(cp));

	return __hci_cmd_sync_status(hdev, HCI_OP_WRITE_EIR, sizeof(cp), &cp,
				     HCI_CMD_TIMEOUT);
}

static int hci_write_inquiry_mode_sync(struct hci_dev *hdev)
{
	u8 mode;

	if (!lmp_inq_rssi_capable(hdev) &&
	    !test_bit(HCI_QUIRK_FIXUP_INQUIRY_MODE, &hdev->quirks))
		return 0;

	/* If Extended Inquiry Result events are supported, then
	 * they are clearly preferred over Inquiry Result with RSSI
	 * events.
	 */
	mode = lmp_ext_inq_capable(hdev) ? 0x02 : 0x01;

	return __hci_cmd_sync_status(hdev, HCI_OP_WRITE_INQUIRY_MODE,
				     sizeof(mode), &mode, HCI_CMD_TIMEOUT);
}

static int hci_read_inq_rsp_tx_power_sync(struct hci_dev *hdev)
{
	if (!lmp_inq_tx_pwr_capable(hdev))
		return 0;

	return __hci_cmd_sync_status(hdev, HCI_OP_READ_INQ_RSP_TX_POWER,
				     0, NULL, HCI_CMD_TIMEOUT);
}

static int hci_read_local_ext_features_sync(struct hci_dev *hdev, u8 page)
{
	struct hci_cp_read_local_ext_features cp;

	if (!lmp_ext_feat_capable(hdev))
		return 0;

	memset(&cp, 0, sizeof(cp));
	cp.page = page;

	return __hci_cmd_sync_status(hdev, HCI_OP_READ_LOCAL_EXT_FEATURES,
				     sizeof(cp), &cp, HCI_CMD_TIMEOUT);
}

static int hci_read_local_ext_features_1_sync(struct hci_dev *hdev)
{
	return hci_read_local_ext_features_sync(hdev, 0x01);
}

/* HCI Controller init stage 2 command sequence */
static const struct hci_init_stage hci_init2[] = {
	/* HCI_OP_READ_LOCAL_COMMANDS */
	HCI_INIT(hci_read_local_cmds_sync),
	/* HCI_OP_WRITE_SSP_MODE */
	HCI_INIT(hci_write_ssp_mode_1_sync),
	/* HCI_OP_WRITE_EIR */
	HCI_INIT(hci_write_eir_sync),
	/* HCI_OP_WRITE_INQUIRY_MODE */
	HCI_INIT(hci_write_inquiry_mode_sync),
	/* HCI_OP_READ_INQ_RSP_TX_POWER */
	HCI_INIT(hci_read_inq_rsp_tx_power_sync),
	/* HCI_OP_READ_LOCAL_EXT_FEATURES */
	HCI_INIT(hci_read_local_ext_features_1_sync),
	/* HCI_OP_WRITE_AUTH_ENABLE */
	HCI_INIT(hci_write_auth_enable_sync),
	{}
};

/* Read LE Buffer Size */
static int hci_le_read_buffer_size_sync(struct hci_dev *hdev)
{
	/* Use Read LE Buffer Size V2 if supported */
	if (iso_capable(hdev) && hdev->commands[41] & 0x20)
		return __hci_cmd_sync_status(hdev,
					     HCI_OP_LE_READ_BUFFER_SIZE_V2,
					     0, NULL, HCI_CMD_TIMEOUT);

	return __hci_cmd_sync_status(hdev, HCI_OP_LE_READ_BUFFER_SIZE,
				     0, NULL, HCI_CMD_TIMEOUT);
}

/* Read LE Local Supported Features */
static int hci_le_read_local_features_sync(struct hci_dev *hdev)
{
	return __hci_cmd_sync_status(hdev, HCI_OP_LE_READ_LOCAL_FEATURES,
				     0, NULL, HCI_CMD_TIMEOUT);
}

/* Read LE Supported States */
static int hci_le_read_supported_states_sync(struct hci_dev *hdev)
{
	return __hci_cmd_sync_status(hdev, HCI_OP_LE_READ_SUPPORTED_STATES,
				     0, NULL, HCI_CMD_TIMEOUT);
}

/* LE Controller init stage 2 command sequence */
static const struct hci_init_stage le_init2[] = {
	/* HCI_OP_LE_READ_LOCAL_FEATURES */
	HCI_INIT(hci_le_read_local_features_sync),
	/* HCI_OP_LE_READ_BUFFER_SIZE */
	HCI_INIT(hci_le_read_buffer_size_sync),
	/* HCI_OP_LE_READ_SUPPORTED_STATES */
	HCI_INIT(hci_le_read_supported_states_sync),
	{}
};

static int hci_init2_sync(struct hci_dev *hdev)
{
	int err;

	bt_dev_dbg(hdev, "");

	err = hci_init_stage_sync(hdev, hci_init2);
	if (err)
		return err;

	if (lmp_bredr_capable(hdev)) {
		err = hci_init_stage_sync(hdev, br_init2);
		if (err)
			return err;
	} else {
		hci_dev_clear_flag(hdev, HCI_BREDR_ENABLED);
	}

	if (lmp_le_capable(hdev)) {
		err = hci_init_stage_sync(hdev, le_init2);
		if (err)
			return err;
		/* LE-only controllers have LE implicitly enabled */
		if (!lmp_bredr_capable(hdev))
			hci_dev_set_flag(hdev, HCI_LE_ENABLED);
	}

	return 0;
}

static int hci_set_event_mask_sync(struct hci_dev *hdev)
{
	/* The second byte is 0xff instead of 0x9f (two reserved bits
	 * disabled) since a Broadcom 1.2 dongle doesn't respond to the
	 * command otherwise.
	 */
	u8 events[8] = { 0xff, 0xff, 0xfb, 0xff, 0x00, 0x00, 0x00, 0x00 };

	/* CSR 1.1 dongles does not accept any bitfield so don't try to set
	 * any event mask for pre 1.2 devices.
	 */
	if (hdev->hci_ver < BLUETOOTH_VER_1_2)
		return 0;

	if (lmp_bredr_capable(hdev)) {
		events[4] |= 0x01; /* Flow Specification Complete */

		/* Don't set Disconnect Complete and mode change when
		 * suspended as that would wakeup the host when disconnecting
		 * due to suspend.
		 */
		if (hdev->suspended) {
			events[0] &= 0xef;
			events[2] &= 0xf7;
		}
	} else {
		/* Use a different default for LE-only devices */
		memset(events, 0, sizeof(events));
		events[1] |= 0x20; /* Command Complete */
		events[1] |= 0x40; /* Command Status */
		events[1] |= 0x80; /* Hardware Error */

		/* If the controller supports the Disconnect command, enable
		 * the corresponding event. In addition enable packet flow
		 * control related events.
		 */
		if (hdev->commands[0] & 0x20) {
			/* Don't set Disconnect Complete when suspended as that
			 * would wakeup the host when disconnecting due to
			 * suspend.
			 */
			if (!hdev->suspended)
				events[0] |= 0x10; /* Disconnection Complete */
			events[2] |= 0x04; /* Number of Completed Packets */
			events[3] |= 0x02; /* Data Buffer Overflow */
		}

		/* If the controller supports the Read Remote Version
		 * Information command, enable the corresponding event.
		 */
		if (hdev->commands[2] & 0x80)
			events[1] |= 0x08; /* Read Remote Version Information
					    * Complete
					    */

		if (hdev->le_features[0] & HCI_LE_ENCRYPTION) {
			events[0] |= 0x80; /* Encryption Change */
			events[5] |= 0x80; /* Encryption Key Refresh Complete */
		}
	}

	if (lmp_inq_rssi_capable(hdev) ||
	    test_bit(HCI_QUIRK_FIXUP_INQUIRY_MODE, &hdev->quirks))
		events[4] |= 0x02; /* Inquiry Result with RSSI */

	if (lmp_ext_feat_capable(hdev))
		events[4] |= 0x04; /* Read Remote Extended Features Complete */

	if (lmp_esco_capable(hdev)) {
		events[5] |= 0x08; /* Synchronous Connection Complete */
		events[5] |= 0x10; /* Synchronous Connection Changed */
	}

	if (lmp_sniffsubr_capable(hdev))
		events[5] |= 0x20; /* Sniff Subrating */

	if (lmp_pause_enc_capable(hdev))
		events[5] |= 0x80; /* Encryption Key Refresh Complete */

	if (lmp_ext_inq_capable(hdev))
		events[5] |= 0x40; /* Extended Inquiry Result */

	if (lmp_no_flush_capable(hdev))
		events[7] |= 0x01; /* Enhanced Flush Complete */

	if (lmp_lsto_capable(hdev))
		events[6] |= 0x80; /* Link Supervision Timeout Changed */

	if (lmp_ssp_capable(hdev)) {
		events[6] |= 0x01;	/* IO Capability Request */
		events[6] |= 0x02;	/* IO Capability Response */
		events[6] |= 0x04;	/* User Confirmation Request */
		events[6] |= 0x08;	/* User Passkey Request */
		events[6] |= 0x10;	/* Remote OOB Data Request */
		events[6] |= 0x20;	/* Simple Pairing Complete */
		events[7] |= 0x04;	/* User Passkey Notification */
		events[7] |= 0x08;	/* Keypress Notification */
		events[7] |= 0x10;	/* Remote Host Supported
					 * Features Notification
					 */
	}

	if (lmp_le_capable(hdev))
		events[7] |= 0x20;	/* LE Meta-Event */

	return __hci_cmd_sync_status(hdev, HCI_OP_SET_EVENT_MASK,
				     sizeof(events), events, HCI_CMD_TIMEOUT);
}

static int hci_read_stored_link_key_sync(struct hci_dev *hdev)
{
	struct hci_cp_read_stored_link_key cp;

	if (!(hdev->commands[6] & 0x20) ||
	    test_bit(HCI_QUIRK_BROKEN_STORED_LINK_KEY, &hdev->quirks))
		return 0;

	memset(&cp, 0, sizeof(cp));
	bacpy(&cp.bdaddr, BDADDR_ANY);
	cp.read_all = 0x01;

	return __hci_cmd_sync_status(hdev, HCI_OP_READ_STORED_LINK_KEY,
				     sizeof(cp), &cp, HCI_CMD_TIMEOUT);
}

static int hci_setup_link_policy_sync(struct hci_dev *hdev)
{
	struct hci_cp_write_def_link_policy cp;
	u16 link_policy = 0;

	if (!(hdev->commands[5] & 0x10))
		return 0;

	memset(&cp, 0, sizeof(cp));

	if (lmp_rswitch_capable(hdev))
		link_policy |= HCI_LP_RSWITCH;
	if (lmp_hold_capable(hdev))
		link_policy |= HCI_LP_HOLD;
	if (lmp_sniff_capable(hdev))
		link_policy |= HCI_LP_SNIFF;
	if (lmp_park_capable(hdev))
		link_policy |= HCI_LP_PARK;

	cp.policy = cpu_to_le16(link_policy);

	return __hci_cmd_sync_status(hdev, HCI_OP_WRITE_DEF_LINK_POLICY,
				     sizeof(cp), &cp, HCI_CMD_TIMEOUT);
}

static int hci_read_page_scan_activity_sync(struct hci_dev *hdev)
{
	if (!(hdev->commands[8] & 0x01))
		return 0;

	return __hci_cmd_sync_status(hdev, HCI_OP_READ_PAGE_SCAN_ACTIVITY,
				     0, NULL, HCI_CMD_TIMEOUT);
}

static int hci_read_def_err_data_reporting_sync(struct hci_dev *hdev)
{
	if (!(hdev->commands[18] & 0x04) ||
	    !(hdev->features[0][6] & LMP_ERR_DATA_REPORTING) ||
	    test_bit(HCI_QUIRK_BROKEN_ERR_DATA_REPORTING, &hdev->quirks))
		return 0;

	return __hci_cmd_sync_status(hdev, HCI_OP_READ_DEF_ERR_DATA_REPORTING,
				     0, NULL, HCI_CMD_TIMEOUT);
}

static int hci_read_page_scan_type_sync(struct hci_dev *hdev)
{
	/* Some older Broadcom based Bluetooth 1.2 controllers do not
	 * support the Read Page Scan Type command. Check support for
	 * this command in the bit mask of supported commands.
	 */
	if (!(hdev->commands[13] & 0x01))
		return 0;

	return __hci_cmd_sync_status(hdev, HCI_OP_READ_PAGE_SCAN_TYPE,
				     0, NULL, HCI_CMD_TIMEOUT);
}

/* Read features beyond page 1 if available */
static int hci_read_local_ext_features_all_sync(struct hci_dev *hdev)
{
	u8 page;
	int err;

	if (!lmp_ext_feat_capable(hdev))
		return 0;

	for (page = 2; page < HCI_MAX_PAGES && page <= hdev->max_page;
	     page++) {
		err = hci_read_local_ext_features_sync(hdev, page);
		if (err)
			return err;
	}

	return 0;
}

/* HCI Controller init stage 3 command sequence */
static const struct hci_init_stage hci_init3[] = {
	/* HCI_OP_SET_EVENT_MASK */
	HCI_INIT(hci_set_event_mask_sync),
	/* HCI_OP_READ_STORED_LINK_KEY */
	HCI_INIT(hci_read_stored_link_key_sync),
	/* HCI_OP_WRITE_DEF_LINK_POLICY */
	HCI_INIT(hci_setup_link_policy_sync),
	/* HCI_OP_READ_PAGE_SCAN_ACTIVITY */
	HCI_INIT(hci_read_page_scan_activity_sync),
	/* HCI_OP_READ_DEF_ERR_DATA_REPORTING */
	HCI_INIT(hci_read_def_err_data_reporting_sync),
	/* HCI_OP_READ_PAGE_SCAN_TYPE */
	HCI_INIT(hci_read_page_scan_type_sync),
	/* HCI_OP_READ_LOCAL_EXT_FEATURES */
	HCI_INIT(hci_read_local_ext_features_all_sync),
	{}
};

static int hci_le_set_event_mask_sync(struct hci_dev *hdev)
{
	u8 events[8];

	if (!lmp_le_capable(hdev))
		return 0;

	memset(events, 0, sizeof(events));

	if (hdev->le_features[0] & HCI_LE_ENCRYPTION)
		events[0] |= 0x10;	/* LE Long Term Key Request */

	/* If controller supports the Connection Parameters Request
	 * Link Layer Procedure, enable the corresponding event.
	 */
	if (hdev->le_features[0] & HCI_LE_CONN_PARAM_REQ_PROC)
		/* LE Remote Connection Parameter Request */
		events[0] |= 0x20;

	/* If the controller supports the Data Length Extension
	 * feature, enable the corresponding event.
	 */
	if (hdev->le_features[0] & HCI_LE_DATA_LEN_EXT)
		events[0] |= 0x40;	/* LE Data Length Change */

	/* If the controller supports LL Privacy feature or LE Extended Adv,
	 * enable the corresponding event.
	 */
	if (use_enhanced_conn_complete(hdev))
		events[1] |= 0x02;	/* LE Enhanced Connection Complete */

	/* If the controller supports Extended Scanner Filter
	 * Policies, enable the corresponding event.
	 */
	if (hdev->le_features[0] & HCI_LE_EXT_SCAN_POLICY)
		events[1] |= 0x04;	/* LE Direct Advertising Report */

	/* If the controller supports Channel Selection Algorithm #2
	 * feature, enable the corresponding event.
	 */
	if (hdev->le_features[1] & HCI_LE_CHAN_SEL_ALG2)
		events[2] |= 0x08;	/* LE Channel Selection Algorithm */

	/* If the controller supports the LE Set Scan Enable command,
	 * enable the corresponding advertising report event.
	 */
	if (hdev->commands[26] & 0x08)
		events[0] |= 0x02;	/* LE Advertising Report */

	/* If the controller supports the LE Create Connection
	 * command, enable the corresponding event.
	 */
	if (hdev->commands[26] & 0x10)
		events[0] |= 0x01;	/* LE Connection Complete */

	/* If the controller supports the LE Connection Update
	 * command, enable the corresponding event.
	 */
	if (hdev->commands[27] & 0x04)
		events[0] |= 0x04;	/* LE Connection Update Complete */

	/* If the controller supports the LE Read Remote Used Features
	 * command, enable the corresponding event.
	 */
	if (hdev->commands[27] & 0x20)
		/* LE Read Remote Used Features Complete */
		events[0] |= 0x08;

	/* If the controller supports the LE Read Local P-256
	 * Public Key command, enable the corresponding event.
	 */
	if (hdev->commands[34] & 0x02)
		/* LE Read Local P-256 Public Key Complete */
		events[0] |= 0x80;

	/* If the controller supports the LE Generate DHKey
	 * command, enable the corresponding event.
	 */
	if (hdev->commands[34] & 0x04)
		events[1] |= 0x01;	/* LE Generate DHKey Complete */

	/* If the controller supports the LE Set Default PHY or
	 * LE Set PHY commands, enable the corresponding event.
	 */
	if (hdev->commands[35] & (0x20 | 0x40))
		events[1] |= 0x08;        /* LE PHY Update Complete */

	/* If the controller supports LE Set Extended Scan Parameters
	 * and LE Set Extended Scan Enable commands, enable the
	 * corresponding event.
	 */
	if (use_ext_scan(hdev))
		events[1] |= 0x10;	/* LE Extended Advertising Report */

	/* If the controller supports the LE Extended Advertising
	 * command, enable the corresponding event.
	 */
	if (ext_adv_capable(hdev))
		events[2] |= 0x02;	/* LE Advertising Set Terminated */

	if (cis_capable(hdev)) {
		events[3] |= 0x01;	/* LE CIS Established */
		if (cis_peripheral_capable(hdev))
			events[3] |= 0x02; /* LE CIS Request */
	}

	if (bis_capable(hdev)) {
		events[1] |= 0x20;	/* LE PA Report */
		events[1] |= 0x40;	/* LE PA Sync Established */
		events[3] |= 0x04;	/* LE Create BIG Complete */
		events[3] |= 0x08;	/* LE Terminate BIG Complete */
		events[3] |= 0x10;	/* LE BIG Sync Established */
		events[3] |= 0x20;	/* LE BIG Sync Loss */
		events[4] |= 0x02;	/* LE BIG Info Advertising Report */
	}

	return __hci_cmd_sync_status(hdev, HCI_OP_LE_SET_EVENT_MASK,
				     sizeof(events), events, HCI_CMD_TIMEOUT);
}

/* Read LE Advertising Channel TX Power */
static int hci_le_read_adv_tx_power_sync(struct hci_dev *hdev)
{
	if ((hdev->commands[25] & 0x40) && !ext_adv_capable(hdev)) {
		/* HCI TS spec forbids mixing of legacy and extended
		 * advertising commands wherein READ_ADV_TX_POWER is
		 * also included. So do not call it if extended adv
		 * is supported otherwise controller will return
		 * COMMAND_DISALLOWED for extended commands.
		 */
		return __hci_cmd_sync_status(hdev,
					       HCI_OP_LE_READ_ADV_TX_POWER,
					       0, NULL, HCI_CMD_TIMEOUT);
	}

	return 0;
}

/* Read LE Min/Max Tx Power*/
static int hci_le_read_tx_power_sync(struct hci_dev *hdev)
{
	if (!(hdev->commands[38] & 0x80) ||
	    test_bit(HCI_QUIRK_BROKEN_READ_TRANSMIT_POWER, &hdev->quirks))
		return 0;

	return __hci_cmd_sync_status(hdev, HCI_OP_LE_READ_TRANSMIT_POWER,
				     0, NULL, HCI_CMD_TIMEOUT);
}

/* Read LE Accept List Size */
static int hci_le_read_accept_list_size_sync(struct hci_dev *hdev)
{
	if (!(hdev->commands[26] & 0x40))
		return 0;

	return __hci_cmd_sync_status(hdev, HCI_OP_LE_READ_ACCEPT_LIST_SIZE,
				     0, NULL, HCI_CMD_TIMEOUT);
}

/* Read LE Resolving List Size */
static int hci_le_read_resolv_list_size_sync(struct hci_dev *hdev)
{
	if (!(hdev->commands[34] & 0x40))
		return 0;

	return __hci_cmd_sync_status(hdev, HCI_OP_LE_READ_RESOLV_LIST_SIZE,
				     0, NULL, HCI_CMD_TIMEOUT);
}

/* Clear LE Resolving List */
static int hci_le_clear_resolv_list_sync(struct hci_dev *hdev)
{
	if (!(hdev->commands[34] & 0x20))
		return 0;

	return __hci_cmd_sync_status(hdev, HCI_OP_LE_CLEAR_RESOLV_LIST, 0, NULL,
				     HCI_CMD_TIMEOUT);
}

/* Set RPA timeout */
static int hci_le_set_rpa_timeout_sync(struct hci_dev *hdev)
{
	__le16 timeout = cpu_to_le16(hdev->rpa_timeout);

	if (!(hdev->commands[35] & 0x04) ||
	    test_bit(HCI_QUIRK_BROKEN_SET_RPA_TIMEOUT, &hdev->quirks))
		return 0;

	return __hci_cmd_sync_status(hdev, HCI_OP_LE_SET_RPA_TIMEOUT,
				     sizeof(timeout), &timeout,
				     HCI_CMD_TIMEOUT);
}

/* Read LE Maximum Data Length */
static int hci_le_read_max_data_len_sync(struct hci_dev *hdev)
{
	if (!(hdev->le_features[0] & HCI_LE_DATA_LEN_EXT))
		return 0;

	return __hci_cmd_sync_status(hdev, HCI_OP_LE_READ_MAX_DATA_LEN, 0, NULL,
				     HCI_CMD_TIMEOUT);
}

/* Read LE Suggested Default Data Length */
static int hci_le_read_def_data_len_sync(struct hci_dev *hdev)
{
	if (!(hdev->le_features[0] & HCI_LE_DATA_LEN_EXT))
		return 0;

	return __hci_cmd_sync_status(hdev, HCI_OP_LE_READ_DEF_DATA_LEN, 0, NULL,
				     HCI_CMD_TIMEOUT);
}

/* Read LE Number of Supported Advertising Sets */
static int hci_le_read_num_support_adv_sets_sync(struct hci_dev *hdev)
{
	if (!ext_adv_capable(hdev))
		return 0;

	return __hci_cmd_sync_status(hdev,
				     HCI_OP_LE_READ_NUM_SUPPORTED_ADV_SETS,
				     0, NULL, HCI_CMD_TIMEOUT);
}

/* Write LE Host Supported */
static int hci_set_le_support_sync(struct hci_dev *hdev)
{
	struct hci_cp_write_le_host_supported cp;

	/* LE-only devices do not support explicit enablement */
	if (!lmp_bredr_capable(hdev))
		return 0;

	memset(&cp, 0, sizeof(cp));

	if (hci_dev_test_flag(hdev, HCI_LE_ENABLED)) {
		cp.le = 0x01;
		cp.simul = 0x00;
	}

	if (cp.le == lmp_host_le_capable(hdev))
		return 0;

	return __hci_cmd_sync_status(hdev, HCI_OP_WRITE_LE_HOST_SUPPORTED,
				     sizeof(cp), &cp, HCI_CMD_TIMEOUT);
}

/* LE Set Host Feature */
static int hci_le_set_host_feature_sync(struct hci_dev *hdev)
{
	struct hci_cp_le_set_host_feature cp;

	if (!cis_capable(hdev))
		return 0;

	memset(&cp, 0, sizeof(cp));

	/* Connected Isochronous Channels (Host Support) */
	cp.bit_number = 32;
	cp.bit_value = 1;

	return __hci_cmd_sync_status(hdev, HCI_OP_LE_SET_HOST_FEATURE,
				     sizeof(cp), &cp, HCI_CMD_TIMEOUT);
}

/* LE Controller init stage 3 command sequence */
static const struct hci_init_stage le_init3[] = {
	/* HCI_OP_LE_SET_EVENT_MASK */
	HCI_INIT(hci_le_set_event_mask_sync),
	/* HCI_OP_LE_READ_ADV_TX_POWER */
	HCI_INIT(hci_le_read_adv_tx_power_sync),
	/* HCI_OP_LE_READ_TRANSMIT_POWER */
	HCI_INIT(hci_le_read_tx_power_sync),
	/* HCI_OP_LE_READ_ACCEPT_LIST_SIZE */
	HCI_INIT(hci_le_read_accept_list_size_sync),
	/* HCI_OP_LE_CLEAR_ACCEPT_LIST */
	HCI_INIT(hci_le_clear_accept_list_sync),
	/* HCI_OP_LE_READ_RESOLV_LIST_SIZE */
	HCI_INIT(hci_le_read_resolv_list_size_sync),
	/* HCI_OP_LE_CLEAR_RESOLV_LIST */
	HCI_INIT(hci_le_clear_resolv_list_sync),
	/* HCI_OP_LE_SET_RPA_TIMEOUT */
	HCI_INIT(hci_le_set_rpa_timeout_sync),
	/* HCI_OP_LE_READ_MAX_DATA_LEN */
	HCI_INIT(hci_le_read_max_data_len_sync),
	/* HCI_OP_LE_READ_DEF_DATA_LEN */
	HCI_INIT(hci_le_read_def_data_len_sync),
	/* HCI_OP_LE_READ_NUM_SUPPORTED_ADV_SETS */
	HCI_INIT(hci_le_read_num_support_adv_sets_sync),
	/* HCI_OP_WRITE_LE_HOST_SUPPORTED */
	HCI_INIT(hci_set_le_support_sync),
	/* HCI_OP_LE_SET_HOST_FEATURE */
	HCI_INIT(hci_le_set_host_feature_sync),
	{}
};

static int hci_init3_sync(struct hci_dev *hdev)
{
	int err;

	bt_dev_dbg(hdev, "");

	err = hci_init_stage_sync(hdev, hci_init3);
	if (err)
		return err;

	if (lmp_le_capable(hdev))
		return hci_init_stage_sync(hdev, le_init3);

	return 0;
}

static int hci_delete_stored_link_key_sync(struct hci_dev *hdev)
{
	struct hci_cp_delete_stored_link_key cp;

	/* Some Broadcom based Bluetooth controllers do not support the
	 * Delete Stored Link Key command. They are clearly indicating its
	 * absence in the bit mask of supported commands.
	 *
	 * Check the supported commands and only if the command is marked
	 * as supported send it. If not supported assume that the controller
	 * does not have actual support for stored link keys which makes this
	 * command redundant anyway.
	 *
	 * Some controllers indicate that they support handling deleting
	 * stored link keys, but they don't. The quirk lets a driver
	 * just disable this command.
	 */
	if (!(hdev->commands[6] & 0x80) ||
	    test_bit(HCI_QUIRK_BROKEN_STORED_LINK_KEY, &hdev->quirks))
		return 0;

	memset(&cp, 0, sizeof(cp));
	bacpy(&cp.bdaddr, BDADDR_ANY);
	cp.delete_all = 0x01;

	return __hci_cmd_sync_status(hdev, HCI_OP_DELETE_STORED_LINK_KEY,
				     sizeof(cp), &cp, HCI_CMD_TIMEOUT);
}

static int hci_set_event_mask_page_2_sync(struct hci_dev *hdev)
{
	u8 events[8] = { 0x00, 0x00, 0x00, 0x00, 0x00, 0x00, 0x00, 0x00 };
	bool changed = false;

	/* Set event mask page 2 if the HCI command for it is supported */
	if (!(hdev->commands[22] & 0x04))
		return 0;

	/* If Connectionless Peripheral Broadcast central role is supported
	 * enable all necessary events for it.
	 */
	if (lmp_cpb_central_capable(hdev)) {
		events[1] |= 0x40;	/* Triggered Clock Capture */
		events[1] |= 0x80;	/* Synchronization Train Complete */
		events[2] |= 0x08;	/* Truncated Page Complete */
		events[2] |= 0x20;	/* CPB Channel Map Change */
		changed = true;
	}

	/* If Connectionless Peripheral Broadcast peripheral role is supported
	 * enable all necessary events for it.
	 */
	if (lmp_cpb_peripheral_capable(hdev)) {
		events[2] |= 0x01;	/* Synchronization Train Received */
		events[2] |= 0x02;	/* CPB Receive */
		events[2] |= 0x04;	/* CPB Timeout */
		events[2] |= 0x10;	/* Peripheral Page Response Timeout */
		changed = true;
	}

	/* Enable Authenticated Payload Timeout Expired event if supported */
	if (lmp_ping_capable(hdev) || hdev->le_features[0] & HCI_LE_PING) {
		events[2] |= 0x80;
		changed = true;
	}

	/* Some Broadcom based controllers indicate support for Set Event
	 * Mask Page 2 command, but then actually do not support it. Since
	 * the default value is all bits set to zero, the command is only
	 * required if the event mask has to be changed. In case no change
	 * to the event mask is needed, skip this command.
	 */
	if (!changed)
		return 0;

	return __hci_cmd_sync_status(hdev, HCI_OP_SET_EVENT_MASK_PAGE_2,
				     sizeof(events), events, HCI_CMD_TIMEOUT);
}

/* Read local codec list if the HCI command is supported */
static int hci_read_local_codecs_sync(struct hci_dev *hdev)
{
	if (hdev->commands[45] & 0x04)
		hci_read_supported_codecs_v2(hdev);
	else if (hdev->commands[29] & 0x20)
		hci_read_supported_codecs(hdev);

	return 0;
}

/* Read local pairing options if the HCI command is supported */
static int hci_read_local_pairing_opts_sync(struct hci_dev *hdev)
{
	if (!(hdev->commands[41] & 0x08))
		return 0;

	return __hci_cmd_sync_status(hdev, HCI_OP_READ_LOCAL_PAIRING_OPTS,
				     0, NULL, HCI_CMD_TIMEOUT);
}

/* Get MWS transport configuration if the HCI command is supported */
static int hci_get_mws_transport_config_sync(struct hci_dev *hdev)
{
	if (!mws_transport_config_capable(hdev))
		return 0;

	return __hci_cmd_sync_status(hdev, HCI_OP_GET_MWS_TRANSPORT_CONFIG,
				     0, NULL, HCI_CMD_TIMEOUT);
}

/* Check for Synchronization Train support */
static int hci_read_sync_train_params_sync(struct hci_dev *hdev)
{
	if (!lmp_sync_train_capable(hdev))
		return 0;

	return __hci_cmd_sync_status(hdev, HCI_OP_READ_SYNC_TRAIN_PARAMS,
				     0, NULL, HCI_CMD_TIMEOUT);
}

/* Enable Secure Connections if supported and configured */
static int hci_write_sc_support_1_sync(struct hci_dev *hdev)
{
	u8 support = 0x01;

	if (!hci_dev_test_flag(hdev, HCI_SSP_ENABLED) ||
	    !bredr_sc_enabled(hdev))
		return 0;

	return __hci_cmd_sync_status(hdev, HCI_OP_WRITE_SC_SUPPORT,
				     sizeof(support), &support,
				     HCI_CMD_TIMEOUT);
}

/* Set erroneous data reporting if supported to the wideband speech
 * setting value
 */
static int hci_set_err_data_report_sync(struct hci_dev *hdev)
{
	struct hci_cp_write_def_err_data_reporting cp;
	bool enabled = hci_dev_test_flag(hdev, HCI_WIDEBAND_SPEECH_ENABLED);

	if (!(hdev->commands[18] & 0x08) ||
	    !(hdev->features[0][6] & LMP_ERR_DATA_REPORTING) ||
	    test_bit(HCI_QUIRK_BROKEN_ERR_DATA_REPORTING, &hdev->quirks))
		return 0;

	if (enabled == hdev->err_data_reporting)
		return 0;

	memset(&cp, 0, sizeof(cp));
	cp.err_data_reporting = enabled ? ERR_DATA_REPORTING_ENABLED :
				ERR_DATA_REPORTING_DISABLED;

	return __hci_cmd_sync_status(hdev, HCI_OP_WRITE_DEF_ERR_DATA_REPORTING,
				    sizeof(cp), &cp, HCI_CMD_TIMEOUT);
}

static const struct hci_init_stage hci_init4[] = {
	 /* HCI_OP_DELETE_STORED_LINK_KEY */
	HCI_INIT(hci_delete_stored_link_key_sync),
	/* HCI_OP_SET_EVENT_MASK_PAGE_2 */
	HCI_INIT(hci_set_event_mask_page_2_sync),
	/* HCI_OP_READ_LOCAL_CODECS */
	HCI_INIT(hci_read_local_codecs_sync),
	 /* HCI_OP_READ_LOCAL_PAIRING_OPTS */
	HCI_INIT(hci_read_local_pairing_opts_sync),
	 /* HCI_OP_GET_MWS_TRANSPORT_CONFIG */
	HCI_INIT(hci_get_mws_transport_config_sync),
	 /* HCI_OP_READ_SYNC_TRAIN_PARAMS */
	HCI_INIT(hci_read_sync_train_params_sync),
	/* HCI_OP_WRITE_SC_SUPPORT */
	HCI_INIT(hci_write_sc_support_1_sync),
	/* HCI_OP_WRITE_DEF_ERR_DATA_REPORTING */
	HCI_INIT(hci_set_err_data_report_sync),
	{}
};

/* Set Suggested Default Data Length to maximum if supported */
static int hci_le_set_write_def_data_len_sync(struct hci_dev *hdev)
{
	struct hci_cp_le_write_def_data_len cp;

	if (!(hdev->le_features[0] & HCI_LE_DATA_LEN_EXT))
		return 0;

	memset(&cp, 0, sizeof(cp));
	cp.tx_len = cpu_to_le16(hdev->le_max_tx_len);
	cp.tx_time = cpu_to_le16(hdev->le_max_tx_time);

	return __hci_cmd_sync_status(hdev, HCI_OP_LE_WRITE_DEF_DATA_LEN,
				     sizeof(cp), &cp, HCI_CMD_TIMEOUT);
}

/* Set Default PHY parameters if command is supported, enables all supported
 * PHYs according to the LE Features bits.
 */
static int hci_le_set_default_phy_sync(struct hci_dev *hdev)
{
	struct hci_cp_le_set_default_phy cp;

	if (!(hdev->commands[35] & 0x20)) {
		/* If the command is not supported it means only 1M PHY is
		 * supported.
		 */
		hdev->le_tx_def_phys = HCI_LE_SET_PHY_1M;
		hdev->le_rx_def_phys = HCI_LE_SET_PHY_1M;
		return 0;
	}

	memset(&cp, 0, sizeof(cp));
	cp.all_phys = 0x00;
	cp.tx_phys = HCI_LE_SET_PHY_1M;
	cp.rx_phys = HCI_LE_SET_PHY_1M;

	/* Enables 2M PHY if supported */
	if (le_2m_capable(hdev)) {
		cp.tx_phys |= HCI_LE_SET_PHY_2M;
		cp.rx_phys |= HCI_LE_SET_PHY_2M;
	}

	/* Enables Coded PHY if supported */
	if (le_coded_capable(hdev)) {
		cp.tx_phys |= HCI_LE_SET_PHY_CODED;
		cp.rx_phys |= HCI_LE_SET_PHY_CODED;
	}

	return __hci_cmd_sync_status(hdev, HCI_OP_LE_SET_DEFAULT_PHY,
				     sizeof(cp), &cp, HCI_CMD_TIMEOUT);
}

static const struct hci_init_stage le_init4[] = {
	/* HCI_OP_LE_WRITE_DEF_DATA_LEN */
	HCI_INIT(hci_le_set_write_def_data_len_sync),
	/* HCI_OP_LE_SET_DEFAULT_PHY */
	HCI_INIT(hci_le_set_default_phy_sync),
	{}
};

static int hci_init4_sync(struct hci_dev *hdev)
{
	int err;

	bt_dev_dbg(hdev, "");

	err = hci_init_stage_sync(hdev, hci_init4);
	if (err)
		return err;

	if (lmp_le_capable(hdev))
		return hci_init_stage_sync(hdev, le_init4);

	return 0;
}

static int hci_init_sync(struct hci_dev *hdev)
{
	int err;

	err = hci_init1_sync(hdev);
	if (err < 0)
		return err;

	if (hci_dev_test_flag(hdev, HCI_SETUP))
		hci_debugfs_create_basic(hdev);

	err = hci_init2_sync(hdev);
	if (err < 0)
		return err;

	err = hci_init3_sync(hdev);
	if (err < 0)
		return err;

	err = hci_init4_sync(hdev);
	if (err < 0)
		return err;

	/* This function is only called when the controller is actually in
	 * configured state. When the controller is marked as unconfigured,
	 * this initialization procedure is not run.
	 *
	 * It means that it is possible that a controller runs through its
	 * setup phase and then discovers missing settings. If that is the
	 * case, then this function will not be called. It then will only
	 * be called during the config phase.
	 *
	 * So only when in setup phase or config phase, create the debugfs
	 * entries and register the SMP channels.
	 */
	if (!hci_dev_test_flag(hdev, HCI_SETUP) &&
	    !hci_dev_test_flag(hdev, HCI_CONFIG))
		return 0;

	if (hci_dev_test_and_set_flag(hdev, HCI_DEBUGFS_CREATED))
		return 0;

	hci_debugfs_create_common(hdev);

	if (lmp_bredr_capable(hdev))
		hci_debugfs_create_bredr(hdev);

	if (lmp_le_capable(hdev))
		hci_debugfs_create_le(hdev);

	return 0;
}

#define HCI_QUIRK_BROKEN(_quirk, _desc) { HCI_QUIRK_BROKEN_##_quirk, _desc }

static const struct {
	unsigned long quirk;
	const char *desc;
} hci_broken_table[] = {
	HCI_QUIRK_BROKEN(LOCAL_COMMANDS,
			 "HCI Read Local Supported Commands not supported"),
	HCI_QUIRK_BROKEN(STORED_LINK_KEY,
			 "HCI Delete Stored Link Key command is advertised, "
			 "but not supported."),
	HCI_QUIRK_BROKEN(ERR_DATA_REPORTING,
			 "HCI Read Default Erroneous Data Reporting command is "
			 "advertised, but not supported."),
	HCI_QUIRK_BROKEN(READ_TRANSMIT_POWER,
			 "HCI Read Transmit Power Level command is advertised, "
			 "but not supported."),
	HCI_QUIRK_BROKEN(FILTER_CLEAR_ALL,
			 "HCI Set Event Filter command not supported."),
	HCI_QUIRK_BROKEN(ENHANCED_SETUP_SYNC_CONN,
			 "HCI Enhanced Setup Synchronous Connection command is "
			 "advertised, but not supported."),
	HCI_QUIRK_BROKEN(SET_RPA_TIMEOUT,
			 "HCI LE Set Random Private Address Timeout command is "
			 "advertised, but not supported."),
	HCI_QUIRK_BROKEN(LE_CODED,
			 "HCI LE Coded PHY feature bit is set, "
			 "but its usage is not supported.")
};

/* This function handles hdev setup stage:
 *
 * Calls hdev->setup
 * Setup address if HCI_QUIRK_USE_BDADDR_PROPERTY is set.
 */
static int hci_dev_setup_sync(struct hci_dev *hdev)
{
	int ret = 0;
	bool invalid_bdaddr;
	size_t i;

	if (!hci_dev_test_flag(hdev, HCI_SETUP) &&
	    !test_bit(HCI_QUIRK_NON_PERSISTENT_SETUP, &hdev->quirks))
		return 0;

	bt_dev_dbg(hdev, "");

	hci_sock_dev_event(hdev, HCI_DEV_SETUP);

	if (hdev->setup)
		ret = hdev->setup(hdev);

	for (i = 0; i < ARRAY_SIZE(hci_broken_table); i++) {
		if (test_bit(hci_broken_table[i].quirk, &hdev->quirks))
			bt_dev_warn(hdev, "%s", hci_broken_table[i].desc);
	}

	/* The transport driver can set the quirk to mark the
	 * BD_ADDR invalid before creating the HCI device or in
	 * its setup callback.
	 */
	invalid_bdaddr = test_bit(HCI_QUIRK_INVALID_BDADDR, &hdev->quirks) ||
			 test_bit(HCI_QUIRK_USE_BDADDR_PROPERTY, &hdev->quirks);
	if (!ret) {
		if (test_bit(HCI_QUIRK_USE_BDADDR_PROPERTY, &hdev->quirks) &&
		    !bacmp(&hdev->public_addr, BDADDR_ANY))
			hci_dev_get_bd_addr_from_property(hdev);

		if (invalid_bdaddr && bacmp(&hdev->public_addr, BDADDR_ANY) &&
		    hdev->set_bdaddr) {
			ret = hdev->set_bdaddr(hdev, &hdev->public_addr);
			if (!ret)
				invalid_bdaddr = false;
		}
	}

	/* The transport driver can set these quirks before
	 * creating the HCI device or in its setup callback.
	 *
	 * For the invalid BD_ADDR quirk it is possible that
	 * it becomes a valid address if the bootloader does
	 * provide it (see above).
	 *
	 * In case any of them is set, the controller has to
	 * start up as unconfigured.
	 */
	if (test_bit(HCI_QUIRK_EXTERNAL_CONFIG, &hdev->quirks) ||
	    invalid_bdaddr)
		hci_dev_set_flag(hdev, HCI_UNCONFIGURED);

	/* For an unconfigured controller it is required to
	 * read at least the version information provided by
	 * the Read Local Version Information command.
	 *
	 * If the set_bdaddr driver callback is provided, then
	 * also the original Bluetooth public device address
	 * will be read using the Read BD Address command.
	 */
	if (hci_dev_test_flag(hdev, HCI_UNCONFIGURED))
		return hci_unconf_init_sync(hdev);

	return ret;
}

/* This function handles hdev init stage:
 *
 * Calls hci_dev_setup_sync to perform setup stage
 * Calls hci_init_sync to perform HCI command init sequence
 */
static int hci_dev_init_sync(struct hci_dev *hdev)
{
	int ret;

	bt_dev_dbg(hdev, "");

	atomic_set(&hdev->cmd_cnt, 1);
	set_bit(HCI_INIT, &hdev->flags);

	ret = hci_dev_setup_sync(hdev);

	if (hci_dev_test_flag(hdev, HCI_CONFIG)) {
		/* If public address change is configured, ensure that
		 * the address gets programmed. If the driver does not
		 * support changing the public address, fail the power
		 * on procedure.
		 */
		if (bacmp(&hdev->public_addr, BDADDR_ANY) &&
		    hdev->set_bdaddr)
			ret = hdev->set_bdaddr(hdev, &hdev->public_addr);
		else
			ret = -EADDRNOTAVAIL;
	}

	if (!ret) {
		if (!hci_dev_test_flag(hdev, HCI_UNCONFIGURED) &&
		    !hci_dev_test_flag(hdev, HCI_USER_CHANNEL)) {
			ret = hci_init_sync(hdev);
			if (!ret && hdev->post_init)
				ret = hdev->post_init(hdev);
		}
	}

	/* If the HCI Reset command is clearing all diagnostic settings,
	 * then they need to be reprogrammed after the init procedure
	 * completed.
	 */
	if (test_bit(HCI_QUIRK_NON_PERSISTENT_DIAG, &hdev->quirks) &&
	    !hci_dev_test_flag(hdev, HCI_USER_CHANNEL) &&
	    hci_dev_test_flag(hdev, HCI_VENDOR_DIAG) && hdev->set_diag)
		ret = hdev->set_diag(hdev, true);

	if (!hci_dev_test_flag(hdev, HCI_USER_CHANNEL)) {
		msft_do_open(hdev);
		aosp_do_open(hdev);
	}

	clear_bit(HCI_INIT, &hdev->flags);

	return ret;
}

int hci_dev_open_sync(struct hci_dev *hdev)
{
	int ret;

	bt_dev_dbg(hdev, "");

	if (hci_dev_test_flag(hdev, HCI_UNREGISTER)) {
		ret = -ENODEV;
		goto done;
	}

	if (!hci_dev_test_flag(hdev, HCI_SETUP) &&
	    !hci_dev_test_flag(hdev, HCI_CONFIG)) {
		/* Check for rfkill but allow the HCI setup stage to
		 * proceed (which in itself doesn't cause any RF activity).
		 */
		if (hci_dev_test_flag(hdev, HCI_RFKILLED)) {
			ret = -ERFKILL;
			goto done;
		}

		/* Check for valid public address or a configured static
		 * random address, but let the HCI setup proceed to
		 * be able to determine if there is a public address
		 * or not.
		 *
		 * In case of user channel usage, it is not important
		 * if a public address or static random address is
		 * available.
		 */
		if (!hci_dev_test_flag(hdev, HCI_USER_CHANNEL) &&
		    !bacmp(&hdev->bdaddr, BDADDR_ANY) &&
		    !bacmp(&hdev->static_addr, BDADDR_ANY)) {
			ret = -EADDRNOTAVAIL;
			goto done;
		}
	}

	if (test_bit(HCI_UP, &hdev->flags)) {
		ret = -EALREADY;
		goto done;
	}

	if (hdev->open(hdev)) {
		ret = -EIO;
		goto done;
	}

	hci_devcd_reset(hdev);

	set_bit(HCI_RUNNING, &hdev->flags);
	hci_sock_dev_event(hdev, HCI_DEV_OPEN);

	ret = hci_dev_init_sync(hdev);
	if (!ret) {
		hci_dev_hold(hdev);
		hci_dev_set_flag(hdev, HCI_RPA_EXPIRED);
		hci_adv_instances_set_rpa_expired(hdev, true);
		set_bit(HCI_UP, &hdev->flags);
		hci_sock_dev_event(hdev, HCI_DEV_UP);
		hci_leds_update_powered(hdev, true);
		if (!hci_dev_test_flag(hdev, HCI_SETUP) &&
		    !hci_dev_test_flag(hdev, HCI_CONFIG) &&
		    !hci_dev_test_flag(hdev, HCI_UNCONFIGURED) &&
		    !hci_dev_test_flag(hdev, HCI_USER_CHANNEL) &&
		    hci_dev_test_flag(hdev, HCI_MGMT)) {
			ret = hci_powered_update_sync(hdev);
			mgmt_power_on(hdev, ret);
		}
	} else {
		/* Init failed, cleanup */
		flush_work(&hdev->tx_work);

		/* Since hci_rx_work() is possible to awake new cmd_work
		 * it should be flushed first to avoid unexpected call of
		 * hci_cmd_work()
		 */
		flush_work(&hdev->rx_work);
		flush_work(&hdev->cmd_work);

		skb_queue_purge(&hdev->cmd_q);
		skb_queue_purge(&hdev->rx_q);

		if (hdev->flush)
			hdev->flush(hdev);

		if (hdev->sent_cmd) {
			cancel_delayed_work_sync(&hdev->cmd_timer);
			kfree_skb(hdev->sent_cmd);
			hdev->sent_cmd = NULL;
		}

		if (hdev->req_skb) {
			kfree_skb(hdev->req_skb);
			hdev->req_skb = NULL;
		}

		clear_bit(HCI_RUNNING, &hdev->flags);
		hci_sock_dev_event(hdev, HCI_DEV_CLOSE);

		hdev->close(hdev);
		hdev->flags &= BIT(HCI_RAW);
	}

done:
	return ret;
}

/* This function requires the caller holds hdev->lock */
static void hci_pend_le_actions_clear(struct hci_dev *hdev)
{
	struct hci_conn_params *p;

	list_for_each_entry(p, &hdev->le_conn_params, list) {
		hci_pend_le_list_del_init(p);
		if (p->conn) {
			hci_conn_drop(p->conn);
			hci_conn_put(p->conn);
			p->conn = NULL;
		}
	}

	BT_DBG("All LE pending actions cleared");
}

static int hci_dev_shutdown(struct hci_dev *hdev)
{
	int err = 0;
	/* Similar to how we first do setup and then set the exclusive access
	 * bit for userspace, we must first unset userchannel and then clean up.
	 * Otherwise, the kernel can't properly use the hci channel to clean up
	 * the controller (some shutdown routines require sending additional
	 * commands to the controller for example).
	 */
	bool was_userchannel =
		hci_dev_test_and_clear_flag(hdev, HCI_USER_CHANNEL);

	if (!hci_dev_test_flag(hdev, HCI_UNREGISTER) &&
	    test_bit(HCI_UP, &hdev->flags)) {
		/* Execute vendor specific shutdown routine */
		if (hdev->shutdown)
			err = hdev->shutdown(hdev);
	}

	if (was_userchannel)
		hci_dev_set_flag(hdev, HCI_USER_CHANNEL);

	return err;
}

int hci_dev_close_sync(struct hci_dev *hdev)
{
	bool auto_off;
	int err = 0;

	bt_dev_dbg(hdev, "");

	if (hci_dev_test_flag(hdev, HCI_UNREGISTER)) {
		disable_delayed_work(&hdev->power_off);
		disable_delayed_work(&hdev->ncmd_timer);
		disable_delayed_work(&hdev->le_scan_disable);
	} else {
		cancel_delayed_work(&hdev->power_off);
		cancel_delayed_work(&hdev->ncmd_timer);
		cancel_delayed_work(&hdev->le_scan_disable);
	}

	hci_cmd_sync_cancel_sync(hdev, ENODEV);

<<<<<<< HEAD
	hci_cmd_sync_cancel_sync(hdev, ENODEV);

=======
>>>>>>> adc21867
	cancel_interleave_scan(hdev);

	if (hdev->adv_instance_timeout) {
		cancel_delayed_work_sync(&hdev->adv_instance_expire);
		hdev->adv_instance_timeout = 0;
	}

	err = hci_dev_shutdown(hdev);

	if (!test_and_clear_bit(HCI_UP, &hdev->flags)) {
		cancel_delayed_work_sync(&hdev->cmd_timer);
		return err;
	}

	hci_leds_update_powered(hdev, false);

	/* Flush RX and TX works */
	flush_work(&hdev->tx_work);
	flush_work(&hdev->rx_work);

	if (hdev->discov_timeout > 0) {
		hdev->discov_timeout = 0;
		hci_dev_clear_flag(hdev, HCI_DISCOVERABLE);
		hci_dev_clear_flag(hdev, HCI_LIMITED_DISCOVERABLE);
	}

	if (hci_dev_test_and_clear_flag(hdev, HCI_SERVICE_CACHE))
		cancel_delayed_work(&hdev->service_cache);

	if (hci_dev_test_flag(hdev, HCI_MGMT)) {
		struct adv_info *adv_instance;

		cancel_delayed_work_sync(&hdev->rpa_expired);

		list_for_each_entry(adv_instance, &hdev->adv_instances, list)
			cancel_delayed_work_sync(&adv_instance->rpa_expired_cb);
	}

	/* Avoid potential lockdep warnings from the *_flush() calls by
	 * ensuring the workqueue is empty up front.
	 */
	drain_workqueue(hdev->workqueue);

	hci_dev_lock(hdev);

	hci_discovery_set_state(hdev, DISCOVERY_STOPPED);

	auto_off = hci_dev_test_and_clear_flag(hdev, HCI_AUTO_OFF);

	if (!auto_off && !hci_dev_test_flag(hdev, HCI_USER_CHANNEL) &&
	    hci_dev_test_flag(hdev, HCI_MGMT))
		__mgmt_power_off(hdev);

	hci_inquiry_cache_flush(hdev);
	hci_pend_le_actions_clear(hdev);
	hci_conn_hash_flush(hdev);
	/* Prevent data races on hdev->smp_data or hdev->smp_bredr_data */
	smp_unregister(hdev);
	hci_dev_unlock(hdev);

	hci_sock_dev_event(hdev, HCI_DEV_DOWN);

	if (!hci_dev_test_flag(hdev, HCI_USER_CHANNEL)) {
		aosp_do_close(hdev);
		msft_do_close(hdev);
	}

	if (hdev->flush)
		hdev->flush(hdev);

	/* Reset device */
	skb_queue_purge(&hdev->cmd_q);
	atomic_set(&hdev->cmd_cnt, 1);
	if (test_bit(HCI_QUIRK_RESET_ON_CLOSE, &hdev->quirks) &&
	    !auto_off && !hci_dev_test_flag(hdev, HCI_UNCONFIGURED)) {
		set_bit(HCI_INIT, &hdev->flags);
		hci_reset_sync(hdev);
		clear_bit(HCI_INIT, &hdev->flags);
	}

	/* flush cmd  work */
	flush_work(&hdev->cmd_work);

	/* Drop queues */
	skb_queue_purge(&hdev->rx_q);
	skb_queue_purge(&hdev->cmd_q);
	skb_queue_purge(&hdev->raw_q);

	/* Drop last sent command */
	if (hdev->sent_cmd) {
		cancel_delayed_work_sync(&hdev->cmd_timer);
		kfree_skb(hdev->sent_cmd);
		hdev->sent_cmd = NULL;
	}

	/* Drop last request */
	if (hdev->req_skb) {
		kfree_skb(hdev->req_skb);
		hdev->req_skb = NULL;
	}

	clear_bit(HCI_RUNNING, &hdev->flags);
	hci_sock_dev_event(hdev, HCI_DEV_CLOSE);

	/* After this point our queues are empty and no tasks are scheduled. */
	hdev->close(hdev);

	/* Clear flags */
	hdev->flags &= BIT(HCI_RAW);
	hci_dev_clear_volatile_flags(hdev);

	memset(hdev->eir, 0, sizeof(hdev->eir));
	memset(hdev->dev_class, 0, sizeof(hdev->dev_class));
	bacpy(&hdev->random_addr, BDADDR_ANY);
	hci_codec_list_clear(&hdev->local_codecs);

	hci_dev_put(hdev);
	return err;
}

/* This function perform power on HCI command sequence as follows:
 *
 * If controller is already up (HCI_UP) performs hci_powered_update_sync
 * sequence otherwise run hci_dev_open_sync which will follow with
 * hci_powered_update_sync after the init sequence is completed.
 */
static int hci_power_on_sync(struct hci_dev *hdev)
{
	int err;

	if (test_bit(HCI_UP, &hdev->flags) &&
	    hci_dev_test_flag(hdev, HCI_MGMT) &&
	    hci_dev_test_and_clear_flag(hdev, HCI_AUTO_OFF)) {
		cancel_delayed_work(&hdev->power_off);
		return hci_powered_update_sync(hdev);
	}

	err = hci_dev_open_sync(hdev);
	if (err < 0)
		return err;

	/* During the HCI setup phase, a few error conditions are
	 * ignored and they need to be checked now. If they are still
	 * valid, it is important to return the device back off.
	 */
	if (hci_dev_test_flag(hdev, HCI_RFKILLED) ||
	    hci_dev_test_flag(hdev, HCI_UNCONFIGURED) ||
	    (!bacmp(&hdev->bdaddr, BDADDR_ANY) &&
	     !bacmp(&hdev->static_addr, BDADDR_ANY))) {
		hci_dev_clear_flag(hdev, HCI_AUTO_OFF);
		hci_dev_close_sync(hdev);
	} else if (hci_dev_test_flag(hdev, HCI_AUTO_OFF)) {
		queue_delayed_work(hdev->req_workqueue, &hdev->power_off,
				   HCI_AUTO_OFF_TIMEOUT);
	}

	if (hci_dev_test_and_clear_flag(hdev, HCI_SETUP)) {
		/* For unconfigured devices, set the HCI_RAW flag
		 * so that userspace can easily identify them.
		 */
		if (hci_dev_test_flag(hdev, HCI_UNCONFIGURED))
			set_bit(HCI_RAW, &hdev->flags);

		/* For fully configured devices, this will send
		 * the Index Added event. For unconfigured devices,
		 * it will send Unconfigued Index Added event.
		 *
		 * Devices with HCI_QUIRK_RAW_DEVICE are ignored
		 * and no event will be send.
		 */
		mgmt_index_added(hdev);
	} else if (hci_dev_test_and_clear_flag(hdev, HCI_CONFIG)) {
		/* When the controller is now configured, then it
		 * is important to clear the HCI_RAW flag.
		 */
		if (!hci_dev_test_flag(hdev, HCI_UNCONFIGURED))
			clear_bit(HCI_RAW, &hdev->flags);

		/* Powering on the controller with HCI_CONFIG set only
		 * happens with the transition from unconfigured to
		 * configured. This will send the Index Added event.
		 */
		mgmt_index_added(hdev);
	}

	return 0;
}

static int hci_remote_name_cancel_sync(struct hci_dev *hdev, bdaddr_t *addr)
{
	struct hci_cp_remote_name_req_cancel cp;

	memset(&cp, 0, sizeof(cp));
	bacpy(&cp.bdaddr, addr);

	return __hci_cmd_sync_status(hdev, HCI_OP_REMOTE_NAME_REQ_CANCEL,
				     sizeof(cp), &cp, HCI_CMD_TIMEOUT);
}

int hci_stop_discovery_sync(struct hci_dev *hdev)
{
	struct discovery_state *d = &hdev->discovery;
	struct inquiry_entry *e;
	int err;

	bt_dev_dbg(hdev, "state %u", hdev->discovery.state);

	if (d->state == DISCOVERY_FINDING || d->state == DISCOVERY_STOPPING) {
		if (test_bit(HCI_INQUIRY, &hdev->flags)) {
			err = __hci_cmd_sync_status(hdev, HCI_OP_INQUIRY_CANCEL,
						    0, NULL, HCI_CMD_TIMEOUT);
			if (err)
				return err;
		}

		if (hci_dev_test_flag(hdev, HCI_LE_SCAN)) {
			cancel_delayed_work(&hdev->le_scan_disable);

			err = hci_scan_disable_sync(hdev);
			if (err)
				return err;
		}

	} else {
		err = hci_scan_disable_sync(hdev);
		if (err)
			return err;
	}

	/* Resume advertising if it was paused */
	if (use_ll_privacy(hdev))
		hci_resume_advertising_sync(hdev);

	/* No further actions needed for LE-only discovery */
	if (d->type == DISCOV_TYPE_LE)
		return 0;

	if (d->state == DISCOVERY_RESOLVING || d->state == DISCOVERY_STOPPING) {
		e = hci_inquiry_cache_lookup_resolve(hdev, BDADDR_ANY,
						     NAME_PENDING);
		if (!e)
			return 0;

		/* Ignore cancel errors since it should interfere with stopping
		 * of the discovery.
		 */
		hci_remote_name_cancel_sync(hdev, &e->data.bdaddr);
	}

	return 0;
}

static int hci_disconnect_sync(struct hci_dev *hdev, struct hci_conn *conn,
			       u8 reason)
{
	struct hci_cp_disconnect cp;

	if (test_bit(HCI_CONN_BIG_CREATED, &conn->flags)) {
		/* This is a BIS connection, hci_conn_del will
		 * do the necessary cleanup.
		 */
		hci_dev_lock(hdev);
		hci_conn_failed(conn, reason);
		hci_dev_unlock(hdev);

		return 0;
	}

	memset(&cp, 0, sizeof(cp));
	cp.handle = cpu_to_le16(conn->handle);
	cp.reason = reason;

	/* Wait for HCI_EV_DISCONN_COMPLETE, not HCI_EV_CMD_STATUS, when the
	 * reason is anything but HCI_ERROR_REMOTE_POWER_OFF. This reason is
	 * used when suspending or powering off, where we don't want to wait
	 * for the peer's response.
	 */
	if (reason != HCI_ERROR_REMOTE_POWER_OFF)
		return __hci_cmd_sync_status_sk(hdev, HCI_OP_DISCONNECT,
						sizeof(cp), &cp,
						HCI_EV_DISCONN_COMPLETE,
						HCI_CMD_TIMEOUT, NULL);

	return __hci_cmd_sync_status(hdev, HCI_OP_DISCONNECT, sizeof(cp), &cp,
				     HCI_CMD_TIMEOUT);
}

static int hci_le_connect_cancel_sync(struct hci_dev *hdev,
				      struct hci_conn *conn, u8 reason)
{
	/* Return reason if scanning since the connection shall probably be
	 * cleanup directly.
	 */
	if (test_bit(HCI_CONN_SCANNING, &conn->flags))
		return reason;

	if (conn->role == HCI_ROLE_SLAVE ||
	    test_and_set_bit(HCI_CONN_CANCEL, &conn->flags))
		return 0;

	return __hci_cmd_sync_status(hdev, HCI_OP_LE_CREATE_CONN_CANCEL,
				     0, NULL, HCI_CMD_TIMEOUT);
}

static int hci_connect_cancel_sync(struct hci_dev *hdev, struct hci_conn *conn,
				   u8 reason)
{
	if (conn->type == LE_LINK)
		return hci_le_connect_cancel_sync(hdev, conn, reason);

	if (conn->type == ISO_LINK) {
		/* BLUETOOTH CORE SPECIFICATION Version 5.3 | Vol 4, Part E
		 * page 1857:
		 *
		 * If this command is issued for a CIS on the Central and the
		 * CIS is successfully terminated before being established,
		 * then an HCI_LE_CIS_Established event shall also be sent for
		 * this CIS with the Status Operation Cancelled by Host (0x44).
		 */
		if (test_bit(HCI_CONN_CREATE_CIS, &conn->flags))
			return hci_disconnect_sync(hdev, conn, reason);

		/* CIS with no Create CIS sent have nothing to cancel */
		if (bacmp(&conn->dst, BDADDR_ANY))
			return HCI_ERROR_LOCAL_HOST_TERM;

		/* There is no way to cancel a BIS without terminating the BIG
		 * which is done later on connection cleanup.
		 */
		return 0;
	}

	if (hdev->hci_ver < BLUETOOTH_VER_1_2)
		return 0;

	/* Wait for HCI_EV_CONN_COMPLETE, not HCI_EV_CMD_STATUS, when the
	 * reason is anything but HCI_ERROR_REMOTE_POWER_OFF. This reason is
	 * used when suspending or powering off, where we don't want to wait
	 * for the peer's response.
	 */
	if (reason != HCI_ERROR_REMOTE_POWER_OFF)
		return __hci_cmd_sync_status_sk(hdev, HCI_OP_CREATE_CONN_CANCEL,
						6, &conn->dst,
						HCI_EV_CONN_COMPLETE,
						HCI_CMD_TIMEOUT, NULL);

	return __hci_cmd_sync_status(hdev, HCI_OP_CREATE_CONN_CANCEL,
				     6, &conn->dst, HCI_CMD_TIMEOUT);
}

static int hci_reject_sco_sync(struct hci_dev *hdev, struct hci_conn *conn,
			       u8 reason)
{
	struct hci_cp_reject_sync_conn_req cp;

	memset(&cp, 0, sizeof(cp));
	bacpy(&cp.bdaddr, &conn->dst);
	cp.reason = reason;

	/* SCO rejection has its own limited set of
	 * allowed error values (0x0D-0x0F).
	 */
	if (reason < 0x0d || reason > 0x0f)
		cp.reason = HCI_ERROR_REJ_LIMITED_RESOURCES;

	return __hci_cmd_sync_status(hdev, HCI_OP_REJECT_SYNC_CONN_REQ,
				     sizeof(cp), &cp, HCI_CMD_TIMEOUT);
}

static int hci_le_reject_cis_sync(struct hci_dev *hdev, struct hci_conn *conn,
				  u8 reason)
{
	struct hci_cp_le_reject_cis cp;

	memset(&cp, 0, sizeof(cp));
	cp.handle = cpu_to_le16(conn->handle);
	cp.reason = reason;

	return __hci_cmd_sync_status(hdev, HCI_OP_LE_REJECT_CIS,
				     sizeof(cp), &cp, HCI_CMD_TIMEOUT);
}

static int hci_reject_conn_sync(struct hci_dev *hdev, struct hci_conn *conn,
				u8 reason)
{
	struct hci_cp_reject_conn_req cp;

	if (conn->type == ISO_LINK)
		return hci_le_reject_cis_sync(hdev, conn, reason);

	if (conn->type == SCO_LINK || conn->type == ESCO_LINK)
		return hci_reject_sco_sync(hdev, conn, reason);

	memset(&cp, 0, sizeof(cp));
	bacpy(&cp.bdaddr, &conn->dst);
	cp.reason = reason;

	return __hci_cmd_sync_status(hdev, HCI_OP_REJECT_CONN_REQ,
				     sizeof(cp), &cp, HCI_CMD_TIMEOUT);
}

int hci_abort_conn_sync(struct hci_dev *hdev, struct hci_conn *conn, u8 reason)
{
	int err = 0;
	u16 handle = conn->handle;
	bool disconnect = false;
	struct hci_conn *c;

	switch (conn->state) {
	case BT_CONNECTED:
	case BT_CONFIG:
		err = hci_disconnect_sync(hdev, conn, reason);
		break;
	case BT_CONNECT:
		err = hci_connect_cancel_sync(hdev, conn, reason);
		break;
	case BT_CONNECT2:
		err = hci_reject_conn_sync(hdev, conn, reason);
		break;
	case BT_OPEN:
	case BT_BOUND:
		break;
	default:
		disconnect = true;
		break;
	}

	hci_dev_lock(hdev);

	/* Check if the connection has been cleaned up concurrently */
	c = hci_conn_hash_lookup_handle(hdev, handle);
	if (!c || c != conn) {
		err = 0;
		goto unlock;
	}

	/* Cleanup hci_conn object if it cannot be cancelled as it
	 * likelly means the controller and host stack are out of sync
	 * or in case of LE it was still scanning so it can be cleanup
	 * safely.
	 */
	if (disconnect) {
		conn->state = BT_CLOSED;
		hci_disconn_cfm(conn, reason);
		hci_conn_del(conn);
	} else {
		hci_conn_failed(conn, reason);
	}

unlock:
	hci_dev_unlock(hdev);
	return err;
}

static int hci_disconnect_all_sync(struct hci_dev *hdev, u8 reason)
{
	struct list_head *head = &hdev->conn_hash.list;
	struct hci_conn *conn;

	rcu_read_lock();
	while ((conn = list_first_or_null_rcu(head, struct hci_conn, list))) {
		/* Make sure the connection is not freed while unlocking */
		conn = hci_conn_get(conn);
		rcu_read_unlock();
		/* Disregard possible errors since hci_conn_del shall have been
		 * called even in case of errors had occurred since it would
		 * then cause hci_conn_failed to be called which calls
		 * hci_conn_del internally.
		 */
		hci_abort_conn_sync(hdev, conn, reason);
		hci_conn_put(conn);
		rcu_read_lock();
	}
	rcu_read_unlock();

	return 0;
}

/* This function perform power off HCI command sequence as follows:
 *
 * Clear Advertising
 * Stop Discovery
 * Disconnect all connections
 * hci_dev_close_sync
 */
static int hci_power_off_sync(struct hci_dev *hdev)
{
	int err;

	/* If controller is already down there is nothing to do */
	if (!test_bit(HCI_UP, &hdev->flags))
		return 0;

	hci_dev_set_flag(hdev, HCI_POWERING_DOWN);

	if (test_bit(HCI_ISCAN, &hdev->flags) ||
	    test_bit(HCI_PSCAN, &hdev->flags)) {
		err = hci_write_scan_enable_sync(hdev, 0x00);
		if (err)
			goto out;
	}

	err = hci_clear_adv_sync(hdev, NULL, false);
	if (err)
		goto out;

	err = hci_stop_discovery_sync(hdev);
	if (err)
		goto out;

	/* Terminated due to Power Off */
	err = hci_disconnect_all_sync(hdev, HCI_ERROR_REMOTE_POWER_OFF);
	if (err)
		goto out;

	err = hci_dev_close_sync(hdev);

out:
	hci_dev_clear_flag(hdev, HCI_POWERING_DOWN);
	return err;
}

int hci_set_powered_sync(struct hci_dev *hdev, u8 val)
{
	if (val)
		return hci_power_on_sync(hdev);

	return hci_power_off_sync(hdev);
}

static int hci_write_iac_sync(struct hci_dev *hdev)
{
	struct hci_cp_write_current_iac_lap cp;

	if (!hci_dev_test_flag(hdev, HCI_DISCOVERABLE))
		return 0;

	memset(&cp, 0, sizeof(cp));

	if (hci_dev_test_flag(hdev, HCI_LIMITED_DISCOVERABLE)) {
		/* Limited discoverable mode */
		cp.num_iac = min_t(u8, hdev->num_iac, 2);
		cp.iac_lap[0] = 0x00;	/* LIAC */
		cp.iac_lap[1] = 0x8b;
		cp.iac_lap[2] = 0x9e;
		cp.iac_lap[3] = 0x33;	/* GIAC */
		cp.iac_lap[4] = 0x8b;
		cp.iac_lap[5] = 0x9e;
	} else {
		/* General discoverable mode */
		cp.num_iac = 1;
		cp.iac_lap[0] = 0x33;	/* GIAC */
		cp.iac_lap[1] = 0x8b;
		cp.iac_lap[2] = 0x9e;
	}

	return __hci_cmd_sync_status(hdev, HCI_OP_WRITE_CURRENT_IAC_LAP,
				     (cp.num_iac * 3) + 1, &cp,
				     HCI_CMD_TIMEOUT);
}

int hci_update_discoverable_sync(struct hci_dev *hdev)
{
	int err = 0;

	if (hci_dev_test_flag(hdev, HCI_BREDR_ENABLED)) {
		err = hci_write_iac_sync(hdev);
		if (err)
			return err;

		err = hci_update_scan_sync(hdev);
		if (err)
			return err;

		err = hci_update_class_sync(hdev);
		if (err)
			return err;
	}

	/* Advertising instances don't use the global discoverable setting, so
	 * only update AD if advertising was enabled using Set Advertising.
	 */
	if (hci_dev_test_flag(hdev, HCI_ADVERTISING)) {
		err = hci_update_adv_data_sync(hdev, 0x00);
		if (err)
			return err;

		/* Discoverable mode affects the local advertising
		 * address in limited privacy mode.
		 */
		if (hci_dev_test_flag(hdev, HCI_LIMITED_PRIVACY)) {
			if (ext_adv_capable(hdev))
				err = hci_start_ext_adv_sync(hdev, 0x00);
			else
				err = hci_enable_advertising_sync(hdev);
		}
	}

	return err;
}

static int update_discoverable_sync(struct hci_dev *hdev, void *data)
{
	return hci_update_discoverable_sync(hdev);
}

int hci_update_discoverable(struct hci_dev *hdev)
{
	/* Only queue if it would have any effect */
	if (hdev_is_powered(hdev) &&
	    hci_dev_test_flag(hdev, HCI_ADVERTISING) &&
	    hci_dev_test_flag(hdev, HCI_DISCOVERABLE) &&
	    hci_dev_test_flag(hdev, HCI_LIMITED_PRIVACY))
		return hci_cmd_sync_queue(hdev, update_discoverable_sync, NULL,
					  NULL);

	return 0;
}

int hci_update_connectable_sync(struct hci_dev *hdev)
{
	int err;

	err = hci_update_scan_sync(hdev);
	if (err)
		return err;

	/* If BR/EDR is not enabled and we disable advertising as a
	 * by-product of disabling connectable, we need to update the
	 * advertising flags.
	 */
	if (!hci_dev_test_flag(hdev, HCI_BREDR_ENABLED))
		err = hci_update_adv_data_sync(hdev, hdev->cur_adv_instance);

	/* Update the advertising parameters if necessary */
	if (hci_dev_test_flag(hdev, HCI_ADVERTISING) ||
	    !list_empty(&hdev->adv_instances)) {
		if (ext_adv_capable(hdev))
			err = hci_start_ext_adv_sync(hdev,
						     hdev->cur_adv_instance);
		else
			err = hci_enable_advertising_sync(hdev);

		if (err)
			return err;
	}

	return hci_update_passive_scan_sync(hdev);
}

int hci_inquiry_sync(struct hci_dev *hdev, u8 length, u8 num_rsp)
{
	const u8 giac[3] = { 0x33, 0x8b, 0x9e };
	const u8 liac[3] = { 0x00, 0x8b, 0x9e };
	struct hci_cp_inquiry cp;

	bt_dev_dbg(hdev, "");

	if (test_bit(HCI_INQUIRY, &hdev->flags))
		return 0;

	hci_dev_lock(hdev);
	hci_inquiry_cache_flush(hdev);
	hci_dev_unlock(hdev);

	memset(&cp, 0, sizeof(cp));

	if (hdev->discovery.limited)
		memcpy(&cp.lap, liac, sizeof(cp.lap));
	else
		memcpy(&cp.lap, giac, sizeof(cp.lap));

	cp.length = length;
	cp.num_rsp = num_rsp;

	return __hci_cmd_sync_status(hdev, HCI_OP_INQUIRY,
				     sizeof(cp), &cp, HCI_CMD_TIMEOUT);
}

static int hci_active_scan_sync(struct hci_dev *hdev, uint16_t interval)
{
	u8 own_addr_type;
	/* Accept list is not used for discovery */
	u8 filter_policy = 0x00;
	/* Default is to enable duplicates filter */
	u8 filter_dup = LE_SCAN_FILTER_DUP_ENABLE;
	int err;

	bt_dev_dbg(hdev, "");

	/* If controller is scanning, it means the passive scanning is
	 * running. Thus, we should temporarily stop it in order to set the
	 * discovery scanning parameters.
	 */
	err = hci_scan_disable_sync(hdev);
	if (err) {
		bt_dev_err(hdev, "Unable to disable scanning: %d", err);
		return err;
	}

	cancel_interleave_scan(hdev);

	/* Pause address resolution for active scan and stop advertising if
	 * privacy is enabled.
	 */
	err = hci_pause_addr_resolution(hdev);
	if (err)
		goto failed;

	/* All active scans will be done with either a resolvable private
	 * address (when privacy feature has been enabled) or non-resolvable
	 * private address.
	 */
	err = hci_update_random_address_sync(hdev, true, scan_use_rpa(hdev),
					     &own_addr_type);
	if (err < 0)
		own_addr_type = ADDR_LE_DEV_PUBLIC;

	if (hci_is_adv_monitoring(hdev) ||
	    (test_bit(HCI_QUIRK_STRICT_DUPLICATE_FILTER, &hdev->quirks) &&
	    hdev->discovery.result_filtering)) {
		/* Duplicate filter should be disabled when some advertisement
		 * monitor is activated, otherwise AdvMon can only receive one
		 * advertisement for one peer(*) during active scanning, and
		 * might report loss to these peers.
		 *
		 * If controller does strict duplicate filtering and the
		 * discovery requires result filtering disables controller based
		 * filtering since that can cause reports that would match the
		 * host filter to not be reported.
		 */
		filter_dup = LE_SCAN_FILTER_DUP_DISABLE;
	}

	err = hci_start_scan_sync(hdev, LE_SCAN_ACTIVE, interval,
				  hdev->le_scan_window_discovery,
				  own_addr_type, filter_policy, filter_dup);
	if (!err)
		return err;

failed:
	/* Resume advertising if it was paused */
	if (use_ll_privacy(hdev))
		hci_resume_advertising_sync(hdev);

	/* Resume passive scanning */
	hci_update_passive_scan_sync(hdev);
	return err;
}

static int hci_start_interleaved_discovery_sync(struct hci_dev *hdev)
{
	int err;

	bt_dev_dbg(hdev, "");

	err = hci_active_scan_sync(hdev, hdev->le_scan_int_discovery * 2);
	if (err)
		return err;

	return hci_inquiry_sync(hdev, DISCOV_BREDR_INQUIRY_LEN, 0);
}

int hci_start_discovery_sync(struct hci_dev *hdev)
{
	unsigned long timeout;
	int err;

	bt_dev_dbg(hdev, "type %u", hdev->discovery.type);

	switch (hdev->discovery.type) {
	case DISCOV_TYPE_BREDR:
		return hci_inquiry_sync(hdev, DISCOV_BREDR_INQUIRY_LEN, 0);
	case DISCOV_TYPE_INTERLEAVED:
		/* When running simultaneous discovery, the LE scanning time
		 * should occupy the whole discovery time sine BR/EDR inquiry
		 * and LE scanning are scheduled by the controller.
		 *
		 * For interleaving discovery in comparison, BR/EDR inquiry
		 * and LE scanning are done sequentially with separate
		 * timeouts.
		 */
		if (test_bit(HCI_QUIRK_SIMULTANEOUS_DISCOVERY,
			     &hdev->quirks)) {
			timeout = msecs_to_jiffies(DISCOV_LE_TIMEOUT);
			/* During simultaneous discovery, we double LE scan
			 * interval. We must leave some time for the controller
			 * to do BR/EDR inquiry.
			 */
			err = hci_start_interleaved_discovery_sync(hdev);
			break;
		}

		timeout = msecs_to_jiffies(hdev->discov_interleaved_timeout);
		err = hci_active_scan_sync(hdev, hdev->le_scan_int_discovery);
		break;
	case DISCOV_TYPE_LE:
		timeout = msecs_to_jiffies(DISCOV_LE_TIMEOUT);
		err = hci_active_scan_sync(hdev, hdev->le_scan_int_discovery);
		break;
	default:
		return -EINVAL;
	}

	if (err)
		return err;

	bt_dev_dbg(hdev, "timeout %u ms", jiffies_to_msecs(timeout));

	queue_delayed_work(hdev->req_workqueue, &hdev->le_scan_disable,
			   timeout);
	return 0;
}

static void hci_suspend_monitor_sync(struct hci_dev *hdev)
{
	switch (hci_get_adv_monitor_offload_ext(hdev)) {
	case HCI_ADV_MONITOR_EXT_MSFT:
		msft_suspend_sync(hdev);
		break;
	default:
		return;
	}
}

/* This function disables discovery and mark it as paused */
static int hci_pause_discovery_sync(struct hci_dev *hdev)
{
	int old_state = hdev->discovery.state;
	int err;

	/* If discovery already stopped/stopping/paused there nothing to do */
	if (old_state == DISCOVERY_STOPPED || old_state == DISCOVERY_STOPPING ||
	    hdev->discovery_paused)
		return 0;

	hci_discovery_set_state(hdev, DISCOVERY_STOPPING);
	err = hci_stop_discovery_sync(hdev);
	if (err)
		return err;

	hdev->discovery_paused = true;
	hci_discovery_set_state(hdev, DISCOVERY_STOPPED);

	return 0;
}

static int hci_update_event_filter_sync(struct hci_dev *hdev)
{
	struct bdaddr_list_with_flags *b;
	u8 scan = SCAN_DISABLED;
	bool scanning = test_bit(HCI_PSCAN, &hdev->flags);
	int err;

	if (!hci_dev_test_flag(hdev, HCI_BREDR_ENABLED))
		return 0;

	/* Some fake CSR controllers lock up after setting this type of
	 * filter, so avoid sending the request altogether.
	 */
	if (test_bit(HCI_QUIRK_BROKEN_FILTER_CLEAR_ALL, &hdev->quirks))
		return 0;

	/* Always clear event filter when starting */
	hci_clear_event_filter_sync(hdev);

	list_for_each_entry(b, &hdev->accept_list, list) {
		if (!(b->flags & HCI_CONN_FLAG_REMOTE_WAKEUP))
			continue;

		bt_dev_dbg(hdev, "Adding event filters for %pMR", &b->bdaddr);

		err =  hci_set_event_filter_sync(hdev, HCI_FLT_CONN_SETUP,
						 HCI_CONN_SETUP_ALLOW_BDADDR,
						 &b->bdaddr,
						 HCI_CONN_SETUP_AUTO_ON);
		if (err)
			bt_dev_dbg(hdev, "Failed to set event filter for %pMR",
				   &b->bdaddr);
		else
			scan = SCAN_PAGE;
	}

	if (scan && !scanning)
		hci_write_scan_enable_sync(hdev, scan);
	else if (!scan && scanning)
		hci_write_scan_enable_sync(hdev, scan);

	return 0;
}

/* This function disables scan (BR and LE) and mark it as paused */
static int hci_pause_scan_sync(struct hci_dev *hdev)
{
	if (hdev->scanning_paused)
		return 0;

	/* Disable page scan if enabled */
	if (test_bit(HCI_PSCAN, &hdev->flags))
		hci_write_scan_enable_sync(hdev, SCAN_DISABLED);

	hci_scan_disable_sync(hdev);

	hdev->scanning_paused = true;

	return 0;
}

/* This function performs the HCI suspend procedures in the follow order:
 *
 * Pause discovery (active scanning/inquiry)
 * Pause Directed Advertising/Advertising
 * Pause Scanning (passive scanning in case discovery was not active)
 * Disconnect all connections
 * Set suspend_status to BT_SUSPEND_DISCONNECT if hdev cannot wakeup
 * otherwise:
 * Update event mask (only set events that are allowed to wake up the host)
 * Update event filter (with devices marked with HCI_CONN_FLAG_REMOTE_WAKEUP)
 * Update passive scanning (lower duty cycle)
 * Set suspend_status to BT_SUSPEND_CONFIGURE_WAKE
 */
int hci_suspend_sync(struct hci_dev *hdev)
{
	int err;

	/* If marked as suspended there nothing to do */
	if (hdev->suspended)
		return 0;

	/* Mark device as suspended */
	hdev->suspended = true;

	/* Pause discovery if not already stopped */
	hci_pause_discovery_sync(hdev);

	/* Pause other advertisements */
	hci_pause_advertising_sync(hdev);

	/* Suspend monitor filters */
	hci_suspend_monitor_sync(hdev);

	/* Prevent disconnects from causing scanning to be re-enabled */
	hci_pause_scan_sync(hdev);

	if (hci_conn_count(hdev)) {
		/* Soft disconnect everything (power off) */
		err = hci_disconnect_all_sync(hdev, HCI_ERROR_REMOTE_POWER_OFF);
		if (err) {
			/* Set state to BT_RUNNING so resume doesn't notify */
			hdev->suspend_state = BT_RUNNING;
			hci_resume_sync(hdev);
			return err;
		}

		/* Update event mask so only the allowed event can wakeup the
		 * host.
		 */
		hci_set_event_mask_sync(hdev);
	}

	/* Only configure accept list if disconnect succeeded and wake
	 * isn't being prevented.
	 */
	if (!hdev->wakeup || !hdev->wakeup(hdev)) {
		hdev->suspend_state = BT_SUSPEND_DISCONNECT;
		return 0;
	}

	/* Unpause to take care of updating scanning params */
	hdev->scanning_paused = false;

	/* Enable event filter for paired devices */
	hci_update_event_filter_sync(hdev);

	/* Update LE passive scan if enabled */
	hci_update_passive_scan_sync(hdev);

	/* Pause scan changes again. */
	hdev->scanning_paused = true;

	hdev->suspend_state = BT_SUSPEND_CONFIGURE_WAKE;

	return 0;
}

/* This function resumes discovery */
static int hci_resume_discovery_sync(struct hci_dev *hdev)
{
	int err;

	/* If discovery not paused there nothing to do */
	if (!hdev->discovery_paused)
		return 0;

	hdev->discovery_paused = false;

	hci_discovery_set_state(hdev, DISCOVERY_STARTING);

	err = hci_start_discovery_sync(hdev);

	hci_discovery_set_state(hdev, err ? DISCOVERY_STOPPED :
				DISCOVERY_FINDING);

	return err;
}

static void hci_resume_monitor_sync(struct hci_dev *hdev)
{
	switch (hci_get_adv_monitor_offload_ext(hdev)) {
	case HCI_ADV_MONITOR_EXT_MSFT:
		msft_resume_sync(hdev);
		break;
	default:
		return;
	}
}

/* This function resume scan and reset paused flag */
static int hci_resume_scan_sync(struct hci_dev *hdev)
{
	if (!hdev->scanning_paused)
		return 0;

	hdev->scanning_paused = false;

	hci_update_scan_sync(hdev);

	/* Reset passive scanning to normal */
	hci_update_passive_scan_sync(hdev);

	return 0;
}

/* This function performs the HCI suspend procedures in the follow order:
 *
 * Restore event mask
 * Clear event filter
 * Update passive scanning (normal duty cycle)
 * Resume Directed Advertising/Advertising
 * Resume discovery (active scanning/inquiry)
 */
int hci_resume_sync(struct hci_dev *hdev)
{
	/* If not marked as suspended there nothing to do */
	if (!hdev->suspended)
		return 0;

	hdev->suspended = false;

	/* Restore event mask */
	hci_set_event_mask_sync(hdev);

	/* Clear any event filters and restore scan state */
	hci_clear_event_filter_sync(hdev);

	/* Resume scanning */
	hci_resume_scan_sync(hdev);

	/* Resume monitor filters */
	hci_resume_monitor_sync(hdev);

	/* Resume other advertisements */
	hci_resume_advertising_sync(hdev);

	/* Resume discovery */
	hci_resume_discovery_sync(hdev);

	return 0;
}

static bool conn_use_rpa(struct hci_conn *conn)
{
	struct hci_dev *hdev = conn->hdev;

	return hci_dev_test_flag(hdev, HCI_PRIVACY);
}

static int hci_le_ext_directed_advertising_sync(struct hci_dev *hdev,
						struct hci_conn *conn)
{
	struct hci_cp_le_set_ext_adv_params cp;
	int err;
	bdaddr_t random_addr;
	u8 own_addr_type;

	err = hci_update_random_address_sync(hdev, false, conn_use_rpa(conn),
					     &own_addr_type);
	if (err)
		return err;

	/* Set require_privacy to false so that the remote device has a
	 * chance of identifying us.
	 */
	err = hci_get_random_address(hdev, false, conn_use_rpa(conn), NULL,
				     &own_addr_type, &random_addr);
	if (err)
		return err;

	memset(&cp, 0, sizeof(cp));

	cp.evt_properties = cpu_to_le16(LE_LEGACY_ADV_DIRECT_IND);
	cp.channel_map = hdev->le_adv_channel_map;
	cp.tx_power = HCI_TX_POWER_INVALID;
	cp.primary_phy = HCI_ADV_PHY_1M;
	cp.secondary_phy = HCI_ADV_PHY_1M;
	cp.handle = 0x00; /* Use instance 0 for directed adv */
	cp.own_addr_type = own_addr_type;
	cp.peer_addr_type = conn->dst_type;
	bacpy(&cp.peer_addr, &conn->dst);

	/* As per Core Spec 5.2 Vol 2, PART E, Sec 7.8.53, for
	 * advertising_event_property LE_LEGACY_ADV_DIRECT_IND
	 * does not supports advertising data when the advertising set already
	 * contains some, the controller shall return erroc code 'Invalid
	 * HCI Command Parameters(0x12).
	 * So it is required to remove adv set for handle 0x00. since we use
	 * instance 0 for directed adv.
	 */
	err = hci_remove_ext_adv_instance_sync(hdev, cp.handle, NULL);
	if (err)
		return err;

	err = __hci_cmd_sync_status(hdev, HCI_OP_LE_SET_EXT_ADV_PARAMS,
				    sizeof(cp), &cp, HCI_CMD_TIMEOUT);
	if (err)
		return err;

	/* Check if random address need to be updated */
	if (own_addr_type == ADDR_LE_DEV_RANDOM &&
	    bacmp(&random_addr, BDADDR_ANY) &&
	    bacmp(&random_addr, &hdev->random_addr)) {
		err = hci_set_adv_set_random_addr_sync(hdev, 0x00,
						       &random_addr);
		if (err)
			return err;
	}

	return hci_enable_ext_advertising_sync(hdev, 0x00);
}

static int hci_le_directed_advertising_sync(struct hci_dev *hdev,
					    struct hci_conn *conn)
{
	struct hci_cp_le_set_adv_param cp;
	u8 status;
	u8 own_addr_type;
	u8 enable;

	if (ext_adv_capable(hdev))
		return hci_le_ext_directed_advertising_sync(hdev, conn);

	/* Clear the HCI_LE_ADV bit temporarily so that the
	 * hci_update_random_address knows that it's safe to go ahead
	 * and write a new random address. The flag will be set back on
	 * as soon as the SET_ADV_ENABLE HCI command completes.
	 */
	hci_dev_clear_flag(hdev, HCI_LE_ADV);

	/* Set require_privacy to false so that the remote device has a
	 * chance of identifying us.
	 */
	status = hci_update_random_address_sync(hdev, false, conn_use_rpa(conn),
						&own_addr_type);
	if (status)
		return status;

	memset(&cp, 0, sizeof(cp));

	/* Some controllers might reject command if intervals are not
	 * within range for undirected advertising.
	 * BCM20702A0 is known to be affected by this.
	 */
	cp.min_interval = cpu_to_le16(0x0020);
	cp.max_interval = cpu_to_le16(0x0020);

	cp.type = LE_ADV_DIRECT_IND;
	cp.own_address_type = own_addr_type;
	cp.direct_addr_type = conn->dst_type;
	bacpy(&cp.direct_addr, &conn->dst);
	cp.channel_map = hdev->le_adv_channel_map;

	status = __hci_cmd_sync_status(hdev, HCI_OP_LE_SET_ADV_PARAM,
				       sizeof(cp), &cp, HCI_CMD_TIMEOUT);
	if (status)
		return status;

	enable = 0x01;

	return __hci_cmd_sync_status(hdev, HCI_OP_LE_SET_ADV_ENABLE,
				     sizeof(enable), &enable, HCI_CMD_TIMEOUT);
}

static void set_ext_conn_params(struct hci_conn *conn,
				struct hci_cp_le_ext_conn_param *p)
{
	struct hci_dev *hdev = conn->hdev;

	memset(p, 0, sizeof(*p));

	p->scan_interval = cpu_to_le16(hdev->le_scan_int_connect);
	p->scan_window = cpu_to_le16(hdev->le_scan_window_connect);
	p->conn_interval_min = cpu_to_le16(conn->le_conn_min_interval);
	p->conn_interval_max = cpu_to_le16(conn->le_conn_max_interval);
	p->conn_latency = cpu_to_le16(conn->le_conn_latency);
	p->supervision_timeout = cpu_to_le16(conn->le_supv_timeout);
	p->min_ce_len = cpu_to_le16(0x0000);
	p->max_ce_len = cpu_to_le16(0x0000);
}

static int hci_le_ext_create_conn_sync(struct hci_dev *hdev,
				       struct hci_conn *conn, u8 own_addr_type)
{
	struct hci_cp_le_ext_create_conn *cp;
	struct hci_cp_le_ext_conn_param *p;
	u8 data[sizeof(*cp) + sizeof(*p) * 3];
	u32 plen;

	cp = (void *)data;
	p = (void *)cp->data;

	memset(cp, 0, sizeof(*cp));

	bacpy(&cp->peer_addr, &conn->dst);
	cp->peer_addr_type = conn->dst_type;
	cp->own_addr_type = own_addr_type;

	plen = sizeof(*cp);

	if (scan_1m(hdev) && (conn->le_adv_phy == HCI_ADV_PHY_1M ||
			      conn->le_adv_sec_phy == HCI_ADV_PHY_1M)) {
		cp->phys |= LE_SCAN_PHY_1M;
		set_ext_conn_params(conn, p);

		p++;
		plen += sizeof(*p);
	}

	if (scan_2m(hdev) && (conn->le_adv_phy == HCI_ADV_PHY_2M ||
			      conn->le_adv_sec_phy == HCI_ADV_PHY_2M)) {
		cp->phys |= LE_SCAN_PHY_2M;
		set_ext_conn_params(conn, p);

		p++;
		plen += sizeof(*p);
	}

	if (scan_coded(hdev) && (conn->le_adv_phy == HCI_ADV_PHY_CODED ||
				 conn->le_adv_sec_phy == HCI_ADV_PHY_CODED)) {
		cp->phys |= LE_SCAN_PHY_CODED;
		set_ext_conn_params(conn, p);

		plen += sizeof(*p);
	}

	return __hci_cmd_sync_status_sk(hdev, HCI_OP_LE_EXT_CREATE_CONN,
					plen, data,
					HCI_EV_LE_ENHANCED_CONN_COMPLETE,
					conn->conn_timeout, NULL);
}

static int hci_le_create_conn_sync(struct hci_dev *hdev, void *data)
{
	struct hci_cp_le_create_conn cp;
	struct hci_conn_params *params;
	u8 own_addr_type;
	int err;
	struct hci_conn *conn = data;

	if (!hci_conn_valid(hdev, conn))
		return -ECANCELED;

	bt_dev_dbg(hdev, "conn %p", conn);

	clear_bit(HCI_CONN_SCANNING, &conn->flags);
	conn->state = BT_CONNECT;

	/* If requested to connect as peripheral use directed advertising */
	if (conn->role == HCI_ROLE_SLAVE) {
		/* If we're active scanning and simultaneous roles is not
		 * enabled simply reject the attempt.
		 */
		if (hci_dev_test_flag(hdev, HCI_LE_SCAN) &&
		    hdev->le_scan_type == LE_SCAN_ACTIVE &&
		    !hci_dev_test_flag(hdev, HCI_LE_SIMULTANEOUS_ROLES)) {
			hci_conn_del(conn);
			return -EBUSY;
		}

		/* Pause advertising while doing directed advertising. */
		hci_pause_advertising_sync(hdev);

		err = hci_le_directed_advertising_sync(hdev, conn);
		goto done;
	}

	/* Disable advertising if simultaneous roles is not in use. */
	if (!hci_dev_test_flag(hdev, HCI_LE_SIMULTANEOUS_ROLES))
		hci_pause_advertising_sync(hdev);

	params = hci_conn_params_lookup(hdev, &conn->dst, conn->dst_type);
	if (params) {
		conn->le_conn_min_interval = params->conn_min_interval;
		conn->le_conn_max_interval = params->conn_max_interval;
		conn->le_conn_latency = params->conn_latency;
		conn->le_supv_timeout = params->supervision_timeout;
	} else {
		conn->le_conn_min_interval = hdev->le_conn_min_interval;
		conn->le_conn_max_interval = hdev->le_conn_max_interval;
		conn->le_conn_latency = hdev->le_conn_latency;
		conn->le_supv_timeout = hdev->le_supv_timeout;
	}

	/* If controller is scanning, we stop it since some controllers are
	 * not able to scan and connect at the same time. Also set the
	 * HCI_LE_SCAN_INTERRUPTED flag so that the command complete
	 * handler for scan disabling knows to set the correct discovery
	 * state.
	 */
	if (hci_dev_test_flag(hdev, HCI_LE_SCAN)) {
		hci_scan_disable_sync(hdev);
		hci_dev_set_flag(hdev, HCI_LE_SCAN_INTERRUPTED);
	}

	/* Update random address, but set require_privacy to false so
	 * that we never connect with an non-resolvable address.
	 */
	err = hci_update_random_address_sync(hdev, false, conn_use_rpa(conn),
					     &own_addr_type);
	if (err)
		goto done;

	if (use_ext_conn(hdev)) {
		err = hci_le_ext_create_conn_sync(hdev, conn, own_addr_type);
		goto done;
	}

	memset(&cp, 0, sizeof(cp));

	cp.scan_interval = cpu_to_le16(hdev->le_scan_int_connect);
	cp.scan_window = cpu_to_le16(hdev->le_scan_window_connect);

	bacpy(&cp.peer_addr, &conn->dst);
	cp.peer_addr_type = conn->dst_type;
	cp.own_address_type = own_addr_type;
	cp.conn_interval_min = cpu_to_le16(conn->le_conn_min_interval);
	cp.conn_interval_max = cpu_to_le16(conn->le_conn_max_interval);
	cp.conn_latency = cpu_to_le16(conn->le_conn_latency);
	cp.supervision_timeout = cpu_to_le16(conn->le_supv_timeout);
	cp.min_ce_len = cpu_to_le16(0x0000);
	cp.max_ce_len = cpu_to_le16(0x0000);

	/* BLUETOOTH CORE SPECIFICATION Version 5.3 | Vol 4, Part E page 2261:
	 *
	 * If this event is unmasked and the HCI_LE_Connection_Complete event
	 * is unmasked, only the HCI_LE_Enhanced_Connection_Complete event is
	 * sent when a new connection has been created.
	 */
	err = __hci_cmd_sync_status_sk(hdev, HCI_OP_LE_CREATE_CONN,
				       sizeof(cp), &cp,
				       use_enhanced_conn_complete(hdev) ?
				       HCI_EV_LE_ENHANCED_CONN_COMPLETE :
				       HCI_EV_LE_CONN_COMPLETE,
				       conn->conn_timeout, NULL);

done:
	if (err == -ETIMEDOUT)
		hci_le_connect_cancel_sync(hdev, conn, 0x00);

	/* Re-enable advertising after the connection attempt is finished. */
	hci_resume_advertising_sync(hdev);
	return err;
}

int hci_le_create_cis_sync(struct hci_dev *hdev)
{
	DEFINE_FLEX(struct hci_cp_le_create_cis, cmd, cis, num_cis, 0x1f);
	size_t aux_num_cis = 0;
	struct hci_conn *conn;
	u8 cig = BT_ISO_QOS_CIG_UNSET;

	/* The spec allows only one pending LE Create CIS command at a time. If
	 * the command is pending now, don't do anything. We check for pending
	 * connections after each CIS Established event.
	 *
	 * BLUETOOTH CORE SPECIFICATION Version 5.3 | Vol 4, Part E
	 * page 2566:
	 *
	 * If the Host issues this command before all the
	 * HCI_LE_CIS_Established events from the previous use of the
	 * command have been generated, the Controller shall return the
	 * error code Command Disallowed (0x0C).
	 *
	 * BLUETOOTH CORE SPECIFICATION Version 5.3 | Vol 4, Part E
	 * page 2567:
	 *
	 * When the Controller receives the HCI_LE_Create_CIS command, the
	 * Controller sends the HCI_Command_Status event to the Host. An
	 * HCI_LE_CIS_Established event will be generated for each CIS when it
	 * is established or if it is disconnected or considered lost before
	 * being established; until all the events are generated, the command
	 * remains pending.
	 */

	hci_dev_lock(hdev);

	rcu_read_lock();

	/* Wait until previous Create CIS has completed */
	list_for_each_entry_rcu(conn, &hdev->conn_hash.list, list) {
		if (test_bit(HCI_CONN_CREATE_CIS, &conn->flags))
			goto done;
	}

	/* Find CIG with all CIS ready */
	list_for_each_entry_rcu(conn, &hdev->conn_hash.list, list) {
		struct hci_conn *link;

		if (hci_conn_check_create_cis(conn))
			continue;

		cig = conn->iso_qos.ucast.cig;

		list_for_each_entry_rcu(link, &hdev->conn_hash.list, list) {
			if (hci_conn_check_create_cis(link) > 0 &&
			    link->iso_qos.ucast.cig == cig &&
			    link->state != BT_CONNECTED) {
				cig = BT_ISO_QOS_CIG_UNSET;
				break;
			}
		}

		if (cig != BT_ISO_QOS_CIG_UNSET)
			break;
	}

	if (cig == BT_ISO_QOS_CIG_UNSET)
		goto done;

	list_for_each_entry_rcu(conn, &hdev->conn_hash.list, list) {
		struct hci_cis *cis = &cmd->cis[aux_num_cis];

		if (hci_conn_check_create_cis(conn) ||
		    conn->iso_qos.ucast.cig != cig)
			continue;

		set_bit(HCI_CONN_CREATE_CIS, &conn->flags);
		cis->acl_handle = cpu_to_le16(conn->parent->handle);
		cis->cis_handle = cpu_to_le16(conn->handle);
		aux_num_cis++;

		if (aux_num_cis >= cmd->num_cis)
			break;
	}
	cmd->num_cis = aux_num_cis;

done:
	rcu_read_unlock();

	hci_dev_unlock(hdev);

	if (!aux_num_cis)
		return 0;

	/* Wait for HCI_LE_CIS_Established */
	return __hci_cmd_sync_status_sk(hdev, HCI_OP_LE_CREATE_CIS,
					struct_size(cmd, cis, cmd->num_cis),
					cmd, HCI_EVT_LE_CIS_ESTABLISHED,
					conn->conn_timeout, NULL);
}

int hci_le_remove_cig_sync(struct hci_dev *hdev, u8 handle)
{
	struct hci_cp_le_remove_cig cp;

	memset(&cp, 0, sizeof(cp));
	cp.cig_id = handle;

	return __hci_cmd_sync_status(hdev, HCI_OP_LE_REMOVE_CIG, sizeof(cp),
				     &cp, HCI_CMD_TIMEOUT);
}

int hci_le_big_terminate_sync(struct hci_dev *hdev, u8 handle)
{
	struct hci_cp_le_big_term_sync cp;

	memset(&cp, 0, sizeof(cp));
	cp.handle = handle;

	return __hci_cmd_sync_status(hdev, HCI_OP_LE_BIG_TERM_SYNC,
				     sizeof(cp), &cp, HCI_CMD_TIMEOUT);
}

int hci_le_pa_terminate_sync(struct hci_dev *hdev, u16 handle)
{
	struct hci_cp_le_pa_term_sync cp;

	memset(&cp, 0, sizeof(cp));
	cp.handle = cpu_to_le16(handle);

	return __hci_cmd_sync_status(hdev, HCI_OP_LE_PA_TERM_SYNC,
				     sizeof(cp), &cp, HCI_CMD_TIMEOUT);
}

int hci_get_random_address(struct hci_dev *hdev, bool require_privacy,
			   bool use_rpa, struct adv_info *adv_instance,
			   u8 *own_addr_type, bdaddr_t *rand_addr)
{
	int err;

	bacpy(rand_addr, BDADDR_ANY);

	/* If privacy is enabled use a resolvable private address. If
	 * current RPA has expired then generate a new one.
	 */
	if (use_rpa) {
		/* If Controller supports LL Privacy use own address type is
		 * 0x03
		 */
		if (use_ll_privacy(hdev))
			*own_addr_type = ADDR_LE_DEV_RANDOM_RESOLVED;
		else
			*own_addr_type = ADDR_LE_DEV_RANDOM;

		if (adv_instance) {
			if (adv_rpa_valid(adv_instance))
				return 0;
		} else {
			if (rpa_valid(hdev))
				return 0;
		}

		err = smp_generate_rpa(hdev, hdev->irk, &hdev->rpa);
		if (err < 0) {
			bt_dev_err(hdev, "failed to generate new RPA");
			return err;
		}

		bacpy(rand_addr, &hdev->rpa);

		return 0;
	}

	/* In case of required privacy without resolvable private address,
	 * use an non-resolvable private address. This is useful for
	 * non-connectable advertising.
	 */
	if (require_privacy) {
		bdaddr_t nrpa;

		while (true) {
			/* The non-resolvable private address is generated
			 * from random six bytes with the two most significant
			 * bits cleared.
			 */
			get_random_bytes(&nrpa, 6);
			nrpa.b[5] &= 0x3f;

			/* The non-resolvable private address shall not be
			 * equal to the public address.
			 */
			if (bacmp(&hdev->bdaddr, &nrpa))
				break;
		}

		*own_addr_type = ADDR_LE_DEV_RANDOM;
		bacpy(rand_addr, &nrpa);

		return 0;
	}

	/* No privacy so use a public address. */
	*own_addr_type = ADDR_LE_DEV_PUBLIC;

	return 0;
}

static int _update_adv_data_sync(struct hci_dev *hdev, void *data)
{
	u8 instance = PTR_UINT(data);

	return hci_update_adv_data_sync(hdev, instance);
}

int hci_update_adv_data(struct hci_dev *hdev, u8 instance)
{
	return hci_cmd_sync_queue(hdev, _update_adv_data_sync,
				  UINT_PTR(instance), NULL);
}

static int hci_acl_create_conn_sync(struct hci_dev *hdev, void *data)
{
	struct hci_conn *conn = data;
	struct inquiry_entry *ie;
	struct hci_cp_create_conn cp;
	int err;

	if (!hci_conn_valid(hdev, conn))
		return -ECANCELED;

	/* Many controllers disallow HCI Create Connection while it is doing
	 * HCI Inquiry. So we cancel the Inquiry first before issuing HCI Create
	 * Connection. This may cause the MGMT discovering state to become false
	 * without user space's request but it is okay since the MGMT Discovery
	 * APIs do not promise that discovery should be done forever. Instead,
	 * the user space monitors the status of MGMT discovering and it may
	 * request for discovery again when this flag becomes false.
	 */
	if (test_bit(HCI_INQUIRY, &hdev->flags)) {
		err = __hci_cmd_sync_status(hdev, HCI_OP_INQUIRY_CANCEL, 0,
					    NULL, HCI_CMD_TIMEOUT);
		if (err)
			bt_dev_warn(hdev, "Failed to cancel inquiry %d", err);
	}

	conn->state = BT_CONNECT;
	conn->out = true;
	conn->role = HCI_ROLE_MASTER;

	conn->attempt++;

	conn->link_policy = hdev->link_policy;

	memset(&cp, 0, sizeof(cp));
	bacpy(&cp.bdaddr, &conn->dst);
	cp.pscan_rep_mode = 0x02;

	ie = hci_inquiry_cache_lookup(hdev, &conn->dst);
	if (ie) {
		if (inquiry_entry_age(ie) <= INQUIRY_ENTRY_AGE_MAX) {
			cp.pscan_rep_mode = ie->data.pscan_rep_mode;
			cp.pscan_mode     = ie->data.pscan_mode;
			cp.clock_offset   = ie->data.clock_offset |
					    cpu_to_le16(0x8000);
		}

		memcpy(conn->dev_class, ie->data.dev_class, 3);
	}

	cp.pkt_type = cpu_to_le16(conn->pkt_type);
	if (lmp_rswitch_capable(hdev) && !(hdev->link_mode & HCI_LM_MASTER))
		cp.role_switch = 0x01;
	else
		cp.role_switch = 0x00;

	return __hci_cmd_sync_status_sk(hdev, HCI_OP_CREATE_CONN,
					sizeof(cp), &cp,
					HCI_EV_CONN_COMPLETE,
					conn->conn_timeout, NULL);
}

int hci_connect_acl_sync(struct hci_dev *hdev, struct hci_conn *conn)
{
	return hci_cmd_sync_queue_once(hdev, hci_acl_create_conn_sync, conn,
				       NULL);
}

static void create_le_conn_complete(struct hci_dev *hdev, void *data, int err)
{
	struct hci_conn *conn = data;

	bt_dev_dbg(hdev, "err %d", err);

	if (err == -ECANCELED)
		return;

	hci_dev_lock(hdev);

	if (!hci_conn_valid(hdev, conn))
		goto done;

	if (!err) {
		hci_connect_le_scan_cleanup(conn, 0x00);
		goto done;
	}

	/* Check if connection is still pending */
	if (conn != hci_lookup_le_connect(hdev))
		goto done;

	/* Flush to make sure we send create conn cancel command if needed */
	flush_delayed_work(&conn->le_conn_timeout);
	hci_conn_failed(conn, bt_status(err));

done:
	hci_dev_unlock(hdev);
}

int hci_connect_le_sync(struct hci_dev *hdev, struct hci_conn *conn)
{
	return hci_cmd_sync_queue_once(hdev, hci_le_create_conn_sync, conn,
				       create_le_conn_complete);
}

int hci_cancel_connect_sync(struct hci_dev *hdev, struct hci_conn *conn)
{
	if (conn->state != BT_OPEN)
		return -EINVAL;

	switch (conn->type) {
	case ACL_LINK:
		return !hci_cmd_sync_dequeue_once(hdev,
						  hci_acl_create_conn_sync,
						  conn, NULL);
	case LE_LINK:
		return !hci_cmd_sync_dequeue_once(hdev, hci_le_create_conn_sync,
						  conn, create_le_conn_complete);
	}

	return -ENOENT;
}

int hci_le_conn_update_sync(struct hci_dev *hdev, struct hci_conn *conn,
			    struct hci_conn_params *params)
{
	struct hci_cp_le_conn_update cp;

	memset(&cp, 0, sizeof(cp));
	cp.handle		= cpu_to_le16(conn->handle);
	cp.conn_interval_min	= cpu_to_le16(params->conn_min_interval);
	cp.conn_interval_max	= cpu_to_le16(params->conn_max_interval);
	cp.conn_latency		= cpu_to_le16(params->conn_latency);
	cp.supervision_timeout	= cpu_to_le16(params->supervision_timeout);
	cp.min_ce_len		= cpu_to_le16(0x0000);
	cp.max_ce_len		= cpu_to_le16(0x0000);

	return __hci_cmd_sync_status(hdev, HCI_OP_LE_CONN_UPDATE,
				     sizeof(cp), &cp, HCI_CMD_TIMEOUT);
}<|MERGE_RESOLUTION|>--- conflicted
+++ resolved
@@ -5147,11 +5147,6 @@
 
 	hci_cmd_sync_cancel_sync(hdev, ENODEV);
 
-<<<<<<< HEAD
-	hci_cmd_sync_cancel_sync(hdev, ENODEV);
-
-=======
->>>>>>> adc21867
 	cancel_interleave_scan(hdev);
 
 	if (hdev->adv_instance_timeout) {
