/* SPDX-License-Identifier: GPL-2.0
 *
 * page_pool.c
 *	Author:	Jesper Dangaard Brouer <netoptimizer@brouer.com>
 *	Copyright (C) 2016 Red Hat, Inc.
 */

#include <linux/error-injection.h>
#include <linux/types.h>
#include <linux/kernel.h>
#include <linux/slab.h>
#include <linux/device.h>

#include <net/netdev_rx_queue.h>
#include <net/page_pool/helpers.h>
#include <net/xdp.h>

#include <linux/dma-direction.h>
#include <linux/dma-mapping.h>
#include <linux/page-flags.h>
#include <linux/mm.h> /* for put_page() */
#include <linux/poison.h>
#include <linux/ethtool.h>
#include <linux/netdevice.h>

#include <trace/events/page_pool.h>

#include "mp_dmabuf_devmem.h"
#include "netmem_priv.h"
#include "page_pool_priv.h"

DEFINE_STATIC_KEY_FALSE(page_pool_mem_providers);

#define DEFER_TIME (msecs_to_jiffies(1000))
#define DEFER_WARN_INTERVAL (60 * HZ)

#define BIAS_MAX	(LONG_MAX >> 1)

#ifdef CONFIG_PAGE_POOL_STATS
static DEFINE_PER_CPU(struct page_pool_recycle_stats, pp_system_recycle_stats);

/* alloc_stat_inc is intended to be used in softirq context */
#define alloc_stat_inc(pool, __stat)	(pool->alloc_stats.__stat++)
/* recycle_stat_inc is safe to use when preemption is possible. */
#define recycle_stat_inc(pool, __stat)							\
	do {										\
		struct page_pool_recycle_stats __percpu *s = pool->recycle_stats;	\
		this_cpu_inc(s->__stat);						\
	} while (0)

#define recycle_stat_add(pool, __stat, val)						\
	do {										\
		struct page_pool_recycle_stats __percpu *s = pool->recycle_stats;	\
		this_cpu_add(s->__stat, val);						\
	} while (0)

static const char pp_stats[][ETH_GSTRING_LEN] = {
	"rx_pp_alloc_fast",
	"rx_pp_alloc_slow",
	"rx_pp_alloc_slow_ho",
	"rx_pp_alloc_empty",
	"rx_pp_alloc_refill",
	"rx_pp_alloc_waive",
	"rx_pp_recycle_cached",
	"rx_pp_recycle_cache_full",
	"rx_pp_recycle_ring",
	"rx_pp_recycle_ring_full",
	"rx_pp_recycle_released_ref",
};

/**
 * page_pool_get_stats() - fetch page pool stats
 * @pool:	pool from which page was allocated
 * @stats:	struct page_pool_stats to fill in
 *
 * Retrieve statistics about the page_pool. This API is only available
 * if the kernel has been configured with ``CONFIG_PAGE_POOL_STATS=y``.
 * A pointer to a caller allocated struct page_pool_stats structure
 * is passed to this API which is filled in. The caller can then report
 * those stats to the user (perhaps via ethtool, debugfs, etc.).
 */
bool page_pool_get_stats(const struct page_pool *pool,
			 struct page_pool_stats *stats)
{
	int cpu = 0;

	if (!stats)
		return false;

	/* The caller is responsible to initialize stats. */
	stats->alloc_stats.fast += pool->alloc_stats.fast;
	stats->alloc_stats.slow += pool->alloc_stats.slow;
	stats->alloc_stats.slow_high_order += pool->alloc_stats.slow_high_order;
	stats->alloc_stats.empty += pool->alloc_stats.empty;
	stats->alloc_stats.refill += pool->alloc_stats.refill;
	stats->alloc_stats.waive += pool->alloc_stats.waive;

	for_each_possible_cpu(cpu) {
		const struct page_pool_recycle_stats *pcpu =
			per_cpu_ptr(pool->recycle_stats, cpu);

		stats->recycle_stats.cached += pcpu->cached;
		stats->recycle_stats.cache_full += pcpu->cache_full;
		stats->recycle_stats.ring += pcpu->ring;
		stats->recycle_stats.ring_full += pcpu->ring_full;
		stats->recycle_stats.released_refcnt += pcpu->released_refcnt;
	}

	return true;
}
EXPORT_SYMBOL(page_pool_get_stats);

u8 *page_pool_ethtool_stats_get_strings(u8 *data)
{
	int i;

	for (i = 0; i < ARRAY_SIZE(pp_stats); i++) {
		memcpy(data, pp_stats[i], ETH_GSTRING_LEN);
		data += ETH_GSTRING_LEN;
	}

	return data;
}
EXPORT_SYMBOL(page_pool_ethtool_stats_get_strings);

int page_pool_ethtool_stats_get_count(void)
{
	return ARRAY_SIZE(pp_stats);
}
EXPORT_SYMBOL(page_pool_ethtool_stats_get_count);

u64 *page_pool_ethtool_stats_get(u64 *data, const void *stats)
{
	const struct page_pool_stats *pool_stats = stats;

	*data++ = pool_stats->alloc_stats.fast;
	*data++ = pool_stats->alloc_stats.slow;
	*data++ = pool_stats->alloc_stats.slow_high_order;
	*data++ = pool_stats->alloc_stats.empty;
	*data++ = pool_stats->alloc_stats.refill;
	*data++ = pool_stats->alloc_stats.waive;
	*data++ = pool_stats->recycle_stats.cached;
	*data++ = pool_stats->recycle_stats.cache_full;
	*data++ = pool_stats->recycle_stats.ring;
	*data++ = pool_stats->recycle_stats.ring_full;
	*data++ = pool_stats->recycle_stats.released_refcnt;

	return data;
}
EXPORT_SYMBOL(page_pool_ethtool_stats_get);

#else
#define alloc_stat_inc(pool, __stat)
#define recycle_stat_inc(pool, __stat)
#define recycle_stat_add(pool, __stat, val)
#endif

static bool page_pool_producer_lock(struct page_pool *pool)
	__acquires(&pool->ring.producer_lock)
{
	bool in_softirq = in_softirq();

	if (in_softirq)
		spin_lock(&pool->ring.producer_lock);
	else
		spin_lock_bh(&pool->ring.producer_lock);

	return in_softirq;
}

static void page_pool_producer_unlock(struct page_pool *pool,
				      bool in_softirq)
	__releases(&pool->ring.producer_lock)
{
	if (in_softirq)
		spin_unlock(&pool->ring.producer_lock);
	else
		spin_unlock_bh(&pool->ring.producer_lock);
}

static void page_pool_struct_check(void)
{
	CACHELINE_ASSERT_GROUP_MEMBER(struct page_pool, frag, frag_users);
	CACHELINE_ASSERT_GROUP_MEMBER(struct page_pool, frag, frag_page);
	CACHELINE_ASSERT_GROUP_MEMBER(struct page_pool, frag, frag_offset);
	CACHELINE_ASSERT_GROUP_SIZE(struct page_pool, frag,
				    PAGE_POOL_FRAG_GROUP_ALIGN);
}

static int page_pool_init(struct page_pool *pool,
			  const struct page_pool_params *params,
			  int cpuid)
{
	unsigned int ring_qsize = 1024; /* Default */
	struct netdev_rx_queue *rxq;
	int err;

	page_pool_struct_check();

	memcpy(&pool->p, &params->fast, sizeof(pool->p));
	memcpy(&pool->slow, &params->slow, sizeof(pool->slow));

	pool->cpuid = cpuid;

	/* Validate only known flags were used */
	if (pool->slow.flags & ~PP_FLAG_ALL)
		return -EINVAL;

	if (pool->p.pool_size)
		ring_qsize = pool->p.pool_size;

	/* Sanity limit mem that can be pinned down */
	if (ring_qsize > 32768)
		return -E2BIG;

	/* DMA direction is either DMA_FROM_DEVICE or DMA_BIDIRECTIONAL.
	 * DMA_BIDIRECTIONAL is for allowing page used for DMA sending,
	 * which is the XDP_TX use-case.
	 */
	if (pool->slow.flags & PP_FLAG_DMA_MAP) {
		if ((pool->p.dma_dir != DMA_FROM_DEVICE) &&
		    (pool->p.dma_dir != DMA_BIDIRECTIONAL))
			return -EINVAL;

		pool->dma_map = true;
	}

	if (pool->slow.flags & PP_FLAG_DMA_SYNC_DEV) {
		/* In order to request DMA-sync-for-device the page
		 * needs to be mapped
		 */
		if (!(pool->slow.flags & PP_FLAG_DMA_MAP))
			return -EINVAL;

		if (!pool->p.max_len)
			return -EINVAL;

		pool->dma_sync = true;

		/* pool->p.offset has to be set according to the address
		 * offset used by the DMA engine to start copying rx data
		 */
	}

	pool->has_init_callback = !!pool->slow.init_callback;

#ifdef CONFIG_PAGE_POOL_STATS
	if (!(pool->slow.flags & PP_FLAG_SYSTEM_POOL)) {
		pool->recycle_stats = alloc_percpu(struct page_pool_recycle_stats);
		if (!pool->recycle_stats)
			return -ENOMEM;
	} else {
		/* For system page pool instance we use a singular stats object
		 * instead of allocating a separate percpu variable for each
		 * (also percpu) page pool instance.
		 */
		pool->recycle_stats = &pp_system_recycle_stats;
		pool->system = true;
	}
#endif

	if (ptr_ring_init(&pool->ring, ring_qsize, GFP_KERNEL) < 0) {
#ifdef CONFIG_PAGE_POOL_STATS
		if (!pool->system)
			free_percpu(pool->recycle_stats);
#endif
		return -ENOMEM;
	}

	atomic_set(&pool->pages_state_release_cnt, 0);

	/* Driver calling page_pool_create() also call page_pool_destroy() */
	refcount_set(&pool->user_cnt, 1);

	if (pool->dma_map)
		get_device(pool->p.dev);

	if (pool->slow.flags & PP_FLAG_ALLOW_UNREADABLE_NETMEM) {
		/* We rely on rtnl_lock()ing to make sure netdev_rx_queue
		 * configuration doesn't change while we're initializing
		 * the page_pool.
		 */
		ASSERT_RTNL();
		rxq = __netif_get_rx_queue(pool->slow.netdev,
					   pool->slow.queue_idx);
		pool->mp_priv = rxq->mp_params.mp_priv;
	}

	if (pool->mp_priv) {
		err = mp_dmabuf_devmem_init(pool);
		if (err) {
			pr_warn("%s() mem-provider init failed %d\n", __func__,
				err);
			goto free_ptr_ring;
		}

		static_branch_inc(&page_pool_mem_providers);
	}

	return 0;

free_ptr_ring:
	ptr_ring_cleanup(&pool->ring, NULL);
#ifdef CONFIG_PAGE_POOL_STATS
	if (!pool->system)
		free_percpu(pool->recycle_stats);
#endif
	return err;
}

static void page_pool_uninit(struct page_pool *pool)
{
	ptr_ring_cleanup(&pool->ring, NULL);

	if (pool->dma_map)
		put_device(pool->p.dev);

#ifdef CONFIG_PAGE_POOL_STATS
	if (!pool->system)
		free_percpu(pool->recycle_stats);
#endif
}

/**
 * page_pool_create_percpu() - create a page pool for a given cpu.
 * @params: parameters, see struct page_pool_params
 * @cpuid: cpu identifier
 */
struct page_pool *
page_pool_create_percpu(const struct page_pool_params *params, int cpuid)
{
	struct page_pool *pool;
	int err;

	pool = kzalloc_node(sizeof(*pool), GFP_KERNEL, params->nid);
	if (!pool)
		return ERR_PTR(-ENOMEM);

	err = page_pool_init(pool, params, cpuid);
	if (err < 0)
		goto err_free;

	err = page_pool_list(pool);
	if (err)
		goto err_uninit;

	return pool;

err_uninit:
	page_pool_uninit(pool);
err_free:
	pr_warn("%s() gave up with errno %d\n", __func__, err);
	kfree(pool);
	return ERR_PTR(err);
}
EXPORT_SYMBOL(page_pool_create_percpu);

/**
 * page_pool_create() - create a page pool
 * @params: parameters, see struct page_pool_params
 */
struct page_pool *page_pool_create(const struct page_pool_params *params)
{
	return page_pool_create_percpu(params, -1);
}
EXPORT_SYMBOL(page_pool_create);

static void page_pool_return_page(struct page_pool *pool, netmem_ref netmem);

static noinline netmem_ref page_pool_refill_alloc_cache(struct page_pool *pool)
{
	struct ptr_ring *r = &pool->ring;
	netmem_ref netmem;
	int pref_nid; /* preferred NUMA node */

	/* Quicker fallback, avoid locks when ring is empty */
	if (__ptr_ring_empty(r)) {
		alloc_stat_inc(pool, empty);
		return 0;
	}

	/* Softirq guarantee CPU and thus NUMA node is stable. This,
	 * assumes CPU refilling driver RX-ring will also run RX-NAPI.
	 */
#ifdef CONFIG_NUMA
	pref_nid = (pool->p.nid == NUMA_NO_NODE) ? numa_mem_id() : pool->p.nid;
#else
	/* Ignore pool->p.nid setting if !CONFIG_NUMA, helps compiler */
	pref_nid = numa_mem_id(); /* will be zero like page_to_nid() */
#endif

	/* Refill alloc array, but only if NUMA match */
	do {
		netmem = (__force netmem_ref)__ptr_ring_consume(r);
		if (unlikely(!netmem))
			break;

<<<<<<< HEAD
		if (likely(page_to_nid(netmem_to_page(netmem)) == pref_nid)) {
=======
		if (likely(netmem_is_pref_nid(netmem, pref_nid))) {
>>>>>>> adc21867
			pool->alloc.cache[pool->alloc.count++] = netmem;
		} else {
			/* NUMA mismatch;
			 * (1) release 1 page to page-allocator and
			 * (2) break out to fallthrough to alloc_pages_node.
			 * This limit stress on page buddy alloactor.
			 */
			page_pool_return_page(pool, netmem);
			alloc_stat_inc(pool, waive);
			netmem = 0;
			break;
		}
	} while (pool->alloc.count < PP_ALLOC_CACHE_REFILL);

	/* Return last page */
	if (likely(pool->alloc.count > 0)) {
		netmem = pool->alloc.cache[--pool->alloc.count];
		alloc_stat_inc(pool, refill);
	}

	return netmem;
}

/* fast path */
static netmem_ref __page_pool_get_cached(struct page_pool *pool)
{
	netmem_ref netmem;

	/* Caller MUST guarantee safe non-concurrent access, e.g. softirq */
	if (likely(pool->alloc.count)) {
		/* Fast-path */
		netmem = pool->alloc.cache[--pool->alloc.count];
		alloc_stat_inc(pool, fast);
	} else {
		netmem = page_pool_refill_alloc_cache(pool);
	}

	return netmem;
}

static void __page_pool_dma_sync_for_device(const struct page_pool *pool,
					    netmem_ref netmem,
					    u32 dma_sync_size)
{
#if defined(CONFIG_HAS_DMA) && defined(CONFIG_DMA_NEED_SYNC)
	dma_addr_t dma_addr = page_pool_get_dma_addr_netmem(netmem);

	dma_sync_size = min(dma_sync_size, pool->p.max_len);
	__dma_sync_single_for_device(pool->p.dev, dma_addr + pool->p.offset,
				     dma_sync_size, pool->p.dma_dir);
#endif
}

static __always_inline void
page_pool_dma_sync_for_device(const struct page_pool *pool,
			      netmem_ref netmem,
			      u32 dma_sync_size)
{
	if (pool->dma_sync && dma_dev_need_sync(pool->p.dev))
		__page_pool_dma_sync_for_device(pool, netmem, dma_sync_size);
}

static bool page_pool_dma_map(struct page_pool *pool, netmem_ref netmem)
{
	dma_addr_t dma;

	/* Setup DMA mapping: use 'struct page' area for storing DMA-addr
	 * since dma_addr_t can be either 32 or 64 bits and does not always fit
	 * into page private data (i.e 32bit cpu with 64bit DMA caps)
	 * This mapping is kept for lifetime of page, until leaving pool.
	 */
	dma = dma_map_page_attrs(pool->p.dev, netmem_to_page(netmem), 0,
				 (PAGE_SIZE << pool->p.order), pool->p.dma_dir,
				 DMA_ATTR_SKIP_CPU_SYNC |
					 DMA_ATTR_WEAK_ORDERING);
	if (dma_mapping_error(pool->p.dev, dma))
		return false;

	if (page_pool_set_dma_addr_netmem(netmem, dma))
		goto unmap_failed;

	page_pool_dma_sync_for_device(pool, netmem, pool->p.max_len);

	return true;

unmap_failed:
	WARN_ONCE(1, "unexpected DMA address, please report to netdev@");
	dma_unmap_page_attrs(pool->p.dev, dma,
			     PAGE_SIZE << pool->p.order, pool->p.dma_dir,
			     DMA_ATTR_SKIP_CPU_SYNC | DMA_ATTR_WEAK_ORDERING);
	return false;
}

<<<<<<< HEAD
static void page_pool_set_pp_info(struct page_pool *pool, netmem_ref netmem)
{
	struct page *page = netmem_to_page(netmem);

	page->pp = pool;
	page->pp_magic |= PP_SIGNATURE;

	/* Ensuring all pages have been split into one fragment initially:
	 * page_pool_set_pp_info() is only called once for every page when it
	 * is allocated from the page allocator and page_pool_fragment_page()
	 * is dirtying the same cache line as the page->pp_magic above, so
	 * the overhead is negligible.
	 */
	page_pool_fragment_netmem(netmem, 1);
	if (pool->has_init_callback)
		pool->slow.init_callback(netmem, pool->slow.init_arg);
}

static void page_pool_clear_pp_info(netmem_ref netmem)
{
	struct page *page = netmem_to_page(netmem);

	page->pp_magic = 0;
	page->pp = NULL;
}

=======
>>>>>>> adc21867
static struct page *__page_pool_alloc_page_order(struct page_pool *pool,
						 gfp_t gfp)
{
	struct page *page;

	gfp |= __GFP_COMP;
	page = alloc_pages_node(pool->p.nid, gfp, pool->p.order);
	if (unlikely(!page))
		return NULL;

	if (pool->dma_map && unlikely(!page_pool_dma_map(pool, page_to_netmem(page)))) {
		put_page(page);
		return NULL;
	}

	alloc_stat_inc(pool, slow_high_order);
	page_pool_set_pp_info(pool, page_to_netmem(page));

	/* Track how many pages are held 'in-flight' */
	pool->pages_state_hold_cnt++;
	trace_page_pool_state_hold(pool, page_to_netmem(page),
				   pool->pages_state_hold_cnt);
	return page;
}

/* slow path */
static noinline netmem_ref __page_pool_alloc_pages_slow(struct page_pool *pool,
							gfp_t gfp)
{
	const int bulk = PP_ALLOC_CACHE_REFILL;
	unsigned int pp_order = pool->p.order;
	bool dma_map = pool->dma_map;
	netmem_ref netmem;
	int i, nr_pages;

	/* Don't support bulk alloc for high-order pages */
	if (unlikely(pp_order))
		return page_to_netmem(__page_pool_alloc_page_order(pool, gfp));

	/* Unnecessary as alloc cache is empty, but guarantees zero count */
	if (unlikely(pool->alloc.count > 0))
		return pool->alloc.cache[--pool->alloc.count];

	/* Mark empty alloc.cache slots "empty" for alloc_pages_bulk_array */
	memset(&pool->alloc.cache, 0, sizeof(void *) * bulk);

	nr_pages = alloc_pages_bulk_array_node(gfp,
					       pool->p.nid, bulk,
					       (struct page **)pool->alloc.cache);
	if (unlikely(!nr_pages))
		return 0;

	/* Pages have been filled into alloc.cache array, but count is zero and
	 * page element have not been (possibly) DMA mapped.
	 */
	for (i = 0; i < nr_pages; i++) {
		netmem = pool->alloc.cache[i];
		if (dma_map && unlikely(!page_pool_dma_map(pool, netmem))) {
			put_page(netmem_to_page(netmem));
			continue;
		}

		page_pool_set_pp_info(pool, netmem);
		pool->alloc.cache[pool->alloc.count++] = netmem;
		/* Track how many pages are held 'in-flight' */
		pool->pages_state_hold_cnt++;
		trace_page_pool_state_hold(pool, netmem,
					   pool->pages_state_hold_cnt);
	}

	/* Return last page */
	if (likely(pool->alloc.count > 0)) {
		netmem = pool->alloc.cache[--pool->alloc.count];
		alloc_stat_inc(pool, slow);
	} else {
		netmem = 0;
	}

	/* When page just alloc'ed is should/must have refcnt 1. */
	return netmem;
}

/* For using page_pool replace: alloc_pages() API calls, but provide
 * synchronization guarantee for allocation side.
 */
netmem_ref page_pool_alloc_netmem(struct page_pool *pool, gfp_t gfp)
{
	netmem_ref netmem;

	/* Fast-path: Get a page from cache */
	netmem = __page_pool_get_cached(pool);
	if (netmem)
		return netmem;

	/* Slow-path: cache empty, do real allocation */
<<<<<<< HEAD
	netmem = __page_pool_alloc_pages_slow(pool, gfp);
=======
	if (static_branch_unlikely(&page_pool_mem_providers) && pool->mp_priv)
		netmem = mp_dmabuf_devmem_alloc_netmems(pool, gfp);
	else
		netmem = __page_pool_alloc_pages_slow(pool, gfp);
>>>>>>> adc21867
	return netmem;
}
EXPORT_SYMBOL(page_pool_alloc_netmem);

struct page *page_pool_alloc_pages(struct page_pool *pool, gfp_t gfp)
{
	return netmem_to_page(page_pool_alloc_netmem(pool, gfp));
}
EXPORT_SYMBOL(page_pool_alloc_pages);
ALLOW_ERROR_INJECTION(page_pool_alloc_pages, NULL);

/* Calculate distance between two u32 values, valid if distance is below 2^(31)
 *  https://en.wikipedia.org/wiki/Serial_number_arithmetic#General_Solution
 */
#define _distance(a, b)	(s32)((a) - (b))

s32 page_pool_inflight(const struct page_pool *pool, bool strict)
{
	u32 release_cnt = atomic_read(&pool->pages_state_release_cnt);
	u32 hold_cnt = READ_ONCE(pool->pages_state_hold_cnt);
	s32 inflight;

	inflight = _distance(hold_cnt, release_cnt);

	if (strict) {
		trace_page_pool_release(pool, inflight, hold_cnt, release_cnt);
		WARN(inflight < 0, "Negative(%d) inflight packet-pages",
		     inflight);
	} else {
		inflight = max(0, inflight);
	}

	return inflight;
}

<<<<<<< HEAD
=======
void page_pool_set_pp_info(struct page_pool *pool, netmem_ref netmem)
{
	netmem_set_pp(netmem, pool);
	netmem_or_pp_magic(netmem, PP_SIGNATURE);

	/* Ensuring all pages have been split into one fragment initially:
	 * page_pool_set_pp_info() is only called once for every page when it
	 * is allocated from the page allocator and page_pool_fragment_page()
	 * is dirtying the same cache line as the page->pp_magic above, so
	 * the overhead is negligible.
	 */
	page_pool_fragment_netmem(netmem, 1);
	if (pool->has_init_callback)
		pool->slow.init_callback(netmem, pool->slow.init_arg);
}

void page_pool_clear_pp_info(netmem_ref netmem)
{
	netmem_clear_pp_magic(netmem);
	netmem_set_pp(netmem, NULL);
}

>>>>>>> adc21867
static __always_inline void __page_pool_release_page_dma(struct page_pool *pool,
							 netmem_ref netmem)
{
	dma_addr_t dma;

	if (!pool->dma_map)
		/* Always account for inflight pages, even if we didn't
		 * map them
		 */
		return;

	dma = page_pool_get_dma_addr_netmem(netmem);

	/* When page is unmapped, it cannot be returned to our pool */
	dma_unmap_page_attrs(pool->p.dev, dma,
			     PAGE_SIZE << pool->p.order, pool->p.dma_dir,
			     DMA_ATTR_SKIP_CPU_SYNC | DMA_ATTR_WEAK_ORDERING);
	page_pool_set_dma_addr_netmem(netmem, 0);
}

/* Disconnects a page (from a page_pool).  API users can have a need
 * to disconnect a page (from a page_pool), to allow it to be used as
 * a regular page (that will eventually be returned to the normal
 * page-allocator via put_page).
 */
void page_pool_return_page(struct page_pool *pool, netmem_ref netmem)
{
	int count;
	bool put;

<<<<<<< HEAD
	__page_pool_release_page_dma(pool, netmem);
=======
	put = true;
	if (static_branch_unlikely(&page_pool_mem_providers) && pool->mp_priv)
		put = mp_dmabuf_devmem_release_page(pool, netmem);
	else
		__page_pool_release_page_dma(pool, netmem);
>>>>>>> adc21867

	/* This may be the last page returned, releasing the pool, so
	 * it is not safe to reference pool afterwards.
	 */
	count = atomic_inc_return_relaxed(&pool->pages_state_release_cnt);
	trace_page_pool_state_release(pool, netmem, count);

<<<<<<< HEAD
	page_pool_clear_pp_info(netmem);
	put_page(netmem_to_page(netmem));
=======
	if (put) {
		page_pool_clear_pp_info(netmem);
		put_page(netmem_to_page(netmem));
	}
>>>>>>> adc21867
	/* An optimization would be to call __free_pages(page, pool->p.order)
	 * knowing page is not part of page-cache (thus avoiding a
	 * __page_cache_release() call).
	 */
}

static bool page_pool_recycle_in_ring(struct page_pool *pool, netmem_ref netmem)
{
	int ret;
	/* BH protection not needed if current is softirq */
	if (in_softirq())
		ret = ptr_ring_produce(&pool->ring, (__force void *)netmem);
	else
		ret = ptr_ring_produce_bh(&pool->ring, (__force void *)netmem);

	if (!ret) {
		recycle_stat_inc(pool, ring);
		return true;
	}

	return false;
}

/* Only allow direct recycling in special circumstances, into the
 * alloc side cache.  E.g. during RX-NAPI processing for XDP_DROP use-case.
 *
 * Caller must provide appropriate safe context.
 */
static bool page_pool_recycle_in_cache(netmem_ref netmem,
				       struct page_pool *pool)
{
	if (unlikely(pool->alloc.count == PP_ALLOC_CACHE_SIZE)) {
		recycle_stat_inc(pool, cache_full);
		return false;
	}

	/* Caller MUST have verified/know (page_ref_count(page) == 1) */
	pool->alloc.cache[pool->alloc.count++] = netmem;
	recycle_stat_inc(pool, cached);
	return true;
}

static bool __page_pool_page_can_be_recycled(netmem_ref netmem)
{
<<<<<<< HEAD
	return page_ref_count(netmem_to_page(netmem)) == 1 &&
	       !page_is_pfmemalloc(netmem_to_page(netmem));
=======
	return netmem_is_net_iov(netmem) ||
	       (page_ref_count(netmem_to_page(netmem)) == 1 &&
		!page_is_pfmemalloc(netmem_to_page(netmem)));
>>>>>>> adc21867
}

/* If the page refcnt == 1, this will try to recycle the page.
 * If pool->dma_sync is set, we'll try to sync the DMA area for
 * the configured size min(dma_sync_size, pool->max_len).
 * If the page refcnt != 1, then the page will be returned to memory
 * subsystem.
 */
static __always_inline netmem_ref
__page_pool_put_page(struct page_pool *pool, netmem_ref netmem,
		     unsigned int dma_sync_size, bool allow_direct)
{
	lockdep_assert_no_hardirq();

	/* This allocator is optimized for the XDP mode that uses
	 * one-frame-per-page, but have fallbacks that act like the
	 * regular page allocator APIs.
	 *
	 * refcnt == 1 means page_pool owns page, and can recycle it.
	 *
	 * page is NOT reusable when allocated when system is under
	 * some pressure. (page_is_pfmemalloc)
	 */
	if (likely(__page_pool_page_can_be_recycled(netmem))) {
		/* Read barrier done in page_ref_count / READ_ONCE */

		page_pool_dma_sync_for_device(pool, netmem, dma_sync_size);

		if (allow_direct && page_pool_recycle_in_cache(netmem, pool))
			return 0;

		/* Page found as candidate for recycling */
		return netmem;
	}

	/* Fallback/non-XDP mode: API user have elevated refcnt.
	 *
	 * Many drivers split up the page into fragments, and some
	 * want to keep doing this to save memory and do refcnt based
	 * recycling. Support this use case too, to ease drivers
	 * switching between XDP/non-XDP.
	 *
	 * In-case page_pool maintains the DMA mapping, API user must
	 * call page_pool_put_page once.  In this elevated refcnt
	 * case, the DMA is unmapped/released, as driver is likely
	 * doing refcnt based recycle tricks, meaning another process
	 * will be invoking put_page.
	 */
	recycle_stat_inc(pool, released_refcnt);
	page_pool_return_page(pool, netmem);

	return 0;
}

static bool page_pool_napi_local(const struct page_pool *pool)
{
	const struct napi_struct *napi;
	u32 cpuid;

	if (unlikely(!in_softirq()))
		return false;

	/* Allow direct recycle if we have reasons to believe that we are
	 * in the same context as the consumer would run, so there's
	 * no possible race.
	 * __page_pool_put_page() makes sure we're not in hardirq context
	 * and interrupts are enabled prior to accessing the cache.
	 */
	cpuid = smp_processor_id();
	if (READ_ONCE(pool->cpuid) == cpuid)
		return true;

	napi = READ_ONCE(pool->p.napi);

	return napi && READ_ONCE(napi->list_owner) == cpuid;
}

void page_pool_put_unrefed_netmem(struct page_pool *pool, netmem_ref netmem,
				  unsigned int dma_sync_size, bool allow_direct)
{
	if (!allow_direct)
		allow_direct = page_pool_napi_local(pool);

	netmem =
		__page_pool_put_page(pool, netmem, dma_sync_size, allow_direct);
	if (netmem && !page_pool_recycle_in_ring(pool, netmem)) {
		/* Cache full, fallback to free pages */
		recycle_stat_inc(pool, ring_full);
		page_pool_return_page(pool, netmem);
	}
}
EXPORT_SYMBOL(page_pool_put_unrefed_netmem);

void page_pool_put_unrefed_page(struct page_pool *pool, struct page *page,
				unsigned int dma_sync_size, bool allow_direct)
{
	page_pool_put_unrefed_netmem(pool, page_to_netmem(page), dma_sync_size,
				     allow_direct);
}
EXPORT_SYMBOL(page_pool_put_unrefed_page);

/**
 * page_pool_put_page_bulk() - release references on multiple pages
 * @pool:	pool from which pages were allocated
 * @data:	array holding page pointers
 * @count:	number of pages in @data
 *
 * Tries to refill a number of pages into the ptr_ring cache holding ptr_ring
 * producer lock. If the ptr_ring is full, page_pool_put_page_bulk()
 * will release leftover pages to the page allocator.
 * page_pool_put_page_bulk() is suitable to be run inside the driver NAPI tx
 * completion loop for the XDP_REDIRECT use case.
 *
 * Please note the caller must not use data area after running
 * page_pool_put_page_bulk(), as this function overwrites it.
 */
void page_pool_put_page_bulk(struct page_pool *pool, void **data,
			     int count)
{
	int i, bulk_len = 0;
	bool allow_direct;
	bool in_softirq;

	allow_direct = page_pool_napi_local(pool);

	for (i = 0; i < count; i++) {
		netmem_ref netmem = page_to_netmem(virt_to_head_page(data[i]));

		/* It is not the last user for the page frag case */
		if (!page_pool_is_last_ref(netmem))
			continue;

		netmem = __page_pool_put_page(pool, netmem, -1, allow_direct);
		/* Approved for bulk recycling in ptr_ring cache */
		if (netmem)
			data[bulk_len++] = (__force void *)netmem;
	}

	if (!bulk_len)
		return;

	/* Bulk producer into ptr_ring page_pool cache */
	in_softirq = page_pool_producer_lock(pool);
	for (i = 0; i < bulk_len; i++) {
		if (__ptr_ring_produce(&pool->ring, data[i])) {
			/* ring full */
			recycle_stat_inc(pool, ring_full);
			break;
		}
	}
	recycle_stat_add(pool, ring, i);
	page_pool_producer_unlock(pool, in_softirq);

	/* Hopefully all pages was return into ptr_ring */
	if (likely(i == bulk_len))
		return;

	/* ptr_ring cache full, free remaining pages outside producer lock
	 * since put_page() with refcnt == 1 can be an expensive operation
	 */
	for (; i < bulk_len; i++)
		page_pool_return_page(pool, (__force netmem_ref)data[i]);
}
EXPORT_SYMBOL(page_pool_put_page_bulk);

static netmem_ref page_pool_drain_frag(struct page_pool *pool,
				       netmem_ref netmem)
{
	long drain_count = BIAS_MAX - pool->frag_users;

	/* Some user is still using the page frag */
	if (likely(page_pool_unref_netmem(netmem, drain_count)))
		return 0;

	if (__page_pool_page_can_be_recycled(netmem)) {
		page_pool_dma_sync_for_device(pool, netmem, -1);
		return netmem;
	}

	page_pool_return_page(pool, netmem);
	return 0;
}

static void page_pool_free_frag(struct page_pool *pool)
{
	long drain_count = BIAS_MAX - pool->frag_users;
	netmem_ref netmem = pool->frag_page;

	pool->frag_page = 0;

	if (!netmem || page_pool_unref_netmem(netmem, drain_count))
		return;

	page_pool_return_page(pool, netmem);
}

netmem_ref page_pool_alloc_frag_netmem(struct page_pool *pool,
				       unsigned int *offset, unsigned int size,
				       gfp_t gfp)
{
	unsigned int max_size = PAGE_SIZE << pool->p.order;
	netmem_ref netmem = pool->frag_page;

	if (WARN_ON(size > max_size))
		return 0;

	size = ALIGN(size, dma_get_cache_alignment());
	*offset = pool->frag_offset;

	if (netmem && *offset + size > max_size) {
		netmem = page_pool_drain_frag(pool, netmem);
		if (netmem) {
			alloc_stat_inc(pool, fast);
			goto frag_reset;
		}
	}

	if (!netmem) {
		netmem = page_pool_alloc_netmem(pool, gfp);
		if (unlikely(!netmem)) {
			pool->frag_page = 0;
			return 0;
		}

		pool->frag_page = netmem;

frag_reset:
		pool->frag_users = 1;
		*offset = 0;
		pool->frag_offset = size;
		page_pool_fragment_netmem(netmem, BIAS_MAX);
		return netmem;
	}

	pool->frag_users++;
	pool->frag_offset = *offset + size;
	alloc_stat_inc(pool, fast);
	return netmem;
}
EXPORT_SYMBOL(page_pool_alloc_frag_netmem);

struct page *page_pool_alloc_frag(struct page_pool *pool, unsigned int *offset,
				  unsigned int size, gfp_t gfp)
{
	return netmem_to_page(page_pool_alloc_frag_netmem(pool, offset, size,
							  gfp));
}
EXPORT_SYMBOL(page_pool_alloc_frag);

static void page_pool_empty_ring(struct page_pool *pool)
{
	netmem_ref netmem;

	/* Empty recycle ring */
	while ((netmem = (__force netmem_ref)ptr_ring_consume_bh(&pool->ring))) {
		/* Verify the refcnt invariant of cached pages */
<<<<<<< HEAD
		if (!(page_ref_count(netmem_to_page(netmem)) == 1))
=======
		if (!(netmem_ref_count(netmem) == 1))
>>>>>>> adc21867
			pr_crit("%s() page_pool refcnt %d violation\n",
				__func__, netmem_ref_count(netmem));

		page_pool_return_page(pool, netmem);
	}
}

static void __page_pool_destroy(struct page_pool *pool)
{
	if (pool->disconnect)
		pool->disconnect(pool);

	page_pool_unlist(pool);
	page_pool_uninit(pool);

	if (pool->mp_priv) {
		mp_dmabuf_devmem_destroy(pool);
		static_branch_dec(&page_pool_mem_providers);
	}

	kfree(pool);
}

static void page_pool_empty_alloc_cache_once(struct page_pool *pool)
{
	netmem_ref netmem;

	if (pool->destroy_cnt)
		return;

	/* Empty alloc cache, assume caller made sure this is
	 * no-longer in use, and page_pool_alloc_pages() cannot be
	 * call concurrently.
	 */
	while (pool->alloc.count) {
		netmem = pool->alloc.cache[--pool->alloc.count];
		page_pool_return_page(pool, netmem);
	}
}

static void page_pool_scrub(struct page_pool *pool)
{
	page_pool_empty_alloc_cache_once(pool);
	pool->destroy_cnt++;

	/* No more consumers should exist, but producers could still
	 * be in-flight.
	 */
	page_pool_empty_ring(pool);
}

static int page_pool_release(struct page_pool *pool)
{
	int inflight;

	page_pool_scrub(pool);
	inflight = page_pool_inflight(pool, true);
	if (!inflight)
		__page_pool_destroy(pool);

	return inflight;
}

static void page_pool_release_retry(struct work_struct *wq)
{
	struct delayed_work *dwq = to_delayed_work(wq);
	struct page_pool *pool = container_of(dwq, typeof(*pool), release_dw);
	void *netdev;
	int inflight;

	inflight = page_pool_release(pool);
	if (!inflight)
		return;

	/* Periodic warning for page pools the user can't see */
	netdev = READ_ONCE(pool->slow.netdev);
	if (time_after_eq(jiffies, pool->defer_warn) &&
	    (!netdev || netdev == NET_PTR_POISON)) {
		int sec = (s32)((u32)jiffies - (u32)pool->defer_start) / HZ;

		pr_warn("%s() stalled pool shutdown: id %u, %d inflight %d sec\n",
			__func__, pool->user.id, inflight, sec);
		pool->defer_warn = jiffies + DEFER_WARN_INTERVAL;
	}

	/* Still not ready to be disconnected, retry later */
	schedule_delayed_work(&pool->release_dw, DEFER_TIME);
}

void page_pool_use_xdp_mem(struct page_pool *pool, void (*disconnect)(void *),
			   const struct xdp_mem_info *mem)
{
	refcount_inc(&pool->user_cnt);
	pool->disconnect = disconnect;
	pool->xdp_mem_id = mem->id;
}

void page_pool_disable_direct_recycling(struct page_pool *pool)
{
	/* Disable direct recycling based on pool->cpuid.
	 * Paired with READ_ONCE() in page_pool_napi_local().
	 */
	WRITE_ONCE(pool->cpuid, -1);

	if (!pool->p.napi)
		return;

	/* To avoid races with recycling and additional barriers make sure
	 * pool and NAPI are unlinked when NAPI is disabled.
	 */
	WARN_ON(!test_bit(NAPI_STATE_SCHED, &pool->p.napi->state));
	WARN_ON(READ_ONCE(pool->p.napi->list_owner) != -1);

	WRITE_ONCE(pool->p.napi, NULL);
}
EXPORT_SYMBOL(page_pool_disable_direct_recycling);

void page_pool_destroy(struct page_pool *pool)
{
	if (!pool)
		return;

	if (!page_pool_put(pool))
		return;

	page_pool_disable_direct_recycling(pool);
	page_pool_free_frag(pool);

	if (!page_pool_release(pool))
		return;

	page_pool_detached(pool);
	pool->defer_start = jiffies;
	pool->defer_warn  = jiffies + DEFER_WARN_INTERVAL;

	INIT_DELAYED_WORK(&pool->release_dw, page_pool_release_retry);
	schedule_delayed_work(&pool->release_dw, DEFER_TIME);
}
EXPORT_SYMBOL(page_pool_destroy);

/* Caller must provide appropriate safe context, e.g. NAPI. */
void page_pool_update_nid(struct page_pool *pool, int new_nid)
{
	netmem_ref netmem;

	trace_page_pool_update_nid(pool, new_nid);
	pool->p.nid = new_nid;

	/* Flush pool alloc cache, as refill will check NUMA node */
	while (pool->alloc.count) {
		netmem = pool->alloc.cache[--pool->alloc.count];
		page_pool_return_page(pool, netmem);
	}
}
EXPORT_SYMBOL(page_pool_update_nid);<|MERGE_RESOLUTION|>--- conflicted
+++ resolved
@@ -395,11 +395,7 @@
 		if (unlikely(!netmem))
 			break;
 
-<<<<<<< HEAD
-		if (likely(page_to_nid(netmem_to_page(netmem)) == pref_nid)) {
-=======
 		if (likely(netmem_is_pref_nid(netmem, pref_nid))) {
->>>>>>> adc21867
 			pool->alloc.cache[pool->alloc.count++] = netmem;
 		} else {
 			/* NUMA mismatch;
@@ -493,35 +489,6 @@
 	return false;
 }
 
-<<<<<<< HEAD
-static void page_pool_set_pp_info(struct page_pool *pool, netmem_ref netmem)
-{
-	struct page *page = netmem_to_page(netmem);
-
-	page->pp = pool;
-	page->pp_magic |= PP_SIGNATURE;
-
-	/* Ensuring all pages have been split into one fragment initially:
-	 * page_pool_set_pp_info() is only called once for every page when it
-	 * is allocated from the page allocator and page_pool_fragment_page()
-	 * is dirtying the same cache line as the page->pp_magic above, so
-	 * the overhead is negligible.
-	 */
-	page_pool_fragment_netmem(netmem, 1);
-	if (pool->has_init_callback)
-		pool->slow.init_callback(netmem, pool->slow.init_arg);
-}
-
-static void page_pool_clear_pp_info(netmem_ref netmem)
-{
-	struct page *page = netmem_to_page(netmem);
-
-	page->pp_magic = 0;
-	page->pp = NULL;
-}
-
-=======
->>>>>>> adc21867
 static struct page *__page_pool_alloc_page_order(struct page_pool *pool,
 						 gfp_t gfp)
 {
@@ -617,14 +584,10 @@
 		return netmem;
 
 	/* Slow-path: cache empty, do real allocation */
-<<<<<<< HEAD
-	netmem = __page_pool_alloc_pages_slow(pool, gfp);
-=======
 	if (static_branch_unlikely(&page_pool_mem_providers) && pool->mp_priv)
 		netmem = mp_dmabuf_devmem_alloc_netmems(pool, gfp);
 	else
 		netmem = __page_pool_alloc_pages_slow(pool, gfp);
->>>>>>> adc21867
 	return netmem;
 }
 EXPORT_SYMBOL(page_pool_alloc_netmem);
@@ -660,8 +623,6 @@
 	return inflight;
 }
 
-<<<<<<< HEAD
-=======
 void page_pool_set_pp_info(struct page_pool *pool, netmem_ref netmem)
 {
 	netmem_set_pp(netmem, pool);
@@ -684,7 +645,6 @@
 	netmem_set_pp(netmem, NULL);
 }
 
->>>>>>> adc21867
 static __always_inline void __page_pool_release_page_dma(struct page_pool *pool,
 							 netmem_ref netmem)
 {
@@ -715,15 +675,11 @@
 	int count;
 	bool put;
 
-<<<<<<< HEAD
-	__page_pool_release_page_dma(pool, netmem);
-=======
 	put = true;
 	if (static_branch_unlikely(&page_pool_mem_providers) && pool->mp_priv)
 		put = mp_dmabuf_devmem_release_page(pool, netmem);
 	else
 		__page_pool_release_page_dma(pool, netmem);
->>>>>>> adc21867
 
 	/* This may be the last page returned, releasing the pool, so
 	 * it is not safe to reference pool afterwards.
@@ -731,15 +687,10 @@
 	count = atomic_inc_return_relaxed(&pool->pages_state_release_cnt);
 	trace_page_pool_state_release(pool, netmem, count);
 
-<<<<<<< HEAD
-	page_pool_clear_pp_info(netmem);
-	put_page(netmem_to_page(netmem));
-=======
 	if (put) {
 		page_pool_clear_pp_info(netmem);
 		put_page(netmem_to_page(netmem));
 	}
->>>>>>> adc21867
 	/* An optimization would be to call __free_pages(page, pool->p.order)
 	 * knowing page is not part of page-cache (thus avoiding a
 	 * __page_cache_release() call).
@@ -784,14 +735,9 @@
 
 static bool __page_pool_page_can_be_recycled(netmem_ref netmem)
 {
-<<<<<<< HEAD
-	return page_ref_count(netmem_to_page(netmem)) == 1 &&
-	       !page_is_pfmemalloc(netmem_to_page(netmem));
-=======
 	return netmem_is_net_iov(netmem) ||
 	       (page_ref_count(netmem_to_page(netmem)) == 1 &&
 		!page_is_pfmemalloc(netmem_to_page(netmem)));
->>>>>>> adc21867
 }
 
 /* If the page refcnt == 1, this will try to recycle the page.
@@ -1048,11 +994,7 @@
 	/* Empty recycle ring */
 	while ((netmem = (__force netmem_ref)ptr_ring_consume_bh(&pool->ring))) {
 		/* Verify the refcnt invariant of cached pages */
-<<<<<<< HEAD
-		if (!(page_ref_count(netmem_to_page(netmem)) == 1))
-=======
 		if (!(netmem_ref_count(netmem) == 1))
->>>>>>> adc21867
 			pr_crit("%s() page_pool refcnt %d violation\n",
 				__func__, netmem_ref_count(netmem));
 
