--- conflicted
+++ resolved
@@ -1264,12 +1264,6 @@
 		if (rxfh_dev.indir)
 			memcpy(rxfh_dev.indir, ethtool_rxfh_context_indir(ctx),
 			       indir_bytes);
-<<<<<<< HEAD
-		if (rxfh_dev.key)
-			memcpy(rxfh_dev.key, ethtool_rxfh_context_key(ctx),
-			       user_key_size);
-		rxfh_dev.hfunc = ctx->hfunc;
-=======
 		if (!ops->rxfh_per_ctx_key) {
 			rxfh_dev.key_size = 0;
 		} else {
@@ -1279,7 +1273,6 @@
 				       user_key_size);
 			rxfh_dev.hfunc = ctx->hfunc;
 		}
->>>>>>> adc21867
 		rxfh_dev.input_xfrm = ctx->input_xfrm;
 		ret = 0;
 	} else {
@@ -1409,8 +1402,6 @@
 
 	indir_bytes = dev_indir_size * sizeof(rxfh_dev.indir[0]);
 
-<<<<<<< HEAD
-=======
 	/* Check settings which may be global rather than per RSS-context */
 	if (rxfh.rss_context && !ops->rxfh_per_ctx_key)
 		if (rxfh.key_size ||
@@ -1418,7 +1409,6 @@
 		    (rxfh.input_xfrm && rxfh.input_xfrm != RXH_XFRM_NO_CHANGE))
 			return -EOPNOTSUPP;
 
->>>>>>> adc21867
 	rss_config = kzalloc(indir_bytes + dev_key_size, GFP_USER);
 	if (!rss_config)
 		return -ENOMEM;
@@ -2130,20 +2120,9 @@
 	    (!channels.rx_count || !channels.tx_count))
 		return -EINVAL;
 
-<<<<<<< HEAD
-	/* ensure the new Rx count fits within the configured Rx flow
-	 * indirection table/rxnfc settings */
-	if (ethtool_get_max_rxnfc_channel(dev, &max_rxnfc_in_use))
-		max_rxnfc_in_use = 0;
-	max_rxfh_in_use = ethtool_get_max_rxfh_channel(dev);
-	if (channels.combined_count + channels.rx_count <=
-	    max_t(u64, max_rxnfc_in_use, max_rxfh_in_use))
-		return -EINVAL;
-=======
 	ret = ethtool_check_max_channel(dev, channels, NULL);
 	if (ret)
 		return ret;
->>>>>>> adc21867
 
 	/* Disabling channels, query zero-copy AF_XDP sockets */
 	from_channel = channels.combined_count +
