// SPDX-License-Identifier: GPL-2.0-only

#include <net/sock.h>
#include <linux/ethtool_netlink.h>
#include <linux/phy_link_topology.h>
#include <linux/pm_runtime.h>
#include "netlink.h"
#include "module_fw.h"

static struct genl_family ethtool_genl_family;

static bool ethnl_ok __read_mostly;
static u32 ethnl_bcast_seq;

#define ETHTOOL_FLAGS_BASIC (ETHTOOL_FLAG_COMPACT_BITSETS |	\
			     ETHTOOL_FLAG_OMIT_REPLY)
#define ETHTOOL_FLAGS_STATS (ETHTOOL_FLAGS_BASIC | ETHTOOL_FLAG_STATS)

const struct nla_policy ethnl_header_policy[] = {
	[ETHTOOL_A_HEADER_DEV_INDEX]	= { .type = NLA_U32 },
	[ETHTOOL_A_HEADER_DEV_NAME]	= { .type = NLA_NUL_STRING,
					    .len = ALTIFNAMSIZ - 1 },
	[ETHTOOL_A_HEADER_FLAGS]	= NLA_POLICY_MASK(NLA_U32,
							  ETHTOOL_FLAGS_BASIC),
};

const struct nla_policy ethnl_header_policy_stats[] = {
	[ETHTOOL_A_HEADER_DEV_INDEX]	= { .type = NLA_U32 },
	[ETHTOOL_A_HEADER_DEV_NAME]	= { .type = NLA_NUL_STRING,
					    .len = ALTIFNAMSIZ - 1 },
	[ETHTOOL_A_HEADER_FLAGS]	= NLA_POLICY_MASK(NLA_U32,
							  ETHTOOL_FLAGS_STATS),
};

<<<<<<< HEAD
=======
const struct nla_policy ethnl_header_policy_phy[] = {
	[ETHTOOL_A_HEADER_DEV_INDEX]	= { .type = NLA_U32 },
	[ETHTOOL_A_HEADER_DEV_NAME]	= { .type = NLA_NUL_STRING,
					    .len = ALTIFNAMSIZ - 1 },
	[ETHTOOL_A_HEADER_FLAGS]	= NLA_POLICY_MASK(NLA_U32,
							  ETHTOOL_FLAGS_BASIC),
	[ETHTOOL_A_HEADER_PHY_INDEX]		= NLA_POLICY_MIN(NLA_U32, 1),
};

const struct nla_policy ethnl_header_policy_phy_stats[] = {
	[ETHTOOL_A_HEADER_DEV_INDEX]	= { .type = NLA_U32 },
	[ETHTOOL_A_HEADER_DEV_NAME]	= { .type = NLA_NUL_STRING,
					    .len = ALTIFNAMSIZ - 1 },
	[ETHTOOL_A_HEADER_FLAGS]	= NLA_POLICY_MASK(NLA_U32,
							  ETHTOOL_FLAGS_STATS),
	[ETHTOOL_A_HEADER_PHY_INDEX]		= NLA_POLICY_MIN(NLA_U32, 1),
};

>>>>>>> adc21867
int ethnl_sock_priv_set(struct sk_buff *skb, struct net_device *dev, u32 portid,
			enum ethnl_sock_type type)
{
	struct ethnl_sock_priv *sk_priv;

	sk_priv = genl_sk_priv_get(&ethtool_genl_family, NETLINK_CB(skb).sk);
	if (IS_ERR(sk_priv))
		return PTR_ERR(sk_priv);

	sk_priv->dev = dev;
	sk_priv->portid = portid;
	sk_priv->type = type;

	return 0;
}

static void ethnl_sock_priv_destroy(void *priv)
{
	struct ethnl_sock_priv *sk_priv = priv;

	switch (sk_priv->type) {
	case ETHTOOL_SOCK_TYPE_MODULE_FW_FLASH:
		ethnl_module_fw_flash_sock_destroy(sk_priv);
		break;
	default:
		break;
	}
}

int ethnl_ops_begin(struct net_device *dev)
{
	int ret;

	if (!dev)
		return -ENODEV;

	if (dev->dev.parent)
		pm_runtime_get_sync(dev->dev.parent);

	if (!netif_device_present(dev) ||
	    dev->reg_state == NETREG_UNREGISTERING) {
		ret = -ENODEV;
		goto err;
	}

	if (dev->ethtool_ops->begin) {
		ret = dev->ethtool_ops->begin(dev);
		if (ret)
			goto err;
	}

	return 0;
err:
	if (dev->dev.parent)
		pm_runtime_put(dev->dev.parent);

	return ret;
}

void ethnl_ops_complete(struct net_device *dev)
{
	if (dev->ethtool_ops->complete)
		dev->ethtool_ops->complete(dev);

	if (dev->dev.parent)
		pm_runtime_put(dev->dev.parent);
}

/**
 * ethnl_parse_header_dev_get() - parse request header
 * @req_info:    structure to put results into
 * @header:      nest attribute with request header
 * @net:         request netns
 * @extack:      netlink extack for error reporting
 * @require_dev: fail if no device identified in header
 *
 * Parse request header in nested attribute @nest and puts results into
 * the structure pointed to by @req_info. Extack from @info is used for error
 * reporting. If req_info->dev is not null on return, reference to it has
 * been taken. If error is returned, *req_info is null initialized and no
 * reference is held.
 *
 * Return: 0 on success or negative error code
 */
int ethnl_parse_header_dev_get(struct ethnl_req_info *req_info,
			       const struct nlattr *header, struct net *net,
			       struct netlink_ext_ack *extack, bool require_dev)
{
	struct nlattr *tb[ARRAY_SIZE(ethnl_header_policy_phy)];
	const struct nlattr *devname_attr;
	struct net_device *dev = NULL;
	u32 flags = 0;
	int ret;

	if (!header) {
		if (!require_dev)
			return 0;
		NL_SET_ERR_MSG(extack, "request header missing");
		return -EINVAL;
	}
	/* No validation here, command policy should have a nested policy set
	 * for the header, therefore validation should have already been done.
	 */
	ret = nla_parse_nested(tb, ARRAY_SIZE(ethnl_header_policy_phy) - 1, header,
			       NULL, extack);
	if (ret < 0)
		return ret;
	if (tb[ETHTOOL_A_HEADER_FLAGS])
		flags = nla_get_u32(tb[ETHTOOL_A_HEADER_FLAGS]);

	devname_attr = tb[ETHTOOL_A_HEADER_DEV_NAME];
	if (tb[ETHTOOL_A_HEADER_DEV_INDEX]) {
		u32 ifindex = nla_get_u32(tb[ETHTOOL_A_HEADER_DEV_INDEX]);

		dev = netdev_get_by_index(net, ifindex, &req_info->dev_tracker,
					  GFP_KERNEL);
		if (!dev) {
			NL_SET_ERR_MSG_ATTR(extack,
					    tb[ETHTOOL_A_HEADER_DEV_INDEX],
					    "no device matches ifindex");
			return -ENODEV;
		}
		/* if both ifindex and ifname are passed, they must match */
		if (devname_attr &&
		    strncmp(dev->name, nla_data(devname_attr), IFNAMSIZ)) {
			netdev_put(dev, &req_info->dev_tracker);
			NL_SET_ERR_MSG_ATTR(extack, header,
					    "ifindex and name do not match");
			return -ENODEV;
		}
	} else if (devname_attr) {
		dev = netdev_get_by_name(net, nla_data(devname_attr),
					 &req_info->dev_tracker, GFP_KERNEL);
		if (!dev) {
			NL_SET_ERR_MSG_ATTR(extack, devname_attr,
					    "no device matches name");
			return -ENODEV;
		}
	} else if (require_dev) {
		NL_SET_ERR_MSG_ATTR(extack, header,
				    "neither ifindex nor name specified");
		return -EINVAL;
	}

	if (tb[ETHTOOL_A_HEADER_PHY_INDEX]) {
		if (dev) {
			req_info->phy_index = nla_get_u32(tb[ETHTOOL_A_HEADER_PHY_INDEX]);
		} else {
			NL_SET_ERR_MSG_ATTR(extack, header,
					    "phy_index set without a netdev");
			return -EINVAL;
		}
	}

	req_info->dev = dev;
	req_info->flags = flags;
	return 0;
}

struct phy_device *ethnl_req_get_phydev(const struct ethnl_req_info *req_info,
					const struct nlattr *header,
					struct netlink_ext_ack *extack)
{
	struct phy_device *phydev;

	ASSERT_RTNL();

	if (!req_info->dev)
		return NULL;

	if (!req_info->phy_index)
		return req_info->dev->phydev;

	phydev = phy_link_topo_get_phy(req_info->dev, req_info->phy_index);
	if (!phydev) {
		NL_SET_ERR_MSG_ATTR(extack, header,
				    "no phy matching phyindex");
		return ERR_PTR(-ENODEV);
	}

	return phydev;
}

/**
 * ethnl_fill_reply_header() - Put common header into a reply message
 * @skb:      skb with the message
 * @dev:      network device to describe in header
 * @attrtype: attribute type to use for the nest
 *
 * Create a nested attribute with attributes describing given network device.
 *
 * Return: 0 on success, error value (-EMSGSIZE only) on error
 */
int ethnl_fill_reply_header(struct sk_buff *skb, struct net_device *dev,
			    u16 attrtype)
{
	struct nlattr *nest;

	if (!dev)
		return 0;
	nest = nla_nest_start(skb, attrtype);
	if (!nest)
		return -EMSGSIZE;

	if (nla_put_u32(skb, ETHTOOL_A_HEADER_DEV_INDEX, (u32)dev->ifindex) ||
	    nla_put_string(skb, ETHTOOL_A_HEADER_DEV_NAME, dev->name))
		goto nla_put_failure;
	/* If more attributes are put into reply header, ethnl_header_size()
	 * must be updated to account for them.
	 */

	nla_nest_end(skb, nest);
	return 0;

nla_put_failure:
	nla_nest_cancel(skb, nest);
	return -EMSGSIZE;
}

/**
 * ethnl_reply_init() - Create skb for a reply and fill device identification
 * @payload:      payload length (without netlink and genetlink header)
 * @dev:          device the reply is about (may be null)
 * @cmd:          ETHTOOL_MSG_* message type for reply
 * @hdr_attrtype: attribute type for common header
 * @info:         genetlink info of the received packet we respond to
 * @ehdrp:        place to store payload pointer returned by genlmsg_new()
 *
 * Return: pointer to allocated skb on success, NULL on error
 */
struct sk_buff *ethnl_reply_init(size_t payload, struct net_device *dev, u8 cmd,
				 u16 hdr_attrtype, struct genl_info *info,
				 void **ehdrp)
{
	struct sk_buff *skb;

	skb = genlmsg_new(payload, GFP_KERNEL);
	if (!skb)
		goto err;
	*ehdrp = genlmsg_put_reply(skb, info, &ethtool_genl_family, 0, cmd);
	if (!*ehdrp)
		goto err_free;

	if (dev) {
		int ret;

		ret = ethnl_fill_reply_header(skb, dev, hdr_attrtype);
		if (ret < 0)
			goto err_free;
	}
	return skb;

err_free:
	nlmsg_free(skb);
err:
	if (info)
		GENL_SET_ERR_MSG(info, "failed to setup reply message");
	return NULL;
}

void *ethnl_dump_put(struct sk_buff *skb, struct netlink_callback *cb, u8 cmd)
{
	return genlmsg_put(skb, NETLINK_CB(cb->skb).portid, cb->nlh->nlmsg_seq,
			   &ethtool_genl_family, 0, cmd);
}

void *ethnl_bcastmsg_put(struct sk_buff *skb, u8 cmd)
{
	return genlmsg_put(skb, 0, ++ethnl_bcast_seq, &ethtool_genl_family, 0,
			   cmd);
}

void *ethnl_unicast_put(struct sk_buff *skb, u32 portid, u32 seq, u8 cmd)
{
	return genlmsg_put(skb, portid, seq, &ethtool_genl_family, 0, cmd);
}

int ethnl_multicast(struct sk_buff *skb, struct net_device *dev)
{
	return genlmsg_multicast_netns(&ethtool_genl_family, dev_net(dev), skb,
				       0, ETHNL_MCGRP_MONITOR, GFP_KERNEL);
}

/* GET request helpers */

/**
 * struct ethnl_dump_ctx - context structure for generic dumpit() callback
 * @ops:        request ops of currently processed message type
 * @req_info:   parsed request header of processed request
 * @reply_data: data needed to compose the reply
 * @pos_ifindex: saved iteration position - ifindex
 *
 * These parameters are kept in struct netlink_callback as context preserved
 * between iterations. They are initialized by ethnl_default_start() and used
 * in ethnl_default_dumpit() and ethnl_default_done().
 */
struct ethnl_dump_ctx {
	const struct ethnl_request_ops	*ops;
	struct ethnl_req_info		*req_info;
	struct ethnl_reply_data		*reply_data;
	unsigned long			pos_ifindex;
};

static const struct ethnl_request_ops *
ethnl_default_requests[__ETHTOOL_MSG_USER_CNT] = {
	[ETHTOOL_MSG_STRSET_GET]	= &ethnl_strset_request_ops,
	[ETHTOOL_MSG_LINKINFO_GET]	= &ethnl_linkinfo_request_ops,
	[ETHTOOL_MSG_LINKINFO_SET]	= &ethnl_linkinfo_request_ops,
	[ETHTOOL_MSG_LINKMODES_GET]	= &ethnl_linkmodes_request_ops,
	[ETHTOOL_MSG_LINKMODES_SET]	= &ethnl_linkmodes_request_ops,
	[ETHTOOL_MSG_LINKSTATE_GET]	= &ethnl_linkstate_request_ops,
	[ETHTOOL_MSG_DEBUG_GET]		= &ethnl_debug_request_ops,
	[ETHTOOL_MSG_DEBUG_SET]		= &ethnl_debug_request_ops,
	[ETHTOOL_MSG_WOL_GET]		= &ethnl_wol_request_ops,
	[ETHTOOL_MSG_WOL_SET]		= &ethnl_wol_request_ops,
	[ETHTOOL_MSG_FEATURES_GET]	= &ethnl_features_request_ops,
	[ETHTOOL_MSG_PRIVFLAGS_GET]	= &ethnl_privflags_request_ops,
	[ETHTOOL_MSG_PRIVFLAGS_SET]	= &ethnl_privflags_request_ops,
	[ETHTOOL_MSG_RINGS_GET]		= &ethnl_rings_request_ops,
	[ETHTOOL_MSG_RINGS_SET]		= &ethnl_rings_request_ops,
	[ETHTOOL_MSG_CHANNELS_GET]	= &ethnl_channels_request_ops,
	[ETHTOOL_MSG_CHANNELS_SET]	= &ethnl_channels_request_ops,
	[ETHTOOL_MSG_COALESCE_GET]	= &ethnl_coalesce_request_ops,
	[ETHTOOL_MSG_COALESCE_SET]	= &ethnl_coalesce_request_ops,
	[ETHTOOL_MSG_PAUSE_GET]		= &ethnl_pause_request_ops,
	[ETHTOOL_MSG_PAUSE_SET]		= &ethnl_pause_request_ops,
	[ETHTOOL_MSG_EEE_GET]		= &ethnl_eee_request_ops,
	[ETHTOOL_MSG_EEE_SET]		= &ethnl_eee_request_ops,
	[ETHTOOL_MSG_FEC_GET]		= &ethnl_fec_request_ops,
	[ETHTOOL_MSG_FEC_SET]		= &ethnl_fec_request_ops,
	[ETHTOOL_MSG_TSINFO_GET]	= &ethnl_tsinfo_request_ops,
	[ETHTOOL_MSG_MODULE_EEPROM_GET]	= &ethnl_module_eeprom_request_ops,
	[ETHTOOL_MSG_STATS_GET]		= &ethnl_stats_request_ops,
	[ETHTOOL_MSG_PHC_VCLOCKS_GET]	= &ethnl_phc_vclocks_request_ops,
	[ETHTOOL_MSG_MODULE_GET]	= &ethnl_module_request_ops,
	[ETHTOOL_MSG_MODULE_SET]	= &ethnl_module_request_ops,
	[ETHTOOL_MSG_PSE_GET]		= &ethnl_pse_request_ops,
	[ETHTOOL_MSG_PSE_SET]		= &ethnl_pse_request_ops,
	[ETHTOOL_MSG_RSS_GET]		= &ethnl_rss_request_ops,
	[ETHTOOL_MSG_PLCA_GET_CFG]	= &ethnl_plca_cfg_request_ops,
	[ETHTOOL_MSG_PLCA_SET_CFG]	= &ethnl_plca_cfg_request_ops,
	[ETHTOOL_MSG_PLCA_GET_STATUS]	= &ethnl_plca_status_request_ops,
	[ETHTOOL_MSG_MM_GET]		= &ethnl_mm_request_ops,
	[ETHTOOL_MSG_MM_SET]		= &ethnl_mm_request_ops,
};

static struct ethnl_dump_ctx *ethnl_dump_context(struct netlink_callback *cb)
{
	return (struct ethnl_dump_ctx *)cb->ctx;
}

/**
 * ethnl_default_parse() - Parse request message
 * @req_info:    pointer to structure to put data into
 * @info:	 genl_info from the request
 * @request_ops: struct request_ops for request type
 * @require_dev: fail if no device identified in header
 *
 * Parse universal request header and call request specific ->parse_request()
 * callback (if defined) to parse the rest of the message.
 *
 * Return: 0 on success or negative error code
 */
static int ethnl_default_parse(struct ethnl_req_info *req_info,
			       const struct genl_info *info,
			       const struct ethnl_request_ops *request_ops,
			       bool require_dev)
{
	struct nlattr **tb = info->attrs;
	int ret;

	ret = ethnl_parse_header_dev_get(req_info, tb[request_ops->hdr_attr],
					 genl_info_net(info), info->extack,
					 require_dev);
	if (ret < 0)
		return ret;

	if (request_ops->parse_request) {
		ret = request_ops->parse_request(req_info, tb, info->extack);
		if (ret < 0)
			return ret;
	}

	return 0;
}

/**
 * ethnl_init_reply_data() - Initialize reply data for GET request
 * @reply_data: pointer to embedded struct ethnl_reply_data
 * @ops:        instance of struct ethnl_request_ops describing the layout
 * @dev:        network device to initialize the reply for
 *
 * Fills the reply data part with zeros and sets the dev member. Must be called
 * before calling the ->fill_reply() callback (for each iteration when handling
 * dump requests).
 */
static void ethnl_init_reply_data(struct ethnl_reply_data *reply_data,
				  const struct ethnl_request_ops *ops,
				  struct net_device *dev)
{
	memset(reply_data, 0, ops->reply_data_size);
	reply_data->dev = dev;
}

/* default ->doit() handler for GET type requests */
static int ethnl_default_doit(struct sk_buff *skb, struct genl_info *info)
{
	struct ethnl_reply_data *reply_data = NULL;
	struct ethnl_req_info *req_info = NULL;
	const u8 cmd = info->genlhdr->cmd;
	const struct ethnl_request_ops *ops;
	int hdr_len, reply_len;
	struct sk_buff *rskb;
	void *reply_payload;
	int ret;

	ops = ethnl_default_requests[cmd];
	if (WARN_ONCE(!ops, "cmd %u has no ethnl_request_ops\n", cmd))
		return -EOPNOTSUPP;
	if (GENL_REQ_ATTR_CHECK(info, ops->hdr_attr))
		return -EINVAL;

	req_info = kzalloc(ops->req_info_size, GFP_KERNEL);
	if (!req_info)
		return -ENOMEM;
	reply_data = kmalloc(ops->reply_data_size, GFP_KERNEL);
	if (!reply_data) {
		kfree(req_info);
		return -ENOMEM;
	}

	ret = ethnl_default_parse(req_info, info, ops, !ops->allow_nodev_do);
	if (ret < 0)
		goto err_dev;
	ethnl_init_reply_data(reply_data, ops, req_info->dev);

	rtnl_lock();
	ret = ops->prepare_data(req_info, reply_data, info);
	rtnl_unlock();
	if (ret < 0)
		goto err_cleanup;
	ret = ops->reply_size(req_info, reply_data);
	if (ret < 0)
		goto err_cleanup;
	reply_len = ret;
	ret = -ENOMEM;
	rskb = ethnl_reply_init(reply_len + ethnl_reply_header_size(),
				req_info->dev, ops->reply_cmd,
				ops->hdr_attr, info, &reply_payload);
	if (!rskb)
		goto err_cleanup;
	hdr_len = rskb->len;
	ret = ops->fill_reply(rskb, req_info, reply_data);
	if (ret < 0)
		goto err_msg;
	WARN_ONCE(rskb->len - hdr_len > reply_len,
		  "ethnl cmd %d: calculated reply length %d, but consumed %d\n",
		  cmd, reply_len, rskb->len - hdr_len);
	if (ops->cleanup_data)
		ops->cleanup_data(reply_data);

	genlmsg_end(rskb, reply_payload);
	netdev_put(req_info->dev, &req_info->dev_tracker);
	kfree(reply_data);
	kfree(req_info);
	return genlmsg_reply(rskb, info);

err_msg:
	WARN_ONCE(ret == -EMSGSIZE, "calculated message payload length (%d) not sufficient\n", reply_len);
	nlmsg_free(rskb);
err_cleanup:
	if (ops->cleanup_data)
		ops->cleanup_data(reply_data);
err_dev:
	netdev_put(req_info->dev, &req_info->dev_tracker);
	kfree(reply_data);
	kfree(req_info);
	return ret;
}

static int ethnl_default_dump_one(struct sk_buff *skb, struct net_device *dev,
				  const struct ethnl_dump_ctx *ctx,
				  const struct genl_info *info)
{
	void *ehdr;
	int ret;

	ehdr = genlmsg_put(skb, info->snd_portid, info->snd_seq,
			   &ethtool_genl_family, NLM_F_MULTI,
			   ctx->ops->reply_cmd);
	if (!ehdr)
		return -EMSGSIZE;

	ethnl_init_reply_data(ctx->reply_data, ctx->ops, dev);
	rtnl_lock();
	ret = ctx->ops->prepare_data(ctx->req_info, ctx->reply_data, info);
	rtnl_unlock();
	if (ret < 0)
		goto out;
	ret = ethnl_fill_reply_header(skb, dev, ctx->ops->hdr_attr);
	if (ret < 0)
		goto out;
	ret = ctx->ops->fill_reply(skb, ctx->req_info, ctx->reply_data);

out:
	if (ctx->ops->cleanup_data)
		ctx->ops->cleanup_data(ctx->reply_data);
	ctx->reply_data->dev = NULL;
	if (ret < 0)
		genlmsg_cancel(skb, ehdr);
	else
		genlmsg_end(skb, ehdr);
	return ret;
}

/* Default ->dumpit() handler for GET requests. */
static int ethnl_default_dumpit(struct sk_buff *skb,
				struct netlink_callback *cb)
{
	struct ethnl_dump_ctx *ctx = ethnl_dump_context(cb);
	struct net *net = sock_net(skb->sk);
	struct net_device *dev;
	int ret = 0;

	rcu_read_lock();
	for_each_netdev_dump(net, dev, ctx->pos_ifindex) {
		dev_hold(dev);
		rcu_read_unlock();

		ret = ethnl_default_dump_one(skb, dev, ctx, genl_info_dump(cb));

		rcu_read_lock();
		dev_put(dev);

		if (ret < 0 && ret != -EOPNOTSUPP) {
			if (likely(skb->len))
				ret = skb->len;
			break;
		}
		ret = 0;
	}
	rcu_read_unlock();

	return ret;
}

/* generic ->start() handler for GET requests */
static int ethnl_default_start(struct netlink_callback *cb)
{
	const struct genl_dumpit_info *info = genl_dumpit_info(cb);
	struct ethnl_dump_ctx *ctx = ethnl_dump_context(cb);
	struct ethnl_reply_data *reply_data;
	const struct ethnl_request_ops *ops;
	struct ethnl_req_info *req_info;
	struct genlmsghdr *ghdr;
	int ret;

	BUILD_BUG_ON(sizeof(*ctx) > sizeof(cb->ctx));

	ghdr = nlmsg_data(cb->nlh);
	ops = ethnl_default_requests[ghdr->cmd];
	if (WARN_ONCE(!ops, "cmd %u has no ethnl_request_ops\n", ghdr->cmd))
		return -EOPNOTSUPP;
	req_info = kzalloc(ops->req_info_size, GFP_KERNEL);
	if (!req_info)
		return -ENOMEM;
	reply_data = kmalloc(ops->reply_data_size, GFP_KERNEL);
	if (!reply_data) {
		ret = -ENOMEM;
		goto free_req_info;
	}

	ret = ethnl_default_parse(req_info, &info->info, ops, false);
	if (req_info->dev) {
		/* We ignore device specification in dump requests but as the
		 * same parser as for non-dump (doit) requests is used, it
		 * would take reference to the device if it finds one
		 */
		netdev_put(req_info->dev, &req_info->dev_tracker);
		req_info->dev = NULL;
	}
	if (ret < 0)
		goto free_reply_data;

	ctx->ops = ops;
	ctx->req_info = req_info;
	ctx->reply_data = reply_data;
	ctx->pos_ifindex = 0;

	return 0;

free_reply_data:
	kfree(reply_data);
free_req_info:
	kfree(req_info);

	return ret;
}

/* default ->done() handler for GET requests */
static int ethnl_default_done(struct netlink_callback *cb)
{
	struct ethnl_dump_ctx *ctx = ethnl_dump_context(cb);

	kfree(ctx->reply_data);
	kfree(ctx->req_info);

	return 0;
}

static int ethnl_default_set_doit(struct sk_buff *skb, struct genl_info *info)
{
	const struct ethnl_request_ops *ops;
	struct ethnl_req_info req_info = {};
	const u8 cmd = info->genlhdr->cmd;
	int ret;

	ops = ethnl_default_requests[cmd];
	if (WARN_ONCE(!ops, "cmd %u has no ethnl_request_ops\n", cmd))
		return -EOPNOTSUPP;
	if (GENL_REQ_ATTR_CHECK(info, ops->hdr_attr))
		return -EINVAL;

	ret = ethnl_parse_header_dev_get(&req_info, info->attrs[ops->hdr_attr],
					 genl_info_net(info), info->extack,
					 true);
	if (ret < 0)
		return ret;

	if (ops->set_validate) {
		ret = ops->set_validate(&req_info, info);
		/* 0 means nothing to do */
		if (ret <= 0)
			goto out_dev;
	}

	rtnl_lock();
	ret = ethnl_ops_begin(req_info.dev);
	if (ret < 0)
		goto out_rtnl;

	ret = ops->set(&req_info, info);
	if (ret <= 0)
		goto out_ops;
	ethtool_notify(req_info.dev, ops->set_ntf_cmd, NULL);

	ret = 0;
out_ops:
	ethnl_ops_complete(req_info.dev);
out_rtnl:
	rtnl_unlock();
out_dev:
	ethnl_parse_header_dev_put(&req_info);
	return ret;
}

static const struct ethnl_request_ops *
ethnl_default_notify_ops[ETHTOOL_MSG_KERNEL_MAX + 1] = {
	[ETHTOOL_MSG_LINKINFO_NTF]	= &ethnl_linkinfo_request_ops,
	[ETHTOOL_MSG_LINKMODES_NTF]	= &ethnl_linkmodes_request_ops,
	[ETHTOOL_MSG_DEBUG_NTF]		= &ethnl_debug_request_ops,
	[ETHTOOL_MSG_WOL_NTF]		= &ethnl_wol_request_ops,
	[ETHTOOL_MSG_FEATURES_NTF]	= &ethnl_features_request_ops,
	[ETHTOOL_MSG_PRIVFLAGS_NTF]	= &ethnl_privflags_request_ops,
	[ETHTOOL_MSG_RINGS_NTF]		= &ethnl_rings_request_ops,
	[ETHTOOL_MSG_CHANNELS_NTF]	= &ethnl_channels_request_ops,
	[ETHTOOL_MSG_COALESCE_NTF]	= &ethnl_coalesce_request_ops,
	[ETHTOOL_MSG_PAUSE_NTF]		= &ethnl_pause_request_ops,
	[ETHTOOL_MSG_EEE_NTF]		= &ethnl_eee_request_ops,
	[ETHTOOL_MSG_FEC_NTF]		= &ethnl_fec_request_ops,
	[ETHTOOL_MSG_MODULE_NTF]	= &ethnl_module_request_ops,
	[ETHTOOL_MSG_PLCA_NTF]		= &ethnl_plca_cfg_request_ops,
	[ETHTOOL_MSG_MM_NTF]		= &ethnl_mm_request_ops,
};

/* default notification handler */
static void ethnl_default_notify(struct net_device *dev, unsigned int cmd,
				 const void *data)
{
	struct ethnl_reply_data *reply_data;
	const struct ethnl_request_ops *ops;
	struct ethnl_req_info *req_info;
	struct genl_info info;
	struct sk_buff *skb;
	void *reply_payload;
	int reply_len;
	int ret;

	genl_info_init_ntf(&info, &ethtool_genl_family, cmd);

	if (WARN_ONCE(cmd > ETHTOOL_MSG_KERNEL_MAX ||
		      !ethnl_default_notify_ops[cmd],
		      "unexpected notification type %u\n", cmd))
		return;
	ops = ethnl_default_notify_ops[cmd];
	req_info = kzalloc(ops->req_info_size, GFP_KERNEL);
	if (!req_info)
		return;
	reply_data = kmalloc(ops->reply_data_size, GFP_KERNEL);
	if (!reply_data) {
		kfree(req_info);
		return;
	}

	req_info->dev = dev;
	req_info->flags |= ETHTOOL_FLAG_COMPACT_BITSETS;

	ethnl_init_reply_data(reply_data, ops, dev);
	ret = ops->prepare_data(req_info, reply_data, &info);
	if (ret < 0)
		goto err_cleanup;
	ret = ops->reply_size(req_info, reply_data);
	if (ret < 0)
		goto err_cleanup;
	reply_len = ret + ethnl_reply_header_size();
	skb = genlmsg_new(reply_len, GFP_KERNEL);
	if (!skb)
		goto err_cleanup;
	reply_payload = ethnl_bcastmsg_put(skb, cmd);
	if (!reply_payload)
		goto err_skb;
	ret = ethnl_fill_reply_header(skb, dev, ops->hdr_attr);
	if (ret < 0)
		goto err_msg;
	ret = ops->fill_reply(skb, req_info, reply_data);
	if (ret < 0)
		goto err_msg;
	if (ops->cleanup_data)
		ops->cleanup_data(reply_data);

	genlmsg_end(skb, reply_payload);
	kfree(reply_data);
	kfree(req_info);
	ethnl_multicast(skb, dev);
	return;

err_msg:
	WARN_ONCE(ret == -EMSGSIZE,
		  "calculated message payload length (%d) not sufficient\n",
		  reply_len);
err_skb:
	nlmsg_free(skb);
err_cleanup:
	if (ops->cleanup_data)
		ops->cleanup_data(reply_data);
	kfree(reply_data);
	kfree(req_info);
	return;
}

/* notifications */

typedef void (*ethnl_notify_handler_t)(struct net_device *dev, unsigned int cmd,
				       const void *data);

static const ethnl_notify_handler_t ethnl_notify_handlers[] = {
	[ETHTOOL_MSG_LINKINFO_NTF]	= ethnl_default_notify,
	[ETHTOOL_MSG_LINKMODES_NTF]	= ethnl_default_notify,
	[ETHTOOL_MSG_DEBUG_NTF]		= ethnl_default_notify,
	[ETHTOOL_MSG_WOL_NTF]		= ethnl_default_notify,
	[ETHTOOL_MSG_FEATURES_NTF]	= ethnl_default_notify,
	[ETHTOOL_MSG_PRIVFLAGS_NTF]	= ethnl_default_notify,
	[ETHTOOL_MSG_RINGS_NTF]		= ethnl_default_notify,
	[ETHTOOL_MSG_CHANNELS_NTF]	= ethnl_default_notify,
	[ETHTOOL_MSG_COALESCE_NTF]	= ethnl_default_notify,
	[ETHTOOL_MSG_PAUSE_NTF]		= ethnl_default_notify,
	[ETHTOOL_MSG_EEE_NTF]		= ethnl_default_notify,
	[ETHTOOL_MSG_FEC_NTF]		= ethnl_default_notify,
	[ETHTOOL_MSG_MODULE_NTF]	= ethnl_default_notify,
	[ETHTOOL_MSG_PLCA_NTF]		= ethnl_default_notify,
	[ETHTOOL_MSG_MM_NTF]		= ethnl_default_notify,
};

void ethtool_notify(struct net_device *dev, unsigned int cmd, const void *data)
{
	if (unlikely(!ethnl_ok))
		return;
	ASSERT_RTNL();

	if (likely(cmd < ARRAY_SIZE(ethnl_notify_handlers) &&
		   ethnl_notify_handlers[cmd]))
		ethnl_notify_handlers[cmd](dev, cmd, data);
	else
		WARN_ONCE(1, "notification %u not implemented (dev=%s)\n",
			  cmd, netdev_name(dev));
}
EXPORT_SYMBOL(ethtool_notify);

static void ethnl_notify_features(struct netdev_notifier_info *info)
{
	struct net_device *dev = netdev_notifier_info_to_dev(info);

	ethtool_notify(dev, ETHTOOL_MSG_FEATURES_NTF, NULL);
}

static int ethnl_netdev_event(struct notifier_block *this, unsigned long event,
			      void *ptr)
{
	struct netdev_notifier_info *info = ptr;
	struct netlink_ext_ack *extack;
	struct net_device *dev;

	dev = netdev_notifier_info_to_dev(info);
	extack = netdev_notifier_info_to_extack(info);

	switch (event) {
	case NETDEV_FEAT_CHANGE:
		ethnl_notify_features(ptr);
		break;
	case NETDEV_PRE_UP:
		if (dev->ethtool->module_fw_flash_in_progress) {
			NL_SET_ERR_MSG(extack, "Can't set port up while flashing module firmware");
			return NOTIFY_BAD;
		}
	}

	return NOTIFY_DONE;
}

static struct notifier_block ethnl_netdev_notifier = {
	.notifier_call = ethnl_netdev_event,
};

/* genetlink setup */

static const struct genl_ops ethtool_genl_ops[] = {
	{
		.cmd	= ETHTOOL_MSG_STRSET_GET,
		.doit	= ethnl_default_doit,
		.start	= ethnl_default_start,
		.dumpit	= ethnl_default_dumpit,
		.done	= ethnl_default_done,
		.policy = ethnl_strset_get_policy,
		.maxattr = ARRAY_SIZE(ethnl_strset_get_policy) - 1,
	},
	{
		.cmd	= ETHTOOL_MSG_LINKINFO_GET,
		.doit	= ethnl_default_doit,
		.start	= ethnl_default_start,
		.dumpit	= ethnl_default_dumpit,
		.done	= ethnl_default_done,
		.policy = ethnl_linkinfo_get_policy,
		.maxattr = ARRAY_SIZE(ethnl_linkinfo_get_policy) - 1,
	},
	{
		.cmd	= ETHTOOL_MSG_LINKINFO_SET,
		.flags	= GENL_UNS_ADMIN_PERM,
		.doit	= ethnl_default_set_doit,
		.policy = ethnl_linkinfo_set_policy,
		.maxattr = ARRAY_SIZE(ethnl_linkinfo_set_policy) - 1,
	},
	{
		.cmd	= ETHTOOL_MSG_LINKMODES_GET,
		.doit	= ethnl_default_doit,
		.start	= ethnl_default_start,
		.dumpit	= ethnl_default_dumpit,
		.done	= ethnl_default_done,
		.policy = ethnl_linkmodes_get_policy,
		.maxattr = ARRAY_SIZE(ethnl_linkmodes_get_policy) - 1,
	},
	{
		.cmd	= ETHTOOL_MSG_LINKMODES_SET,
		.flags	= GENL_UNS_ADMIN_PERM,
		.doit	= ethnl_default_set_doit,
		.policy = ethnl_linkmodes_set_policy,
		.maxattr = ARRAY_SIZE(ethnl_linkmodes_set_policy) - 1,
	},
	{
		.cmd	= ETHTOOL_MSG_LINKSTATE_GET,
		.doit	= ethnl_default_doit,
		.start	= ethnl_default_start,
		.dumpit	= ethnl_default_dumpit,
		.done	= ethnl_default_done,
		.policy = ethnl_linkstate_get_policy,
		.maxattr = ARRAY_SIZE(ethnl_linkstate_get_policy) - 1,
	},
	{
		.cmd	= ETHTOOL_MSG_DEBUG_GET,
		.doit	= ethnl_default_doit,
		.start	= ethnl_default_start,
		.dumpit	= ethnl_default_dumpit,
		.done	= ethnl_default_done,
		.policy = ethnl_debug_get_policy,
		.maxattr = ARRAY_SIZE(ethnl_debug_get_policy) - 1,
	},
	{
		.cmd	= ETHTOOL_MSG_DEBUG_SET,
		.flags	= GENL_UNS_ADMIN_PERM,
		.doit	= ethnl_default_set_doit,
		.policy = ethnl_debug_set_policy,
		.maxattr = ARRAY_SIZE(ethnl_debug_set_policy) - 1,
	},
	{
		.cmd	= ETHTOOL_MSG_WOL_GET,
		.flags	= GENL_UNS_ADMIN_PERM,
		.doit	= ethnl_default_doit,
		.start	= ethnl_default_start,
		.dumpit	= ethnl_default_dumpit,
		.done	= ethnl_default_done,
		.policy = ethnl_wol_get_policy,
		.maxattr = ARRAY_SIZE(ethnl_wol_get_policy) - 1,
	},
	{
		.cmd	= ETHTOOL_MSG_WOL_SET,
		.flags	= GENL_UNS_ADMIN_PERM,
		.doit	= ethnl_default_set_doit,
		.policy = ethnl_wol_set_policy,
		.maxattr = ARRAY_SIZE(ethnl_wol_set_policy) - 1,
	},
	{
		.cmd	= ETHTOOL_MSG_FEATURES_GET,
		.doit	= ethnl_default_doit,
		.start	= ethnl_default_start,
		.dumpit	= ethnl_default_dumpit,
		.done	= ethnl_default_done,
		.policy = ethnl_features_get_policy,
		.maxattr = ARRAY_SIZE(ethnl_features_get_policy) - 1,
	},
	{
		.cmd	= ETHTOOL_MSG_FEATURES_SET,
		.flags	= GENL_UNS_ADMIN_PERM,
		.doit	= ethnl_set_features,
		.policy = ethnl_features_set_policy,
		.maxattr = ARRAY_SIZE(ethnl_features_set_policy) - 1,
	},
	{
		.cmd	= ETHTOOL_MSG_PRIVFLAGS_GET,
		.doit	= ethnl_default_doit,
		.start	= ethnl_default_start,
		.dumpit	= ethnl_default_dumpit,
		.done	= ethnl_default_done,
		.policy = ethnl_privflags_get_policy,
		.maxattr = ARRAY_SIZE(ethnl_privflags_get_policy) - 1,
	},
	{
		.cmd	= ETHTOOL_MSG_PRIVFLAGS_SET,
		.flags	= GENL_UNS_ADMIN_PERM,
		.doit	= ethnl_default_set_doit,
		.policy = ethnl_privflags_set_policy,
		.maxattr = ARRAY_SIZE(ethnl_privflags_set_policy) - 1,
	},
	{
		.cmd	= ETHTOOL_MSG_RINGS_GET,
		.doit	= ethnl_default_doit,
		.start	= ethnl_default_start,
		.dumpit	= ethnl_default_dumpit,
		.done	= ethnl_default_done,
		.policy = ethnl_rings_get_policy,
		.maxattr = ARRAY_SIZE(ethnl_rings_get_policy) - 1,
	},
	{
		.cmd	= ETHTOOL_MSG_RINGS_SET,
		.flags	= GENL_UNS_ADMIN_PERM,
		.doit	= ethnl_default_set_doit,
		.policy = ethnl_rings_set_policy,
		.maxattr = ARRAY_SIZE(ethnl_rings_set_policy) - 1,
	},
	{
		.cmd	= ETHTOOL_MSG_CHANNELS_GET,
		.doit	= ethnl_default_doit,
		.start	= ethnl_default_start,
		.dumpit	= ethnl_default_dumpit,
		.done	= ethnl_default_done,
		.policy = ethnl_channels_get_policy,
		.maxattr = ARRAY_SIZE(ethnl_channels_get_policy) - 1,
	},
	{
		.cmd	= ETHTOOL_MSG_CHANNELS_SET,
		.flags	= GENL_UNS_ADMIN_PERM,
		.doit	= ethnl_default_set_doit,
		.policy = ethnl_channels_set_policy,
		.maxattr = ARRAY_SIZE(ethnl_channels_set_policy) - 1,
	},
	{
		.cmd	= ETHTOOL_MSG_COALESCE_GET,
		.doit	= ethnl_default_doit,
		.start	= ethnl_default_start,
		.dumpit	= ethnl_default_dumpit,
		.done	= ethnl_default_done,
		.policy = ethnl_coalesce_get_policy,
		.maxattr = ARRAY_SIZE(ethnl_coalesce_get_policy) - 1,
	},
	{
		.cmd	= ETHTOOL_MSG_COALESCE_SET,
		.flags	= GENL_UNS_ADMIN_PERM,
		.doit	= ethnl_default_set_doit,
		.policy = ethnl_coalesce_set_policy,
		.maxattr = ARRAY_SIZE(ethnl_coalesce_set_policy) - 1,
	},
	{
		.cmd	= ETHTOOL_MSG_PAUSE_GET,
		.doit	= ethnl_default_doit,
		.start	= ethnl_default_start,
		.dumpit	= ethnl_default_dumpit,
		.done	= ethnl_default_done,
		.policy = ethnl_pause_get_policy,
		.maxattr = ARRAY_SIZE(ethnl_pause_get_policy) - 1,
	},
	{
		.cmd	= ETHTOOL_MSG_PAUSE_SET,
		.flags	= GENL_UNS_ADMIN_PERM,
		.doit	= ethnl_default_set_doit,
		.policy = ethnl_pause_set_policy,
		.maxattr = ARRAY_SIZE(ethnl_pause_set_policy) - 1,
	},
	{
		.cmd	= ETHTOOL_MSG_EEE_GET,
		.doit	= ethnl_default_doit,
		.start	= ethnl_default_start,
		.dumpit	= ethnl_default_dumpit,
		.done	= ethnl_default_done,
		.policy = ethnl_eee_get_policy,
		.maxattr = ARRAY_SIZE(ethnl_eee_get_policy) - 1,
	},
	{
		.cmd	= ETHTOOL_MSG_EEE_SET,
		.flags	= GENL_UNS_ADMIN_PERM,
		.doit	= ethnl_default_set_doit,
		.policy = ethnl_eee_set_policy,
		.maxattr = ARRAY_SIZE(ethnl_eee_set_policy) - 1,
	},
	{
		.cmd	= ETHTOOL_MSG_TSINFO_GET,
		.doit	= ethnl_default_doit,
		.start	= ethnl_default_start,
		.dumpit	= ethnl_default_dumpit,
		.done	= ethnl_default_done,
		.policy = ethnl_tsinfo_get_policy,
		.maxattr = ARRAY_SIZE(ethnl_tsinfo_get_policy) - 1,
	},
	{
		.cmd	= ETHTOOL_MSG_CABLE_TEST_ACT,
		.flags	= GENL_UNS_ADMIN_PERM,
		.doit	= ethnl_act_cable_test,
		.policy = ethnl_cable_test_act_policy,
		.maxattr = ARRAY_SIZE(ethnl_cable_test_act_policy) - 1,
	},
	{
		.cmd	= ETHTOOL_MSG_CABLE_TEST_TDR_ACT,
		.flags	= GENL_UNS_ADMIN_PERM,
		.doit	= ethnl_act_cable_test_tdr,
		.policy = ethnl_cable_test_tdr_act_policy,
		.maxattr = ARRAY_SIZE(ethnl_cable_test_tdr_act_policy) - 1,
	},
	{
		.cmd	= ETHTOOL_MSG_TUNNEL_INFO_GET,
		.doit	= ethnl_tunnel_info_doit,
		.start	= ethnl_tunnel_info_start,
		.dumpit	= ethnl_tunnel_info_dumpit,
		.policy = ethnl_tunnel_info_get_policy,
		.maxattr = ARRAY_SIZE(ethnl_tunnel_info_get_policy) - 1,
	},
	{
		.cmd	= ETHTOOL_MSG_FEC_GET,
		.doit	= ethnl_default_doit,
		.start	= ethnl_default_start,
		.dumpit	= ethnl_default_dumpit,
		.done	= ethnl_default_done,
		.policy = ethnl_fec_get_policy,
		.maxattr = ARRAY_SIZE(ethnl_fec_get_policy) - 1,
	},
	{
		.cmd	= ETHTOOL_MSG_FEC_SET,
		.flags	= GENL_UNS_ADMIN_PERM,
		.doit	= ethnl_default_set_doit,
		.policy = ethnl_fec_set_policy,
		.maxattr = ARRAY_SIZE(ethnl_fec_set_policy) - 1,
	},
	{
		.cmd	= ETHTOOL_MSG_MODULE_EEPROM_GET,
		.flags  = GENL_UNS_ADMIN_PERM,
		.doit	= ethnl_default_doit,
		.start	= ethnl_default_start,
		.dumpit	= ethnl_default_dumpit,
		.done	= ethnl_default_done,
		.policy = ethnl_module_eeprom_get_policy,
		.maxattr = ARRAY_SIZE(ethnl_module_eeprom_get_policy) - 1,
	},
	{
		.cmd	= ETHTOOL_MSG_STATS_GET,
		.doit	= ethnl_default_doit,
		.start	= ethnl_default_start,
		.dumpit	= ethnl_default_dumpit,
		.done	= ethnl_default_done,
		.policy = ethnl_stats_get_policy,
		.maxattr = ARRAY_SIZE(ethnl_stats_get_policy) - 1,
	},
	{
		.cmd	= ETHTOOL_MSG_PHC_VCLOCKS_GET,
		.doit	= ethnl_default_doit,
		.start	= ethnl_default_start,
		.dumpit	= ethnl_default_dumpit,
		.done	= ethnl_default_done,
		.policy = ethnl_phc_vclocks_get_policy,
		.maxattr = ARRAY_SIZE(ethnl_phc_vclocks_get_policy) - 1,
	},
	{
		.cmd	= ETHTOOL_MSG_MODULE_GET,
		.doit	= ethnl_default_doit,
		.start	= ethnl_default_start,
		.dumpit	= ethnl_default_dumpit,
		.done	= ethnl_default_done,
		.policy = ethnl_module_get_policy,
		.maxattr = ARRAY_SIZE(ethnl_module_get_policy) - 1,
	},
	{
		.cmd	= ETHTOOL_MSG_MODULE_SET,
		.flags	= GENL_UNS_ADMIN_PERM,
		.doit	= ethnl_default_set_doit,
		.policy = ethnl_module_set_policy,
		.maxattr = ARRAY_SIZE(ethnl_module_set_policy) - 1,
	},
	{
		.cmd	= ETHTOOL_MSG_PSE_GET,
		.doit	= ethnl_default_doit,
		.start	= ethnl_default_start,
		.dumpit	= ethnl_default_dumpit,
		.done	= ethnl_default_done,
		.policy = ethnl_pse_get_policy,
		.maxattr = ARRAY_SIZE(ethnl_pse_get_policy) - 1,
	},
	{
		.cmd	= ETHTOOL_MSG_PSE_SET,
		.flags	= GENL_UNS_ADMIN_PERM,
		.doit	= ethnl_default_set_doit,
		.policy = ethnl_pse_set_policy,
		.maxattr = ARRAY_SIZE(ethnl_pse_set_policy) - 1,
	},
	{
		.cmd	= ETHTOOL_MSG_RSS_GET,
		.doit	= ethnl_default_doit,
		.start	= ethnl_rss_dump_start,
		.dumpit	= ethnl_rss_dumpit,
		.policy = ethnl_rss_get_policy,
		.maxattr = ARRAY_SIZE(ethnl_rss_get_policy) - 1,
	},
	{
		.cmd	= ETHTOOL_MSG_PLCA_GET_CFG,
		.doit	= ethnl_default_doit,
		.start	= ethnl_default_start,
		.dumpit	= ethnl_default_dumpit,
		.done	= ethnl_default_done,
		.policy = ethnl_plca_get_cfg_policy,
		.maxattr = ARRAY_SIZE(ethnl_plca_get_cfg_policy) - 1,
	},
	{
		.cmd	= ETHTOOL_MSG_PLCA_SET_CFG,
		.flags	= GENL_UNS_ADMIN_PERM,
		.doit	= ethnl_default_set_doit,
		.policy = ethnl_plca_set_cfg_policy,
		.maxattr = ARRAY_SIZE(ethnl_plca_set_cfg_policy) - 1,
	},
	{
		.cmd	= ETHTOOL_MSG_PLCA_GET_STATUS,
		.doit	= ethnl_default_doit,
		.start	= ethnl_default_start,
		.dumpit	= ethnl_default_dumpit,
		.done	= ethnl_default_done,
		.policy = ethnl_plca_get_status_policy,
		.maxattr = ARRAY_SIZE(ethnl_plca_get_status_policy) - 1,
	},
	{
		.cmd	= ETHTOOL_MSG_MM_GET,
		.doit	= ethnl_default_doit,
		.start	= ethnl_default_start,
		.dumpit	= ethnl_default_dumpit,
		.done	= ethnl_default_done,
		.policy = ethnl_mm_get_policy,
		.maxattr = ARRAY_SIZE(ethnl_mm_get_policy) - 1,
	},
	{
		.cmd	= ETHTOOL_MSG_MM_SET,
		.flags	= GENL_UNS_ADMIN_PERM,
		.doit	= ethnl_default_set_doit,
		.policy = ethnl_mm_set_policy,
		.maxattr = ARRAY_SIZE(ethnl_mm_set_policy) - 1,
	},
	{
		.cmd	= ETHTOOL_MSG_MODULE_FW_FLASH_ACT,
		.flags	= GENL_UNS_ADMIN_PERM,
		.doit	= ethnl_act_module_fw_flash,
		.policy	= ethnl_module_fw_flash_act_policy,
		.maxattr = ARRAY_SIZE(ethnl_module_fw_flash_act_policy) - 1,
	},
<<<<<<< HEAD
=======
	{
		.cmd	= ETHTOOL_MSG_PHY_GET,
		.doit	= ethnl_phy_doit,
		.start	= ethnl_phy_start,
		.dumpit	= ethnl_phy_dumpit,
		.done	= ethnl_phy_done,
		.policy = ethnl_phy_get_policy,
		.maxattr = ARRAY_SIZE(ethnl_phy_get_policy) - 1,
	},
>>>>>>> adc21867
};

static const struct genl_multicast_group ethtool_nl_mcgrps[] = {
	[ETHNL_MCGRP_MONITOR] = { .name = ETHTOOL_MCGRP_MONITOR_NAME },
};

static struct genl_family ethtool_genl_family __ro_after_init = {
	.name		= ETHTOOL_GENL_NAME,
	.version	= ETHTOOL_GENL_VERSION,
	.netnsok	= true,
	.parallel_ops	= true,
	.ops		= ethtool_genl_ops,
	.n_ops		= ARRAY_SIZE(ethtool_genl_ops),
	.resv_start_op	= ETHTOOL_MSG_MODULE_GET + 1,
	.mcgrps		= ethtool_nl_mcgrps,
	.n_mcgrps	= ARRAY_SIZE(ethtool_nl_mcgrps),
	.sock_priv_size		= sizeof(struct ethnl_sock_priv),
	.sock_priv_destroy	= ethnl_sock_priv_destroy,
};

/* module setup */

static int __init ethnl_init(void)
{
	int ret;

	ret = genl_register_family(&ethtool_genl_family);
	if (WARN(ret < 0, "ethtool: genetlink family registration failed"))
		return ret;
	ethnl_ok = true;

	ret = register_netdevice_notifier(&ethnl_netdev_notifier);
	WARN(ret < 0, "ethtool: net device notifier registration failed");
	return ret;
}

subsys_initcall(ethnl_init);<|MERGE_RESOLUTION|>--- conflicted
+++ resolved
@@ -32,8 +32,6 @@
 							  ETHTOOL_FLAGS_STATS),
 };
 
-<<<<<<< HEAD
-=======
 const struct nla_policy ethnl_header_policy_phy[] = {
 	[ETHTOOL_A_HEADER_DEV_INDEX]	= { .type = NLA_U32 },
 	[ETHTOOL_A_HEADER_DEV_NAME]	= { .type = NLA_NUL_STRING,
@@ -52,7 +50,6 @@
 	[ETHTOOL_A_HEADER_PHY_INDEX]		= NLA_POLICY_MIN(NLA_U32, 1),
 };
 
->>>>>>> adc21867
 int ethnl_sock_priv_set(struct sk_buff *skb, struct net_device *dev, u32 portid,
 			enum ethnl_sock_type type)
 {
@@ -1237,8 +1234,6 @@
 		.policy	= ethnl_module_fw_flash_act_policy,
 		.maxattr = ARRAY_SIZE(ethnl_module_fw_flash_act_policy) - 1,
 	},
-<<<<<<< HEAD
-=======
 	{
 		.cmd	= ETHTOOL_MSG_PHY_GET,
 		.doit	= ethnl_phy_doit,
@@ -1248,7 +1243,6 @@
 		.policy = ethnl_phy_get_policy,
 		.maxattr = ARRAY_SIZE(ethnl_phy_get_policy) - 1,
 	},
->>>>>>> adc21867
 };
 
 static const struct genl_multicast_group ethtool_nl_mcgrps[] = {
