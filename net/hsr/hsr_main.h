/* SPDX-License-Identifier: GPL-2.0 */
/* Copyright 2011-2014 Autronica Fire and Security AS
 *
 * Author(s):
 *	2011-2014 Arvid Brodin, arvid.brodin@alten.se
 *
 * include file for HSR and PRP.
 */

#ifndef __HSR_PRIVATE_H
#define __HSR_PRIVATE_H

#include <linux/netdevice.h>
#include <linux/list.h>
#include <linux/if_vlan.h>
#include <linux/if_hsr.h>

/* Time constants as specified in the HSR specification (IEC-62439-3 2010)
 * Table 8.
 * All values in milliseconds.
 */
#define HSR_LIFE_CHECK_INTERVAL		 2000 /* ms */
#define HSR_NODE_FORGET_TIME		60000 /* ms */
#define HSR_PROXY_NODE_FORGET_TIME	60000 /* ms */
#define HSR_ANNOUNCE_INTERVAL		  100 /* ms */
#define HSR_ENTRY_FORGET_TIME		  400 /* ms */

/* By how much may slave1 and slave2 timestamps of latest received frame from
 * each node differ before we notify of communication problem?
 */
#define MAX_SLAVE_DIFF			 3000 /* ms */
#define HSR_SEQNR_START			(USHRT_MAX - 1024)
#define HSR_SUP_SEQNR_START		(HSR_SEQNR_START / 2)

/* How often shall we check for broken ring and remove node entries older than
 * HSR_NODE_FORGET_TIME?
 */
#define PRUNE_PERIOD			 3000 /* ms */
#define PRUNE_PROXY_PERIOD		 3000 /* ms */
#define HSR_TLV_EOT				   0  /* End of TLVs */
#define HSR_TLV_ANNOUNCE		   22
#define HSR_TLV_LIFE_CHECK		   23
/* PRP V1 life check for Duplicate discard */
#define PRP_TLV_LIFE_CHECK_DD		   20
/* PRP V1 life check for Duplicate Accept */
#define PRP_TLV_LIFE_CHECK_DA		   21
/* PRP V1 life redundancy box MAC address */
#define PRP_TLV_REDBOX_MAC		   30

#define HSR_V1_SUP_LSDUSIZE		52

/* The helper functions below assumes that 'path' occupies the 4 most
 * significant bits of the 16-bit field shared by 'path' and 'LSDU_size' (or
 * equivalently, the 4 most significant bits of HSR tag byte 14).
 *
 * This is unclear in the IEC specification; its definition of MAC addresses
 * indicates the spec is written with the least significant bit first (to the
 * left). This, however, would mean that the LSDU field would be split in two
 * with the path field in-between, which seems strange. I'm guessing the MAC
 * address definition is in error.
 */

static inline void set_hsr_tag_path(struct hsr_tag *ht, u16 path)
{
	ht->path_and_LSDU_size =
		htons((ntohs(ht->path_and_LSDU_size) & 0x0FFF) | (path << 12));
}

static inline void set_hsr_tag_LSDU_size(struct hsr_tag *ht, u16 LSDU_size)
{
	ht->path_and_LSDU_size = htons((ntohs(ht->path_and_LSDU_size) &
				       0xF000) | (LSDU_size & 0x0FFF));
}

struct hsr_ethhdr {
	struct ethhdr	ethhdr;
	struct hsr_tag	hsr_tag;
} __packed;

struct hsr_vlan_ethhdr {
	struct vlan_ethhdr vlanhdr;
	struct hsr_tag	hsr_tag;
} __packed;

struct hsr_sup_tlv {
	u8		HSR_TLV_type;
	u8		HSR_TLV_length;
} __packed;

/* HSR/PRP Supervision Frame data types.
 * Field names as defined in the IEC:2010 standard for HSR.
 */
struct hsr_sup_tag {
	__be16				path_and_HSR_ver;
	__be16				sequence_nr;
	struct hsr_sup_tlv  tlv;
} __packed;

struct hsr_sup_payload {
	unsigned char	macaddress_A[ETH_ALEN];
} __packed;

static inline void set_hsr_stag_path(struct hsr_sup_tag *hst, u16 path)
{
	set_hsr_tag_path((struct hsr_tag *)hst, path);
}

static inline void set_hsr_stag_HSR_ver(struct hsr_sup_tag *hst, u16 HSR_ver)
{
	set_hsr_tag_LSDU_size((struct hsr_tag *)hst, HSR_ver);
}

struct hsrv0_ethhdr_sp {
	struct ethhdr		ethhdr;
	struct hsr_sup_tag	hsr_sup;
} __packed;

struct hsrv1_ethhdr_sp {
	struct ethhdr		ethhdr;
	struct hsr_tag		hsr;
	struct hsr_sup_tag	hsr_sup;
} __packed;

enum hsr_port_type {
	HSR_PT_NONE = 0,	/* Must be 0, used by framereg */
	HSR_PT_SLAVE_A,
	HSR_PT_SLAVE_B,
	HSR_PT_INTERLINK,
	HSR_PT_MASTER,
	HSR_PT_PORTS,	/* This must be the last item in the enum */
};

/* PRP Redunancy Control Trailor (RCT).
 * As defined in IEC-62439-4:2012, the PRP RCT is really { sequence Nr,
 * Lan indentifier (LanId), LSDU_size and PRP_suffix = 0x88FB }.
 *
 * Field names as defined in the IEC:2012 standard for PRP.
 */
struct prp_rct {
	__be16          sequence_nr;
	__be16          lan_id_and_LSDU_size;
	__be16          PRP_suffix;
} __packed;

static inline u16 get_prp_LSDU_size(struct prp_rct *rct)
{
	return ntohs(rct->lan_id_and_LSDU_size) & 0x0FFF;
}

static inline void set_prp_lan_id(struct prp_rct *rct, u16 lan_id)
{
	rct->lan_id_and_LSDU_size = htons((ntohs(rct->lan_id_and_LSDU_size) &
					  0x0FFF) | (lan_id << 12));
}
static inline void set_prp_LSDU_size(struct prp_rct *rct, u16 LSDU_size)
{
	rct->lan_id_and_LSDU_size = htons((ntohs(rct->lan_id_and_LSDU_size) &
					  0xF000) | (LSDU_size & 0x0FFF));
}

struct hsr_port {
	struct list_head	port_list;
	struct net_device	*dev;
	struct hsr_priv		*hsr;
	enum hsr_port_type	type;
};

struct hsr_frame_info;
struct hsr_node;

struct hsr_proto_ops {
	/* format and send supervision frame */
	void (*send_sv_frame)(struct hsr_port *port, unsigned long *interval,
			      const unsigned char addr[ETH_ALEN]);
	void (*handle_san_frame)(bool san, enum hsr_port_type port,
				 struct hsr_node *node);
	bool (*drop_frame)(struct hsr_frame_info *frame, struct hsr_port *port);
	struct sk_buff * (*get_untagged_frame)(struct hsr_frame_info *frame,
					       struct hsr_port *port);
	struct sk_buff * (*create_tagged_frame)(struct hsr_frame_info *frame,
						struct hsr_port *port);
	int (*fill_frame_info)(__be16 proto, struct sk_buff *skb,
			       struct hsr_frame_info *frame);
	bool (*invalid_dan_ingress_frame)(__be16 protocol);
	void (*update_san_info)(struct hsr_node *node, bool is_sup);
};

struct hsr_self_node {
	unsigned char	macaddress_A[ETH_ALEN];
	unsigned char	macaddress_B[ETH_ALEN];
	struct rcu_head	rcu_head;
};

struct hsr_priv {
	struct rcu_head		rcu_head;
	struct list_head	ports;
	struct list_head	node_db;	/* Known HSR nodes */
	struct list_head	proxy_node_db;	/* RedBox HSR proxy nodes */
	struct hsr_self_node	__rcu *self_node;	/* MACs of slaves */
	struct timer_list	announce_timer;	/* Supervision frame dispatch */
	struct timer_list	announce_proxy_timer;
	struct timer_list	prune_timer;
	struct timer_list	prune_proxy_timer;
	int announce_count;
<<<<<<< HEAD
	atomic_t sequence_nr;
	atomic_t sup_sequence_nr;	/* For HSRv1 separate seq_nr for supervision */
=======
	u16 sequence_nr;
	u16 sup_sequence_nr;	/* For HSRv1 separate seq_nr for supervision */
>>>>>>> adc21867
	enum hsr_version prot_version;	/* Indicate if HSRv0, HSRv1 or PRPv1 */
	spinlock_t list_lock;	/* locking for node list */
	struct hsr_proto_ops	*proto_ops;
#define PRP_LAN_ID	0x5     /* 0x1010 for A and 0x1011 for B. Bit 0 is set
				 * based on SLAVE_A or SLAVE_B
				 */
	u8 net_id;		/* for PRP, it occupies most significant 3 bits
				 * of lan_id
				 */
	bool fwd_offloaded;	/* Forwarding offloaded to HW */
	bool redbox;            /* Device supports HSR RedBox */
	unsigned char		macaddress_redbox[ETH_ALEN];
	unsigned char		sup_multicast_addr[ETH_ALEN] __aligned(sizeof(u16));
				/* Align to u16 boundary to avoid unaligned access
				 * in ether_addr_equal
				 */
#ifdef	CONFIG_DEBUG_FS
	struct dentry *node_tbl_root;
#endif
};

#define hsr_for_each_port(hsr, port) \
	list_for_each_entry_rcu((port), &(hsr)->ports, port_list)

struct hsr_port *hsr_port_get_hsr(struct hsr_priv *hsr, enum hsr_port_type pt);

/* Caller must ensure skb is a valid HSR frame */
static inline u16 hsr_get_skb_sequence_nr(struct sk_buff *skb)
{
	struct hsr_ethhdr *hsr_ethhdr;

	hsr_ethhdr = (struct hsr_ethhdr *)skb_mac_header(skb);
	return ntohs(hsr_ethhdr->hsr_tag.sequence_nr);
}

static inline struct prp_rct *skb_get_PRP_rct(struct sk_buff *skb)
{
	unsigned char *tail = skb_tail_pointer(skb) - HSR_HLEN;

	struct prp_rct *rct = (struct prp_rct *)tail;

	if (rct->PRP_suffix == htons(ETH_P_PRP))
		return rct;

	return NULL;
}

/* Assume caller has confirmed this skb is PRP suffixed */
static inline u16 prp_get_skb_sequence_nr(struct prp_rct *rct)
{
	return ntohs(rct->sequence_nr);
}

/* assume there is a valid rct */
static inline bool prp_check_lsdu_size(struct sk_buff *skb,
				       struct prp_rct *rct,
				       bool is_sup)
{
	struct ethhdr *ethhdr;
	int expected_lsdu_size;

	if (is_sup) {
		expected_lsdu_size = HSR_V1_SUP_LSDUSIZE;
	} else {
		ethhdr = (struct ethhdr *)skb_mac_header(skb);
		expected_lsdu_size = skb->len - 14;
		if (ethhdr->h_proto == htons(ETH_P_8021Q))
			expected_lsdu_size -= 4;
	}

	return (expected_lsdu_size == get_prp_LSDU_size(rct));
}

#if IS_ENABLED(CONFIG_DEBUG_FS)
void hsr_debugfs_rename(struct net_device *dev);
void hsr_debugfs_init(struct hsr_priv *priv, struct net_device *hsr_dev);
void hsr_debugfs_term(struct hsr_priv *priv);
void hsr_debugfs_create_root(void);
void hsr_debugfs_remove_root(void);
#else
static inline void hsr_debugfs_rename(struct net_device *dev)
{
}
static inline void hsr_debugfs_init(struct hsr_priv *priv,
				    struct net_device *hsr_dev)
{}
static inline void hsr_debugfs_term(struct hsr_priv *priv)
{}
static inline void hsr_debugfs_create_root(void)
{}
static inline void hsr_debugfs_remove_root(void)
{}
#endif

#endif /*  __HSR_PRIVATE_H */<|MERGE_RESOLUTION|>--- conflicted
+++ resolved
@@ -202,14 +202,10 @@
 	struct timer_list	prune_timer;
 	struct timer_list	prune_proxy_timer;
 	int announce_count;
-<<<<<<< HEAD
-	atomic_t sequence_nr;
-	atomic_t sup_sequence_nr;	/* For HSRv1 separate seq_nr for supervision */
-=======
 	u16 sequence_nr;
 	u16 sup_sequence_nr;	/* For HSRv1 separate seq_nr for supervision */
->>>>>>> adc21867
 	enum hsr_version prot_version;	/* Indicate if HSRv0, HSRv1 or PRPv1 */
+	spinlock_t seqnr_lock;	/* locking for sequence_nr */
 	spinlock_t list_lock;	/* locking for node list */
 	struct hsr_proto_ops	*proto_ops;
 #define PRP_LAN_ID	0x5     /* 0x1010 for A and 0x1011 for B. Bit 0 is set
