// SPDX-License-Identifier: GPL-2.0
/*
 * INET		An implementation of the TCP/IP protocol suite for the LINUX
 *		operating system.  INET is implemented using the  BSD Socket
 *		interface as the means of communication with the user level.
 *
 *		Implementation of the Transmission Control Protocol(TCP).
 *
 * Authors:	Ross Biro
 *		Fred N. van Kempen, <waltje@uWalt.NL.Mugnet.ORG>
 *		Mark Evans, <evansmp@uhura.aston.ac.uk>
 *		Corey Minyard <wf-rch!minyard@relay.EU.net>
 *		Florian La Roche, <flla@stud.uni-sb.de>
 *		Charles Hedrick, <hedrick@klinzhai.rutgers.edu>
 *		Linus Torvalds, <torvalds@cs.helsinki.fi>
 *		Alan Cox, <gw4pts@gw4pts.ampr.org>
 *		Matthew Dillon, <dillon@apollo.west.oic.com>
 *		Arnt Gulbrandsen, <agulbra@nvg.unit.no>
 *		Jorge Cwik, <jorge@laser.satlink.net>
 */

/*
 * Changes:
 *		Pedro Roque	:	Fast Retransmit/Recovery.
 *					Two receive queues.
 *					Retransmit queue handled by TCP.
 *					Better retransmit timer handling.
 *					New congestion avoidance.
 *					Header prediction.
 *					Variable renaming.
 *
 *		Eric		:	Fast Retransmit.
 *		Randy Scott	:	MSS option defines.
 *		Eric Schenk	:	Fixes to slow start algorithm.
 *		Eric Schenk	:	Yet another double ACK bug.
 *		Eric Schenk	:	Delayed ACK bug fixes.
 *		Eric Schenk	:	Floyd style fast retrans war avoidance.
 *		David S. Miller	:	Don't allow zero congestion window.
 *		Eric Schenk	:	Fix retransmitter so that it sends
 *					next packet on ack of previous packet.
 *		Andi Kleen	:	Moved open_request checking here
 *					and process RSTs for open_requests.
 *		Andi Kleen	:	Better prune_queue, and other fixes.
 *		Andrey Savochkin:	Fix RTT measurements in the presence of
 *					timestamps.
 *		Andrey Savochkin:	Check sequence numbers correctly when
 *					removing SACKs due to in sequence incoming
 *					data segments.
 *		Andi Kleen:		Make sure we never ack data there is not
 *					enough room for. Also make this condition
 *					a fatal error if it might still happen.
 *		Andi Kleen:		Add tcp_measure_rcv_mss to make
 *					connections with MSS<min(MTU,ann. MSS)
 *					work without delayed acks.
 *		Andi Kleen:		Process packets with PSH set in the
 *					fast path.
 *		J Hadi Salim:		ECN support
 *	 	Andrei Gurtov,
 *		Pasi Sarolahti,
 *		Panu Kuhlberg:		Experimental audit of TCP (re)transmission
 *					engine. Lots of bugs are found.
 *		Pasi Sarolahti:		F-RTO for dealing with spurious RTOs
 */

#define pr_fmt(fmt) "TCP: " fmt

#include <linux/mm.h>
#include <linux/slab.h>
#include <linux/module.h>
#include <linux/sysctl.h>
#include <linux/kernel.h>
#include <linux/prefetch.h>
#include <net/dst.h>
#include <net/tcp.h>
#include <net/proto_memory.h>
#include <net/inet_common.h>
#include <linux/ipsec.h>
#include <linux/unaligned.h>
#include <linux/errqueue.h>
#include <trace/events/tcp.h>
#include <linux/jump_label_ratelimit.h>
#include <net/busy_poll.h>
#include <net/mptcp.h>

int sysctl_tcp_max_orphans __read_mostly = NR_FILE;

#define FLAG_DATA		0x01 /* Incoming frame contained data.		*/
#define FLAG_WIN_UPDATE		0x02 /* Incoming ACK was a window update.	*/
#define FLAG_DATA_ACKED		0x04 /* This ACK acknowledged new data.		*/
#define FLAG_RETRANS_DATA_ACKED	0x08 /* "" "" some of which was retransmitted.	*/
#define FLAG_SYN_ACKED		0x10 /* This ACK acknowledged SYN.		*/
#define FLAG_DATA_SACKED	0x20 /* New SACK.				*/
#define FLAG_ECE		0x40 /* ECE in this ACK				*/
#define FLAG_LOST_RETRANS	0x80 /* This ACK marks some retransmission lost */
#define FLAG_SLOWPATH		0x100 /* Do not skip RFC checks for window update.*/
#define FLAG_ORIG_SACK_ACKED	0x200 /* Never retransmitted data are (s)acked	*/
#define FLAG_SND_UNA_ADVANCED	0x400 /* Snd_una was changed (!= FLAG_DATA_ACKED) */
#define FLAG_DSACKING_ACK	0x800 /* SACK blocks contained D-SACK info */
#define FLAG_SET_XMIT_TIMER	0x1000 /* Set TLP or RTO timer */
#define FLAG_SACK_RENEGING	0x2000 /* snd_una advanced to a sacked seq */
#define FLAG_UPDATE_TS_RECENT	0x4000 /* tcp_replace_ts_recent() */
#define FLAG_NO_CHALLENGE_ACK	0x8000 /* do not call tcp_send_challenge_ack()	*/
#define FLAG_ACK_MAYBE_DELAYED	0x10000 /* Likely a delayed ACK */
#define FLAG_DSACK_TLP		0x20000 /* DSACK for tail loss probe */

#define FLAG_ACKED		(FLAG_DATA_ACKED|FLAG_SYN_ACKED)
#define FLAG_NOT_DUP		(FLAG_DATA|FLAG_WIN_UPDATE|FLAG_ACKED)
#define FLAG_CA_ALERT		(FLAG_DATA_SACKED|FLAG_ECE|FLAG_DSACKING_ACK)
#define FLAG_FORWARD_PROGRESS	(FLAG_ACKED|FLAG_DATA_SACKED)

#define TCP_REMNANT (TCP_FLAG_FIN|TCP_FLAG_URG|TCP_FLAG_SYN|TCP_FLAG_PSH)
#define TCP_HP_BITS (~(TCP_RESERVED_BITS|TCP_FLAG_PSH))

#define REXMIT_NONE	0 /* no loss recovery to do */
#define REXMIT_LOST	1 /* retransmit packets marked lost */
#define REXMIT_NEW	2 /* FRTO-style transmit of unsent/new packets */

#if IS_ENABLED(CONFIG_TLS_DEVICE)
static DEFINE_STATIC_KEY_DEFERRED_FALSE(clean_acked_data_enabled, HZ);

void clean_acked_data_enable(struct inet_connection_sock *icsk,
			     void (*cad)(struct sock *sk, u32 ack_seq))
{
	icsk->icsk_clean_acked = cad;
	static_branch_deferred_inc(&clean_acked_data_enabled);
}
EXPORT_SYMBOL_GPL(clean_acked_data_enable);

void clean_acked_data_disable(struct inet_connection_sock *icsk)
{
	static_branch_slow_dec_deferred(&clean_acked_data_enabled);
	icsk->icsk_clean_acked = NULL;
}
EXPORT_SYMBOL_GPL(clean_acked_data_disable);

void clean_acked_data_flush(void)
{
	static_key_deferred_flush(&clean_acked_data_enabled);
}
EXPORT_SYMBOL_GPL(clean_acked_data_flush);
#endif

#ifdef CONFIG_CGROUP_BPF
static void bpf_skops_parse_hdr(struct sock *sk, struct sk_buff *skb)
{
	bool unknown_opt = tcp_sk(sk)->rx_opt.saw_unknown &&
		BPF_SOCK_OPS_TEST_FLAG(tcp_sk(sk),
				       BPF_SOCK_OPS_PARSE_UNKNOWN_HDR_OPT_CB_FLAG);
	bool parse_all_opt = BPF_SOCK_OPS_TEST_FLAG(tcp_sk(sk),
						    BPF_SOCK_OPS_PARSE_ALL_HDR_OPT_CB_FLAG);
	struct bpf_sock_ops_kern sock_ops;

	if (likely(!unknown_opt && !parse_all_opt))
		return;

	/* The skb will be handled in the
	 * bpf_skops_established() or
	 * bpf_skops_write_hdr_opt().
	 */
	switch (sk->sk_state) {
	case TCP_SYN_RECV:
	case TCP_SYN_SENT:
	case TCP_LISTEN:
		return;
	}

	sock_owned_by_me(sk);

	memset(&sock_ops, 0, offsetof(struct bpf_sock_ops_kern, temp));
	sock_ops.op = BPF_SOCK_OPS_PARSE_HDR_OPT_CB;
	sock_ops.is_fullsock = 1;
	sock_ops.sk = sk;
	bpf_skops_init_skb(&sock_ops, skb, tcp_hdrlen(skb));

	BPF_CGROUP_RUN_PROG_SOCK_OPS(&sock_ops);
}

static void bpf_skops_established(struct sock *sk, int bpf_op,
				  struct sk_buff *skb)
{
	struct bpf_sock_ops_kern sock_ops;

	sock_owned_by_me(sk);

	memset(&sock_ops, 0, offsetof(struct bpf_sock_ops_kern, temp));
	sock_ops.op = bpf_op;
	sock_ops.is_fullsock = 1;
	sock_ops.sk = sk;
	/* sk with TCP_REPAIR_ON does not have skb in tcp_finish_connect */
	if (skb)
		bpf_skops_init_skb(&sock_ops, skb, tcp_hdrlen(skb));

	BPF_CGROUP_RUN_PROG_SOCK_OPS(&sock_ops);
}
#else
static void bpf_skops_parse_hdr(struct sock *sk, struct sk_buff *skb)
{
}

static void bpf_skops_established(struct sock *sk, int bpf_op,
				  struct sk_buff *skb)
{
}
#endif

static __cold void tcp_gro_dev_warn(const struct sock *sk, const struct sk_buff *skb,
				    unsigned int len)
{
	struct net_device *dev;

	rcu_read_lock();
	dev = dev_get_by_index_rcu(sock_net(sk), skb->skb_iif);
	if (!dev || len >= READ_ONCE(dev->mtu))
		pr_warn("%s: Driver has suspect GRO implementation, TCP performance may be compromised.\n",
			dev ? dev->name : "Unknown driver");
	rcu_read_unlock();
}

/* Adapt the MSS value used to make delayed ack decision to the
 * real world.
 */
static void tcp_measure_rcv_mss(struct sock *sk, const struct sk_buff *skb)
{
	struct inet_connection_sock *icsk = inet_csk(sk);
	const unsigned int lss = icsk->icsk_ack.last_seg_size;
	unsigned int len;

	icsk->icsk_ack.last_seg_size = 0;

	/* skb->len may jitter because of SACKs, even if peer
	 * sends good full-sized frames.
	 */
	len = skb_shinfo(skb)->gso_size ? : skb->len;
	if (len >= icsk->icsk_ack.rcv_mss) {
		/* Note: divides are still a bit expensive.
		 * For the moment, only adjust scaling_ratio
		 * when we update icsk_ack.rcv_mss.
		 */
		if (unlikely(len != icsk->icsk_ack.rcv_mss)) {
			u64 val = (u64)skb->len << TCP_RMEM_TO_WIN_SCALE;
			u8 old_ratio = tcp_sk(sk)->scaling_ratio;

			do_div(val, skb->truesize);
			tcp_sk(sk)->scaling_ratio = val ? val : 1;

			if (old_ratio != tcp_sk(sk)->scaling_ratio)
				WRITE_ONCE(tcp_sk(sk)->window_clamp,
					   tcp_win_from_space(sk, sk->sk_rcvbuf));
		}
		icsk->icsk_ack.rcv_mss = min_t(unsigned int, len,
					       tcp_sk(sk)->advmss);
		/* Account for possibly-removed options */
		DO_ONCE_LITE_IF(len > icsk->icsk_ack.rcv_mss + MAX_TCP_OPTION_SPACE,
				tcp_gro_dev_warn, sk, skb, len);
		/* If the skb has a len of exactly 1*MSS and has the PSH bit
		 * set then it is likely the end of an application write. So
		 * more data may not be arriving soon, and yet the data sender
		 * may be waiting for an ACK if cwnd-bound or using TX zero
		 * copy. So we set ICSK_ACK_PUSHED here so that
		 * tcp_cleanup_rbuf() will send an ACK immediately if the app
		 * reads all of the data and is not ping-pong. If len > MSS
		 * then this logic does not matter (and does not hurt) because
		 * tcp_cleanup_rbuf() will always ACK immediately if the app
		 * reads data and there is more than an MSS of unACKed data.
		 */
		if (TCP_SKB_CB(skb)->tcp_flags & TCPHDR_PSH)
			icsk->icsk_ack.pending |= ICSK_ACK_PUSHED;
	} else {
		/* Otherwise, we make more careful check taking into account,
		 * that SACKs block is variable.
		 *
		 * "len" is invariant segment length, including TCP header.
		 */
		len += skb->data - skb_transport_header(skb);
		if (len >= TCP_MSS_DEFAULT + sizeof(struct tcphdr) ||
		    /* If PSH is not set, packet should be
		     * full sized, provided peer TCP is not badly broken.
		     * This observation (if it is correct 8)) allows
		     * to handle super-low mtu links fairly.
		     */
		    (len >= TCP_MIN_MSS + sizeof(struct tcphdr) &&
		     !(tcp_flag_word(tcp_hdr(skb)) & TCP_REMNANT))) {
			/* Subtract also invariant (if peer is RFC compliant),
			 * tcp header plus fixed timestamp option length.
			 * Resulting "len" is MSS free of SACK jitter.
			 */
			len -= tcp_sk(sk)->tcp_header_len;
			icsk->icsk_ack.last_seg_size = len;
			if (len == lss) {
				icsk->icsk_ack.rcv_mss = len;
				return;
			}
		}
		if (icsk->icsk_ack.pending & ICSK_ACK_PUSHED)
			icsk->icsk_ack.pending |= ICSK_ACK_PUSHED2;
		icsk->icsk_ack.pending |= ICSK_ACK_PUSHED;
	}
}

static void tcp_incr_quickack(struct sock *sk, unsigned int max_quickacks)
{
	struct inet_connection_sock *icsk = inet_csk(sk);
	unsigned int quickacks = tcp_sk(sk)->rcv_wnd / (2 * icsk->icsk_ack.rcv_mss);

	if (quickacks == 0)
		quickacks = 2;
	quickacks = min(quickacks, max_quickacks);
	if (quickacks > icsk->icsk_ack.quick)
		icsk->icsk_ack.quick = quickacks;
}

static void tcp_enter_quickack_mode(struct sock *sk, unsigned int max_quickacks)
{
	struct inet_connection_sock *icsk = inet_csk(sk);

	tcp_incr_quickack(sk, max_quickacks);
	inet_csk_exit_pingpong_mode(sk);
	icsk->icsk_ack.ato = TCP_ATO_MIN;
}

/* Send ACKs quickly, if "quick" count is not exhausted
 * and the session is not interactive.
 */

static bool tcp_in_quickack_mode(struct sock *sk)
{
	const struct inet_connection_sock *icsk = inet_csk(sk);
	const struct dst_entry *dst = __sk_dst_get(sk);

	return (dst && dst_metric(dst, RTAX_QUICKACK)) ||
		(icsk->icsk_ack.quick && !inet_csk_in_pingpong_mode(sk));
}

static void tcp_ecn_queue_cwr(struct tcp_sock *tp)
{
	if (tp->ecn_flags & TCP_ECN_OK)
		tp->ecn_flags |= TCP_ECN_QUEUE_CWR;
}

static void tcp_ecn_accept_cwr(struct sock *sk, const struct sk_buff *skb)
{
	if (tcp_hdr(skb)->cwr) {
		tcp_sk(sk)->ecn_flags &= ~TCP_ECN_DEMAND_CWR;

		/* If the sender is telling us it has entered CWR, then its
		 * cwnd may be very low (even just 1 packet), so we should ACK
		 * immediately.
		 */
		if (TCP_SKB_CB(skb)->seq != TCP_SKB_CB(skb)->end_seq)
			inet_csk(sk)->icsk_ack.pending |= ICSK_ACK_NOW;
	}
}

static void tcp_ecn_withdraw_cwr(struct tcp_sock *tp)
{
	tp->ecn_flags &= ~TCP_ECN_QUEUE_CWR;
}

static void __tcp_ecn_check_ce(struct sock *sk, const struct sk_buff *skb)
{
	struct tcp_sock *tp = tcp_sk(sk);

	switch (TCP_SKB_CB(skb)->ip_dsfield & INET_ECN_MASK) {
	case INET_ECN_NOT_ECT:
		/* Funny extension: if ECT is not set on a segment,
		 * and we already seen ECT on a previous segment,
		 * it is probably a retransmit.
		 */
		if (tp->ecn_flags & TCP_ECN_SEEN)
			tcp_enter_quickack_mode(sk, 2);
		break;
	case INET_ECN_CE:
		if (tcp_ca_needs_ecn(sk))
			tcp_ca_event(sk, CA_EVENT_ECN_IS_CE);

		if (!(tp->ecn_flags & TCP_ECN_DEMAND_CWR)) {
			/* Better not delay acks, sender can have a very low cwnd */
			tcp_enter_quickack_mode(sk, 2);
			tp->ecn_flags |= TCP_ECN_DEMAND_CWR;
		}
		tp->ecn_flags |= TCP_ECN_SEEN;
		break;
	default:
		if (tcp_ca_needs_ecn(sk))
			tcp_ca_event(sk, CA_EVENT_ECN_NO_CE);
		tp->ecn_flags |= TCP_ECN_SEEN;
		break;
	}
}

static void tcp_ecn_check_ce(struct sock *sk, const struct sk_buff *skb)
{
	if (tcp_sk(sk)->ecn_flags & TCP_ECN_OK)
		__tcp_ecn_check_ce(sk, skb);
}

static void tcp_ecn_rcv_synack(struct tcp_sock *tp, const struct tcphdr *th)
{
	if ((tp->ecn_flags & TCP_ECN_OK) && (!th->ece || th->cwr))
		tp->ecn_flags &= ~TCP_ECN_OK;
}

static void tcp_ecn_rcv_syn(struct tcp_sock *tp, const struct tcphdr *th)
{
	if ((tp->ecn_flags & TCP_ECN_OK) && (!th->ece || !th->cwr))
		tp->ecn_flags &= ~TCP_ECN_OK;
}

static bool tcp_ecn_rcv_ecn_echo(const struct tcp_sock *tp, const struct tcphdr *th)
{
	if (th->ece && !th->syn && (tp->ecn_flags & TCP_ECN_OK))
		return true;
	return false;
}

/* Buffer size and advertised window tuning.
 *
 * 1. Tuning sk->sk_sndbuf, when connection enters established state.
 */

static void tcp_sndbuf_expand(struct sock *sk)
{
	const struct tcp_sock *tp = tcp_sk(sk);
	const struct tcp_congestion_ops *ca_ops = inet_csk(sk)->icsk_ca_ops;
	int sndmem, per_mss;
	u32 nr_segs;

	/* Worst case is non GSO/TSO : each frame consumes one skb
	 * and skb->head is kmalloced using power of two area of memory
	 */
	per_mss = max_t(u32, tp->rx_opt.mss_clamp, tp->mss_cache) +
		  MAX_TCP_HEADER +
		  SKB_DATA_ALIGN(sizeof(struct skb_shared_info));

	per_mss = roundup_pow_of_two(per_mss) +
		  SKB_DATA_ALIGN(sizeof(struct sk_buff));

	nr_segs = max_t(u32, TCP_INIT_CWND, tcp_snd_cwnd(tp));
	nr_segs = max_t(u32, nr_segs, tp->reordering + 1);

	/* Fast Recovery (RFC 5681 3.2) :
	 * Cubic needs 1.7 factor, rounded to 2 to include
	 * extra cushion (application might react slowly to EPOLLOUT)
	 */
	sndmem = ca_ops->sndbuf_expand ? ca_ops->sndbuf_expand(sk) : 2;
	sndmem *= nr_segs * per_mss;

	if (sk->sk_sndbuf < sndmem)
		WRITE_ONCE(sk->sk_sndbuf,
			   min(sndmem, READ_ONCE(sock_net(sk)->ipv4.sysctl_tcp_wmem[2])));
}

/* 2. Tuning advertised window (window_clamp, rcv_ssthresh)
 *
 * All tcp_full_space() is split to two parts: "network" buffer, allocated
 * forward and advertised in receiver window (tp->rcv_wnd) and
 * "application buffer", required to isolate scheduling/application
 * latencies from network.
 * window_clamp is maximal advertised window. It can be less than
 * tcp_full_space(), in this case tcp_full_space() - window_clamp
 * is reserved for "application" buffer. The less window_clamp is
 * the smoother our behaviour from viewpoint of network, but the lower
 * throughput and the higher sensitivity of the connection to losses. 8)
 *
 * rcv_ssthresh is more strict window_clamp used at "slow start"
 * phase to predict further behaviour of this connection.
 * It is used for two goals:
 * - to enforce header prediction at sender, even when application
 *   requires some significant "application buffer". It is check #1.
 * - to prevent pruning of receive queue because of misprediction
 *   of receiver window. Check #2.
 *
 * The scheme does not work when sender sends good segments opening
 * window and then starts to feed us spaghetti. But it should work
 * in common situations. Otherwise, we have to rely on queue collapsing.
 */

/* Slow part of check#2. */
static int __tcp_grow_window(const struct sock *sk, const struct sk_buff *skb,
			     unsigned int skbtruesize)
{
	const struct tcp_sock *tp = tcp_sk(sk);
	/* Optimize this! */
	int truesize = tcp_win_from_space(sk, skbtruesize) >> 1;
	int window = tcp_win_from_space(sk, READ_ONCE(sock_net(sk)->ipv4.sysctl_tcp_rmem[2])) >> 1;

	while (tp->rcv_ssthresh <= window) {
		if (truesize <= skb->len)
			return 2 * inet_csk(sk)->icsk_ack.rcv_mss;

		truesize >>= 1;
		window >>= 1;
	}
	return 0;
}

/* Even if skb appears to have a bad len/truesize ratio, TCP coalescing
 * can play nice with us, as sk_buff and skb->head might be either
 * freed or shared with up to MAX_SKB_FRAGS segments.
 * Only give a boost to drivers using page frag(s) to hold the frame(s),
 * and if no payload was pulled in skb->head before reaching us.
 */
static u32 truesize_adjust(bool adjust, const struct sk_buff *skb)
{
	u32 truesize = skb->truesize;

	if (adjust && !skb_headlen(skb)) {
		truesize -= SKB_TRUESIZE(skb_end_offset(skb));
		/* paranoid check, some drivers might be buggy */
		if (unlikely((int)truesize < (int)skb->len))
			truesize = skb->truesize;
	}
	return truesize;
}

static void tcp_grow_window(struct sock *sk, const struct sk_buff *skb,
			    bool adjust)
{
	struct tcp_sock *tp = tcp_sk(sk);
	int room;

	room = min_t(int, tp->window_clamp, tcp_space(sk)) - tp->rcv_ssthresh;

	if (room <= 0)
		return;

	/* Check #1 */
	if (!tcp_under_memory_pressure(sk)) {
		unsigned int truesize = truesize_adjust(adjust, skb);
		int incr;

		/* Check #2. Increase window, if skb with such overhead
		 * will fit to rcvbuf in future.
		 */
		if (tcp_win_from_space(sk, truesize) <= skb->len)
			incr = 2 * tp->advmss;
		else
			incr = __tcp_grow_window(sk, skb, truesize);

		if (incr) {
			incr = max_t(int, incr, 2 * skb->len);
			tp->rcv_ssthresh += min(room, incr);
			inet_csk(sk)->icsk_ack.quick |= 1;
		}
	} else {
		/* Under pressure:
		 * Adjust rcv_ssthresh according to reserved mem
		 */
		tcp_adjust_rcv_ssthresh(sk);
	}
}

/* 3. Try to fixup all. It is made immediately after connection enters
 *    established state.
 */
static void tcp_init_buffer_space(struct sock *sk)
{
	int tcp_app_win = READ_ONCE(sock_net(sk)->ipv4.sysctl_tcp_app_win);
	struct tcp_sock *tp = tcp_sk(sk);
	int maxwin;

	if (!(sk->sk_userlocks & SOCK_SNDBUF_LOCK))
		tcp_sndbuf_expand(sk);

	tcp_mstamp_refresh(tp);
	tp->rcvq_space.time = tp->tcp_mstamp;
	tp->rcvq_space.seq = tp->copied_seq;

	maxwin = tcp_full_space(sk);

	if (tp->window_clamp >= maxwin) {
		WRITE_ONCE(tp->window_clamp, maxwin);

		if (tcp_app_win && maxwin > 4 * tp->advmss)
			WRITE_ONCE(tp->window_clamp,
				   max(maxwin - (maxwin >> tcp_app_win),
				       4 * tp->advmss));
	}

	/* Force reservation of one segment. */
	if (tcp_app_win &&
	    tp->window_clamp > 2 * tp->advmss &&
	    tp->window_clamp + tp->advmss > maxwin)
		WRITE_ONCE(tp->window_clamp,
			   max(2 * tp->advmss, maxwin - tp->advmss));

	tp->rcv_ssthresh = min(tp->rcv_ssthresh, tp->window_clamp);
	tp->snd_cwnd_stamp = tcp_jiffies32;
	tp->rcvq_space.space = min3(tp->rcv_ssthresh, tp->rcv_wnd,
				    (u32)TCP_INIT_CWND * tp->advmss);
}

/* 4. Recalculate window clamp after socket hit its memory bounds. */
static void tcp_clamp_window(struct sock *sk)
{
	struct tcp_sock *tp = tcp_sk(sk);
	struct inet_connection_sock *icsk = inet_csk(sk);
	struct net *net = sock_net(sk);
	int rmem2;

	icsk->icsk_ack.quick = 0;
	rmem2 = READ_ONCE(net->ipv4.sysctl_tcp_rmem[2]);

	if (sk->sk_rcvbuf < rmem2 &&
	    !(sk->sk_userlocks & SOCK_RCVBUF_LOCK) &&
	    !tcp_under_memory_pressure(sk) &&
	    sk_memory_allocated(sk) < sk_prot_mem_limits(sk, 0)) {
		WRITE_ONCE(sk->sk_rcvbuf,
			   min(atomic_read(&sk->sk_rmem_alloc), rmem2));
	}
	if (atomic_read(&sk->sk_rmem_alloc) > sk->sk_rcvbuf)
		tp->rcv_ssthresh = min(tp->window_clamp, 2U * tp->advmss);
}

/* Initialize RCV_MSS value.
 * RCV_MSS is an our guess about MSS used by the peer.
 * We haven't any direct information about the MSS.
 * It's better to underestimate the RCV_MSS rather than overestimate.
 * Overestimations make us ACKing less frequently than needed.
 * Underestimations are more easy to detect and fix by tcp_measure_rcv_mss().
 */
void tcp_initialize_rcv_mss(struct sock *sk)
{
	const struct tcp_sock *tp = tcp_sk(sk);
	unsigned int hint = min_t(unsigned int, tp->advmss, tp->mss_cache);

	hint = min(hint, tp->rcv_wnd / 2);
	hint = min(hint, TCP_MSS_DEFAULT);
	hint = max(hint, TCP_MIN_MSS);

	inet_csk(sk)->icsk_ack.rcv_mss = hint;
}
EXPORT_SYMBOL(tcp_initialize_rcv_mss);

/* Receiver "autotuning" code.
 *
 * The algorithm for RTT estimation w/o timestamps is based on
 * Dynamic Right-Sizing (DRS) by Wu Feng and Mike Fisk of LANL.
 * <https://public.lanl.gov/radiant/pubs.html#DRS>
 *
 * More detail on this code can be found at
 * <http://staff.psc.edu/jheffner/>,
 * though this reference is out of date.  A new paper
 * is pending.
 */
static void tcp_rcv_rtt_update(struct tcp_sock *tp, u32 sample, int win_dep)
{
	u32 new_sample = tp->rcv_rtt_est.rtt_us;
	long m = sample;

	if (new_sample != 0) {
		/* If we sample in larger samples in the non-timestamp
		 * case, we could grossly overestimate the RTT especially
		 * with chatty applications or bulk transfer apps which
		 * are stalled on filesystem I/O.
		 *
		 * Also, since we are only going for a minimum in the
		 * non-timestamp case, we do not smooth things out
		 * else with timestamps disabled convergence takes too
		 * long.
		 */
		if (!win_dep) {
			m -= (new_sample >> 3);
			new_sample += m;
		} else {
			m <<= 3;
			if (m < new_sample)
				new_sample = m;
		}
	} else {
		/* No previous measure. */
		new_sample = m << 3;
	}

	tp->rcv_rtt_est.rtt_us = new_sample;
}

static inline void tcp_rcv_rtt_measure(struct tcp_sock *tp)
{
	u32 delta_us;

	if (tp->rcv_rtt_est.time == 0)
		goto new_measure;
	if (before(tp->rcv_nxt, tp->rcv_rtt_est.seq))
		return;
	delta_us = tcp_stamp_us_delta(tp->tcp_mstamp, tp->rcv_rtt_est.time);
	if (!delta_us)
		delta_us = 1;
	tcp_rcv_rtt_update(tp, delta_us, 1);

new_measure:
	tp->rcv_rtt_est.seq = tp->rcv_nxt + tp->rcv_wnd;
	tp->rcv_rtt_est.time = tp->tcp_mstamp;
}

static s32 tcp_rtt_tsopt_us(const struct tcp_sock *tp)
{
	u32 delta, delta_us;

	delta = tcp_time_stamp_ts(tp) - tp->rx_opt.rcv_tsecr;
	if (tp->tcp_usec_ts)
		return delta;

	if (likely(delta < INT_MAX / (USEC_PER_SEC / TCP_TS_HZ))) {
		if (!delta)
			delta = 1;
		delta_us = delta * (USEC_PER_SEC / TCP_TS_HZ);
		return delta_us;
	}
	return -1;
}

static inline void tcp_rcv_rtt_measure_ts(struct sock *sk,
					  const struct sk_buff *skb)
{
	struct tcp_sock *tp = tcp_sk(sk);

	if (tp->rx_opt.rcv_tsecr == tp->rcv_rtt_last_tsecr)
		return;
	tp->rcv_rtt_last_tsecr = tp->rx_opt.rcv_tsecr;

	if (TCP_SKB_CB(skb)->end_seq -
	    TCP_SKB_CB(skb)->seq >= inet_csk(sk)->icsk_ack.rcv_mss) {
		s32 delta = tcp_rtt_tsopt_us(tp);

		if (delta >= 0)
			tcp_rcv_rtt_update(tp, delta, 0);
	}
}

/*
 * This function should be called every time data is copied to user space.
 * It calculates the appropriate TCP receive buffer space.
 */
void tcp_rcv_space_adjust(struct sock *sk)
{
	struct tcp_sock *tp = tcp_sk(sk);
	u32 copied;
	int time;

	trace_tcp_rcv_space_adjust(sk);

	tcp_mstamp_refresh(tp);
	time = tcp_stamp_us_delta(tp->tcp_mstamp, tp->rcvq_space.time);
	if (time < (tp->rcv_rtt_est.rtt_us >> 3) || tp->rcv_rtt_est.rtt_us == 0)
		return;

	/* Number of bytes copied to user in last RTT */
	copied = tp->copied_seq - tp->rcvq_space.seq;
	if (copied <= tp->rcvq_space.space)
		goto new_measure;

	/* A bit of theory :
	 * copied = bytes received in previous RTT, our base window
	 * To cope with packet losses, we need a 2x factor
	 * To cope with slow start, and sender growing its cwin by 100 %
	 * every RTT, we need a 4x factor, because the ACK we are sending
	 * now is for the next RTT, not the current one :
	 * <prev RTT . ><current RTT .. ><next RTT .... >
	 */

	if (READ_ONCE(sock_net(sk)->ipv4.sysctl_tcp_moderate_rcvbuf) &&
	    !(sk->sk_userlocks & SOCK_RCVBUF_LOCK)) {
		u64 rcvwin, grow;
		int rcvbuf;

		/* minimal window to cope with packet losses, assuming
		 * steady state. Add some cushion because of small variations.
		 */
		rcvwin = ((u64)copied << 1) + 16 * tp->advmss;

		/* Accommodate for sender rate increase (eg. slow start) */
		grow = rcvwin * (copied - tp->rcvq_space.space);
		do_div(grow, tp->rcvq_space.space);
		rcvwin += (grow << 1);

		rcvbuf = min_t(u64, tcp_space_from_win(sk, rcvwin),
			       READ_ONCE(sock_net(sk)->ipv4.sysctl_tcp_rmem[2]));
		if (rcvbuf > sk->sk_rcvbuf) {
			WRITE_ONCE(sk->sk_rcvbuf, rcvbuf);

			/* Make the window clamp follow along.  */
			WRITE_ONCE(tp->window_clamp,
				   tcp_win_from_space(sk, rcvbuf));
		}
	}
	tp->rcvq_space.space = copied;

new_measure:
	tp->rcvq_space.seq = tp->copied_seq;
	tp->rcvq_space.time = tp->tcp_mstamp;
}

static void tcp_save_lrcv_flowlabel(struct sock *sk, const struct sk_buff *skb)
{
#if IS_ENABLED(CONFIG_IPV6)
	struct inet_connection_sock *icsk = inet_csk(sk);

	if (skb->protocol == htons(ETH_P_IPV6))
		icsk->icsk_ack.lrcv_flowlabel = ntohl(ip6_flowlabel(ipv6_hdr(skb)));
#endif
}

/* There is something which you must keep in mind when you analyze the
 * behavior of the tp->ato delayed ack timeout interval.  When a
 * connection starts up, we want to ack as quickly as possible.  The
 * problem is that "good" TCP's do slow start at the beginning of data
 * transmission.  The means that until we send the first few ACK's the
 * sender will sit on his end and only queue most of his data, because
 * he can only send snd_cwnd unacked packets at any given time.  For
 * each ACK we send, he increments snd_cwnd and transmits more of his
 * queue.  -DaveM
 */
static void tcp_event_data_recv(struct sock *sk, struct sk_buff *skb)
{
	struct tcp_sock *tp = tcp_sk(sk);
	struct inet_connection_sock *icsk = inet_csk(sk);
	u32 now;

	inet_csk_schedule_ack(sk);

	tcp_measure_rcv_mss(sk, skb);

	tcp_rcv_rtt_measure(tp);

	now = tcp_jiffies32;

	if (!icsk->icsk_ack.ato) {
		/* The _first_ data packet received, initialize
		 * delayed ACK engine.
		 */
		tcp_incr_quickack(sk, TCP_MAX_QUICKACKS);
		icsk->icsk_ack.ato = TCP_ATO_MIN;
	} else {
		int m = now - icsk->icsk_ack.lrcvtime;

		if (m <= TCP_ATO_MIN / 2) {
			/* The fastest case is the first. */
			icsk->icsk_ack.ato = (icsk->icsk_ack.ato >> 1) + TCP_ATO_MIN / 2;
		} else if (m < icsk->icsk_ack.ato) {
			icsk->icsk_ack.ato = (icsk->icsk_ack.ato >> 1) + m;
			if (icsk->icsk_ack.ato > icsk->icsk_rto)
				icsk->icsk_ack.ato = icsk->icsk_rto;
		} else if (m > icsk->icsk_rto) {
			/* Too long gap. Apparently sender failed to
			 * restart window, so that we send ACKs quickly.
			 */
			tcp_incr_quickack(sk, TCP_MAX_QUICKACKS);
		}
	}
	icsk->icsk_ack.lrcvtime = now;
	tcp_save_lrcv_flowlabel(sk, skb);

	tcp_ecn_check_ce(sk, skb);

	if (skb->len >= 128)
		tcp_grow_window(sk, skb, true);
}

/* Called to compute a smoothed rtt estimate. The data fed to this
 * routine either comes from timestamps, or from segments that were
 * known _not_ to have been retransmitted [see Karn/Partridge
 * Proceedings SIGCOMM 87]. The algorithm is from the SIGCOMM 88
 * piece by Van Jacobson.
 * NOTE: the next three routines used to be one big routine.
 * To save cycles in the RFC 1323 implementation it was better to break
 * it up into three procedures. -- erics
 */
static void tcp_rtt_estimator(struct sock *sk, long mrtt_us)
{
	struct tcp_sock *tp = tcp_sk(sk);
	long m = mrtt_us; /* RTT */
	u32 srtt = tp->srtt_us;

	/*	The following amusing code comes from Jacobson's
	 *	article in SIGCOMM '88.  Note that rtt and mdev
	 *	are scaled versions of rtt and mean deviation.
	 *	This is designed to be as fast as possible
	 *	m stands for "measurement".
	 *
	 *	On a 1990 paper the rto value is changed to:
	 *	RTO = rtt + 4 * mdev
	 *
	 * Funny. This algorithm seems to be very broken.
	 * These formulae increase RTO, when it should be decreased, increase
	 * too slowly, when it should be increased quickly, decrease too quickly
	 * etc. I guess in BSD RTO takes ONE value, so that it is absolutely
	 * does not matter how to _calculate_ it. Seems, it was trap
	 * that VJ failed to avoid. 8)
	 */
	if (srtt != 0) {
		m -= (srtt >> 3);	/* m is now error in rtt est */
		srtt += m;		/* rtt = 7/8 rtt + 1/8 new */
		if (m < 0) {
			m = -m;		/* m is now abs(error) */
			m -= (tp->mdev_us >> 2);   /* similar update on mdev */
			/* This is similar to one of Eifel findings.
			 * Eifel blocks mdev updates when rtt decreases.
			 * This solution is a bit different: we use finer gain
			 * for mdev in this case (alpha*beta).
			 * Like Eifel it also prevents growth of rto,
			 * but also it limits too fast rto decreases,
			 * happening in pure Eifel.
			 */
			if (m > 0)
				m >>= 3;
		} else {
			m -= (tp->mdev_us >> 2);   /* similar update on mdev */
		}
		tp->mdev_us += m;		/* mdev = 3/4 mdev + 1/4 new */
		if (tp->mdev_us > tp->mdev_max_us) {
			tp->mdev_max_us = tp->mdev_us;
			if (tp->mdev_max_us > tp->rttvar_us)
				tp->rttvar_us = tp->mdev_max_us;
		}
		if (after(tp->snd_una, tp->rtt_seq)) {
			if (tp->mdev_max_us < tp->rttvar_us)
				tp->rttvar_us -= (tp->rttvar_us - tp->mdev_max_us) >> 2;
			tp->rtt_seq = tp->snd_nxt;
			tp->mdev_max_us = tcp_rto_min_us(sk);

			tcp_bpf_rtt(sk, mrtt_us, srtt);
		}
	} else {
		/* no previous measure. */
		srtt = m << 3;		/* take the measured time to be rtt */
		tp->mdev_us = m << 1;	/* make sure rto = 3*rtt */
		tp->rttvar_us = max(tp->mdev_us, tcp_rto_min_us(sk));
		tp->mdev_max_us = tp->rttvar_us;
		tp->rtt_seq = tp->snd_nxt;

		tcp_bpf_rtt(sk, mrtt_us, srtt);
	}
	tp->srtt_us = max(1U, srtt);
}

static void tcp_update_pacing_rate(struct sock *sk)
{
	const struct tcp_sock *tp = tcp_sk(sk);
	u64 rate;

	/* set sk_pacing_rate to 200 % of current rate (mss * cwnd / srtt) */
	rate = (u64)tp->mss_cache * ((USEC_PER_SEC / 100) << 3);

	/* current rate is (cwnd * mss) / srtt
	 * In Slow Start [1], set sk_pacing_rate to 200 % the current rate.
	 * In Congestion Avoidance phase, set it to 120 % the current rate.
	 *
	 * [1] : Normal Slow Start condition is (tp->snd_cwnd < tp->snd_ssthresh)
	 *	 If snd_cwnd >= (tp->snd_ssthresh / 2), we are approaching
	 *	 end of slow start and should slow down.
	 */
	if (tcp_snd_cwnd(tp) < tp->snd_ssthresh / 2)
		rate *= READ_ONCE(sock_net(sk)->ipv4.sysctl_tcp_pacing_ss_ratio);
	else
		rate *= READ_ONCE(sock_net(sk)->ipv4.sysctl_tcp_pacing_ca_ratio);

	rate *= max(tcp_snd_cwnd(tp), tp->packets_out);

	if (likely(tp->srtt_us))
		do_div(rate, tp->srtt_us);

	/* WRITE_ONCE() is needed because sch_fq fetches sk_pacing_rate
	 * without any lock. We want to make sure compiler wont store
	 * intermediate values in this location.
	 */
	WRITE_ONCE(sk->sk_pacing_rate,
		   min_t(u64, rate, READ_ONCE(sk->sk_max_pacing_rate)));
}

/* Calculate rto without backoff.  This is the second half of Van Jacobson's
 * routine referred to above.
 */
static void tcp_set_rto(struct sock *sk)
{
	const struct tcp_sock *tp = tcp_sk(sk);
	/* Old crap is replaced with new one. 8)
	 *
	 * More seriously:
	 * 1. If rtt variance happened to be less 50msec, it is hallucination.
	 *    It cannot be less due to utterly erratic ACK generation made
	 *    at least by solaris and freebsd. "Erratic ACKs" has _nothing_
	 *    to do with delayed acks, because at cwnd>2 true delack timeout
	 *    is invisible. Actually, Linux-2.4 also generates erratic
	 *    ACKs in some circumstances.
	 */
	inet_csk(sk)->icsk_rto = __tcp_set_rto(tp);

	/* 2. Fixups made earlier cannot be right.
	 *    If we do not estimate RTO correctly without them,
	 *    all the algo is pure shit and should be replaced
	 *    with correct one. It is exactly, which we pretend to do.
	 */

	/* NOTE: clamping at TCP_RTO_MIN is not required, current algo
	 * guarantees that rto is higher.
	 */
	tcp_bound_rto(sk);
}

__u32 tcp_init_cwnd(const struct tcp_sock *tp, const struct dst_entry *dst)
{
	__u32 cwnd = (dst ? dst_metric(dst, RTAX_INITCWND) : 0);

	if (!cwnd)
		cwnd = TCP_INIT_CWND;
	return min_t(__u32, cwnd, tp->snd_cwnd_clamp);
}

struct tcp_sacktag_state {
	/* Timestamps for earliest and latest never-retransmitted segment
	 * that was SACKed. RTO needs the earliest RTT to stay conservative,
	 * but congestion control should still get an accurate delay signal.
	 */
	u64	first_sackt;
	u64	last_sackt;
	u32	reord;
	u32	sack_delivered;
	int	flag;
	unsigned int mss_now;
	struct rate_sample *rate;
};

/* Take a notice that peer is sending D-SACKs. Skip update of data delivery
 * and spurious retransmission information if this DSACK is unlikely caused by
 * sender's action:
 * - DSACKed sequence range is larger than maximum receiver's window.
 * - Total no. of DSACKed segments exceed the total no. of retransmitted segs.
 */
static u32 tcp_dsack_seen(struct tcp_sock *tp, u32 start_seq,
			  u32 end_seq, struct tcp_sacktag_state *state)
{
	u32 seq_len, dup_segs = 1;

	if (!before(start_seq, end_seq))
		return 0;

	seq_len = end_seq - start_seq;
	/* Dubious DSACK: DSACKed range greater than maximum advertised rwnd */
	if (seq_len > tp->max_window)
		return 0;
	if (seq_len > tp->mss_cache)
		dup_segs = DIV_ROUND_UP(seq_len, tp->mss_cache);
	else if (tp->tlp_high_seq && tp->tlp_high_seq == end_seq)
		state->flag |= FLAG_DSACK_TLP;

	tp->dsack_dups += dup_segs;
	/* Skip the DSACK if dup segs weren't retransmitted by sender */
	if (tp->dsack_dups > tp->total_retrans)
		return 0;

	tp->rx_opt.sack_ok |= TCP_DSACK_SEEN;
	/* We increase the RACK ordering window in rounds where we receive
	 * DSACKs that may have been due to reordering causing RACK to trigger
	 * a spurious fast recovery. Thus RACK ignores DSACKs that happen
	 * without having seen reordering, or that match TLP probes (TLP
	 * is timer-driven, not triggered by RACK).
	 */
	if (tp->reord_seen && !(state->flag & FLAG_DSACK_TLP))
		tp->rack.dsack_seen = 1;

	state->flag |= FLAG_DSACKING_ACK;
	/* A spurious retransmission is delivered */
	state->sack_delivered += dup_segs;

	return dup_segs;
}

/* It's reordering when higher sequence was delivered (i.e. sacked) before
 * some lower never-retransmitted sequence ("low_seq"). The maximum reordering
 * distance is approximated in full-mss packet distance ("reordering").
 */
static void tcp_check_sack_reordering(struct sock *sk, const u32 low_seq,
				      const int ts)
{
	struct tcp_sock *tp = tcp_sk(sk);
	const u32 mss = tp->mss_cache;
	u32 fack, metric;

	fack = tcp_highest_sack_seq(tp);
	if (!before(low_seq, fack))
		return;

	metric = fack - low_seq;
	if ((metric > tp->reordering * mss) && mss) {
#if FASTRETRANS_DEBUG > 1
		pr_debug("Disorder%d %d %u f%u s%u rr%d\n",
			 tp->rx_opt.sack_ok, inet_csk(sk)->icsk_ca_state,
			 tp->reordering,
			 0,
			 tp->sacked_out,
			 tp->undo_marker ? tp->undo_retrans : 0);
#endif
		tp->reordering = min_t(u32, (metric + mss - 1) / mss,
				       READ_ONCE(sock_net(sk)->ipv4.sysctl_tcp_max_reordering));
	}

	/* This exciting event is worth to be remembered. 8) */
	tp->reord_seen++;
	NET_INC_STATS(sock_net(sk),
		      ts ? LINUX_MIB_TCPTSREORDER : LINUX_MIB_TCPSACKREORDER);
}

 /* This must be called before lost_out or retrans_out are updated
  * on a new loss, because we want to know if all skbs previously
  * known to be lost have already been retransmitted, indicating
  * that this newly lost skb is our next skb to retransmit.
  */
static void tcp_verify_retransmit_hint(struct tcp_sock *tp, struct sk_buff *skb)
{
	if ((!tp->retransmit_skb_hint && tp->retrans_out >= tp->lost_out) ||
	    (tp->retransmit_skb_hint &&
	     before(TCP_SKB_CB(skb)->seq,
		    TCP_SKB_CB(tp->retransmit_skb_hint)->seq)))
		tp->retransmit_skb_hint = skb;
}

/* Sum the number of packets on the wire we have marked as lost, and
 * notify the congestion control module that the given skb was marked lost.
 */
static void tcp_notify_skb_loss_event(struct tcp_sock *tp, const struct sk_buff *skb)
{
	tp->lost += tcp_skb_pcount(skb);
}

void tcp_mark_skb_lost(struct sock *sk, struct sk_buff *skb)
{
	__u8 sacked = TCP_SKB_CB(skb)->sacked;
	struct tcp_sock *tp = tcp_sk(sk);

	if (sacked & TCPCB_SACKED_ACKED)
		return;

	tcp_verify_retransmit_hint(tp, skb);
	if (sacked & TCPCB_LOST) {
		if (sacked & TCPCB_SACKED_RETRANS) {
			/* Account for retransmits that are lost again */
			TCP_SKB_CB(skb)->sacked &= ~TCPCB_SACKED_RETRANS;
			tp->retrans_out -= tcp_skb_pcount(skb);
			NET_ADD_STATS(sock_net(sk), LINUX_MIB_TCPLOSTRETRANSMIT,
				      tcp_skb_pcount(skb));
			tcp_notify_skb_loss_event(tp, skb);
		}
	} else {
		tp->lost_out += tcp_skb_pcount(skb);
		TCP_SKB_CB(skb)->sacked |= TCPCB_LOST;
		tcp_notify_skb_loss_event(tp, skb);
	}
}

/* Updates the delivered and delivered_ce counts */
static void tcp_count_delivered(struct tcp_sock *tp, u32 delivered,
				bool ece_ack)
{
	tp->delivered += delivered;
	if (ece_ack)
		tp->delivered_ce += delivered;
}

/* This procedure tags the retransmission queue when SACKs arrive.
 *
 * We have three tag bits: SACKED(S), RETRANS(R) and LOST(L).
 * Packets in queue with these bits set are counted in variables
 * sacked_out, retrans_out and lost_out, correspondingly.
 *
 * Valid combinations are:
 * Tag  InFlight	Description
 * 0	1		- orig segment is in flight.
 * S	0		- nothing flies, orig reached receiver.
 * L	0		- nothing flies, orig lost by net.
 * R	2		- both orig and retransmit are in flight.
 * L|R	1		- orig is lost, retransmit is in flight.
 * S|R  1		- orig reached receiver, retrans is still in flight.
 * (L|S|R is logically valid, it could occur when L|R is sacked,
 *  but it is equivalent to plain S and code short-circuits it to S.
 *  L|S is logically invalid, it would mean -1 packet in flight 8))
 *
 * These 6 states form finite state machine, controlled by the following events:
 * 1. New ACK (+SACK) arrives. (tcp_sacktag_write_queue())
 * 2. Retransmission. (tcp_retransmit_skb(), tcp_xmit_retransmit_queue())
 * 3. Loss detection event of two flavors:
 *	A. Scoreboard estimator decided the packet is lost.
 *	   A'. Reno "three dupacks" marks head of queue lost.
 *	B. SACK arrives sacking SND.NXT at the moment, when the
 *	   segment was retransmitted.
 * 4. D-SACK added new rule: D-SACK changes any tag to S.
 *
 * It is pleasant to note, that state diagram turns out to be commutative,
 * so that we are allowed not to be bothered by order of our actions,
 * when multiple events arrive simultaneously. (see the function below).
 *
 * Reordering detection.
 * --------------------
 * Reordering metric is maximal distance, which a packet can be displaced
 * in packet stream. With SACKs we can estimate it:
 *
 * 1. SACK fills old hole and the corresponding segment was not
 *    ever retransmitted -> reordering. Alas, we cannot use it
 *    when segment was retransmitted.
 * 2. The last flaw is solved with D-SACK. D-SACK arrives
 *    for retransmitted and already SACKed segment -> reordering..
 * Both of these heuristics are not used in Loss state, when we cannot
 * account for retransmits accurately.
 *
 * SACK block validation.
 * ----------------------
 *
 * SACK block range validation checks that the received SACK block fits to
 * the expected sequence limits, i.e., it is between SND.UNA and SND.NXT.
 * Note that SND.UNA is not included to the range though being valid because
 * it means that the receiver is rather inconsistent with itself reporting
 * SACK reneging when it should advance SND.UNA. Such SACK block this is
 * perfectly valid, however, in light of RFC2018 which explicitly states
 * that "SACK block MUST reflect the newest segment.  Even if the newest
 * segment is going to be discarded ...", not that it looks very clever
 * in case of head skb. Due to potentional receiver driven attacks, we
 * choose to avoid immediate execution of a walk in write queue due to
 * reneging and defer head skb's loss recovery to standard loss recovery
 * procedure that will eventually trigger (nothing forbids us doing this).
 *
 * Implements also blockage to start_seq wrap-around. Problem lies in the
 * fact that though start_seq (s) is before end_seq (i.e., not reversed),
 * there's no guarantee that it will be before snd_nxt (n). The problem
 * happens when start_seq resides between end_seq wrap (e_w) and snd_nxt
 * wrap (s_w):
 *
 *         <- outs wnd ->                          <- wrapzone ->
 *         u     e      n                         u_w   e_w  s n_w
 *         |     |      |                          |     |   |  |
 * |<------------+------+----- TCP seqno space --------------+---------->|
 * ...-- <2^31 ->|                                           |<--------...
 * ...---- >2^31 ------>|                                    |<--------...
 *
 * Current code wouldn't be vulnerable but it's better still to discard such
 * crazy SACK blocks. Doing this check for start_seq alone closes somewhat
 * similar case (end_seq after snd_nxt wrap) as earlier reversed check in
 * snd_nxt wrap -> snd_una region will then become "well defined", i.e.,
 * equal to the ideal case (infinite seqno space without wrap caused issues).
 *
 * With D-SACK the lower bound is extended to cover sequence space below
 * SND.UNA down to undo_marker, which is the last point of interest. Yet
 * again, D-SACK block must not to go across snd_una (for the same reason as
 * for the normal SACK blocks, explained above). But there all simplicity
 * ends, TCP might receive valid D-SACKs below that. As long as they reside
 * fully below undo_marker they do not affect behavior in anyway and can
 * therefore be safely ignored. In rare cases (which are more or less
 * theoretical ones), the D-SACK will nicely cross that boundary due to skb
 * fragmentation and packet reordering past skb's retransmission. To consider
 * them correctly, the acceptable range must be extended even more though
 * the exact amount is rather hard to quantify. However, tp->max_window can
 * be used as an exaggerated estimate.
 */
static bool tcp_is_sackblock_valid(struct tcp_sock *tp, bool is_dsack,
				   u32 start_seq, u32 end_seq)
{
	/* Too far in future, or reversed (interpretation is ambiguous) */
	if (after(end_seq, tp->snd_nxt) || !before(start_seq, end_seq))
		return false;

	/* Nasty start_seq wrap-around check (see comments above) */
	if (!before(start_seq, tp->snd_nxt))
		return false;

	/* In outstanding window? ...This is valid exit for D-SACKs too.
	 * start_seq == snd_una is non-sensical (see comments above)
	 */
	if (after(start_seq, tp->snd_una))
		return true;

	if (!is_dsack || !tp->undo_marker)
		return false;

	/* ...Then it's D-SACK, and must reside below snd_una completely */
	if (after(end_seq, tp->snd_una))
		return false;

	if (!before(start_seq, tp->undo_marker))
		return true;

	/* Too old */
	if (!after(end_seq, tp->undo_marker))
		return false;

	/* Undo_marker boundary crossing (overestimates a lot). Known already:
	 *   start_seq < undo_marker and end_seq >= undo_marker.
	 */
	return !before(start_seq, end_seq - tp->max_window);
}

static bool tcp_check_dsack(struct sock *sk, const struct sk_buff *ack_skb,
			    struct tcp_sack_block_wire *sp, int num_sacks,
			    u32 prior_snd_una, struct tcp_sacktag_state *state)
{
	struct tcp_sock *tp = tcp_sk(sk);
	u32 start_seq_0 = get_unaligned_be32(&sp[0].start_seq);
	u32 end_seq_0 = get_unaligned_be32(&sp[0].end_seq);
	u32 dup_segs;

	if (before(start_seq_0, TCP_SKB_CB(ack_skb)->ack_seq)) {
		NET_INC_STATS(sock_net(sk), LINUX_MIB_TCPDSACKRECV);
	} else if (num_sacks > 1) {
		u32 end_seq_1 = get_unaligned_be32(&sp[1].end_seq);
		u32 start_seq_1 = get_unaligned_be32(&sp[1].start_seq);

		if (after(end_seq_0, end_seq_1) || before(start_seq_0, start_seq_1))
			return false;
		NET_INC_STATS(sock_net(sk), LINUX_MIB_TCPDSACKOFORECV);
	} else {
		return false;
	}

	dup_segs = tcp_dsack_seen(tp, start_seq_0, end_seq_0, state);
	if (!dup_segs) {	/* Skip dubious DSACK */
		NET_INC_STATS(sock_net(sk), LINUX_MIB_TCPDSACKIGNOREDDUBIOUS);
		return false;
	}

	NET_ADD_STATS(sock_net(sk), LINUX_MIB_TCPDSACKRECVSEGS, dup_segs);

	/* D-SACK for already forgotten data... Do dumb counting. */
	if (tp->undo_marker && tp->undo_retrans > 0 &&
	    !after(end_seq_0, prior_snd_una) &&
	    after(end_seq_0, tp->undo_marker))
		tp->undo_retrans = max_t(int, 0, tp->undo_retrans - dup_segs);

	return true;
}

/* Check if skb is fully within the SACK block. In presence of GSO skbs,
 * the incoming SACK may not exactly match but we can find smaller MSS
 * aligned portion of it that matches. Therefore we might need to fragment
 * which may fail and creates some hassle (caller must handle error case
 * returns).
 *
 * FIXME: this could be merged to shift decision code
 */
static int tcp_match_skb_to_sack(struct sock *sk, struct sk_buff *skb,
				  u32 start_seq, u32 end_seq)
{
	int err;
	bool in_sack;
	unsigned int pkt_len;
	unsigned int mss;

	in_sack = !after(start_seq, TCP_SKB_CB(skb)->seq) &&
		  !before(end_seq, TCP_SKB_CB(skb)->end_seq);

	if (tcp_skb_pcount(skb) > 1 && !in_sack &&
	    after(TCP_SKB_CB(skb)->end_seq, start_seq)) {
		mss = tcp_skb_mss(skb);
		in_sack = !after(start_seq, TCP_SKB_CB(skb)->seq);

		if (!in_sack) {
			pkt_len = start_seq - TCP_SKB_CB(skb)->seq;
			if (pkt_len < mss)
				pkt_len = mss;
		} else {
			pkt_len = end_seq - TCP_SKB_CB(skb)->seq;
			if (pkt_len < mss)
				return -EINVAL;
		}

		/* Round if necessary so that SACKs cover only full MSSes
		 * and/or the remaining small portion (if present)
		 */
		if (pkt_len > mss) {
			unsigned int new_len = (pkt_len / mss) * mss;
			if (!in_sack && new_len < pkt_len)
				new_len += mss;
			pkt_len = new_len;
		}

		if (pkt_len >= skb->len && !in_sack)
			return 0;

		err = tcp_fragment(sk, TCP_FRAG_IN_RTX_QUEUE, skb,
				   pkt_len, mss, GFP_ATOMIC);
		if (err < 0)
			return err;
	}

	return in_sack;
}

/* Mark the given newly-SACKed range as such, adjusting counters and hints. */
static u8 tcp_sacktag_one(struct sock *sk,
			  struct tcp_sacktag_state *state, u8 sacked,
			  u32 start_seq, u32 end_seq,
			  int dup_sack, int pcount,
			  u64 xmit_time)
{
	struct tcp_sock *tp = tcp_sk(sk);

	/* Account D-SACK for retransmitted packet. */
	if (dup_sack && (sacked & TCPCB_RETRANS)) {
		if (tp->undo_marker && tp->undo_retrans > 0 &&
		    after(end_seq, tp->undo_marker))
			tp->undo_retrans = max_t(int, 0, tp->undo_retrans - pcount);
		if ((sacked & TCPCB_SACKED_ACKED) &&
		    before(start_seq, state->reord))
				state->reord = start_seq;
	}

	/* Nothing to do; acked frame is about to be dropped (was ACKed). */
	if (!after(end_seq, tp->snd_una))
		return sacked;

	if (!(sacked & TCPCB_SACKED_ACKED)) {
		tcp_rack_advance(tp, sacked, end_seq, xmit_time);

		if (sacked & TCPCB_SACKED_RETRANS) {
			/* If the segment is not tagged as lost,
			 * we do not clear RETRANS, believing
			 * that retransmission is still in flight.
			 */
			if (sacked & TCPCB_LOST) {
				sacked &= ~(TCPCB_LOST|TCPCB_SACKED_RETRANS);
				tp->lost_out -= pcount;
				tp->retrans_out -= pcount;
			}
		} else {
			if (!(sacked & TCPCB_RETRANS)) {
				/* New sack for not retransmitted frame,
				 * which was in hole. It is reordering.
				 */
				if (before(start_seq,
					   tcp_highest_sack_seq(tp)) &&
				    before(start_seq, state->reord))
					state->reord = start_seq;

				if (!after(end_seq, tp->high_seq))
					state->flag |= FLAG_ORIG_SACK_ACKED;
				if (state->first_sackt == 0)
					state->first_sackt = xmit_time;
				state->last_sackt = xmit_time;
			}

			if (sacked & TCPCB_LOST) {
				sacked &= ~TCPCB_LOST;
				tp->lost_out -= pcount;
			}
		}

		sacked |= TCPCB_SACKED_ACKED;
		state->flag |= FLAG_DATA_SACKED;
		tp->sacked_out += pcount;
		/* Out-of-order packets delivered */
		state->sack_delivered += pcount;

		/* Lost marker hint past SACKed? Tweak RFC3517 cnt */
		if (tp->lost_skb_hint &&
		    before(start_seq, TCP_SKB_CB(tp->lost_skb_hint)->seq))
			tp->lost_cnt_hint += pcount;
	}

	/* D-SACK. We can detect redundant retransmission in S|R and plain R
	 * frames and clear it. undo_retrans is decreased above, L|R frames
	 * are accounted above as well.
	 */
	if (dup_sack && (sacked & TCPCB_SACKED_RETRANS)) {
		sacked &= ~TCPCB_SACKED_RETRANS;
		tp->retrans_out -= pcount;
	}

	return sacked;
}

/* Shift newly-SACKed bytes from this skb to the immediately previous
 * already-SACKed sk_buff. Mark the newly-SACKed bytes as such.
 */
static bool tcp_shifted_skb(struct sock *sk, struct sk_buff *prev,
			    struct sk_buff *skb,
			    struct tcp_sacktag_state *state,
			    unsigned int pcount, int shifted, int mss,
			    bool dup_sack)
{
	struct tcp_sock *tp = tcp_sk(sk);
	u32 start_seq = TCP_SKB_CB(skb)->seq;	/* start of newly-SACKed */
	u32 end_seq = start_seq + shifted;	/* end of newly-SACKed */

	BUG_ON(!pcount);

	/* Adjust counters and hints for the newly sacked sequence
	 * range but discard the return value since prev is already
	 * marked. We must tag the range first because the seq
	 * advancement below implicitly advances
	 * tcp_highest_sack_seq() when skb is highest_sack.
	 */
	tcp_sacktag_one(sk, state, TCP_SKB_CB(skb)->sacked,
			start_seq, end_seq, dup_sack, pcount,
			tcp_skb_timestamp_us(skb));
	tcp_rate_skb_delivered(sk, skb, state->rate);

	if (skb == tp->lost_skb_hint)
		tp->lost_cnt_hint += pcount;

	TCP_SKB_CB(prev)->end_seq += shifted;
	TCP_SKB_CB(skb)->seq += shifted;

	tcp_skb_pcount_add(prev, pcount);
	WARN_ON_ONCE(tcp_skb_pcount(skb) < pcount);
	tcp_skb_pcount_add(skb, -pcount);

	/* When we're adding to gso_segs == 1, gso_size will be zero,
	 * in theory this shouldn't be necessary but as long as DSACK
	 * code can come after this skb later on it's better to keep
	 * setting gso_size to something.
	 */
	if (!TCP_SKB_CB(prev)->tcp_gso_size)
		TCP_SKB_CB(prev)->tcp_gso_size = mss;

	/* CHECKME: To clear or not to clear? Mimics normal skb currently */
	if (tcp_skb_pcount(skb) <= 1)
		TCP_SKB_CB(skb)->tcp_gso_size = 0;

	/* Difference in this won't matter, both ACKed by the same cumul. ACK */
	TCP_SKB_CB(prev)->sacked |= (TCP_SKB_CB(skb)->sacked & TCPCB_EVER_RETRANS);

	if (skb->len > 0) {
		BUG_ON(!tcp_skb_pcount(skb));
		NET_INC_STATS(sock_net(sk), LINUX_MIB_SACKSHIFTED);
		return false;
	}

	/* Whole SKB was eaten :-) */

	if (skb == tp->retransmit_skb_hint)
		tp->retransmit_skb_hint = prev;
	if (skb == tp->lost_skb_hint) {
		tp->lost_skb_hint = prev;
		tp->lost_cnt_hint -= tcp_skb_pcount(prev);
	}

	TCP_SKB_CB(prev)->tcp_flags |= TCP_SKB_CB(skb)->tcp_flags;
	TCP_SKB_CB(prev)->eor = TCP_SKB_CB(skb)->eor;
	if (TCP_SKB_CB(skb)->tcp_flags & TCPHDR_FIN)
		TCP_SKB_CB(prev)->end_seq++;

	if (skb == tcp_highest_sack(sk))
		tcp_advance_highest_sack(sk, skb);

	tcp_skb_collapse_tstamp(prev, skb);
	if (unlikely(TCP_SKB_CB(prev)->tx.delivered_mstamp))
		TCP_SKB_CB(prev)->tx.delivered_mstamp = 0;

	tcp_rtx_queue_unlink_and_free(skb, sk);

	NET_INC_STATS(sock_net(sk), LINUX_MIB_SACKMERGED);

	return true;
}

/* I wish gso_size would have a bit more sane initialization than
 * something-or-zero which complicates things
 */
static int tcp_skb_seglen(const struct sk_buff *skb)
{
	return tcp_skb_pcount(skb) == 1 ? skb->len : tcp_skb_mss(skb);
}

/* Shifting pages past head area doesn't work */
static int skb_can_shift(const struct sk_buff *skb)
{
	return !skb_headlen(skb) && skb_is_nonlinear(skb);
}

int tcp_skb_shift(struct sk_buff *to, struct sk_buff *from,
		  int pcount, int shiftlen)
{
	/* TCP min gso_size is 8 bytes (TCP_MIN_GSO_SIZE)
	 * Since TCP_SKB_CB(skb)->tcp_gso_segs is 16 bits, we need
	 * to make sure not storing more than 65535 * 8 bytes per skb,
	 * even if current MSS is bigger.
	 */
	if (unlikely(to->len + shiftlen >= 65535 * TCP_MIN_GSO_SIZE))
		return 0;
	if (unlikely(tcp_skb_pcount(to) + pcount > 65535))
		return 0;
	return skb_shift(to, from, shiftlen);
}

/* Try collapsing SACK blocks spanning across multiple skbs to a single
 * skb.
 */
static struct sk_buff *tcp_shift_skb_data(struct sock *sk, struct sk_buff *skb,
					  struct tcp_sacktag_state *state,
					  u32 start_seq, u32 end_seq,
					  bool dup_sack)
{
	struct tcp_sock *tp = tcp_sk(sk);
	struct sk_buff *prev;
	int mss;
	int pcount = 0;
	int len;
	int in_sack;

	/* Normally R but no L won't result in plain S */
	if (!dup_sack &&
	    (TCP_SKB_CB(skb)->sacked & (TCPCB_LOST|TCPCB_SACKED_RETRANS)) == TCPCB_SACKED_RETRANS)
		goto fallback;
	if (!skb_can_shift(skb))
		goto fallback;
	/* This frame is about to be dropped (was ACKed). */
	if (!after(TCP_SKB_CB(skb)->end_seq, tp->snd_una))
		goto fallback;

	/* Can only happen with delayed DSACK + discard craziness */
	prev = skb_rb_prev(skb);
	if (!prev)
		goto fallback;

	if ((TCP_SKB_CB(prev)->sacked & TCPCB_TAGBITS) != TCPCB_SACKED_ACKED)
		goto fallback;

	if (!tcp_skb_can_collapse(prev, skb))
		goto fallback;

	in_sack = !after(start_seq, TCP_SKB_CB(skb)->seq) &&
		  !before(end_seq, TCP_SKB_CB(skb)->end_seq);

	if (in_sack) {
		len = skb->len;
		pcount = tcp_skb_pcount(skb);
		mss = tcp_skb_seglen(skb);

		/* TODO: Fix DSACKs to not fragment already SACKed and we can
		 * drop this restriction as unnecessary
		 */
		if (mss != tcp_skb_seglen(prev))
			goto fallback;
	} else {
		if (!after(TCP_SKB_CB(skb)->end_seq, start_seq))
			goto noop;
		/* CHECKME: This is non-MSS split case only?, this will
		 * cause skipped skbs due to advancing loop btw, original
		 * has that feature too
		 */
		if (tcp_skb_pcount(skb) <= 1)
			goto noop;

		in_sack = !after(start_seq, TCP_SKB_CB(skb)->seq);
		if (!in_sack) {
			/* TODO: head merge to next could be attempted here
			 * if (!after(TCP_SKB_CB(skb)->end_seq, end_seq)),
			 * though it might not be worth of the additional hassle
			 *
			 * ...we can probably just fallback to what was done
			 * previously. We could try merging non-SACKed ones
			 * as well but it probably isn't going to buy off
			 * because later SACKs might again split them, and
			 * it would make skb timestamp tracking considerably
			 * harder problem.
			 */
			goto fallback;
		}

		len = end_seq - TCP_SKB_CB(skb)->seq;
		BUG_ON(len < 0);
		BUG_ON(len > skb->len);

		/* MSS boundaries should be honoured or else pcount will
		 * severely break even though it makes things bit trickier.
		 * Optimize common case to avoid most of the divides
		 */
		mss = tcp_skb_mss(skb);

		/* TODO: Fix DSACKs to not fragment already SACKed and we can
		 * drop this restriction as unnecessary
		 */
		if (mss != tcp_skb_seglen(prev))
			goto fallback;

		if (len == mss) {
			pcount = 1;
		} else if (len < mss) {
			goto noop;
		} else {
			pcount = len / mss;
			len = pcount * mss;
		}
	}

	/* tcp_sacktag_one() won't SACK-tag ranges below snd_una */
	if (!after(TCP_SKB_CB(skb)->seq + len, tp->snd_una))
		goto fallback;

	if (!tcp_skb_shift(prev, skb, pcount, len))
		goto fallback;
	if (!tcp_shifted_skb(sk, prev, skb, state, pcount, len, mss, dup_sack))
		goto out;

	/* Hole filled allows collapsing with the next as well, this is very
	 * useful when hole on every nth skb pattern happens
	 */
	skb = skb_rb_next(prev);
	if (!skb)
		goto out;

	if (!skb_can_shift(skb) ||
	    ((TCP_SKB_CB(skb)->sacked & TCPCB_TAGBITS) != TCPCB_SACKED_ACKED) ||
	    (mss != tcp_skb_seglen(skb)))
		goto out;

	if (!tcp_skb_can_collapse(prev, skb))
		goto out;
	len = skb->len;
	pcount = tcp_skb_pcount(skb);
	if (tcp_skb_shift(prev, skb, pcount, len))
		tcp_shifted_skb(sk, prev, skb, state, pcount,
				len, mss, 0);

out:
	return prev;

noop:
	return skb;

fallback:
	NET_INC_STATS(sock_net(sk), LINUX_MIB_SACKSHIFTFALLBACK);
	return NULL;
}

static struct sk_buff *tcp_sacktag_walk(struct sk_buff *skb, struct sock *sk,
					struct tcp_sack_block *next_dup,
					struct tcp_sacktag_state *state,
					u32 start_seq, u32 end_seq,
					bool dup_sack_in)
{
	struct tcp_sock *tp = tcp_sk(sk);
	struct sk_buff *tmp;

	skb_rbtree_walk_from(skb) {
		int in_sack = 0;
		bool dup_sack = dup_sack_in;

		/* queue is in-order => we can short-circuit the walk early */
		if (!before(TCP_SKB_CB(skb)->seq, end_seq))
			break;

		if (next_dup  &&
		    before(TCP_SKB_CB(skb)->seq, next_dup->end_seq)) {
			in_sack = tcp_match_skb_to_sack(sk, skb,
							next_dup->start_seq,
							next_dup->end_seq);
			if (in_sack > 0)
				dup_sack = true;
		}

		/* skb reference here is a bit tricky to get right, since
		 * shifting can eat and free both this skb and the next,
		 * so not even _safe variant of the loop is enough.
		 */
		if (in_sack <= 0) {
			tmp = tcp_shift_skb_data(sk, skb, state,
						 start_seq, end_seq, dup_sack);
			if (tmp) {
				if (tmp != skb) {
					skb = tmp;
					continue;
				}

				in_sack = 0;
			} else {
				in_sack = tcp_match_skb_to_sack(sk, skb,
								start_seq,
								end_seq);
			}
		}

		if (unlikely(in_sack < 0))
			break;

		if (in_sack) {
			TCP_SKB_CB(skb)->sacked =
				tcp_sacktag_one(sk,
						state,
						TCP_SKB_CB(skb)->sacked,
						TCP_SKB_CB(skb)->seq,
						TCP_SKB_CB(skb)->end_seq,
						dup_sack,
						tcp_skb_pcount(skb),
						tcp_skb_timestamp_us(skb));
			tcp_rate_skb_delivered(sk, skb, state->rate);
			if (TCP_SKB_CB(skb)->sacked & TCPCB_SACKED_ACKED)
				list_del_init(&skb->tcp_tsorted_anchor);

			if (!before(TCP_SKB_CB(skb)->seq,
				    tcp_highest_sack_seq(tp)))
				tcp_advance_highest_sack(sk, skb);
		}
	}
	return skb;
}

static struct sk_buff *tcp_sacktag_bsearch(struct sock *sk, u32 seq)
{
	struct rb_node *parent, **p = &sk->tcp_rtx_queue.rb_node;
	struct sk_buff *skb;

	while (*p) {
		parent = *p;
		skb = rb_to_skb(parent);
		if (before(seq, TCP_SKB_CB(skb)->seq)) {
			p = &parent->rb_left;
			continue;
		}
		if (!before(seq, TCP_SKB_CB(skb)->end_seq)) {
			p = &parent->rb_right;
			continue;
		}
		return skb;
	}
	return NULL;
}

static struct sk_buff *tcp_sacktag_skip(struct sk_buff *skb, struct sock *sk,
					u32 skip_to_seq)
{
	if (skb && after(TCP_SKB_CB(skb)->seq, skip_to_seq))
		return skb;

	return tcp_sacktag_bsearch(sk, skip_to_seq);
}

static struct sk_buff *tcp_maybe_skipping_dsack(struct sk_buff *skb,
						struct sock *sk,
						struct tcp_sack_block *next_dup,
						struct tcp_sacktag_state *state,
						u32 skip_to_seq)
{
	if (!next_dup)
		return skb;

	if (before(next_dup->start_seq, skip_to_seq)) {
		skb = tcp_sacktag_skip(skb, sk, next_dup->start_seq);
		skb = tcp_sacktag_walk(skb, sk, NULL, state,
				       next_dup->start_seq, next_dup->end_seq,
				       1);
	}

	return skb;
}

static int tcp_sack_cache_ok(const struct tcp_sock *tp, const struct tcp_sack_block *cache)
{
	return cache < tp->recv_sack_cache + ARRAY_SIZE(tp->recv_sack_cache);
}

static int
tcp_sacktag_write_queue(struct sock *sk, const struct sk_buff *ack_skb,
			u32 prior_snd_una, struct tcp_sacktag_state *state)
{
	struct tcp_sock *tp = tcp_sk(sk);
	const unsigned char *ptr = (skb_transport_header(ack_skb) +
				    TCP_SKB_CB(ack_skb)->sacked);
	struct tcp_sack_block_wire *sp_wire = (struct tcp_sack_block_wire *)(ptr+2);
	struct tcp_sack_block sp[TCP_NUM_SACKS];
	struct tcp_sack_block *cache;
	struct sk_buff *skb;
	int num_sacks = min(TCP_NUM_SACKS, (ptr[1] - TCPOLEN_SACK_BASE) >> 3);
	int used_sacks;
	bool found_dup_sack = false;
	int i, j;
	int first_sack_index;

	state->flag = 0;
	state->reord = tp->snd_nxt;

	if (!tp->sacked_out)
		tcp_highest_sack_reset(sk);

	found_dup_sack = tcp_check_dsack(sk, ack_skb, sp_wire,
					 num_sacks, prior_snd_una, state);

	/* Eliminate too old ACKs, but take into
	 * account more or less fresh ones, they can
	 * contain valid SACK info.
	 */
	if (before(TCP_SKB_CB(ack_skb)->ack_seq, prior_snd_una - tp->max_window))
		return 0;

	if (!tp->packets_out)
		goto out;

	used_sacks = 0;
	first_sack_index = 0;
	for (i = 0; i < num_sacks; i++) {
		bool dup_sack = !i && found_dup_sack;

		sp[used_sacks].start_seq = get_unaligned_be32(&sp_wire[i].start_seq);
		sp[used_sacks].end_seq = get_unaligned_be32(&sp_wire[i].end_seq);

		if (!tcp_is_sackblock_valid(tp, dup_sack,
					    sp[used_sacks].start_seq,
					    sp[used_sacks].end_seq)) {
			int mib_idx;

			if (dup_sack) {
				if (!tp->undo_marker)
					mib_idx = LINUX_MIB_TCPDSACKIGNOREDNOUNDO;
				else
					mib_idx = LINUX_MIB_TCPDSACKIGNOREDOLD;
			} else {
				/* Don't count olds caused by ACK reordering */
				if ((TCP_SKB_CB(ack_skb)->ack_seq != tp->snd_una) &&
				    !after(sp[used_sacks].end_seq, tp->snd_una))
					continue;
				mib_idx = LINUX_MIB_TCPSACKDISCARD;
			}

			NET_INC_STATS(sock_net(sk), mib_idx);
			if (i == 0)
				first_sack_index = -1;
			continue;
		}

		/* Ignore very old stuff early */
		if (!after(sp[used_sacks].end_seq, prior_snd_una)) {
			if (i == 0)
				first_sack_index = -1;
			continue;
		}

		used_sacks++;
	}

	/* order SACK blocks to allow in order walk of the retrans queue */
	for (i = used_sacks - 1; i > 0; i--) {
		for (j = 0; j < i; j++) {
			if (after(sp[j].start_seq, sp[j + 1].start_seq)) {
				swap(sp[j], sp[j + 1]);

				/* Track where the first SACK block goes to */
				if (j == first_sack_index)
					first_sack_index = j + 1;
			}
		}
	}

	state->mss_now = tcp_current_mss(sk);
	skb = NULL;
	i = 0;

	if (!tp->sacked_out) {
		/* It's already past, so skip checking against it */
		cache = tp->recv_sack_cache + ARRAY_SIZE(tp->recv_sack_cache);
	} else {
		cache = tp->recv_sack_cache;
		/* Skip empty blocks in at head of the cache */
		while (tcp_sack_cache_ok(tp, cache) && !cache->start_seq &&
		       !cache->end_seq)
			cache++;
	}

	while (i < used_sacks) {
		u32 start_seq = sp[i].start_seq;
		u32 end_seq = sp[i].end_seq;
		bool dup_sack = (found_dup_sack && (i == first_sack_index));
		struct tcp_sack_block *next_dup = NULL;

		if (found_dup_sack && ((i + 1) == first_sack_index))
			next_dup = &sp[i + 1];

		/* Skip too early cached blocks */
		while (tcp_sack_cache_ok(tp, cache) &&
		       !before(start_seq, cache->end_seq))
			cache++;

		/* Can skip some work by looking recv_sack_cache? */
		if (tcp_sack_cache_ok(tp, cache) && !dup_sack &&
		    after(end_seq, cache->start_seq)) {

			/* Head todo? */
			if (before(start_seq, cache->start_seq)) {
				skb = tcp_sacktag_skip(skb, sk, start_seq);
				skb = tcp_sacktag_walk(skb, sk, next_dup,
						       state,
						       start_seq,
						       cache->start_seq,
						       dup_sack);
			}

			/* Rest of the block already fully processed? */
			if (!after(end_seq, cache->end_seq))
				goto advance_sp;

			skb = tcp_maybe_skipping_dsack(skb, sk, next_dup,
						       state,
						       cache->end_seq);

			/* ...tail remains todo... */
			if (tcp_highest_sack_seq(tp) == cache->end_seq) {
				/* ...but better entrypoint exists! */
				skb = tcp_highest_sack(sk);
				if (!skb)
					break;
				cache++;
				goto walk;
			}

			skb = tcp_sacktag_skip(skb, sk, cache->end_seq);
			/* Check overlap against next cached too (past this one already) */
			cache++;
			continue;
		}

		if (!before(start_seq, tcp_highest_sack_seq(tp))) {
			skb = tcp_highest_sack(sk);
			if (!skb)
				break;
		}
		skb = tcp_sacktag_skip(skb, sk, start_seq);

walk:
		skb = tcp_sacktag_walk(skb, sk, next_dup, state,
				       start_seq, end_seq, dup_sack);

advance_sp:
		i++;
	}

	/* Clear the head of the cache sack blocks so we can skip it next time */
	for (i = 0; i < ARRAY_SIZE(tp->recv_sack_cache) - used_sacks; i++) {
		tp->recv_sack_cache[i].start_seq = 0;
		tp->recv_sack_cache[i].end_seq = 0;
	}
	for (j = 0; j < used_sacks; j++)
		tp->recv_sack_cache[i++] = sp[j];

	if (inet_csk(sk)->icsk_ca_state != TCP_CA_Loss || tp->undo_marker)
		tcp_check_sack_reordering(sk, state->reord, 0);

	tcp_verify_left_out(tp);
out:

#if FASTRETRANS_DEBUG > 0
	WARN_ON((int)tp->sacked_out < 0);
	WARN_ON((int)tp->lost_out < 0);
	WARN_ON((int)tp->retrans_out < 0);
	WARN_ON((int)tcp_packets_in_flight(tp) < 0);
#endif
	return state->flag;
}

/* Limits sacked_out so that sum with lost_out isn't ever larger than
 * packets_out. Returns false if sacked_out adjustement wasn't necessary.
 */
static bool tcp_limit_reno_sacked(struct tcp_sock *tp)
{
	u32 holes;

	holes = max(tp->lost_out, 1U);
	holes = min(holes, tp->packets_out);

	if ((tp->sacked_out + holes) > tp->packets_out) {
		tp->sacked_out = tp->packets_out - holes;
		return true;
	}
	return false;
}

/* If we receive more dupacks than we expected counting segments
 * in assumption of absent reordering, interpret this as reordering.
 * The only another reason could be bug in receiver TCP.
 */
static void tcp_check_reno_reordering(struct sock *sk, const int addend)
{
	struct tcp_sock *tp = tcp_sk(sk);

	if (!tcp_limit_reno_sacked(tp))
		return;

	tp->reordering = min_t(u32, tp->packets_out + addend,
			       READ_ONCE(sock_net(sk)->ipv4.sysctl_tcp_max_reordering));
	tp->reord_seen++;
	NET_INC_STATS(sock_net(sk), LINUX_MIB_TCPRENOREORDER);
}

/* Emulate SACKs for SACKless connection: account for a new dupack. */

static void tcp_add_reno_sack(struct sock *sk, int num_dupack, bool ece_ack)
{
	if (num_dupack) {
		struct tcp_sock *tp = tcp_sk(sk);
		u32 prior_sacked = tp->sacked_out;
		s32 delivered;

		tp->sacked_out += num_dupack;
		tcp_check_reno_reordering(sk, 0);
		delivered = tp->sacked_out - prior_sacked;
		if (delivered > 0)
			tcp_count_delivered(tp, delivered, ece_ack);
		tcp_verify_left_out(tp);
	}
}

/* Account for ACK, ACKing some data in Reno Recovery phase. */

static void tcp_remove_reno_sacks(struct sock *sk, int acked, bool ece_ack)
{
	struct tcp_sock *tp = tcp_sk(sk);

	if (acked > 0) {
		/* One ACK acked hole. The rest eat duplicate ACKs. */
		tcp_count_delivered(tp, max_t(int, acked - tp->sacked_out, 1),
				    ece_ack);
		if (acked - 1 >= tp->sacked_out)
			tp->sacked_out = 0;
		else
			tp->sacked_out -= acked - 1;
	}
	tcp_check_reno_reordering(sk, acked);
	tcp_verify_left_out(tp);
}

static inline void tcp_reset_reno_sack(struct tcp_sock *tp)
{
	tp->sacked_out = 0;
}

void tcp_clear_retrans(struct tcp_sock *tp)
{
	tp->retrans_out = 0;
	tp->lost_out = 0;
	tp->undo_marker = 0;
	tp->undo_retrans = -1;
	tp->sacked_out = 0;
	tp->rto_stamp = 0;
	tp->total_rto = 0;
	tp->total_rto_recoveries = 0;
	tp->total_rto_time = 0;
}

static inline void tcp_init_undo(struct tcp_sock *tp)
{
	tp->undo_marker = tp->snd_una;

	/* Retransmission still in flight may cause DSACKs later. */
	/* First, account for regular retransmits in flight: */
	tp->undo_retrans = tp->retrans_out;
	/* Next, account for TLP retransmits in flight: */
	if (tp->tlp_high_seq && tp->tlp_retrans)
		tp->undo_retrans++;
	/* Finally, avoid 0, because undo_retrans==0 means "can undo now": */
	if (!tp->undo_retrans)
		tp->undo_retrans = -1;
}

static bool tcp_is_rack(const struct sock *sk)
{
	return READ_ONCE(sock_net(sk)->ipv4.sysctl_tcp_recovery) &
		TCP_RACK_LOSS_DETECTION;
}

/* If we detect SACK reneging, forget all SACK information
 * and reset tags completely, otherwise preserve SACKs. If receiver
 * dropped its ofo queue, we will know this due to reneging detection.
 */
static void tcp_timeout_mark_lost(struct sock *sk)
{
	struct tcp_sock *tp = tcp_sk(sk);
	struct sk_buff *skb, *head;
	bool is_reneg;			/* is receiver reneging on SACKs? */

	head = tcp_rtx_queue_head(sk);
	is_reneg = head && (TCP_SKB_CB(head)->sacked & TCPCB_SACKED_ACKED);
	if (is_reneg) {
		NET_INC_STATS(sock_net(sk), LINUX_MIB_TCPSACKRENEGING);
		tp->sacked_out = 0;
		/* Mark SACK reneging until we recover from this loss event. */
		tp->is_sack_reneg = 1;
	} else if (tcp_is_reno(tp)) {
		tcp_reset_reno_sack(tp);
	}

	skb = head;
	skb_rbtree_walk_from(skb) {
		if (is_reneg)
			TCP_SKB_CB(skb)->sacked &= ~TCPCB_SACKED_ACKED;
		else if (tcp_is_rack(sk) && skb != head &&
			 tcp_rack_skb_timeout(tp, skb, 0) > 0)
			continue; /* Don't mark recently sent ones lost yet */
		tcp_mark_skb_lost(sk, skb);
	}
	tcp_verify_left_out(tp);
	tcp_clear_all_retrans_hints(tp);
}

/* Enter Loss state. */
void tcp_enter_loss(struct sock *sk)
{
	const struct inet_connection_sock *icsk = inet_csk(sk);
	struct tcp_sock *tp = tcp_sk(sk);
	struct net *net = sock_net(sk);
	bool new_recovery = icsk->icsk_ca_state < TCP_CA_Recovery;
	u8 reordering;

	tcp_timeout_mark_lost(sk);

	/* Reduce ssthresh if it has not yet been made inside this window. */
	if (icsk->icsk_ca_state <= TCP_CA_Disorder ||
	    !after(tp->high_seq, tp->snd_una) ||
	    (icsk->icsk_ca_state == TCP_CA_Loss && !icsk->icsk_retransmits)) {
		tp->prior_ssthresh = tcp_current_ssthresh(sk);
		tp->prior_cwnd = tcp_snd_cwnd(tp);
		tp->snd_ssthresh = icsk->icsk_ca_ops->ssthresh(sk);
		tcp_ca_event(sk, CA_EVENT_LOSS);
		tcp_init_undo(tp);
	}
	tcp_snd_cwnd_set(tp, tcp_packets_in_flight(tp) + 1);
	tp->snd_cwnd_cnt   = 0;
	tp->snd_cwnd_stamp = tcp_jiffies32;

	/* Timeout in disordered state after receiving substantial DUPACKs
	 * suggests that the degree of reordering is over-estimated.
	 */
	reordering = READ_ONCE(net->ipv4.sysctl_tcp_reordering);
	if (icsk->icsk_ca_state <= TCP_CA_Disorder &&
	    tp->sacked_out >= reordering)
		tp->reordering = min_t(unsigned int, tp->reordering,
				       reordering);

	tcp_set_ca_state(sk, TCP_CA_Loss);
	tp->high_seq = tp->snd_nxt;
	tp->tlp_high_seq = 0;
	tcp_ecn_queue_cwr(tp);

	/* F-RTO RFC5682 sec 3.1 step 1: retransmit SND.UNA if no previous
	 * loss recovery is underway except recurring timeout(s) on
	 * the same SND.UNA (sec 3.2). Disable F-RTO on path MTU probing
	 */
	tp->frto = READ_ONCE(net->ipv4.sysctl_tcp_frto) &&
		   (new_recovery || icsk->icsk_retransmits) &&
		   !inet_csk(sk)->icsk_mtup.probe_size;
}

/* If ACK arrived pointing to a remembered SACK, it means that our
 * remembered SACKs do not reflect real state of receiver i.e.
 * receiver _host_ is heavily congested (or buggy).
 *
 * To avoid big spurious retransmission bursts due to transient SACK
 * scoreboard oddities that look like reneging, we give the receiver a
 * little time (max(RTT/2, 10ms)) to send us some more ACKs that will
 * restore sanity to the SACK scoreboard. If the apparent reneging
 * persists until this RTO then we'll clear the SACK scoreboard.
 */
static bool tcp_check_sack_reneging(struct sock *sk, int *ack_flag)
{
	if (*ack_flag & FLAG_SACK_RENEGING &&
	    *ack_flag & FLAG_SND_UNA_ADVANCED) {
		struct tcp_sock *tp = tcp_sk(sk);
		unsigned long delay = max(usecs_to_jiffies(tp->srtt_us >> 4),
					  msecs_to_jiffies(10));

		inet_csk_reset_xmit_timer(sk, ICSK_TIME_RETRANS,
					  delay, TCP_RTO_MAX);
		*ack_flag &= ~FLAG_SET_XMIT_TIMER;
		return true;
	}
	return false;
}

/* Heurestics to calculate number of duplicate ACKs. There's no dupACKs
 * counter when SACK is enabled (without SACK, sacked_out is used for
 * that purpose).
 *
 * With reordering, holes may still be in flight, so RFC3517 recovery
 * uses pure sacked_out (total number of SACKed segments) even though
 * it violates the RFC that uses duplicate ACKs, often these are equal
 * but when e.g. out-of-window ACKs or packet duplication occurs,
 * they differ. Since neither occurs due to loss, TCP should really
 * ignore them.
 */
static inline int tcp_dupack_heuristics(const struct tcp_sock *tp)
{
	return tp->sacked_out + 1;
}

/* Linux NewReno/SACK/ECN state machine.
 * --------------------------------------
 *
 * "Open"	Normal state, no dubious events, fast path.
 * "Disorder"   In all the respects it is "Open",
 *		but requires a bit more attention. It is entered when
 *		we see some SACKs or dupacks. It is split of "Open"
 *		mainly to move some processing from fast path to slow one.
 * "CWR"	CWND was reduced due to some Congestion Notification event.
 *		It can be ECN, ICMP source quench, local device congestion.
 * "Recovery"	CWND was reduced, we are fast-retransmitting.
 * "Loss"	CWND was reduced due to RTO timeout or SACK reneging.
 *
 * tcp_fastretrans_alert() is entered:
 * - each incoming ACK, if state is not "Open"
 * - when arrived ACK is unusual, namely:
 *	* SACK
 *	* Duplicate ACK.
 *	* ECN ECE.
 *
 * Counting packets in flight is pretty simple.
 *
 *	in_flight = packets_out - left_out + retrans_out
 *
 *	packets_out is SND.NXT-SND.UNA counted in packets.
 *
 *	retrans_out is number of retransmitted segments.
 *
 *	left_out is number of segments left network, but not ACKed yet.
 *
 *		left_out = sacked_out + lost_out
 *
 *     sacked_out: Packets, which arrived to receiver out of order
 *		   and hence not ACKed. With SACKs this number is simply
 *		   amount of SACKed data. Even without SACKs
 *		   it is easy to give pretty reliable estimate of this number,
 *		   counting duplicate ACKs.
 *
 *       lost_out: Packets lost by network. TCP has no explicit
 *		   "loss notification" feedback from network (for now).
 *		   It means that this number can be only _guessed_.
 *		   Actually, it is the heuristics to predict lossage that
 *		   distinguishes different algorithms.
 *
 *	F.e. after RTO, when all the queue is considered as lost,
 *	lost_out = packets_out and in_flight = retrans_out.
 *
 *		Essentially, we have now a few algorithms detecting
 *		lost packets.
 *
 *		If the receiver supports SACK:
 *
 *		RFC6675/3517: It is the conventional algorithm. A packet is
 *		considered lost if the number of higher sequence packets
 *		SACKed is greater than or equal the DUPACK thoreshold
 *		(reordering). This is implemented in tcp_mark_head_lost and
 *		tcp_update_scoreboard.
 *
 *		RACK (draft-ietf-tcpm-rack-01): it is a newer algorithm
 *		(2017-) that checks timing instead of counting DUPACKs.
 *		Essentially a packet is considered lost if it's not S/ACKed
 *		after RTT + reordering_window, where both metrics are
 *		dynamically measured and adjusted. This is implemented in
 *		tcp_rack_mark_lost.
 *
 *		If the receiver does not support SACK:
 *
 *		NewReno (RFC6582): in Recovery we assume that one segment
 *		is lost (classic Reno). While we are in Recovery and
 *		a partial ACK arrives, we assume that one more packet
 *		is lost (NewReno). This heuristics are the same in NewReno
 *		and SACK.
 *
 * Really tricky (and requiring careful tuning) part of algorithm
 * is hidden in functions tcp_time_to_recover() and tcp_xmit_retransmit_queue().
 * The first determines the moment _when_ we should reduce CWND and,
 * hence, slow down forward transmission. In fact, it determines the moment
 * when we decide that hole is caused by loss, rather than by a reorder.
 *
 * tcp_xmit_retransmit_queue() decides, _what_ we should retransmit to fill
 * holes, caused by lost packets.
 *
 * And the most logically complicated part of algorithm is undo
 * heuristics. We detect false retransmits due to both too early
 * fast retransmit (reordering) and underestimated RTO, analyzing
 * timestamps and D-SACKs. When we detect that some segments were
 * retransmitted by mistake and CWND reduction was wrong, we undo
 * window reduction and abort recovery phase. This logic is hidden
 * inside several functions named tcp_try_undo_<something>.
 */

/* This function decides, when we should leave Disordered state
 * and enter Recovery phase, reducing congestion window.
 *
 * Main question: may we further continue forward transmission
 * with the same cwnd?
 */
static bool tcp_time_to_recover(struct sock *sk, int flag)
{
	struct tcp_sock *tp = tcp_sk(sk);

	/* Trick#1: The loss is proven. */
	if (tp->lost_out)
		return true;

	/* Not-A-Trick#2 : Classic rule... */
	if (!tcp_is_rack(sk) && tcp_dupack_heuristics(tp) > tp->reordering)
		return true;

	return false;
}

/* Detect loss in event "A" above by marking head of queue up as lost.
 * For RFC3517 SACK, a segment is considered lost if it
 * has at least tp->reordering SACKed seqments above it; "packets" refers to
 * the maximum SACKed segments to pass before reaching this limit.
 */
static void tcp_mark_head_lost(struct sock *sk, int packets, int mark_head)
{
	struct tcp_sock *tp = tcp_sk(sk);
	struct sk_buff *skb;
	int cnt;
	/* Use SACK to deduce losses of new sequences sent during recovery */
	const u32 loss_high = tp->snd_nxt;

	WARN_ON(packets > tp->packets_out);
	skb = tp->lost_skb_hint;
	if (skb) {
		/* Head already handled? */
		if (mark_head && after(TCP_SKB_CB(skb)->seq, tp->snd_una))
			return;
		cnt = tp->lost_cnt_hint;
	} else {
		skb = tcp_rtx_queue_head(sk);
		cnt = 0;
	}

	skb_rbtree_walk_from(skb) {
		/* TODO: do this better */
		/* this is not the most efficient way to do this... */
		tp->lost_skb_hint = skb;
		tp->lost_cnt_hint = cnt;

		if (after(TCP_SKB_CB(skb)->end_seq, loss_high))
			break;

		if (TCP_SKB_CB(skb)->sacked & TCPCB_SACKED_ACKED)
			cnt += tcp_skb_pcount(skb);

		if (cnt > packets)
			break;

		if (!(TCP_SKB_CB(skb)->sacked & TCPCB_LOST))
			tcp_mark_skb_lost(sk, skb);

		if (mark_head)
			break;
	}
	tcp_verify_left_out(tp);
}

/* Account newly detected lost packet(s) */

static void tcp_update_scoreboard(struct sock *sk, int fast_rexmit)
{
	struct tcp_sock *tp = tcp_sk(sk);

	if (tcp_is_sack(tp)) {
		int sacked_upto = tp->sacked_out - tp->reordering;
		if (sacked_upto >= 0)
			tcp_mark_head_lost(sk, sacked_upto, 0);
		else if (fast_rexmit)
			tcp_mark_head_lost(sk, 1, 1);
	}
}

static bool tcp_tsopt_ecr_before(const struct tcp_sock *tp, u32 when)
{
	return tp->rx_opt.saw_tstamp && tp->rx_opt.rcv_tsecr &&
	       before(tp->rx_opt.rcv_tsecr, when);
}

/* skb is spurious retransmitted if the returned timestamp echo
 * reply is prior to the skb transmission time
 */
static bool tcp_skb_spurious_retrans(const struct tcp_sock *tp,
				     const struct sk_buff *skb)
{
	return (TCP_SKB_CB(skb)->sacked & TCPCB_RETRANS) &&
	       tcp_tsopt_ecr_before(tp, tcp_skb_timestamp_ts(tp->tcp_usec_ts, skb));
}

/* Nothing was retransmitted or returned timestamp is less
 * than timestamp of the first retransmission.
 */
static inline bool tcp_packet_delayed(const struct tcp_sock *tp)
{
	const struct sock *sk = (const struct sock *)tp;

	if (tp->retrans_stamp &&
	    tcp_tsopt_ecr_before(tp, tp->retrans_stamp))
		return true;  /* got echoed TS before first retransmission */

	/* Check if nothing was retransmitted (retrans_stamp==0), which may
	 * happen in fast recovery due to TSQ. But we ignore zero retrans_stamp
	 * in TCP_SYN_SENT, since when we set FLAG_SYN_ACKED we also clear
	 * retrans_stamp even if we had retransmitted the SYN.
	 */
	if (!tp->retrans_stamp &&	   /* no record of a retransmit/SYN? */
	    sk->sk_state != TCP_SYN_SENT)  /* not the FLAG_SYN_ACKED case? */
		return true;  /* nothing was retransmitted */

	return false;
}

/* Undo procedures. */

/* We can clear retrans_stamp when there are no retransmissions in the
 * window. It would seem that it is trivially available for us in
 * tp->retrans_out, however, that kind of assumptions doesn't consider
 * what will happen if errors occur when sending retransmission for the
 * second time. ...It could the that such segment has only
 * TCPCB_EVER_RETRANS set at the present time. It seems that checking
 * the head skb is enough except for some reneging corner cases that
 * are not worth the effort.
 *
 * Main reason for all this complexity is the fact that connection dying
 * time now depends on the validity of the retrans_stamp, in particular,
 * that successive retransmissions of a segment must not advance
 * retrans_stamp under any conditions.
 */
static bool tcp_any_retrans_done(const struct sock *sk)
{
	const struct tcp_sock *tp = tcp_sk(sk);
	struct sk_buff *skb;

	if (tp->retrans_out)
		return true;

	skb = tcp_rtx_queue_head(sk);
	if (unlikely(skb && TCP_SKB_CB(skb)->sacked & TCPCB_EVER_RETRANS))
		return true;

	return false;
}

/* If loss recovery is finished and there are no retransmits out in the
 * network, then we clear retrans_stamp so that upon the next loss recovery
 * retransmits_timed_out() and timestamp-undo are using the correct value.
 */
static void tcp_retrans_stamp_cleanup(struct sock *sk)
{
	if (!tcp_any_retrans_done(sk))
		tcp_sk(sk)->retrans_stamp = 0;
}

static void DBGUNDO(struct sock *sk, const char *msg)
{
#if FASTRETRANS_DEBUG > 1
	struct tcp_sock *tp = tcp_sk(sk);
	struct inet_sock *inet = inet_sk(sk);

	if (sk->sk_family == AF_INET) {
		pr_debug("Undo %s %pI4/%u c%u l%u ss%u/%u p%u\n",
			 msg,
			 &inet->inet_daddr, ntohs(inet->inet_dport),
			 tcp_snd_cwnd(tp), tcp_left_out(tp),
			 tp->snd_ssthresh, tp->prior_ssthresh,
			 tp->packets_out);
	}
#if IS_ENABLED(CONFIG_IPV6)
	else if (sk->sk_family == AF_INET6) {
		pr_debug("Undo %s %pI6/%u c%u l%u ss%u/%u p%u\n",
			 msg,
			 &sk->sk_v6_daddr, ntohs(inet->inet_dport),
			 tcp_snd_cwnd(tp), tcp_left_out(tp),
			 tp->snd_ssthresh, tp->prior_ssthresh,
			 tp->packets_out);
	}
#endif
#endif
}

static void tcp_undo_cwnd_reduction(struct sock *sk, bool unmark_loss)
{
	struct tcp_sock *tp = tcp_sk(sk);

	if (unmark_loss) {
		struct sk_buff *skb;

		skb_rbtree_walk(skb, &sk->tcp_rtx_queue) {
			TCP_SKB_CB(skb)->sacked &= ~TCPCB_LOST;
		}
		tp->lost_out = 0;
		tcp_clear_all_retrans_hints(tp);
	}

	if (tp->prior_ssthresh) {
		const struct inet_connection_sock *icsk = inet_csk(sk);

		tcp_snd_cwnd_set(tp, icsk->icsk_ca_ops->undo_cwnd(sk));

		if (tp->prior_ssthresh > tp->snd_ssthresh) {
			tp->snd_ssthresh = tp->prior_ssthresh;
			tcp_ecn_withdraw_cwr(tp);
		}
	}
	tp->snd_cwnd_stamp = tcp_jiffies32;
	tp->undo_marker = 0;
	tp->rack.advanced = 1; /* Force RACK to re-exam losses */
}

static inline bool tcp_may_undo(const struct tcp_sock *tp)
{
	return tp->undo_marker && (!tp->undo_retrans || tcp_packet_delayed(tp));
}

static bool tcp_is_non_sack_preventing_reopen(struct sock *sk)
{
	struct tcp_sock *tp = tcp_sk(sk);

	if (tp->snd_una == tp->high_seq && tcp_is_reno(tp)) {
		/* Hold old state until something *above* high_seq
		 * is ACKed. For Reno it is MUST to prevent false
		 * fast retransmits (RFC2582). SACK TCP is safe. */
		if (!tcp_any_retrans_done(sk))
			tp->retrans_stamp = 0;
		return true;
	}
	return false;
}

/* People celebrate: "We love our President!" */
static bool tcp_try_undo_recovery(struct sock *sk)
{
	struct tcp_sock *tp = tcp_sk(sk);

	if (tcp_may_undo(tp)) {
		int mib_idx;

		/* Happy end! We did not retransmit anything
		 * or our original transmission succeeded.
		 */
		DBGUNDO(sk, inet_csk(sk)->icsk_ca_state == TCP_CA_Loss ? "loss" : "retrans");
		tcp_undo_cwnd_reduction(sk, false);
		if (inet_csk(sk)->icsk_ca_state == TCP_CA_Loss)
			mib_idx = LINUX_MIB_TCPLOSSUNDO;
		else
			mib_idx = LINUX_MIB_TCPFULLUNDO;

		NET_INC_STATS(sock_net(sk), mib_idx);
	} else if (tp->rack.reo_wnd_persist) {
		tp->rack.reo_wnd_persist--;
	}
	if (tcp_is_non_sack_preventing_reopen(sk))
		return true;
	tcp_set_ca_state(sk, TCP_CA_Open);
	tp->is_sack_reneg = 0;
	return false;
}

/* Try to undo cwnd reduction, because D-SACKs acked all retransmitted data */
static bool tcp_try_undo_dsack(struct sock *sk)
{
	struct tcp_sock *tp = tcp_sk(sk);

	if (tp->undo_marker && !tp->undo_retrans) {
		tp->rack.reo_wnd_persist = min(TCP_RACK_RECOVERY_THRESH,
					       tp->rack.reo_wnd_persist + 1);
		DBGUNDO(sk, "D-SACK");
		tcp_undo_cwnd_reduction(sk, false);
		NET_INC_STATS(sock_net(sk), LINUX_MIB_TCPDSACKUNDO);
		return true;
	}
	return false;
}

/* Undo during loss recovery after partial ACK or using F-RTO. */
static bool tcp_try_undo_loss(struct sock *sk, bool frto_undo)
{
	struct tcp_sock *tp = tcp_sk(sk);

	if (frto_undo || tcp_may_undo(tp)) {
		tcp_undo_cwnd_reduction(sk, true);

		DBGUNDO(sk, "partial loss");
		NET_INC_STATS(sock_net(sk), LINUX_MIB_TCPLOSSUNDO);
		if (frto_undo)
			NET_INC_STATS(sock_net(sk),
					LINUX_MIB_TCPSPURIOUSRTOS);
		inet_csk(sk)->icsk_retransmits = 0;
		if (tcp_is_non_sack_preventing_reopen(sk))
			return true;
		if (frto_undo || tcp_is_sack(tp)) {
			tcp_set_ca_state(sk, TCP_CA_Open);
			tp->is_sack_reneg = 0;
		}
		return true;
	}
	return false;
}

/* The cwnd reduction in CWR and Recovery uses the PRR algorithm in RFC 6937.
 * It computes the number of packets to send (sndcnt) based on packets newly
 * delivered:
 *   1) If the packets in flight is larger than ssthresh, PRR spreads the
 *	cwnd reductions across a full RTT.
 *   2) Otherwise PRR uses packet conservation to send as much as delivered.
 *      But when SND_UNA is acked without further losses,
 *      slow starts cwnd up to ssthresh to speed up the recovery.
 */
static void tcp_init_cwnd_reduction(struct sock *sk)
{
	struct tcp_sock *tp = tcp_sk(sk);

	tp->high_seq = tp->snd_nxt;
	tp->tlp_high_seq = 0;
	tp->snd_cwnd_cnt = 0;
	tp->prior_cwnd = tcp_snd_cwnd(tp);
	tp->prr_delivered = 0;
	tp->prr_out = 0;
	tp->snd_ssthresh = inet_csk(sk)->icsk_ca_ops->ssthresh(sk);
	tcp_ecn_queue_cwr(tp);
}

void tcp_cwnd_reduction(struct sock *sk, int newly_acked_sacked, int newly_lost, int flag)
{
	struct tcp_sock *tp = tcp_sk(sk);
	int sndcnt = 0;
	int delta = tp->snd_ssthresh - tcp_packets_in_flight(tp);

	if (newly_acked_sacked <= 0 || WARN_ON_ONCE(!tp->prior_cwnd))
		return;

	tp->prr_delivered += newly_acked_sacked;
	if (delta < 0) {
		u64 dividend = (u64)tp->snd_ssthresh * tp->prr_delivered +
			       tp->prior_cwnd - 1;
		sndcnt = div_u64(dividend, tp->prior_cwnd) - tp->prr_out;
	} else {
		sndcnt = max_t(int, tp->prr_delivered - tp->prr_out,
			       newly_acked_sacked);
		if (flag & FLAG_SND_UNA_ADVANCED && !newly_lost)
			sndcnt++;
		sndcnt = min(delta, sndcnt);
	}
	/* Force a fast retransmit upon entering fast recovery */
	sndcnt = max(sndcnt, (tp->prr_out ? 0 : 1));
	tcp_snd_cwnd_set(tp, tcp_packets_in_flight(tp) + sndcnt);
}

static inline void tcp_end_cwnd_reduction(struct sock *sk)
{
	struct tcp_sock *tp = tcp_sk(sk);

	if (inet_csk(sk)->icsk_ca_ops->cong_control)
		return;

	/* Reset cwnd to ssthresh in CWR or Recovery (unless it's undone) */
	if (tp->snd_ssthresh < TCP_INFINITE_SSTHRESH &&
	    (inet_csk(sk)->icsk_ca_state == TCP_CA_CWR || tp->undo_marker)) {
		tcp_snd_cwnd_set(tp, tp->snd_ssthresh);
		tp->snd_cwnd_stamp = tcp_jiffies32;
	}
	tcp_ca_event(sk, CA_EVENT_COMPLETE_CWR);
}

/* Enter CWR state. Disable cwnd undo since congestion is proven with ECN */
void tcp_enter_cwr(struct sock *sk)
{
	struct tcp_sock *tp = tcp_sk(sk);

	tp->prior_ssthresh = 0;
	if (inet_csk(sk)->icsk_ca_state < TCP_CA_CWR) {
		tp->undo_marker = 0;
		tcp_init_cwnd_reduction(sk);
		tcp_set_ca_state(sk, TCP_CA_CWR);
	}
}
EXPORT_SYMBOL(tcp_enter_cwr);

static void tcp_try_keep_open(struct sock *sk)
{
	struct tcp_sock *tp = tcp_sk(sk);
	int state = TCP_CA_Open;

	if (tcp_left_out(tp) || tcp_any_retrans_done(sk))
		state = TCP_CA_Disorder;

	if (inet_csk(sk)->icsk_ca_state != state) {
		tcp_set_ca_state(sk, state);
		tp->high_seq = tp->snd_nxt;
	}
}

static void tcp_try_to_open(struct sock *sk, int flag)
{
	struct tcp_sock *tp = tcp_sk(sk);

	tcp_verify_left_out(tp);

	if (!tcp_any_retrans_done(sk))
		tp->retrans_stamp = 0;

	if (flag & FLAG_ECE)
		tcp_enter_cwr(sk);

	if (inet_csk(sk)->icsk_ca_state != TCP_CA_CWR) {
		tcp_try_keep_open(sk);
	}
}

static void tcp_mtup_probe_failed(struct sock *sk)
{
	struct inet_connection_sock *icsk = inet_csk(sk);

	icsk->icsk_mtup.search_high = icsk->icsk_mtup.probe_size - 1;
	icsk->icsk_mtup.probe_size = 0;
	NET_INC_STATS(sock_net(sk), LINUX_MIB_TCPMTUPFAIL);
}

static void tcp_mtup_probe_success(struct sock *sk)
{
	struct tcp_sock *tp = tcp_sk(sk);
	struct inet_connection_sock *icsk = inet_csk(sk);
	u64 val;

	tp->prior_ssthresh = tcp_current_ssthresh(sk);

	val = (u64)tcp_snd_cwnd(tp) * tcp_mss_to_mtu(sk, tp->mss_cache);
	do_div(val, icsk->icsk_mtup.probe_size);
	DEBUG_NET_WARN_ON_ONCE((u32)val != val);
	tcp_snd_cwnd_set(tp, max_t(u32, 1U, val));

	tp->snd_cwnd_cnt = 0;
	tp->snd_cwnd_stamp = tcp_jiffies32;
	tp->snd_ssthresh = tcp_current_ssthresh(sk);

	icsk->icsk_mtup.search_low = icsk->icsk_mtup.probe_size;
	icsk->icsk_mtup.probe_size = 0;
	tcp_sync_mss(sk, icsk->icsk_pmtu_cookie);
	NET_INC_STATS(sock_net(sk), LINUX_MIB_TCPMTUPSUCCESS);
}

/* Sometimes we deduce that packets have been dropped due to reasons other than
 * congestion, like path MTU reductions or failed client TFO attempts. In these
 * cases we call this function to retransmit as many packets as cwnd allows,
 * without reducing cwnd. Given that retransmits will set retrans_stamp to a
 * non-zero value (and may do so in a later calling context due to TSQ), we
 * also enter CA_Loss so that we track when all retransmitted packets are ACKed
 * and clear retrans_stamp when that happens (to ensure later recurring RTOs
 * are using the correct retrans_stamp and don't declare ETIMEDOUT
 * prematurely).
 */
static void tcp_non_congestion_loss_retransmit(struct sock *sk)
{
	const struct inet_connection_sock *icsk = inet_csk(sk);
	struct tcp_sock *tp = tcp_sk(sk);

	if (icsk->icsk_ca_state != TCP_CA_Loss) {
		tp->high_seq = tp->snd_nxt;
		tp->snd_ssthresh = tcp_current_ssthresh(sk);
		tp->prior_ssthresh = 0;
		tp->undo_marker = 0;
		tcp_set_ca_state(sk, TCP_CA_Loss);
	}
	tcp_xmit_retransmit_queue(sk);
}

/* Do a simple retransmit without using the backoff mechanisms in
 * tcp_timer. This is used for path mtu discovery.
 * The socket is already locked here.
 */
void tcp_simple_retransmit(struct sock *sk)
{
	struct tcp_sock *tp = tcp_sk(sk);
	struct sk_buff *skb;
	int mss;

	/* A fastopen SYN request is stored as two separate packets within
	 * the retransmit queue, this is done by tcp_send_syn_data().
	 * As a result simply checking the MSS of the frames in the queue
	 * will not work for the SYN packet.
	 *
	 * Us being here is an indication of a path MTU issue so we can
	 * assume that the fastopen SYN was lost and just mark all the
	 * frames in the retransmit queue as lost. We will use an MSS of
	 * -1 to mark all frames as lost, otherwise compute the current MSS.
	 */
	if (tp->syn_data && sk->sk_state == TCP_SYN_SENT)
		mss = -1;
	else
		mss = tcp_current_mss(sk);

	skb_rbtree_walk(skb, &sk->tcp_rtx_queue) {
		if (tcp_skb_seglen(skb) > mss)
			tcp_mark_skb_lost(sk, skb);
	}

	tcp_clear_retrans_hints_partial(tp);

	if (!tp->lost_out)
		return;

	if (tcp_is_reno(tp))
		tcp_limit_reno_sacked(tp);

	tcp_verify_left_out(tp);

	/* Don't muck with the congestion window here.
	 * Reason is that we do not increase amount of _data_
	 * in network, but units changed and effective
	 * cwnd/ssthresh really reduced now.
	 */
	tcp_non_congestion_loss_retransmit(sk);
}
EXPORT_SYMBOL(tcp_simple_retransmit);

void tcp_enter_recovery(struct sock *sk, bool ece_ack)
{
	struct tcp_sock *tp = tcp_sk(sk);
	int mib_idx;

	/* Start the clock with our fast retransmit, for undo and ETIMEDOUT. */
	tcp_retrans_stamp_cleanup(sk);

	if (tcp_is_reno(tp))
		mib_idx = LINUX_MIB_TCPRENORECOVERY;
	else
		mib_idx = LINUX_MIB_TCPSACKRECOVERY;

	NET_INC_STATS(sock_net(sk), mib_idx);

	tp->prior_ssthresh = 0;
	tcp_init_undo(tp);

	if (!tcp_in_cwnd_reduction(sk)) {
		if (!ece_ack)
			tp->prior_ssthresh = tcp_current_ssthresh(sk);
		tcp_init_cwnd_reduction(sk);
	}
	tcp_set_ca_state(sk, TCP_CA_Recovery);
}

static void tcp_update_rto_time(struct tcp_sock *tp)
{
	if (tp->rto_stamp) {
		tp->total_rto_time += tcp_time_stamp_ms(tp) - tp->rto_stamp;
		tp->rto_stamp = 0;
	}
}

/* Process an ACK in CA_Loss state. Move to CA_Open if lost data are
 * recovered or spurious. Otherwise retransmits more on partial ACKs.
 */
static void tcp_process_loss(struct sock *sk, int flag, int num_dupack,
			     int *rexmit)
{
	struct tcp_sock *tp = tcp_sk(sk);
	bool recovered = !before(tp->snd_una, tp->high_seq);

	if ((flag & FLAG_SND_UNA_ADVANCED || rcu_access_pointer(tp->fastopen_rsk)) &&
	    tcp_try_undo_loss(sk, false))
		return;

	if (tp->frto) { /* F-RTO RFC5682 sec 3.1 (sack enhanced version). */
		/* Step 3.b. A timeout is spurious if not all data are
		 * lost, i.e., never-retransmitted data are (s)acked.
		 */
		if ((flag & FLAG_ORIG_SACK_ACKED) &&
		    tcp_try_undo_loss(sk, true))
			return;

		if (after(tp->snd_nxt, tp->high_seq)) {
			if (flag & FLAG_DATA_SACKED || num_dupack)
				tp->frto = 0; /* Step 3.a. loss was real */
		} else if (flag & FLAG_SND_UNA_ADVANCED && !recovered) {
			tp->high_seq = tp->snd_nxt;
			/* Step 2.b. Try send new data (but deferred until cwnd
			 * is updated in tcp_ack()). Otherwise fall back to
			 * the conventional recovery.
			 */
			if (!tcp_write_queue_empty(sk) &&
			    after(tcp_wnd_end(tp), tp->snd_nxt)) {
				*rexmit = REXMIT_NEW;
				return;
			}
			tp->frto = 0;
		}
	}

	if (recovered) {
		/* F-RTO RFC5682 sec 3.1 step 2.a and 1st part of step 3.a */
		tcp_try_undo_recovery(sk);
		return;
	}
	if (tcp_is_reno(tp)) {
		/* A Reno DUPACK means new data in F-RTO step 2.b above are
		 * delivered. Lower inflight to clock out (re)transmissions.
		 */
		if (after(tp->snd_nxt, tp->high_seq) && num_dupack)
			tcp_add_reno_sack(sk, num_dupack, flag & FLAG_ECE);
		else if (flag & FLAG_SND_UNA_ADVANCED)
			tcp_reset_reno_sack(tp);
	}
	*rexmit = REXMIT_LOST;
}

static bool tcp_force_fast_retransmit(struct sock *sk)
{
	struct tcp_sock *tp = tcp_sk(sk);

	return after(tcp_highest_sack_seq(tp),
		     tp->snd_una + tp->reordering * tp->mss_cache);
}

/* Undo during fast recovery after partial ACK. */
static bool tcp_try_undo_partial(struct sock *sk, u32 prior_snd_una,
				 bool *do_lost)
{
	struct tcp_sock *tp = tcp_sk(sk);

	if (tp->undo_marker && tcp_packet_delayed(tp)) {
		/* Plain luck! Hole if filled with delayed
		 * packet, rather than with a retransmit. Check reordering.
		 */
		tcp_check_sack_reordering(sk, prior_snd_una, 1);

		/* We are getting evidence that the reordering degree is higher
		 * than we realized. If there are no retransmits out then we
		 * can undo. Otherwise we clock out new packets but do not
		 * mark more packets lost or retransmit more.
		 */
		if (tp->retrans_out)
			return true;

		if (!tcp_any_retrans_done(sk))
			tp->retrans_stamp = 0;

		DBGUNDO(sk, "partial recovery");
		tcp_undo_cwnd_reduction(sk, true);
		NET_INC_STATS(sock_net(sk), LINUX_MIB_TCPPARTIALUNDO);
		tcp_try_keep_open(sk);
	} else {
		/* Partial ACK arrived. Force fast retransmit. */
		*do_lost = tcp_force_fast_retransmit(sk);
	}
	return false;
}

static void tcp_identify_packet_loss(struct sock *sk, int *ack_flag)
{
	struct tcp_sock *tp = tcp_sk(sk);

	if (tcp_rtx_queue_empty(sk))
		return;

	if (unlikely(tcp_is_reno(tp))) {
		tcp_newreno_mark_lost(sk, *ack_flag & FLAG_SND_UNA_ADVANCED);
	} else if (tcp_is_rack(sk)) {
		u32 prior_retrans = tp->retrans_out;

		if (tcp_rack_mark_lost(sk))
			*ack_flag &= ~FLAG_SET_XMIT_TIMER;
		if (prior_retrans > tp->retrans_out)
			*ack_flag |= FLAG_LOST_RETRANS;
	}
}

/* Process an event, which can update packets-in-flight not trivially.
 * Main goal of this function is to calculate new estimate for left_out,
 * taking into account both packets sitting in receiver's buffer and
 * packets lost by network.
 *
 * Besides that it updates the congestion state when packet loss or ECN
 * is detected. But it does not reduce the cwnd, it is done by the
 * congestion control later.
 *
 * It does _not_ decide what to send, it is made in function
 * tcp_xmit_retransmit_queue().
 */
static void tcp_fastretrans_alert(struct sock *sk, const u32 prior_snd_una,
				  int num_dupack, int *ack_flag, int *rexmit)
{
	struct inet_connection_sock *icsk = inet_csk(sk);
	struct tcp_sock *tp = tcp_sk(sk);
	int fast_rexmit = 0, flag = *ack_flag;
	bool ece_ack = flag & FLAG_ECE;
	bool do_lost = num_dupack || ((flag & FLAG_DATA_SACKED) &&
				      tcp_force_fast_retransmit(sk));

	if (!tp->packets_out && tp->sacked_out)
		tp->sacked_out = 0;

	/* Now state machine starts.
	 * A. ECE, hence prohibit cwnd undoing, the reduction is required. */
	if (ece_ack)
		tp->prior_ssthresh = 0;

	/* B. In all the states check for reneging SACKs. */
	if (tcp_check_sack_reneging(sk, ack_flag))
		return;

	/* C. Check consistency of the current state. */
	tcp_verify_left_out(tp);

	/* D. Check state exit conditions. State can be terminated
	 *    when high_seq is ACKed. */
	if (icsk->icsk_ca_state == TCP_CA_Open) {
		WARN_ON(tp->retrans_out != 0 && !tp->syn_data);
		tp->retrans_stamp = 0;
	} else if (!before(tp->snd_una, tp->high_seq)) {
		switch (icsk->icsk_ca_state) {
		case TCP_CA_CWR:
			/* CWR is to be held something *above* high_seq
			 * is ACKed for CWR bit to reach receiver. */
			if (tp->snd_una != tp->high_seq) {
				tcp_end_cwnd_reduction(sk);
				tcp_set_ca_state(sk, TCP_CA_Open);
			}
			break;

		case TCP_CA_Recovery:
			if (tcp_is_reno(tp))
				tcp_reset_reno_sack(tp);
			if (tcp_try_undo_recovery(sk))
				return;
			tcp_end_cwnd_reduction(sk);
			break;
		}
	}

	/* E. Process state. */
	switch (icsk->icsk_ca_state) {
	case TCP_CA_Recovery:
		if (!(flag & FLAG_SND_UNA_ADVANCED)) {
			if (tcp_is_reno(tp))
				tcp_add_reno_sack(sk, num_dupack, ece_ack);
		} else if (tcp_try_undo_partial(sk, prior_snd_una, &do_lost))
			return;

		if (tcp_try_undo_dsack(sk))
			tcp_try_to_open(sk, flag);

		tcp_identify_packet_loss(sk, ack_flag);
		if (icsk->icsk_ca_state != TCP_CA_Recovery) {
			if (!tcp_time_to_recover(sk, flag))
				return;
			/* Undo reverts the recovery state. If loss is evident,
			 * starts a new recovery (e.g. reordering then loss);
			 */
			tcp_enter_recovery(sk, ece_ack);
		}
		break;
	case TCP_CA_Loss:
		tcp_process_loss(sk, flag, num_dupack, rexmit);
		if (icsk->icsk_ca_state != TCP_CA_Loss)
			tcp_update_rto_time(tp);
		tcp_identify_packet_loss(sk, ack_flag);
		if (!(icsk->icsk_ca_state == TCP_CA_Open ||
		      (*ack_flag & FLAG_LOST_RETRANS)))
			return;
		/* Change state if cwnd is undone or retransmits are lost */
		fallthrough;
	default:
		if (tcp_is_reno(tp)) {
			if (flag & FLAG_SND_UNA_ADVANCED)
				tcp_reset_reno_sack(tp);
			tcp_add_reno_sack(sk, num_dupack, ece_ack);
		}

		if (icsk->icsk_ca_state <= TCP_CA_Disorder)
			tcp_try_undo_dsack(sk);

		tcp_identify_packet_loss(sk, ack_flag);
		if (!tcp_time_to_recover(sk, flag)) {
			tcp_try_to_open(sk, flag);
			return;
		}

		/* MTU probe failure: don't reduce cwnd */
		if (icsk->icsk_ca_state < TCP_CA_CWR &&
		    icsk->icsk_mtup.probe_size &&
		    tp->snd_una == tp->mtu_probe.probe_seq_start) {
			tcp_mtup_probe_failed(sk);
			/* Restores the reduction we did in tcp_mtup_probe() */
			tcp_snd_cwnd_set(tp, tcp_snd_cwnd(tp) + 1);
			tcp_simple_retransmit(sk);
			return;
		}

		/* Otherwise enter Recovery state */
		tcp_enter_recovery(sk, ece_ack);
		fast_rexmit = 1;
	}

	if (!tcp_is_rack(sk) && do_lost)
		tcp_update_scoreboard(sk, fast_rexmit);
	*rexmit = REXMIT_LOST;
}

static void tcp_update_rtt_min(struct sock *sk, u32 rtt_us, const int flag)
{
	u32 wlen = READ_ONCE(sock_net(sk)->ipv4.sysctl_tcp_min_rtt_wlen) * HZ;
	struct tcp_sock *tp = tcp_sk(sk);

	if ((flag & FLAG_ACK_MAYBE_DELAYED) && rtt_us > tcp_min_rtt(tp)) {
		/* If the remote keeps returning delayed ACKs, eventually
		 * the min filter would pick it up and overestimate the
		 * prop. delay when it expires. Skip suspected delayed ACKs.
		 */
		return;
	}
	minmax_running_min(&tp->rtt_min, wlen, tcp_jiffies32,
			   rtt_us ? : jiffies_to_usecs(1));
}

static bool tcp_ack_update_rtt(struct sock *sk, const int flag,
			       long seq_rtt_us, long sack_rtt_us,
			       long ca_rtt_us, struct rate_sample *rs)
{
	const struct tcp_sock *tp = tcp_sk(sk);

	/* Prefer RTT measured from ACK's timing to TS-ECR. This is because
	 * broken middle-boxes or peers may corrupt TS-ECR fields. But
	 * Karn's algorithm forbids taking RTT if some retransmitted data
	 * is acked (RFC6298).
	 */
	if (seq_rtt_us < 0)
		seq_rtt_us = sack_rtt_us;

	/* RTTM Rule: A TSecr value received in a segment is used to
	 * update the averaged RTT measurement only if the segment
	 * acknowledges some new data, i.e., only if it advances the
	 * left edge of the send window.
	 * See draft-ietf-tcplw-high-performance-00, section 3.3.
	 */
	if (seq_rtt_us < 0 && tp->rx_opt.saw_tstamp &&
	    tp->rx_opt.rcv_tsecr && flag & FLAG_ACKED)
		seq_rtt_us = ca_rtt_us = tcp_rtt_tsopt_us(tp);

	rs->rtt_us = ca_rtt_us; /* RTT of last (S)ACKed packet (or -1) */
	if (seq_rtt_us < 0)
		return false;

	/* ca_rtt_us >= 0 is counting on the invariant that ca_rtt_us is
	 * always taken together with ACK, SACK, or TS-opts. Any negative
	 * values will be skipped with the seq_rtt_us < 0 check above.
	 */
	tcp_update_rtt_min(sk, ca_rtt_us, flag);
	tcp_rtt_estimator(sk, seq_rtt_us);
	tcp_set_rto(sk);

	/* RFC6298: only reset backoff on valid RTT measurement. */
	inet_csk(sk)->icsk_backoff = 0;
	return true;
}

/* Compute time elapsed between (last) SYNACK and the ACK completing 3WHS. */
void tcp_synack_rtt_meas(struct sock *sk, struct request_sock *req)
{
	struct rate_sample rs;
	long rtt_us = -1L;

	if (req && !req->num_retrans && tcp_rsk(req)->snt_synack)
		rtt_us = tcp_stamp_us_delta(tcp_clock_us(), tcp_rsk(req)->snt_synack);

	tcp_ack_update_rtt(sk, FLAG_SYN_ACKED, rtt_us, -1L, rtt_us, &rs);
}


static void tcp_cong_avoid(struct sock *sk, u32 ack, u32 acked)
{
	const struct inet_connection_sock *icsk = inet_csk(sk);

	icsk->icsk_ca_ops->cong_avoid(sk, ack, acked);
	tcp_sk(sk)->snd_cwnd_stamp = tcp_jiffies32;
}

/* Restart timer after forward progress on connection.
 * RFC2988 recommends to restart timer to now+rto.
 */
void tcp_rearm_rto(struct sock *sk)
{
	const struct inet_connection_sock *icsk = inet_csk(sk);
	struct tcp_sock *tp = tcp_sk(sk);

	/* If the retrans timer is currently being used by Fast Open
	 * for SYN-ACK retrans purpose, stay put.
	 */
	if (rcu_access_pointer(tp->fastopen_rsk))
		return;

	if (!tp->packets_out) {
		inet_csk_clear_xmit_timer(sk, ICSK_TIME_RETRANS);
	} else {
		u32 rto = inet_csk(sk)->icsk_rto;
		/* Offset the time elapsed after installing regular RTO */
		if (icsk->icsk_pending == ICSK_TIME_REO_TIMEOUT ||
		    icsk->icsk_pending == ICSK_TIME_LOSS_PROBE) {
			s64 delta_us = tcp_rto_delta_us(sk);
			/* delta_us may not be positive if the socket is locked
			 * when the retrans timer fires and is rescheduled.
			 */
			rto = usecs_to_jiffies(max_t(int, delta_us, 1));
		}
		tcp_reset_xmit_timer(sk, ICSK_TIME_RETRANS, rto,
				     TCP_RTO_MAX);
	}
}

/* Try to schedule a loss probe; if that doesn't work, then schedule an RTO. */
static void tcp_set_xmit_timer(struct sock *sk)
{
	if (!tcp_schedule_loss_probe(sk, true))
		tcp_rearm_rto(sk);
}

/* If we get here, the whole TSO packet has not been acked. */
static u32 tcp_tso_acked(struct sock *sk, struct sk_buff *skb)
{
	struct tcp_sock *tp = tcp_sk(sk);
	u32 packets_acked;

	BUG_ON(!after(TCP_SKB_CB(skb)->end_seq, tp->snd_una));

	packets_acked = tcp_skb_pcount(skb);
	if (tcp_trim_head(sk, skb, tp->snd_una - TCP_SKB_CB(skb)->seq))
		return 0;
	packets_acked -= tcp_skb_pcount(skb);

	if (packets_acked) {
		BUG_ON(tcp_skb_pcount(skb) == 0);
		BUG_ON(!before(TCP_SKB_CB(skb)->seq, TCP_SKB_CB(skb)->end_seq));
	}

	return packets_acked;
}

static void tcp_ack_tstamp(struct sock *sk, struct sk_buff *skb,
			   const struct sk_buff *ack_skb, u32 prior_snd_una)
{
	const struct skb_shared_info *shinfo;

	/* Avoid cache line misses to get skb_shinfo() and shinfo->tx_flags */
	if (likely(!TCP_SKB_CB(skb)->txstamp_ack))
		return;

	shinfo = skb_shinfo(skb);
	if (!before(shinfo->tskey, prior_snd_una) &&
	    before(shinfo->tskey, tcp_sk(sk)->snd_una)) {
		tcp_skb_tsorted_save(skb) {
			__skb_tstamp_tx(skb, ack_skb, NULL, sk, SCM_TSTAMP_ACK);
		} tcp_skb_tsorted_restore(skb);
	}
}

/* Remove acknowledged frames from the retransmission queue. If our packet
 * is before the ack sequence we can discard it as it's confirmed to have
 * arrived at the other end.
 */
static int tcp_clean_rtx_queue(struct sock *sk, const struct sk_buff *ack_skb,
			       u32 prior_fack, u32 prior_snd_una,
			       struct tcp_sacktag_state *sack, bool ece_ack)
{
	const struct inet_connection_sock *icsk = inet_csk(sk);
	u64 first_ackt, last_ackt;
	struct tcp_sock *tp = tcp_sk(sk);
	u32 prior_sacked = tp->sacked_out;
	u32 reord = tp->snd_nxt; /* lowest acked un-retx un-sacked seq */
	struct sk_buff *skb, *next;
	bool fully_acked = true;
	long sack_rtt_us = -1L;
	long seq_rtt_us = -1L;
	long ca_rtt_us = -1L;
	u32 pkts_acked = 0;
	bool rtt_update;
	int flag = 0;

	first_ackt = 0;

	for (skb = skb_rb_first(&sk->tcp_rtx_queue); skb; skb = next) {
		struct tcp_skb_cb *scb = TCP_SKB_CB(skb);
		const u32 start_seq = scb->seq;
		u8 sacked = scb->sacked;
		u32 acked_pcount;

		/* Determine how many packets and what bytes were acked, tso and else */
		if (after(scb->end_seq, tp->snd_una)) {
			if (tcp_skb_pcount(skb) == 1 ||
			    !after(tp->snd_una, scb->seq))
				break;

			acked_pcount = tcp_tso_acked(sk, skb);
			if (!acked_pcount)
				break;
			fully_acked = false;
		} else {
			acked_pcount = tcp_skb_pcount(skb);
		}

		if (unlikely(sacked & TCPCB_RETRANS)) {
			if (sacked & TCPCB_SACKED_RETRANS)
				tp->retrans_out -= acked_pcount;
			flag |= FLAG_RETRANS_DATA_ACKED;
		} else if (!(sacked & TCPCB_SACKED_ACKED)) {
			last_ackt = tcp_skb_timestamp_us(skb);
			WARN_ON_ONCE(last_ackt == 0);
			if (!first_ackt)
				first_ackt = last_ackt;

			if (before(start_seq, reord))
				reord = start_seq;
			if (!after(scb->end_seq, tp->high_seq))
				flag |= FLAG_ORIG_SACK_ACKED;
		}

		if (sacked & TCPCB_SACKED_ACKED) {
			tp->sacked_out -= acked_pcount;
		} else if (tcp_is_sack(tp)) {
			tcp_count_delivered(tp, acked_pcount, ece_ack);
			if (!tcp_skb_spurious_retrans(tp, skb))
				tcp_rack_advance(tp, sacked, scb->end_seq,
						 tcp_skb_timestamp_us(skb));
		}
		if (sacked & TCPCB_LOST)
			tp->lost_out -= acked_pcount;

		tp->packets_out -= acked_pcount;
		pkts_acked += acked_pcount;
		tcp_rate_skb_delivered(sk, skb, sack->rate);

		/* Initial outgoing SYN's get put onto the write_queue
		 * just like anything else we transmit.  It is not
		 * true data, and if we misinform our callers that
		 * this ACK acks real data, we will erroneously exit
		 * connection startup slow start one packet too
		 * quickly.  This is severely frowned upon behavior.
		 */
		if (likely(!(scb->tcp_flags & TCPHDR_SYN))) {
			flag |= FLAG_DATA_ACKED;
		} else {
			flag |= FLAG_SYN_ACKED;
			tp->retrans_stamp = 0;
		}

		if (!fully_acked)
			break;

		tcp_ack_tstamp(sk, skb, ack_skb, prior_snd_una);

		next = skb_rb_next(skb);
		if (unlikely(skb == tp->retransmit_skb_hint))
			tp->retransmit_skb_hint = NULL;
		if (unlikely(skb == tp->lost_skb_hint))
			tp->lost_skb_hint = NULL;
		tcp_highest_sack_replace(sk, skb, next);
		tcp_rtx_queue_unlink_and_free(skb, sk);
	}

	if (!skb)
		tcp_chrono_stop(sk, TCP_CHRONO_BUSY);

	if (likely(between(tp->snd_up, prior_snd_una, tp->snd_una)))
		tp->snd_up = tp->snd_una;

	if (skb) {
		tcp_ack_tstamp(sk, skb, ack_skb, prior_snd_una);
		if (TCP_SKB_CB(skb)->sacked & TCPCB_SACKED_ACKED)
			flag |= FLAG_SACK_RENEGING;
	}

	if (likely(first_ackt) && !(flag & FLAG_RETRANS_DATA_ACKED)) {
		seq_rtt_us = tcp_stamp_us_delta(tp->tcp_mstamp, first_ackt);
		ca_rtt_us = tcp_stamp_us_delta(tp->tcp_mstamp, last_ackt);

		if (pkts_acked == 1 && fully_acked && !prior_sacked &&
		    (tp->snd_una - prior_snd_una) < tp->mss_cache &&
		    sack->rate->prior_delivered + 1 == tp->delivered &&
		    !(flag & (FLAG_CA_ALERT | FLAG_SYN_ACKED))) {
			/* Conservatively mark a delayed ACK. It's typically
			 * from a lone runt packet over the round trip to
			 * a receiver w/o out-of-order or CE events.
			 */
			flag |= FLAG_ACK_MAYBE_DELAYED;
		}
	}
	if (sack->first_sackt) {
		sack_rtt_us = tcp_stamp_us_delta(tp->tcp_mstamp, sack->first_sackt);
		ca_rtt_us = tcp_stamp_us_delta(tp->tcp_mstamp, sack->last_sackt);
	}
	rtt_update = tcp_ack_update_rtt(sk, flag, seq_rtt_us, sack_rtt_us,
					ca_rtt_us, sack->rate);

	if (flag & FLAG_ACKED) {
		flag |= FLAG_SET_XMIT_TIMER;  /* set TLP or RTO timer */
		if (unlikely(icsk->icsk_mtup.probe_size &&
			     !after(tp->mtu_probe.probe_seq_end, tp->snd_una))) {
			tcp_mtup_probe_success(sk);
		}

		if (tcp_is_reno(tp)) {
			tcp_remove_reno_sacks(sk, pkts_acked, ece_ack);

			/* If any of the cumulatively ACKed segments was
			 * retransmitted, non-SACK case cannot confirm that
			 * progress was due to original transmission due to
			 * lack of TCPCB_SACKED_ACKED bits even if some of
			 * the packets may have been never retransmitted.
			 */
			if (flag & FLAG_RETRANS_DATA_ACKED)
				flag &= ~FLAG_ORIG_SACK_ACKED;
		} else {
			int delta;

			/* Non-retransmitted hole got filled? That's reordering */
			if (before(reord, prior_fack))
				tcp_check_sack_reordering(sk, reord, 0);

			delta = prior_sacked - tp->sacked_out;
			tp->lost_cnt_hint -= min(tp->lost_cnt_hint, delta);
		}
	} else if (skb && rtt_update && sack_rtt_us >= 0 &&
		   sack_rtt_us > tcp_stamp_us_delta(tp->tcp_mstamp,
						    tcp_skb_timestamp_us(skb))) {
		/* Do not re-arm RTO if the sack RTT is measured from data sent
		 * after when the head was last (re)transmitted. Otherwise the
		 * timeout may continue to extend in loss recovery.
		 */
		flag |= FLAG_SET_XMIT_TIMER;  /* set TLP or RTO timer */
	}

	if (icsk->icsk_ca_ops->pkts_acked) {
		struct ack_sample sample = { .pkts_acked = pkts_acked,
					     .rtt_us = sack->rate->rtt_us };

		sample.in_flight = tp->mss_cache *
			(tp->delivered - sack->rate->prior_delivered);
		icsk->icsk_ca_ops->pkts_acked(sk, &sample);
	}

#if FASTRETRANS_DEBUG > 0
	WARN_ON((int)tp->sacked_out < 0);
	WARN_ON((int)tp->lost_out < 0);
	WARN_ON((int)tp->retrans_out < 0);
	if (!tp->packets_out && tcp_is_sack(tp)) {
		icsk = inet_csk(sk);
		if (tp->lost_out) {
			pr_debug("Leak l=%u %d\n",
				 tp->lost_out, icsk->icsk_ca_state);
			tp->lost_out = 0;
		}
		if (tp->sacked_out) {
			pr_debug("Leak s=%u %d\n",
				 tp->sacked_out, icsk->icsk_ca_state);
			tp->sacked_out = 0;
		}
		if (tp->retrans_out) {
			pr_debug("Leak r=%u %d\n",
				 tp->retrans_out, icsk->icsk_ca_state);
			tp->retrans_out = 0;
		}
	}
#endif
	return flag;
}

static void tcp_ack_probe(struct sock *sk)
{
	struct inet_connection_sock *icsk = inet_csk(sk);
	struct sk_buff *head = tcp_send_head(sk);
	const struct tcp_sock *tp = tcp_sk(sk);

	/* Was it a usable window open? */
	if (!head)
		return;
	if (!after(TCP_SKB_CB(head)->end_seq, tcp_wnd_end(tp))) {
		icsk->icsk_backoff = 0;
		icsk->icsk_probes_tstamp = 0;
		inet_csk_clear_xmit_timer(sk, ICSK_TIME_PROBE0);
		/* Socket must be waked up by subsequent tcp_data_snd_check().
		 * This function is not for random using!
		 */
	} else {
		unsigned long when = tcp_probe0_when(sk, TCP_RTO_MAX);

		when = tcp_clamp_probe0_to_user_timeout(sk, when);
		tcp_reset_xmit_timer(sk, ICSK_TIME_PROBE0, when, TCP_RTO_MAX);
	}
}

static inline bool tcp_ack_is_dubious(const struct sock *sk, const int flag)
{
	return !(flag & FLAG_NOT_DUP) || (flag & FLAG_CA_ALERT) ||
		inet_csk(sk)->icsk_ca_state != TCP_CA_Open;
}

/* Decide wheather to run the increase function of congestion control. */
static inline bool tcp_may_raise_cwnd(const struct sock *sk, const int flag)
{
	/* If reordering is high then always grow cwnd whenever data is
	 * delivered regardless of its ordering. Otherwise stay conservative
	 * and only grow cwnd on in-order delivery (RFC5681). A stretched ACK w/
	 * new SACK or ECE mark may first advance cwnd here and later reduce
	 * cwnd in tcp_fastretrans_alert() based on more states.
	 */
	if (tcp_sk(sk)->reordering >
	    READ_ONCE(sock_net(sk)->ipv4.sysctl_tcp_reordering))
		return flag & FLAG_FORWARD_PROGRESS;

	return flag & FLAG_DATA_ACKED;
}

/* The "ultimate" congestion control function that aims to replace the rigid
 * cwnd increase and decrease control (tcp_cong_avoid,tcp_*cwnd_reduction).
 * It's called toward the end of processing an ACK with precise rate
 * information. All transmission or retransmission are delayed afterwards.
 */
static void tcp_cong_control(struct sock *sk, u32 ack, u32 acked_sacked,
			     int flag, const struct rate_sample *rs)
{
	const struct inet_connection_sock *icsk = inet_csk(sk);

	if (icsk->icsk_ca_ops->cong_control) {
		icsk->icsk_ca_ops->cong_control(sk, ack, flag, rs);
		return;
	}

	if (tcp_in_cwnd_reduction(sk)) {
		/* Reduce cwnd if state mandates */
		tcp_cwnd_reduction(sk, acked_sacked, rs->losses, flag);
	} else if (tcp_may_raise_cwnd(sk, flag)) {
		/* Advance cwnd if state allows */
		tcp_cong_avoid(sk, ack, acked_sacked);
	}
	tcp_update_pacing_rate(sk);
}

/* Check that window update is acceptable.
 * The function assumes that snd_una<=ack<=snd_next.
 */
static inline bool tcp_may_update_window(const struct tcp_sock *tp,
					const u32 ack, const u32 ack_seq,
					const u32 nwin)
{
	return	after(ack, tp->snd_una) ||
		after(ack_seq, tp->snd_wl1) ||
		(ack_seq == tp->snd_wl1 && (nwin > tp->snd_wnd || !nwin));
}

static void tcp_snd_sne_update(struct tcp_sock *tp, u32 ack)
{
#ifdef CONFIG_TCP_AO
	struct tcp_ao_info *ao;

	if (!static_branch_unlikely(&tcp_ao_needed.key))
		return;

	ao = rcu_dereference_protected(tp->ao_info,
				       lockdep_sock_is_held((struct sock *)tp));
	if (ao && ack < tp->snd_una) {
		ao->snd_sne++;
		trace_tcp_ao_snd_sne_update((struct sock *)tp, ao->snd_sne);
	}
#endif
}

/* If we update tp->snd_una, also update tp->bytes_acked */
static void tcp_snd_una_update(struct tcp_sock *tp, u32 ack)
{
	u32 delta = ack - tp->snd_una;

	sock_owned_by_me((struct sock *)tp);
	tp->bytes_acked += delta;
	tcp_snd_sne_update(tp, ack);
	tp->snd_una = ack;
}

static void tcp_rcv_sne_update(struct tcp_sock *tp, u32 seq)
{
#ifdef CONFIG_TCP_AO
	struct tcp_ao_info *ao;

	if (!static_branch_unlikely(&tcp_ao_needed.key))
		return;

	ao = rcu_dereference_protected(tp->ao_info,
				       lockdep_sock_is_held((struct sock *)tp));
	if (ao && seq < tp->rcv_nxt) {
		ao->rcv_sne++;
		trace_tcp_ao_rcv_sne_update((struct sock *)tp, ao->rcv_sne);
	}
#endif
}

/* If we update tp->rcv_nxt, also update tp->bytes_received */
static void tcp_rcv_nxt_update(struct tcp_sock *tp, u32 seq)
{
	u32 delta = seq - tp->rcv_nxt;

	sock_owned_by_me((struct sock *)tp);
	tp->bytes_received += delta;
	tcp_rcv_sne_update(tp, seq);
	WRITE_ONCE(tp->rcv_nxt, seq);
}

/* Update our send window.
 *
 * Window update algorithm, described in RFC793/RFC1122 (used in linux-2.2
 * and in FreeBSD. NetBSD's one is even worse.) is wrong.
 */
static int tcp_ack_update_window(struct sock *sk, const struct sk_buff *skb, u32 ack,
				 u32 ack_seq)
{
	struct tcp_sock *tp = tcp_sk(sk);
	int flag = 0;
	u32 nwin = ntohs(tcp_hdr(skb)->window);

	if (likely(!tcp_hdr(skb)->syn))
		nwin <<= tp->rx_opt.snd_wscale;

	if (tcp_may_update_window(tp, ack, ack_seq, nwin)) {
		flag |= FLAG_WIN_UPDATE;
		tcp_update_wl(tp, ack_seq);

		if (tp->snd_wnd != nwin) {
			tp->snd_wnd = nwin;

			/* Note, it is the only place, where
			 * fast path is recovered for sending TCP.
			 */
			tp->pred_flags = 0;
			tcp_fast_path_check(sk);

			if (!tcp_write_queue_empty(sk))
				tcp_slow_start_after_idle_check(sk);

			if (nwin > tp->max_window) {
				tp->max_window = nwin;
				tcp_sync_mss(sk, inet_csk(sk)->icsk_pmtu_cookie);
			}
		}
	}

	tcp_snd_una_update(tp, ack);

	return flag;
}

static bool __tcp_oow_rate_limited(struct net *net, int mib_idx,
				   u32 *last_oow_ack_time)
{
	/* Paired with the WRITE_ONCE() in this function. */
	u32 val = READ_ONCE(*last_oow_ack_time);

	if (val) {
		s32 elapsed = (s32)(tcp_jiffies32 - val);

		if (0 <= elapsed &&
		    elapsed < READ_ONCE(net->ipv4.sysctl_tcp_invalid_ratelimit)) {
			NET_INC_STATS(net, mib_idx);
			return true;	/* rate-limited: don't send yet! */
		}
	}

	/* Paired with the prior READ_ONCE() and with itself,
	 * as we might be lockless.
	 */
	WRITE_ONCE(*last_oow_ack_time, tcp_jiffies32);

	return false;	/* not rate-limited: go ahead, send dupack now! */
}

/* Return true if we're currently rate-limiting out-of-window ACKs and
 * thus shouldn't send a dupack right now. We rate-limit dupacks in
 * response to out-of-window SYNs or ACKs to mitigate ACK loops or DoS
 * attacks that send repeated SYNs or ACKs for the same connection. To
 * do this, we do not send a duplicate SYNACK or ACK if the remote
 * endpoint is sending out-of-window SYNs or pure ACKs at a high rate.
 */
bool tcp_oow_rate_limited(struct net *net, const struct sk_buff *skb,
			  int mib_idx, u32 *last_oow_ack_time)
{
	/* Data packets without SYNs are not likely part of an ACK loop. */
	if ((TCP_SKB_CB(skb)->seq != TCP_SKB_CB(skb)->end_seq) &&
	    !tcp_hdr(skb)->syn)
		return false;

	return __tcp_oow_rate_limited(net, mib_idx, last_oow_ack_time);
}

/* RFC 5961 7 [ACK Throttling] */
static void tcp_send_challenge_ack(struct sock *sk)
{
	struct tcp_sock *tp = tcp_sk(sk);
	struct net *net = sock_net(sk);
	u32 count, now, ack_limit;

	/* First check our per-socket dupack rate limit. */
	if (__tcp_oow_rate_limited(net,
				   LINUX_MIB_TCPACKSKIPPEDCHALLENGE,
				   &tp->last_oow_ack_time))
		return;

	ack_limit = READ_ONCE(net->ipv4.sysctl_tcp_challenge_ack_limit);
	if (ack_limit == INT_MAX)
		goto send_ack;

	/* Then check host-wide RFC 5961 rate limit. */
	now = jiffies / HZ;
	if (now != READ_ONCE(net->ipv4.tcp_challenge_timestamp)) {
		u32 half = (ack_limit + 1) >> 1;

		WRITE_ONCE(net->ipv4.tcp_challenge_timestamp, now);
		WRITE_ONCE(net->ipv4.tcp_challenge_count,
			   get_random_u32_inclusive(half, ack_limit + half - 1));
	}
	count = READ_ONCE(net->ipv4.tcp_challenge_count);
	if (count > 0) {
		WRITE_ONCE(net->ipv4.tcp_challenge_count, count - 1);
send_ack:
		NET_INC_STATS(net, LINUX_MIB_TCPCHALLENGEACK);
		tcp_send_ack(sk);
	}
}

static void tcp_store_ts_recent(struct tcp_sock *tp)
{
	tp->rx_opt.ts_recent = tp->rx_opt.rcv_tsval;
	tp->rx_opt.ts_recent_stamp = ktime_get_seconds();
}

static void tcp_replace_ts_recent(struct tcp_sock *tp, u32 seq)
{
	if (tp->rx_opt.saw_tstamp && !after(seq, tp->rcv_wup)) {
		/* PAWS bug workaround wrt. ACK frames, the PAWS discard
		 * extra check below makes sure this can only happen
		 * for pure ACK frames.  -DaveM
		 *
		 * Not only, also it occurs for expired timestamps.
		 */

		if (tcp_paws_check(&tp->rx_opt, 0))
			tcp_store_ts_recent(tp);
	}
}

/* This routine deals with acks during a TLP episode and ends an episode by
 * resetting tlp_high_seq. Ref: TLP algorithm in draft-ietf-tcpm-rack
 */
static void tcp_process_tlp_ack(struct sock *sk, u32 ack, int flag)
{
	struct tcp_sock *tp = tcp_sk(sk);

	if (before(ack, tp->tlp_high_seq))
		return;

	if (!tp->tlp_retrans) {
		/* TLP of new data has been acknowledged */
		tp->tlp_high_seq = 0;
	} else if (flag & FLAG_DSACK_TLP) {
		/* This DSACK means original and TLP probe arrived; no loss */
		tp->tlp_high_seq = 0;
	} else if (after(ack, tp->tlp_high_seq)) {
		/* ACK advances: there was a loss, so reduce cwnd. Reset
		 * tlp_high_seq in tcp_init_cwnd_reduction()
		 */
		tcp_init_cwnd_reduction(sk);
		tcp_set_ca_state(sk, TCP_CA_CWR);
		tcp_end_cwnd_reduction(sk);
		tcp_try_keep_open(sk);
		NET_INC_STATS(sock_net(sk),
				LINUX_MIB_TCPLOSSPROBERECOVERY);
	} else if (!(flag & (FLAG_SND_UNA_ADVANCED |
			     FLAG_NOT_DUP | FLAG_DATA_SACKED))) {
		/* Pure dupack: original and TLP probe arrived; no loss */
		tp->tlp_high_seq = 0;
	}
}

static inline void tcp_in_ack_event(struct sock *sk, u32 flags)
{
	const struct inet_connection_sock *icsk = inet_csk(sk);

	if (icsk->icsk_ca_ops->in_ack_event)
		icsk->icsk_ca_ops->in_ack_event(sk, flags);
}

/* Congestion control has updated the cwnd already. So if we're in
 * loss recovery then now we do any new sends (for FRTO) or
 * retransmits (for CA_Loss or CA_recovery) that make sense.
 */
static void tcp_xmit_recovery(struct sock *sk, int rexmit)
{
	struct tcp_sock *tp = tcp_sk(sk);

	if (rexmit == REXMIT_NONE || sk->sk_state == TCP_SYN_SENT)
		return;

	if (unlikely(rexmit == REXMIT_NEW)) {
		__tcp_push_pending_frames(sk, tcp_current_mss(sk),
					  TCP_NAGLE_OFF);
		if (after(tp->snd_nxt, tp->high_seq))
			return;
		tp->frto = 0;
	}
	tcp_xmit_retransmit_queue(sk);
}

/* Returns the number of packets newly acked or sacked by the current ACK */
static u32 tcp_newly_delivered(struct sock *sk, u32 prior_delivered, int flag)
{
	const struct net *net = sock_net(sk);
	struct tcp_sock *tp = tcp_sk(sk);
	u32 delivered;

	delivered = tp->delivered - prior_delivered;
	NET_ADD_STATS(net, LINUX_MIB_TCPDELIVERED, delivered);
	if (flag & FLAG_ECE)
		NET_ADD_STATS(net, LINUX_MIB_TCPDELIVEREDCE, delivered);

	return delivered;
}

/* This routine deals with incoming acks, but not outgoing ones. */
static int tcp_ack(struct sock *sk, const struct sk_buff *skb, int flag)
{
	struct inet_connection_sock *icsk = inet_csk(sk);
	struct tcp_sock *tp = tcp_sk(sk);
	struct tcp_sacktag_state sack_state;
	struct rate_sample rs = { .prior_delivered = 0 };
	u32 prior_snd_una = tp->snd_una;
	bool is_sack_reneg = tp->is_sack_reneg;
	u32 ack_seq = TCP_SKB_CB(skb)->seq;
	u32 ack = TCP_SKB_CB(skb)->ack_seq;
	int num_dupack = 0;
	int prior_packets = tp->packets_out;
	u32 delivered = tp->delivered;
	u32 lost = tp->lost;
	int rexmit = REXMIT_NONE; /* Flag to (re)transmit to recover losses */
	u32 prior_fack;

	sack_state.first_sackt = 0;
	sack_state.rate = &rs;
	sack_state.sack_delivered = 0;

	/* We very likely will need to access rtx queue. */
	prefetch(sk->tcp_rtx_queue.rb_node);

	/* If the ack is older than previous acks
	 * then we can probably ignore it.
	 */
	if (before(ack, prior_snd_una)) {
		u32 max_window;

		/* do not accept ACK for bytes we never sent. */
		max_window = min_t(u64, tp->max_window, tp->bytes_acked);
		/* RFC 5961 5.2 [Blind Data Injection Attack].[Mitigation] */
		if (before(ack, prior_snd_una - max_window)) {
			if (!(flag & FLAG_NO_CHALLENGE_ACK))
				tcp_send_challenge_ack(sk);
			return -SKB_DROP_REASON_TCP_TOO_OLD_ACK;
		}
		goto old_ack;
	}

	/* If the ack includes data we haven't sent yet, discard
	 * this segment (RFC793 Section 3.9).
	 */
	if (after(ack, tp->snd_nxt))
		return -SKB_DROP_REASON_TCP_ACK_UNSENT_DATA;

	if (after(ack, prior_snd_una)) {
		flag |= FLAG_SND_UNA_ADVANCED;
		icsk->icsk_retransmits = 0;

#if IS_ENABLED(CONFIG_TLS_DEVICE)
		if (static_branch_unlikely(&clean_acked_data_enabled.key))
			if (icsk->icsk_clean_acked)
				icsk->icsk_clean_acked(sk, ack);
#endif
	}

	prior_fack = tcp_is_sack(tp) ? tcp_highest_sack_seq(tp) : tp->snd_una;
	rs.prior_in_flight = tcp_packets_in_flight(tp);

	/* ts_recent update must be made after we are sure that the packet
	 * is in window.
	 */
	if (flag & FLAG_UPDATE_TS_RECENT)
		tcp_replace_ts_recent(tp, TCP_SKB_CB(skb)->seq);

	if ((flag & (FLAG_SLOWPATH | FLAG_SND_UNA_ADVANCED)) ==
	    FLAG_SND_UNA_ADVANCED) {
		/* Window is constant, pure forward advance.
		 * No more checks are required.
		 * Note, we use the fact that SND.UNA>=SND.WL2.
		 */
		tcp_update_wl(tp, ack_seq);
		tcp_snd_una_update(tp, ack);
		flag |= FLAG_WIN_UPDATE;

		tcp_in_ack_event(sk, CA_ACK_WIN_UPDATE);

		NET_INC_STATS(sock_net(sk), LINUX_MIB_TCPHPACKS);
	} else {
		u32 ack_ev_flags = CA_ACK_SLOWPATH;

		if (ack_seq != TCP_SKB_CB(skb)->end_seq)
			flag |= FLAG_DATA;
		else
			NET_INC_STATS(sock_net(sk), LINUX_MIB_TCPPUREACKS);

		flag |= tcp_ack_update_window(sk, skb, ack, ack_seq);

		if (TCP_SKB_CB(skb)->sacked)
			flag |= tcp_sacktag_write_queue(sk, skb, prior_snd_una,
							&sack_state);

		if (tcp_ecn_rcv_ecn_echo(tp, tcp_hdr(skb))) {
			flag |= FLAG_ECE;
			ack_ev_flags |= CA_ACK_ECE;
		}

		if (sack_state.sack_delivered)
			tcp_count_delivered(tp, sack_state.sack_delivered,
					    flag & FLAG_ECE);

		if (flag & FLAG_WIN_UPDATE)
			ack_ev_flags |= CA_ACK_WIN_UPDATE;

		tcp_in_ack_event(sk, ack_ev_flags);
	}

	/* This is a deviation from RFC3168 since it states that:
	 * "When the TCP data sender is ready to set the CWR bit after reducing
	 * the congestion window, it SHOULD set the CWR bit only on the first
	 * new data packet that it transmits."
	 * We accept CWR on pure ACKs to be more robust
	 * with widely-deployed TCP implementations that do this.
	 */
	tcp_ecn_accept_cwr(sk, skb);

	/* We passed data and got it acked, remove any soft error
	 * log. Something worked...
	 */
	WRITE_ONCE(sk->sk_err_soft, 0);
	icsk->icsk_probes_out = 0;
	tp->rcv_tstamp = tcp_jiffies32;
	if (!prior_packets)
		goto no_queue;

	/* See if we can take anything off of the retransmit queue. */
	flag |= tcp_clean_rtx_queue(sk, skb, prior_fack, prior_snd_una,
				    &sack_state, flag & FLAG_ECE);

	tcp_rack_update_reo_wnd(sk, &rs);

	if (tp->tlp_high_seq)
		tcp_process_tlp_ack(sk, ack, flag);

	if (tcp_ack_is_dubious(sk, flag)) {
		if (!(flag & (FLAG_SND_UNA_ADVANCED |
			      FLAG_NOT_DUP | FLAG_DSACKING_ACK))) {
			num_dupack = 1;
			/* Consider if pure acks were aggregated in tcp_add_backlog() */
			if (!(flag & FLAG_DATA))
				num_dupack = max_t(u16, 1, skb_shinfo(skb)->gso_segs);
		}
		tcp_fastretrans_alert(sk, prior_snd_una, num_dupack, &flag,
				      &rexmit);
	}

	/* If needed, reset TLP/RTO timer when RACK doesn't set. */
	if (flag & FLAG_SET_XMIT_TIMER)
		tcp_set_xmit_timer(sk);

	if ((flag & FLAG_FORWARD_PROGRESS) || !(flag & FLAG_NOT_DUP))
		sk_dst_confirm(sk);

	delivered = tcp_newly_delivered(sk, delivered, flag);
	lost = tp->lost - lost;			/* freshly marked lost */
	rs.is_ack_delayed = !!(flag & FLAG_ACK_MAYBE_DELAYED);
	tcp_rate_gen(sk, delivered, lost, is_sack_reneg, sack_state.rate);
	tcp_cong_control(sk, ack, delivered, flag, sack_state.rate);
	tcp_xmit_recovery(sk, rexmit);
	return 1;

no_queue:
	/* If data was DSACKed, see if we can undo a cwnd reduction. */
	if (flag & FLAG_DSACKING_ACK) {
		tcp_fastretrans_alert(sk, prior_snd_una, num_dupack, &flag,
				      &rexmit);
		tcp_newly_delivered(sk, delivered, flag);
	}
	/* If this ack opens up a zero window, clear backoff.  It was
	 * being used to time the probes, and is probably far higher than
	 * it needs to be for normal retransmission.
	 */
	tcp_ack_probe(sk);

	if (tp->tlp_high_seq)
		tcp_process_tlp_ack(sk, ack, flag);
	return 1;

old_ack:
	/* If data was SACKed, tag it and see if we should send more data.
	 * If data was DSACKed, see if we can undo a cwnd reduction.
	 */
	if (TCP_SKB_CB(skb)->sacked) {
		flag |= tcp_sacktag_write_queue(sk, skb, prior_snd_una,
						&sack_state);
		tcp_fastretrans_alert(sk, prior_snd_una, num_dupack, &flag,
				      &rexmit);
		tcp_newly_delivered(sk, delivered, flag);
		tcp_xmit_recovery(sk, rexmit);
	}

	return 0;
}

static void tcp_parse_fastopen_option(int len, const unsigned char *cookie,
				      bool syn, struct tcp_fastopen_cookie *foc,
				      bool exp_opt)
{
	/* Valid only in SYN or SYN-ACK with an even length.  */
	if (!foc || !syn || len < 0 || (len & 1))
		return;

	if (len >= TCP_FASTOPEN_COOKIE_MIN &&
	    len <= TCP_FASTOPEN_COOKIE_MAX)
		memcpy(foc->val, cookie, len);
	else if (len != 0)
		len = -1;
	foc->len = len;
	foc->exp = exp_opt;
}

static bool smc_parse_options(const struct tcphdr *th,
			      struct tcp_options_received *opt_rx,
			      const unsigned char *ptr,
			      int opsize)
{
#if IS_ENABLED(CONFIG_SMC)
	if (static_branch_unlikely(&tcp_have_smc)) {
		if (th->syn && !(opsize & 1) &&
		    opsize >= TCPOLEN_EXP_SMC_BASE &&
		    get_unaligned_be32(ptr) == TCPOPT_SMC_MAGIC) {
			opt_rx->smc_ok = 1;
			return true;
		}
	}
#endif
	return false;
}

/* Try to parse the MSS option from the TCP header. Return 0 on failure, clamped
 * value on success.
 */
u16 tcp_parse_mss_option(const struct tcphdr *th, u16 user_mss)
{
	const unsigned char *ptr = (const unsigned char *)(th + 1);
	int length = (th->doff * 4) - sizeof(struct tcphdr);
	u16 mss = 0;

	while (length > 0) {
		int opcode = *ptr++;
		int opsize;

		switch (opcode) {
		case TCPOPT_EOL:
			return mss;
		case TCPOPT_NOP:	/* Ref: RFC 793 section 3.1 */
			length--;
			continue;
		default:
			if (length < 2)
				return mss;
			opsize = *ptr++;
			if (opsize < 2) /* "silly options" */
				return mss;
			if (opsize > length)
				return mss;	/* fail on partial options */
			if (opcode == TCPOPT_MSS && opsize == TCPOLEN_MSS) {
				u16 in_mss = get_unaligned_be16(ptr);

				if (in_mss) {
					if (user_mss && user_mss < in_mss)
						in_mss = user_mss;
					mss = in_mss;
				}
			}
			ptr += opsize - 2;
			length -= opsize;
		}
	}
	return mss;
}
EXPORT_SYMBOL_GPL(tcp_parse_mss_option);

/* Look for tcp options. Normally only called on SYN and SYNACK packets.
 * But, this can also be called on packets in the established flow when
 * the fast version below fails.
 */
void tcp_parse_options(const struct net *net,
		       const struct sk_buff *skb,
		       struct tcp_options_received *opt_rx, int estab,
		       struct tcp_fastopen_cookie *foc)
{
	const unsigned char *ptr;
	const struct tcphdr *th = tcp_hdr(skb);
	int length = (th->doff * 4) - sizeof(struct tcphdr);

	ptr = (const unsigned char *)(th + 1);
	opt_rx->saw_tstamp = 0;
	opt_rx->saw_unknown = 0;

	while (length > 0) {
		int opcode = *ptr++;
		int opsize;

		switch (opcode) {
		case TCPOPT_EOL:
			return;
		case TCPOPT_NOP:	/* Ref: RFC 793 section 3.1 */
			length--;
			continue;
		default:
			if (length < 2)
				return;
			opsize = *ptr++;
			if (opsize < 2) /* "silly options" */
				return;
			if (opsize > length)
				return;	/* don't parse partial options */
			switch (opcode) {
			case TCPOPT_MSS:
				if (opsize == TCPOLEN_MSS && th->syn && !estab) {
					u16 in_mss = get_unaligned_be16(ptr);
					if (in_mss) {
						if (opt_rx->user_mss &&
						    opt_rx->user_mss < in_mss)
							in_mss = opt_rx->user_mss;
						opt_rx->mss_clamp = in_mss;
					}
				}
				break;
			case TCPOPT_WINDOW:
				if (opsize == TCPOLEN_WINDOW && th->syn &&
				    !estab && READ_ONCE(net->ipv4.sysctl_tcp_window_scaling)) {
					__u8 snd_wscale = *(__u8 *)ptr;
					opt_rx->wscale_ok = 1;
					if (snd_wscale > TCP_MAX_WSCALE) {
						net_info_ratelimited("%s: Illegal window scaling value %d > %u received\n",
								     __func__,
								     snd_wscale,
								     TCP_MAX_WSCALE);
						snd_wscale = TCP_MAX_WSCALE;
					}
					opt_rx->snd_wscale = snd_wscale;
				}
				break;
			case TCPOPT_TIMESTAMP:
				if ((opsize == TCPOLEN_TIMESTAMP) &&
				    ((estab && opt_rx->tstamp_ok) ||
				     (!estab && READ_ONCE(net->ipv4.sysctl_tcp_timestamps)))) {
					opt_rx->saw_tstamp = 1;
					opt_rx->rcv_tsval = get_unaligned_be32(ptr);
					opt_rx->rcv_tsecr = get_unaligned_be32(ptr + 4);
				}
				break;
			case TCPOPT_SACK_PERM:
				if (opsize == TCPOLEN_SACK_PERM && th->syn &&
				    !estab && READ_ONCE(net->ipv4.sysctl_tcp_sack)) {
					opt_rx->sack_ok = TCP_SACK_SEEN;
					tcp_sack_reset(opt_rx);
				}
				break;

			case TCPOPT_SACK:
				if ((opsize >= (TCPOLEN_SACK_BASE + TCPOLEN_SACK_PERBLOCK)) &&
				   !((opsize - TCPOLEN_SACK_BASE) % TCPOLEN_SACK_PERBLOCK) &&
				   opt_rx->sack_ok) {
					TCP_SKB_CB(skb)->sacked = (ptr - 2) - (unsigned char *)th;
				}
				break;
#ifdef CONFIG_TCP_MD5SIG
			case TCPOPT_MD5SIG:
				/* The MD5 Hash has already been
				 * checked (see tcp_v{4,6}_rcv()).
				 */
				break;
#endif
#ifdef CONFIG_TCP_AO
			case TCPOPT_AO:
				/* TCP AO has already been checked
				 * (see tcp_inbound_ao_hash()).
				 */
				break;
#endif
			case TCPOPT_FASTOPEN:
				tcp_parse_fastopen_option(
					opsize - TCPOLEN_FASTOPEN_BASE,
					ptr, th->syn, foc, false);
				break;

			case TCPOPT_EXP:
				/* Fast Open option shares code 254 using a
				 * 16 bits magic number.
				 */
				if (opsize >= TCPOLEN_EXP_FASTOPEN_BASE &&
				    get_unaligned_be16(ptr) ==
				    TCPOPT_FASTOPEN_MAGIC) {
					tcp_parse_fastopen_option(opsize -
						TCPOLEN_EXP_FASTOPEN_BASE,
						ptr + 2, th->syn, foc, true);
					break;
				}

				if (smc_parse_options(th, opt_rx, ptr, opsize))
					break;

				opt_rx->saw_unknown = 1;
				break;

			default:
				opt_rx->saw_unknown = 1;
			}
			ptr += opsize-2;
			length -= opsize;
		}
	}
}
EXPORT_SYMBOL(tcp_parse_options);

static bool tcp_parse_aligned_timestamp(struct tcp_sock *tp, const struct tcphdr *th)
{
	const __be32 *ptr = (const __be32 *)(th + 1);

	if (*ptr == htonl((TCPOPT_NOP << 24) | (TCPOPT_NOP << 16)
			  | (TCPOPT_TIMESTAMP << 8) | TCPOLEN_TIMESTAMP)) {
		tp->rx_opt.saw_tstamp = 1;
		++ptr;
		tp->rx_opt.rcv_tsval = ntohl(*ptr);
		++ptr;
		if (*ptr)
			tp->rx_opt.rcv_tsecr = ntohl(*ptr) - tp->tsoffset;
		else
			tp->rx_opt.rcv_tsecr = 0;
		return true;
	}
	return false;
}

/* Fast parse options. This hopes to only see timestamps.
 * If it is wrong it falls back on tcp_parse_options().
 */
static bool tcp_fast_parse_options(const struct net *net,
				   const struct sk_buff *skb,
				   const struct tcphdr *th, struct tcp_sock *tp)
{
	/* In the spirit of fast parsing, compare doff directly to constant
	 * values.  Because equality is used, short doff can be ignored here.
	 */
	if (th->doff == (sizeof(*th) / 4)) {
		tp->rx_opt.saw_tstamp = 0;
		return false;
	} else if (tp->rx_opt.tstamp_ok &&
		   th->doff == ((sizeof(*th) + TCPOLEN_TSTAMP_ALIGNED) / 4)) {
		if (tcp_parse_aligned_timestamp(tp, th))
			return true;
	}

	tcp_parse_options(net, skb, &tp->rx_opt, 1, NULL);
	if (tp->rx_opt.saw_tstamp && tp->rx_opt.rcv_tsecr)
		tp->rx_opt.rcv_tsecr -= tp->tsoffset;

	return true;
}

#if defined(CONFIG_TCP_MD5SIG) || defined(CONFIG_TCP_AO)
/*
 * Parse Signature options
 */
int tcp_do_parse_auth_options(const struct tcphdr *th,
			      const u8 **md5_hash, const u8 **ao_hash)
{
	int length = (th->doff << 2) - sizeof(*th);
	const u8 *ptr = (const u8 *)(th + 1);
	unsigned int minlen = TCPOLEN_MD5SIG;

	if (IS_ENABLED(CONFIG_TCP_AO))
		minlen = sizeof(struct tcp_ao_hdr) + 1;

	*md5_hash = NULL;
	*ao_hash = NULL;

	/* If not enough data remaining, we can short cut */
	while (length >= minlen) {
		int opcode = *ptr++;
		int opsize;

		switch (opcode) {
		case TCPOPT_EOL:
			return 0;
		case TCPOPT_NOP:
			length--;
			continue;
		default:
			opsize = *ptr++;
			if (opsize < 2 || opsize > length)
				return -EINVAL;
			if (opcode == TCPOPT_MD5SIG) {
				if (opsize != TCPOLEN_MD5SIG)
					return -EINVAL;
				if (unlikely(*md5_hash || *ao_hash))
					return -EEXIST;
				*md5_hash = ptr;
			} else if (opcode == TCPOPT_AO) {
				if (opsize <= sizeof(struct tcp_ao_hdr))
					return -EINVAL;
				if (unlikely(*md5_hash || *ao_hash))
					return -EEXIST;
				*ao_hash = ptr;
			}
		}
		ptr += opsize - 2;
		length -= opsize;
	}
	return 0;
}
EXPORT_SYMBOL(tcp_do_parse_auth_options);
#endif

/* Sorry, PAWS as specified is broken wrt. pure-ACKs -DaveM
 *
 * It is not fatal. If this ACK does _not_ change critical state (seqs, window)
 * it can pass through stack. So, the following predicate verifies that
 * this segment is not used for anything but congestion avoidance or
 * fast retransmit. Moreover, we even are able to eliminate most of such
 * second order effects, if we apply some small "replay" window (~RTO)
 * to timestamp space.
 *
 * All these measures still do not guarantee that we reject wrapped ACKs
 * on networks with high bandwidth, when sequence space is recycled fastly,
 * but it guarantees that such events will be very rare and do not affect
 * connection seriously. This doesn't look nice, but alas, PAWS is really
 * buggy extension.
 *
 * [ Later note. Even worse! It is buggy for segments _with_ data. RFC
 * states that events when retransmit arrives after original data are rare.
 * It is a blatant lie. VJ forgot about fast retransmit! 8)8) It is
 * the biggest problem on large power networks even with minor reordering.
 * OK, let's give it small replay window. If peer clock is even 1hz, it is safe
 * up to bandwidth of 18Gigabit/sec. 8) ]
 */

/* Estimates max number of increments of remote peer TSval in
 * a replay window (based on our current RTO estimation).
 */
static u32 tcp_tsval_replay(const struct sock *sk)
{
	/* If we use usec TS resolution,
	 * then expect the remote peer to use the same resolution.
	 */
	if (tcp_sk(sk)->tcp_usec_ts)
		return inet_csk(sk)->icsk_rto * (USEC_PER_SEC / HZ);

	/* RFC 7323 recommends a TSval clock between 1ms and 1sec.
	 * We know that some OS (including old linux) can use 1200 Hz.
	 */
	return inet_csk(sk)->icsk_rto * 1200 / HZ;
}

static int tcp_disordered_ack(const struct sock *sk, const struct sk_buff *skb)
{
	const struct tcp_sock *tp = tcp_sk(sk);
	const struct tcphdr *th = tcp_hdr(skb);
	u32 seq = TCP_SKB_CB(skb)->seq;
	u32 ack = TCP_SKB_CB(skb)->ack_seq;

	return	/* 1. Pure ACK with correct sequence number. */
		(th->ack && seq == TCP_SKB_CB(skb)->end_seq && seq == tp->rcv_nxt) &&

		/* 2. ... and duplicate ACK. */
		ack == tp->snd_una &&

		/* 3. ... and does not update window. */
		!tcp_may_update_window(tp, ack, seq, ntohs(th->window) << tp->rx_opt.snd_wscale) &&

		/* 4. ... and sits in replay window. */
		(s32)(tp->rx_opt.ts_recent - tp->rx_opt.rcv_tsval) <=
		tcp_tsval_replay(sk);
}

static inline bool tcp_paws_discard(const struct sock *sk,
				   const struct sk_buff *skb)
{
	const struct tcp_sock *tp = tcp_sk(sk);

	return !tcp_paws_check(&tp->rx_opt, TCP_PAWS_WINDOW) &&
	       !tcp_disordered_ack(sk, skb);
}

/* Check segment sequence number for validity.
 *
 * Segment controls are considered valid, if the segment
 * fits to the window after truncation to the window. Acceptability
 * of data (and SYN, FIN, of course) is checked separately.
 * See tcp_data_queue(), for example.
 *
 * Also, controls (RST is main one) are accepted using RCV.WUP instead
 * of RCV.NXT. Peer still did not advance his SND.UNA when we
 * delayed ACK, so that hisSND.UNA<=ourRCV.WUP.
 * (borrowed from freebsd)
 */

static enum skb_drop_reason tcp_sequence(const struct tcp_sock *tp,
					 u32 seq, u32 end_seq)
{
	if (before(end_seq, tp->rcv_wup))
		return SKB_DROP_REASON_TCP_OLD_SEQUENCE;

	if (after(seq, tp->rcv_nxt + tcp_receive_window(tp)))
		return SKB_DROP_REASON_TCP_INVALID_SEQUENCE;

	return SKB_NOT_DROPPED_YET;
}


void tcp_done_with_error(struct sock *sk, int err)
{
	/* This barrier is coupled with smp_rmb() in tcp_poll() */
	WRITE_ONCE(sk->sk_err, err);
	smp_wmb();

	tcp_write_queue_purge(sk);
	tcp_done(sk);

	if (!sock_flag(sk, SOCK_DEAD))
		sk_error_report(sk);
}
EXPORT_SYMBOL(tcp_done_with_error);

/* When we get a reset we do this. */
void tcp_reset(struct sock *sk, struct sk_buff *skb)
{
	int err;

	trace_tcp_receive_reset(sk);

	/* mptcp can't tell us to ignore reset pkts,
	 * so just ignore the return value of mptcp_incoming_options().
	 */
	if (sk_is_mptcp(sk))
		mptcp_incoming_options(sk, skb);

	/* We want the right error as BSD sees it (and indeed as we do). */
	switch (sk->sk_state) {
	case TCP_SYN_SENT:
		err = ECONNREFUSED;
		break;
	case TCP_CLOSE_WAIT:
		err = EPIPE;
		break;
	case TCP_CLOSE:
		return;
	default:
		err = ECONNRESET;
	}
	tcp_done_with_error(sk, err);
}

/*
 * 	Process the FIN bit. This now behaves as it is supposed to work
 *	and the FIN takes effect when it is validly part of sequence
 *	space. Not before when we get holes.
 *
 *	If we are ESTABLISHED, a received fin moves us to CLOSE-WAIT
 *	(and thence onto LAST-ACK and finally, CLOSE, we never enter
 *	TIME-WAIT)
 *
 *	If we are in FINWAIT-1, a received FIN indicates simultaneous
 *	close and we go into CLOSING (and later onto TIME-WAIT)
 *
 *	If we are in FINWAIT-2, a received FIN moves us to TIME-WAIT.
 */
void tcp_fin(struct sock *sk)
{
	struct tcp_sock *tp = tcp_sk(sk);

	inet_csk_schedule_ack(sk);

	WRITE_ONCE(sk->sk_shutdown, sk->sk_shutdown | RCV_SHUTDOWN);
	sock_set_flag(sk, SOCK_DONE);

	switch (sk->sk_state) {
	case TCP_SYN_RECV:
	case TCP_ESTABLISHED:
		/* Move to CLOSE_WAIT */
		tcp_set_state(sk, TCP_CLOSE_WAIT);
		inet_csk_enter_pingpong_mode(sk);
		break;

	case TCP_CLOSE_WAIT:
	case TCP_CLOSING:
		/* Received a retransmission of the FIN, do
		 * nothing.
		 */
		break;
	case TCP_LAST_ACK:
		/* RFC793: Remain in the LAST-ACK state. */
		break;

	case TCP_FIN_WAIT1:
		/* This case occurs when a simultaneous close
		 * happens, we must ack the received FIN and
		 * enter the CLOSING state.
		 */
		tcp_send_ack(sk);
		tcp_set_state(sk, TCP_CLOSING);
		break;
	case TCP_FIN_WAIT2:
		/* Received a FIN -- send ACK and enter TIME_WAIT. */
		tcp_send_ack(sk);
		tcp_time_wait(sk, TCP_TIME_WAIT, 0);
		break;
	default:
		/* Only TCP_LISTEN and TCP_CLOSE are left, in these
		 * cases we should never reach this piece of code.
		 */
		pr_err("%s: Impossible, sk->sk_state=%d\n",
		       __func__, sk->sk_state);
		break;
	}

	/* It _is_ possible, that we have something out-of-order _after_ FIN.
	 * Probably, we should reset in this case. For now drop them.
	 */
	skb_rbtree_purge(&tp->out_of_order_queue);
	if (tcp_is_sack(tp))
		tcp_sack_reset(&tp->rx_opt);

	if (!sock_flag(sk, SOCK_DEAD)) {
		sk->sk_state_change(sk);

		/* Do not send POLL_HUP for half duplex close. */
		if (sk->sk_shutdown == SHUTDOWN_MASK ||
		    sk->sk_state == TCP_CLOSE)
			sk_wake_async(sk, SOCK_WAKE_WAITD, POLL_HUP);
		else
			sk_wake_async(sk, SOCK_WAKE_WAITD, POLL_IN);
	}
}

static inline bool tcp_sack_extend(struct tcp_sack_block *sp, u32 seq,
				  u32 end_seq)
{
	if (!after(seq, sp->end_seq) && !after(sp->start_seq, end_seq)) {
		if (before(seq, sp->start_seq))
			sp->start_seq = seq;
		if (after(end_seq, sp->end_seq))
			sp->end_seq = end_seq;
		return true;
	}
	return false;
}

static void tcp_dsack_set(struct sock *sk, u32 seq, u32 end_seq)
{
	struct tcp_sock *tp = tcp_sk(sk);

	if (tcp_is_sack(tp) && READ_ONCE(sock_net(sk)->ipv4.sysctl_tcp_dsack)) {
		int mib_idx;

		if (before(seq, tp->rcv_nxt))
			mib_idx = LINUX_MIB_TCPDSACKOLDSENT;
		else
			mib_idx = LINUX_MIB_TCPDSACKOFOSENT;

		NET_INC_STATS(sock_net(sk), mib_idx);

		tp->rx_opt.dsack = 1;
		tp->duplicate_sack[0].start_seq = seq;
		tp->duplicate_sack[0].end_seq = end_seq;
	}
}

static void tcp_dsack_extend(struct sock *sk, u32 seq, u32 end_seq)
{
	struct tcp_sock *tp = tcp_sk(sk);

	if (!tp->rx_opt.dsack)
		tcp_dsack_set(sk, seq, end_seq);
	else
		tcp_sack_extend(tp->duplicate_sack, seq, end_seq);
}

static void tcp_rcv_spurious_retrans(struct sock *sk, const struct sk_buff *skb)
{
	/* When the ACK path fails or drops most ACKs, the sender would
	 * timeout and spuriously retransmit the same segment repeatedly.
	 * If it seems our ACKs are not reaching the other side,
	 * based on receiving a duplicate data segment with new flowlabel
	 * (suggesting the sender suffered an RTO), and we are not already
	 * repathing due to our own RTO, then rehash the socket to repath our
	 * packets.
	 */
#if IS_ENABLED(CONFIG_IPV6)
	if (inet_csk(sk)->icsk_ca_state != TCP_CA_Loss &&
	    skb->protocol == htons(ETH_P_IPV6) &&
	    (tcp_sk(sk)->inet_conn.icsk_ack.lrcv_flowlabel !=
	     ntohl(ip6_flowlabel(ipv6_hdr(skb)))) &&
	    sk_rethink_txhash(sk))
		NET_INC_STATS(sock_net(sk), LINUX_MIB_TCPDUPLICATEDATAREHASH);

	/* Save last flowlabel after a spurious retrans. */
	tcp_save_lrcv_flowlabel(sk, skb);
#endif
}

static void tcp_send_dupack(struct sock *sk, const struct sk_buff *skb)
{
	struct tcp_sock *tp = tcp_sk(sk);

	if (TCP_SKB_CB(skb)->end_seq != TCP_SKB_CB(skb)->seq &&
	    before(TCP_SKB_CB(skb)->seq, tp->rcv_nxt)) {
		NET_INC_STATS(sock_net(sk), LINUX_MIB_DELAYEDACKLOST);
		tcp_enter_quickack_mode(sk, TCP_MAX_QUICKACKS);

		if (tcp_is_sack(tp) && READ_ONCE(sock_net(sk)->ipv4.sysctl_tcp_dsack)) {
			u32 end_seq = TCP_SKB_CB(skb)->end_seq;

			tcp_rcv_spurious_retrans(sk, skb);
			if (after(TCP_SKB_CB(skb)->end_seq, tp->rcv_nxt))
				end_seq = tp->rcv_nxt;
			tcp_dsack_set(sk, TCP_SKB_CB(skb)->seq, end_seq);
		}
	}

	tcp_send_ack(sk);
}

/* These routines update the SACK block as out-of-order packets arrive or
 * in-order packets close up the sequence space.
 */
static void tcp_sack_maybe_coalesce(struct tcp_sock *tp)
{
	int this_sack;
	struct tcp_sack_block *sp = &tp->selective_acks[0];
	struct tcp_sack_block *swalk = sp + 1;

	/* See if the recent change to the first SACK eats into
	 * or hits the sequence space of other SACK blocks, if so coalesce.
	 */
	for (this_sack = 1; this_sack < tp->rx_opt.num_sacks;) {
		if (tcp_sack_extend(sp, swalk->start_seq, swalk->end_seq)) {
			int i;

			/* Zap SWALK, by moving every further SACK up by one slot.
			 * Decrease num_sacks.
			 */
			tp->rx_opt.num_sacks--;
			for (i = this_sack; i < tp->rx_opt.num_sacks; i++)
				sp[i] = sp[i + 1];
			continue;
		}
		this_sack++;
		swalk++;
	}
}

void tcp_sack_compress_send_ack(struct sock *sk)
{
	struct tcp_sock *tp = tcp_sk(sk);

	if (!tp->compressed_ack)
		return;

	if (hrtimer_try_to_cancel(&tp->compressed_ack_timer) == 1)
		__sock_put(sk);

	/* Since we have to send one ack finally,
	 * substract one from tp->compressed_ack to keep
	 * LINUX_MIB_TCPACKCOMPRESSED accurate.
	 */
	NET_ADD_STATS(sock_net(sk), LINUX_MIB_TCPACKCOMPRESSED,
		      tp->compressed_ack - 1);

	tp->compressed_ack = 0;
	tcp_send_ack(sk);
}

/* Reasonable amount of sack blocks included in TCP SACK option
 * The max is 4, but this becomes 3 if TCP timestamps are there.
 * Given that SACK packets might be lost, be conservative and use 2.
 */
#define TCP_SACK_BLOCKS_EXPECTED 2

static void tcp_sack_new_ofo_skb(struct sock *sk, u32 seq, u32 end_seq)
{
	struct tcp_sock *tp = tcp_sk(sk);
	struct tcp_sack_block *sp = &tp->selective_acks[0];
	int cur_sacks = tp->rx_opt.num_sacks;
	int this_sack;

	if (!cur_sacks)
		goto new_sack;

	for (this_sack = 0; this_sack < cur_sacks; this_sack++, sp++) {
		if (tcp_sack_extend(sp, seq, end_seq)) {
			if (this_sack >= TCP_SACK_BLOCKS_EXPECTED)
				tcp_sack_compress_send_ack(sk);
			/* Rotate this_sack to the first one. */
			for (; this_sack > 0; this_sack--, sp--)
				swap(*sp, *(sp - 1));
			if (cur_sacks > 1)
				tcp_sack_maybe_coalesce(tp);
			return;
		}
	}

	if (this_sack >= TCP_SACK_BLOCKS_EXPECTED)
		tcp_sack_compress_send_ack(sk);

	/* Could not find an adjacent existing SACK, build a new one,
	 * put it at the front, and shift everyone else down.  We
	 * always know there is at least one SACK present already here.
	 *
	 * If the sack array is full, forget about the last one.
	 */
	if (this_sack >= TCP_NUM_SACKS) {
		this_sack--;
		tp->rx_opt.num_sacks--;
		sp--;
	}
	for (; this_sack > 0; this_sack--, sp--)
		*sp = *(sp - 1);

new_sack:
	/* Build the new head SACK, and we're done. */
	sp->start_seq = seq;
	sp->end_seq = end_seq;
	tp->rx_opt.num_sacks++;
}

/* RCV.NXT advances, some SACKs should be eaten. */

static void tcp_sack_remove(struct tcp_sock *tp)
{
	struct tcp_sack_block *sp = &tp->selective_acks[0];
	int num_sacks = tp->rx_opt.num_sacks;
	int this_sack;

	/* Empty ofo queue, hence, all the SACKs are eaten. Clear. */
	if (RB_EMPTY_ROOT(&tp->out_of_order_queue)) {
		tp->rx_opt.num_sacks = 0;
		return;
	}

	for (this_sack = 0; this_sack < num_sacks;) {
		/* Check if the start of the sack is covered by RCV.NXT. */
		if (!before(tp->rcv_nxt, sp->start_seq)) {
			int i;

			/* RCV.NXT must cover all the block! */
			WARN_ON(before(tp->rcv_nxt, sp->end_seq));

			/* Zap this SACK, by moving forward any other SACKS. */
			for (i = this_sack+1; i < num_sacks; i++)
				tp->selective_acks[i-1] = tp->selective_acks[i];
			num_sacks--;
			continue;
		}
		this_sack++;
		sp++;
	}
	tp->rx_opt.num_sacks = num_sacks;
}

/**
 * tcp_try_coalesce - try to merge skb to prior one
 * @sk: socket
 * @to: prior buffer
 * @from: buffer to add in queue
 * @fragstolen: pointer to boolean
 *
 * Before queueing skb @from after @to, try to merge them
 * to reduce overall memory use and queue lengths, if cost is small.
 * Packets in ofo or receive queues can stay a long time.
 * Better try to coalesce them right now to avoid future collapses.
 * Returns true if caller should free @from instead of queueing it
 */
static bool tcp_try_coalesce(struct sock *sk,
			     struct sk_buff *to,
			     struct sk_buff *from,
			     bool *fragstolen)
{
	int delta;

	*fragstolen = false;

	/* Its possible this segment overlaps with prior segment in queue */
	if (TCP_SKB_CB(from)->seq != TCP_SKB_CB(to)->end_seq)
		return false;

	if (!tcp_skb_can_collapse_rx(to, from))
		return false;

	if (!skb_try_coalesce(to, from, fragstolen, &delta))
		return false;

	atomic_add(delta, &sk->sk_rmem_alloc);
	sk_mem_charge(sk, delta);
	NET_INC_STATS(sock_net(sk), LINUX_MIB_TCPRCVCOALESCE);
	TCP_SKB_CB(to)->end_seq = TCP_SKB_CB(from)->end_seq;
	TCP_SKB_CB(to)->ack_seq = TCP_SKB_CB(from)->ack_seq;
	TCP_SKB_CB(to)->tcp_flags |= TCP_SKB_CB(from)->tcp_flags;

	if (TCP_SKB_CB(from)->has_rxtstamp) {
		TCP_SKB_CB(to)->has_rxtstamp = true;
		to->tstamp = from->tstamp;
		skb_hwtstamps(to)->hwtstamp = skb_hwtstamps(from)->hwtstamp;
	}

	return true;
}

static bool tcp_ooo_try_coalesce(struct sock *sk,
			     struct sk_buff *to,
			     struct sk_buff *from,
			     bool *fragstolen)
{
	bool res = tcp_try_coalesce(sk, to, from, fragstolen);

	/* In case tcp_drop_reason() is called later, update to->gso_segs */
	if (res) {
		u32 gso_segs = max_t(u16, 1, skb_shinfo(to)->gso_segs) +
			       max_t(u16, 1, skb_shinfo(from)->gso_segs);

		skb_shinfo(to)->gso_segs = min_t(u32, gso_segs, 0xFFFF);
	}
	return res;
}

static void tcp_drop_reason(struct sock *sk, struct sk_buff *skb,
			    enum skb_drop_reason reason)
{
	sk_drops_add(sk, skb);
	sk_skb_reason_drop(sk, skb, reason);
}

/* This one checks to see if we can put data from the
 * out_of_order queue into the receive_queue.
 */
static void tcp_ofo_queue(struct sock *sk)
{
	struct tcp_sock *tp = tcp_sk(sk);
	__u32 dsack_high = tp->rcv_nxt;
	bool fin, fragstolen, eaten;
	struct sk_buff *skb, *tail;
	struct rb_node *p;

	p = rb_first(&tp->out_of_order_queue);
	while (p) {
		skb = rb_to_skb(p);
		if (after(TCP_SKB_CB(skb)->seq, tp->rcv_nxt))
			break;

		if (before(TCP_SKB_CB(skb)->seq, dsack_high)) {
			__u32 dsack = dsack_high;
			if (before(TCP_SKB_CB(skb)->end_seq, dsack_high))
				dsack_high = TCP_SKB_CB(skb)->end_seq;
			tcp_dsack_extend(sk, TCP_SKB_CB(skb)->seq, dsack);
		}
		p = rb_next(p);
		rb_erase(&skb->rbnode, &tp->out_of_order_queue);

		if (unlikely(!after(TCP_SKB_CB(skb)->end_seq, tp->rcv_nxt))) {
			tcp_drop_reason(sk, skb, SKB_DROP_REASON_TCP_OFO_DROP);
			continue;
		}

		tail = skb_peek_tail(&sk->sk_receive_queue);
		eaten = tail && tcp_try_coalesce(sk, tail, skb, &fragstolen);
		tcp_rcv_nxt_update(tp, TCP_SKB_CB(skb)->end_seq);
		fin = TCP_SKB_CB(skb)->tcp_flags & TCPHDR_FIN;
		if (!eaten)
			__skb_queue_tail(&sk->sk_receive_queue, skb);
		else
			kfree_skb_partial(skb, fragstolen);

		if (unlikely(fin)) {
			tcp_fin(sk);
			/* tcp_fin() purges tp->out_of_order_queue,
			 * so we must end this loop right now.
			 */
			break;
		}
	}
}

static bool tcp_prune_ofo_queue(struct sock *sk, const struct sk_buff *in_skb);
static int tcp_prune_queue(struct sock *sk, const struct sk_buff *in_skb);

static int tcp_try_rmem_schedule(struct sock *sk, struct sk_buff *skb,
				 unsigned int size)
{
	if (atomic_read(&sk->sk_rmem_alloc) > sk->sk_rcvbuf ||
	    !sk_rmem_schedule(sk, skb, size)) {

		if (tcp_prune_queue(sk, skb) < 0)
			return -1;

		while (!sk_rmem_schedule(sk, skb, size)) {
			if (!tcp_prune_ofo_queue(sk, skb))
				return -1;
		}
	}
	return 0;
}

static void tcp_data_queue_ofo(struct sock *sk, struct sk_buff *skb)
{
	struct tcp_sock *tp = tcp_sk(sk);
	struct rb_node **p, *parent;
	struct sk_buff *skb1;
	u32 seq, end_seq;
	bool fragstolen;

	tcp_save_lrcv_flowlabel(sk, skb);
	tcp_ecn_check_ce(sk, skb);

	if (unlikely(tcp_try_rmem_schedule(sk, skb, skb->truesize))) {
		NET_INC_STATS(sock_net(sk), LINUX_MIB_TCPOFODROP);
		sk->sk_data_ready(sk);
		tcp_drop_reason(sk, skb, SKB_DROP_REASON_PROTO_MEM);
		return;
	}

	/* Disable header prediction. */
	tp->pred_flags = 0;
	inet_csk_schedule_ack(sk);

	tp->rcv_ooopack += max_t(u16, 1, skb_shinfo(skb)->gso_segs);
	NET_INC_STATS(sock_net(sk), LINUX_MIB_TCPOFOQUEUE);
	seq = TCP_SKB_CB(skb)->seq;
	end_seq = TCP_SKB_CB(skb)->end_seq;

	p = &tp->out_of_order_queue.rb_node;
	if (RB_EMPTY_ROOT(&tp->out_of_order_queue)) {
		/* Initial out of order segment, build 1 SACK. */
		if (tcp_is_sack(tp)) {
			tp->rx_opt.num_sacks = 1;
			tp->selective_acks[0].start_seq = seq;
			tp->selective_acks[0].end_seq = end_seq;
		}
		rb_link_node(&skb->rbnode, NULL, p);
		rb_insert_color(&skb->rbnode, &tp->out_of_order_queue);
		tp->ooo_last_skb = skb;
		goto end;
	}

	/* In the typical case, we are adding an skb to the end of the list.
	 * Use of ooo_last_skb avoids the O(Log(N)) rbtree lookup.
	 */
	if (tcp_ooo_try_coalesce(sk, tp->ooo_last_skb,
				 skb, &fragstolen)) {
coalesce_done:
		/* For non sack flows, do not grow window to force DUPACK
		 * and trigger fast retransmit.
		 */
		if (tcp_is_sack(tp))
			tcp_grow_window(sk, skb, true);
		kfree_skb_partial(skb, fragstolen);
		skb = NULL;
		goto add_sack;
	}
	/* Can avoid an rbtree lookup if we are adding skb after ooo_last_skb */
	if (!before(seq, TCP_SKB_CB(tp->ooo_last_skb)->end_seq)) {
		parent = &tp->ooo_last_skb->rbnode;
		p = &parent->rb_right;
		goto insert;
	}

	/* Find place to insert this segment. Handle overlaps on the way. */
	parent = NULL;
	while (*p) {
		parent = *p;
		skb1 = rb_to_skb(parent);
		if (before(seq, TCP_SKB_CB(skb1)->seq)) {
			p = &parent->rb_left;
			continue;
		}
		if (before(seq, TCP_SKB_CB(skb1)->end_seq)) {
			if (!after(end_seq, TCP_SKB_CB(skb1)->end_seq)) {
				/* All the bits are present. Drop. */
				NET_INC_STATS(sock_net(sk),
					      LINUX_MIB_TCPOFOMERGE);
				tcp_drop_reason(sk, skb,
						SKB_DROP_REASON_TCP_OFOMERGE);
				skb = NULL;
				tcp_dsack_set(sk, seq, end_seq);
				goto add_sack;
			}
			if (after(seq, TCP_SKB_CB(skb1)->seq)) {
				/* Partial overlap. */
				tcp_dsack_set(sk, seq, TCP_SKB_CB(skb1)->end_seq);
			} else {
				/* skb's seq == skb1's seq and skb covers skb1.
				 * Replace skb1 with skb.
				 */
				rb_replace_node(&skb1->rbnode, &skb->rbnode,
						&tp->out_of_order_queue);
				tcp_dsack_extend(sk,
						 TCP_SKB_CB(skb1)->seq,
						 TCP_SKB_CB(skb1)->end_seq);
				NET_INC_STATS(sock_net(sk),
					      LINUX_MIB_TCPOFOMERGE);
				tcp_drop_reason(sk, skb1,
						SKB_DROP_REASON_TCP_OFOMERGE);
				goto merge_right;
			}
		} else if (tcp_ooo_try_coalesce(sk, skb1,
						skb, &fragstolen)) {
			goto coalesce_done;
		}
		p = &parent->rb_right;
	}
insert:
	/* Insert segment into RB tree. */
	rb_link_node(&skb->rbnode, parent, p);
	rb_insert_color(&skb->rbnode, &tp->out_of_order_queue);

merge_right:
	/* Remove other segments covered by skb. */
	while ((skb1 = skb_rb_next(skb)) != NULL) {
		if (!after(end_seq, TCP_SKB_CB(skb1)->seq))
			break;
		if (before(end_seq, TCP_SKB_CB(skb1)->end_seq)) {
			tcp_dsack_extend(sk, TCP_SKB_CB(skb1)->seq,
					 end_seq);
			break;
		}
		rb_erase(&skb1->rbnode, &tp->out_of_order_queue);
		tcp_dsack_extend(sk, TCP_SKB_CB(skb1)->seq,
				 TCP_SKB_CB(skb1)->end_seq);
		NET_INC_STATS(sock_net(sk), LINUX_MIB_TCPOFOMERGE);
		tcp_drop_reason(sk, skb1, SKB_DROP_REASON_TCP_OFOMERGE);
	}
	/* If there is no skb after us, we are the last_skb ! */
	if (!skb1)
		tp->ooo_last_skb = skb;

add_sack:
	if (tcp_is_sack(tp))
		tcp_sack_new_ofo_skb(sk, seq, end_seq);
end:
	if (skb) {
		/* For non sack flows, do not grow window to force DUPACK
		 * and trigger fast retransmit.
		 */
		if (tcp_is_sack(tp))
			tcp_grow_window(sk, skb, false);
		skb_condense(skb);
		skb_set_owner_r(skb, sk);
	}
}

static int __must_check tcp_queue_rcv(struct sock *sk, struct sk_buff *skb,
				      bool *fragstolen)
{
	int eaten;
	struct sk_buff *tail = skb_peek_tail(&sk->sk_receive_queue);

	eaten = (tail &&
		 tcp_try_coalesce(sk, tail,
				  skb, fragstolen)) ? 1 : 0;
	tcp_rcv_nxt_update(tcp_sk(sk), TCP_SKB_CB(skb)->end_seq);
	if (!eaten) {
		__skb_queue_tail(&sk->sk_receive_queue, skb);
		skb_set_owner_r(skb, sk);
	}
	return eaten;
}

int tcp_send_rcvq(struct sock *sk, struct msghdr *msg, size_t size)
{
	struct sk_buff *skb;
	int err = -ENOMEM;
	int data_len = 0;
	bool fragstolen;

	if (size == 0)
		return 0;

	if (size > PAGE_SIZE) {
		int npages = min_t(size_t, size >> PAGE_SHIFT, MAX_SKB_FRAGS);

		data_len = npages << PAGE_SHIFT;
		size = data_len + (size & ~PAGE_MASK);
	}
	skb = alloc_skb_with_frags(size - data_len, data_len,
				   PAGE_ALLOC_COSTLY_ORDER,
				   &err, sk->sk_allocation);
	if (!skb)
		goto err;

	skb_put(skb, size - data_len);
	skb->data_len = data_len;
	skb->len = size;

	if (tcp_try_rmem_schedule(sk, skb, skb->truesize)) {
		NET_INC_STATS(sock_net(sk), LINUX_MIB_TCPRCVQDROP);
		goto err_free;
	}

	err = skb_copy_datagram_from_iter(skb, 0, &msg->msg_iter, size);
	if (err)
		goto err_free;

	TCP_SKB_CB(skb)->seq = tcp_sk(sk)->rcv_nxt;
	TCP_SKB_CB(skb)->end_seq = TCP_SKB_CB(skb)->seq + size;
	TCP_SKB_CB(skb)->ack_seq = tcp_sk(sk)->snd_una - 1;

	if (tcp_queue_rcv(sk, skb, &fragstolen)) {
		WARN_ON_ONCE(fragstolen); /* should not happen */
		__kfree_skb(skb);
	}
	return size;

err_free:
	kfree_skb(skb);
err:
	return err;

}

void tcp_data_ready(struct sock *sk)
{
	if (tcp_epollin_ready(sk, sk->sk_rcvlowat) || sock_flag(sk, SOCK_DONE))
		sk->sk_data_ready(sk);
}

static void tcp_data_queue(struct sock *sk, struct sk_buff *skb)
{
	struct tcp_sock *tp = tcp_sk(sk);
	enum skb_drop_reason reason;
	bool fragstolen;
	int eaten;

	/* If a subflow has been reset, the packet should not continue
	 * to be processed, drop the packet.
	 */
	if (sk_is_mptcp(sk) && !mptcp_incoming_options(sk, skb)) {
		__kfree_skb(skb);
		return;
	}

	if (TCP_SKB_CB(skb)->seq == TCP_SKB_CB(skb)->end_seq) {
		__kfree_skb(skb);
		return;
	}
	skb_dst_drop(skb);
	__skb_pull(skb, tcp_hdr(skb)->doff * 4);

	reason = SKB_DROP_REASON_NOT_SPECIFIED;
	tp->rx_opt.dsack = 0;

	/*  Queue data for delivery to the user.
	 *  Packets in sequence go to the receive queue.
	 *  Out of sequence packets to the out_of_order_queue.
	 */
	if (TCP_SKB_CB(skb)->seq == tp->rcv_nxt) {
		if (tcp_receive_window(tp) == 0) {
			/* Some stacks are known to send bare FIN packets
			 * in a loop even if we send RWIN 0 in our ACK.
			 * Accepting this FIN does not hurt memory pressure
			 * because the FIN flag will simply be merged to the
			 * receive queue tail skb in most cases.
			 */
			if (!skb->len &&
			    (TCP_SKB_CB(skb)->tcp_flags & TCPHDR_FIN))
				goto queue_and_out;

			reason = SKB_DROP_REASON_TCP_ZEROWINDOW;
			NET_INC_STATS(sock_net(sk), LINUX_MIB_TCPZEROWINDOWDROP);
			goto out_of_window;
		}

		/* Ok. In sequence. In window. */
queue_and_out:
		if (tcp_try_rmem_schedule(sk, skb, skb->truesize)) {
			/* TODO: maybe ratelimit these WIN 0 ACK ? */
			inet_csk(sk)->icsk_ack.pending |=
					(ICSK_ACK_NOMEM | ICSK_ACK_NOW);
			inet_csk_schedule_ack(sk);
			sk->sk_data_ready(sk);

			if (skb_queue_len(&sk->sk_receive_queue) && skb->len) {
				reason = SKB_DROP_REASON_PROTO_MEM;
				NET_INC_STATS(sock_net(sk), LINUX_MIB_TCPRCVQDROP);
				goto drop;
			}
			sk_forced_mem_schedule(sk, skb->truesize);
		}

		eaten = tcp_queue_rcv(sk, skb, &fragstolen);
		if (skb->len)
			tcp_event_data_recv(sk, skb);
		if (TCP_SKB_CB(skb)->tcp_flags & TCPHDR_FIN)
			tcp_fin(sk);

		if (!RB_EMPTY_ROOT(&tp->out_of_order_queue)) {
			tcp_ofo_queue(sk);

			/* RFC5681. 4.2. SHOULD send immediate ACK, when
			 * gap in queue is filled.
			 */
			if (RB_EMPTY_ROOT(&tp->out_of_order_queue))
				inet_csk(sk)->icsk_ack.pending |= ICSK_ACK_NOW;
		}

		if (tp->rx_opt.num_sacks)
			tcp_sack_remove(tp);

		tcp_fast_path_check(sk);

		if (eaten > 0)
			kfree_skb_partial(skb, fragstolen);
		if (!sock_flag(sk, SOCK_DEAD))
			tcp_data_ready(sk);
		return;
	}

	if (!after(TCP_SKB_CB(skb)->end_seq, tp->rcv_nxt)) {
		tcp_rcv_spurious_retrans(sk, skb);
		/* A retransmit, 2nd most common case.  Force an immediate ack. */
		reason = SKB_DROP_REASON_TCP_OLD_DATA;
		NET_INC_STATS(sock_net(sk), LINUX_MIB_DELAYEDACKLOST);
		tcp_dsack_set(sk, TCP_SKB_CB(skb)->seq, TCP_SKB_CB(skb)->end_seq);

out_of_window:
		tcp_enter_quickack_mode(sk, TCP_MAX_QUICKACKS);
		inet_csk_schedule_ack(sk);
drop:
		tcp_drop_reason(sk, skb, reason);
		return;
	}

	/* Out of window. F.e. zero window probe. */
	if (!before(TCP_SKB_CB(skb)->seq,
		    tp->rcv_nxt + tcp_receive_window(tp))) {
		reason = SKB_DROP_REASON_TCP_OVERWINDOW;
		goto out_of_window;
	}

	if (before(TCP_SKB_CB(skb)->seq, tp->rcv_nxt)) {
		/* Partial packet, seq < rcv_next < end_seq */
		tcp_dsack_set(sk, TCP_SKB_CB(skb)->seq, tp->rcv_nxt);

		/* If window is closed, drop tail of packet. But after
		 * remembering D-SACK for its head made in previous line.
		 */
		if (!tcp_receive_window(tp)) {
			reason = SKB_DROP_REASON_TCP_ZEROWINDOW;
			NET_INC_STATS(sock_net(sk), LINUX_MIB_TCPZEROWINDOWDROP);
			goto out_of_window;
		}
		goto queue_and_out;
	}

	tcp_data_queue_ofo(sk, skb);
}

static struct sk_buff *tcp_skb_next(struct sk_buff *skb, struct sk_buff_head *list)
{
	if (list)
		return !skb_queue_is_last(list, skb) ? skb->next : NULL;

	return skb_rb_next(skb);
}

static struct sk_buff *tcp_collapse_one(struct sock *sk, struct sk_buff *skb,
					struct sk_buff_head *list,
					struct rb_root *root)
{
	struct sk_buff *next = tcp_skb_next(skb, list);

	if (list)
		__skb_unlink(skb, list);
	else
		rb_erase(&skb->rbnode, root);

	__kfree_skb(skb);
	NET_INC_STATS(sock_net(sk), LINUX_MIB_TCPRCVCOLLAPSED);

	return next;
}

/* Insert skb into rb tree, ordered by TCP_SKB_CB(skb)->seq */
void tcp_rbtree_insert(struct rb_root *root, struct sk_buff *skb)
{
	struct rb_node **p = &root->rb_node;
	struct rb_node *parent = NULL;
	struct sk_buff *skb1;

	while (*p) {
		parent = *p;
		skb1 = rb_to_skb(parent);
		if (before(TCP_SKB_CB(skb)->seq, TCP_SKB_CB(skb1)->seq))
			p = &parent->rb_left;
		else
			p = &parent->rb_right;
	}
	rb_link_node(&skb->rbnode, parent, p);
	rb_insert_color(&skb->rbnode, root);
}

/* Collapse contiguous sequence of skbs head..tail with
 * sequence numbers start..end.
 *
 * If tail is NULL, this means until the end of the queue.
 *
 * Segments with FIN/SYN are not collapsed (only because this
 * simplifies code)
 */
static void
tcp_collapse(struct sock *sk, struct sk_buff_head *list, struct rb_root *root,
	     struct sk_buff *head, struct sk_buff *tail, u32 start, u32 end)
{
	struct sk_buff *skb = head, *n;
	struct sk_buff_head tmp;
	bool end_of_skbs;

	/* First, check that queue is collapsible and find
	 * the point where collapsing can be useful.
	 */
restart:
	for (end_of_skbs = true; skb != NULL && skb != tail; skb = n) {
		n = tcp_skb_next(skb, list);

		if (!skb_frags_readable(skb))
			goto skip_this;

		/* No new bits? It is possible on ofo queue. */
		if (!before(start, TCP_SKB_CB(skb)->end_seq)) {
			skb = tcp_collapse_one(sk, skb, list, root);
			if (!skb)
				break;
			goto restart;
		}

		/* The first skb to collapse is:
		 * - not SYN/FIN and
		 * - bloated or contains data before "start" or
		 *   overlaps to the next one and mptcp allow collapsing.
		 */
		if (!(TCP_SKB_CB(skb)->tcp_flags & (TCPHDR_SYN | TCPHDR_FIN)) &&
		    (tcp_win_from_space(sk, skb->truesize) > skb->len ||
		     before(TCP_SKB_CB(skb)->seq, start))) {
			end_of_skbs = false;
			break;
		}

<<<<<<< HEAD
		if (n && n != tail && tcp_skb_can_collapse_rx(skb, n) &&
=======
		if (n && n != tail && skb_frags_readable(n) &&
		    tcp_skb_can_collapse_rx(skb, n) &&
>>>>>>> adc21867
		    TCP_SKB_CB(skb)->end_seq != TCP_SKB_CB(n)->seq) {
			end_of_skbs = false;
			break;
		}

skip_this:
		/* Decided to skip this, advance start seq. */
		start = TCP_SKB_CB(skb)->end_seq;
	}
	if (end_of_skbs ||
	    (TCP_SKB_CB(skb)->tcp_flags & (TCPHDR_SYN | TCPHDR_FIN)) ||
	    !skb_frags_readable(skb))
		return;

	__skb_queue_head_init(&tmp);

	while (before(start, end)) {
		int copy = min_t(int, SKB_MAX_ORDER(0, 0), end - start);
		struct sk_buff *nskb;

		nskb = alloc_skb(copy, GFP_ATOMIC);
		if (!nskb)
			break;

		memcpy(nskb->cb, skb->cb, sizeof(skb->cb));
		skb_copy_decrypted(nskb, skb);
		TCP_SKB_CB(nskb)->seq = TCP_SKB_CB(nskb)->end_seq = start;
		if (list)
			__skb_queue_before(list, skb, nskb);
		else
			__skb_queue_tail(&tmp, nskb); /* defer rbtree insertion */
		skb_set_owner_r(nskb, sk);
		mptcp_skb_ext_move(nskb, skb);

		/* Copy data, releasing collapsed skbs. */
		while (copy > 0) {
			int offset = start - TCP_SKB_CB(skb)->seq;
			int size = TCP_SKB_CB(skb)->end_seq - start;

			BUG_ON(offset < 0);
			if (size > 0) {
				size = min(copy, size);
				if (skb_copy_bits(skb, offset, skb_put(nskb, size), size))
					BUG();
				TCP_SKB_CB(nskb)->end_seq += size;
				copy -= size;
				start += size;
			}
			if (!before(start, TCP_SKB_CB(skb)->end_seq)) {
				skb = tcp_collapse_one(sk, skb, list, root);
				if (!skb ||
				    skb == tail ||
				    !tcp_skb_can_collapse_rx(nskb, skb) ||
<<<<<<< HEAD
				    (TCP_SKB_CB(skb)->tcp_flags & (TCPHDR_SYN | TCPHDR_FIN)))
=======
				    (TCP_SKB_CB(skb)->tcp_flags & (TCPHDR_SYN | TCPHDR_FIN)) ||
				    !skb_frags_readable(skb))
>>>>>>> adc21867
					goto end;
			}
		}
	}
end:
	skb_queue_walk_safe(&tmp, skb, n)
		tcp_rbtree_insert(root, skb);
}

/* Collapse ofo queue. Algorithm: select contiguous sequence of skbs
 * and tcp_collapse() them until all the queue is collapsed.
 */
static void tcp_collapse_ofo_queue(struct sock *sk)
{
	struct tcp_sock *tp = tcp_sk(sk);
	u32 range_truesize, sum_tiny = 0;
	struct sk_buff *skb, *head;
	u32 start, end;

	skb = skb_rb_first(&tp->out_of_order_queue);
new_range:
	if (!skb) {
		tp->ooo_last_skb = skb_rb_last(&tp->out_of_order_queue);
		return;
	}
	start = TCP_SKB_CB(skb)->seq;
	end = TCP_SKB_CB(skb)->end_seq;
	range_truesize = skb->truesize;

	for (head = skb;;) {
		skb = skb_rb_next(skb);

		/* Range is terminated when we see a gap or when
		 * we are at the queue end.
		 */
		if (!skb ||
		    after(TCP_SKB_CB(skb)->seq, end) ||
		    before(TCP_SKB_CB(skb)->end_seq, start)) {
			/* Do not attempt collapsing tiny skbs */
			if (range_truesize != head->truesize ||
			    end - start >= SKB_WITH_OVERHEAD(PAGE_SIZE)) {
				tcp_collapse(sk, NULL, &tp->out_of_order_queue,
					     head, skb, start, end);
			} else {
				sum_tiny += range_truesize;
				if (sum_tiny > sk->sk_rcvbuf >> 3)
					return;
			}
			goto new_range;
		}

		range_truesize += skb->truesize;
		if (unlikely(before(TCP_SKB_CB(skb)->seq, start)))
			start = TCP_SKB_CB(skb)->seq;
		if (after(TCP_SKB_CB(skb)->end_seq, end))
			end = TCP_SKB_CB(skb)->end_seq;
	}
}

/*
 * Clean the out-of-order queue to make room.
 * We drop high sequences packets to :
 * 1) Let a chance for holes to be filled.
 *    This means we do not drop packets from ooo queue if their sequence
 *    is before incoming packet sequence.
 * 2) not add too big latencies if thousands of packets sit there.
 *    (But if application shrinks SO_RCVBUF, we could still end up
 *     freeing whole queue here)
 * 3) Drop at least 12.5 % of sk_rcvbuf to avoid malicious attacks.
 *
 * Return true if queue has shrunk.
 */
static bool tcp_prune_ofo_queue(struct sock *sk, const struct sk_buff *in_skb)
{
	struct tcp_sock *tp = tcp_sk(sk);
	struct rb_node *node, *prev;
	bool pruned = false;
	int goal;

	if (RB_EMPTY_ROOT(&tp->out_of_order_queue))
		return false;

	goal = sk->sk_rcvbuf >> 3;
	node = &tp->ooo_last_skb->rbnode;

	do {
		struct sk_buff *skb = rb_to_skb(node);

		/* If incoming skb would land last in ofo queue, stop pruning. */
		if (after(TCP_SKB_CB(in_skb)->seq, TCP_SKB_CB(skb)->seq))
			break;
		pruned = true;
		prev = rb_prev(node);
		rb_erase(node, &tp->out_of_order_queue);
		goal -= skb->truesize;
		tcp_drop_reason(sk, skb, SKB_DROP_REASON_TCP_OFO_QUEUE_PRUNE);
		tp->ooo_last_skb = rb_to_skb(prev);
		if (!prev || goal <= 0) {
			if (atomic_read(&sk->sk_rmem_alloc) <= sk->sk_rcvbuf &&
			    !tcp_under_memory_pressure(sk))
				break;
			goal = sk->sk_rcvbuf >> 3;
		}
		node = prev;
	} while (node);

	if (pruned) {
		NET_INC_STATS(sock_net(sk), LINUX_MIB_OFOPRUNED);
		/* Reset SACK state.  A conforming SACK implementation will
		 * do the same at a timeout based retransmit.  When a connection
		 * is in a sad state like this, we care only about integrity
		 * of the connection not performance.
		 */
		if (tp->rx_opt.sack_ok)
			tcp_sack_reset(&tp->rx_opt);
	}
	return pruned;
}

/* Reduce allocated memory if we can, trying to get
 * the socket within its memory limits again.
 *
 * Return less than zero if we should start dropping frames
 * until the socket owning process reads some of the data
 * to stabilize the situation.
 */
static int tcp_prune_queue(struct sock *sk, const struct sk_buff *in_skb)
{
	struct tcp_sock *tp = tcp_sk(sk);

	NET_INC_STATS(sock_net(sk), LINUX_MIB_PRUNECALLED);

	if (atomic_read(&sk->sk_rmem_alloc) >= sk->sk_rcvbuf)
		tcp_clamp_window(sk);
	else if (tcp_under_memory_pressure(sk))
		tcp_adjust_rcv_ssthresh(sk);

	if (atomic_read(&sk->sk_rmem_alloc) <= sk->sk_rcvbuf)
		return 0;

	tcp_collapse_ofo_queue(sk);
	if (!skb_queue_empty(&sk->sk_receive_queue))
		tcp_collapse(sk, &sk->sk_receive_queue, NULL,
			     skb_peek(&sk->sk_receive_queue),
			     NULL,
			     tp->copied_seq, tp->rcv_nxt);

	if (atomic_read(&sk->sk_rmem_alloc) <= sk->sk_rcvbuf)
		return 0;

	/* Collapsing did not help, destructive actions follow.
	 * This must not ever occur. */

	tcp_prune_ofo_queue(sk, in_skb);

	if (atomic_read(&sk->sk_rmem_alloc) <= sk->sk_rcvbuf)
		return 0;

	/* If we are really being abused, tell the caller to silently
	 * drop receive data on the floor.  It will get retransmitted
	 * and hopefully then we'll have sufficient space.
	 */
	NET_INC_STATS(sock_net(sk), LINUX_MIB_RCVPRUNED);

	/* Massive buffer overcommit. */
	tp->pred_flags = 0;
	return -1;
}

static bool tcp_should_expand_sndbuf(struct sock *sk)
{
	const struct tcp_sock *tp = tcp_sk(sk);

	/* If the user specified a specific send buffer setting, do
	 * not modify it.
	 */
	if (sk->sk_userlocks & SOCK_SNDBUF_LOCK)
		return false;

	/* If we are under global TCP memory pressure, do not expand.  */
	if (tcp_under_memory_pressure(sk)) {
		int unused_mem = sk_unused_reserved_mem(sk);

		/* Adjust sndbuf according to reserved mem. But make sure
		 * it never goes below SOCK_MIN_SNDBUF.
		 * See sk_stream_moderate_sndbuf() for more details.
		 */
		if (unused_mem > SOCK_MIN_SNDBUF)
			WRITE_ONCE(sk->sk_sndbuf, unused_mem);

		return false;
	}

	/* If we are under soft global TCP memory pressure, do not expand.  */
	if (sk_memory_allocated(sk) >= sk_prot_mem_limits(sk, 0))
		return false;

	/* If we filled the congestion window, do not expand.  */
	if (tcp_packets_in_flight(tp) >= tcp_snd_cwnd(tp))
		return false;

	return true;
}

static void tcp_new_space(struct sock *sk)
{
	struct tcp_sock *tp = tcp_sk(sk);

	if (tcp_should_expand_sndbuf(sk)) {
		tcp_sndbuf_expand(sk);
		tp->snd_cwnd_stamp = tcp_jiffies32;
	}

	INDIRECT_CALL_1(sk->sk_write_space, sk_stream_write_space, sk);
}

/* Caller made space either from:
 * 1) Freeing skbs in rtx queues (after tp->snd_una has advanced)
 * 2) Sent skbs from output queue (and thus advancing tp->snd_nxt)
 *
 * We might be able to generate EPOLLOUT to the application if:
 * 1) Space consumed in output/rtx queues is below sk->sk_sndbuf/2
 * 2) notsent amount (tp->write_seq - tp->snd_nxt) became
 *    small enough that tcp_stream_memory_free() decides it
 *    is time to generate EPOLLOUT.
 */
void tcp_check_space(struct sock *sk)
{
	/* pairs with tcp_poll() */
	smp_mb();
	if (sk->sk_socket &&
	    test_bit(SOCK_NOSPACE, &sk->sk_socket->flags)) {
		tcp_new_space(sk);
		if (!test_bit(SOCK_NOSPACE, &sk->sk_socket->flags))
			tcp_chrono_stop(sk, TCP_CHRONO_SNDBUF_LIMITED);
	}
}

static inline void tcp_data_snd_check(struct sock *sk)
{
	tcp_push_pending_frames(sk);
	tcp_check_space(sk);
}

/*
 * Check if sending an ack is needed.
 */
static void __tcp_ack_snd_check(struct sock *sk, int ofo_possible)
{
	struct tcp_sock *tp = tcp_sk(sk);
	unsigned long rtt, delay;

	    /* More than one full frame received... */
	if (((tp->rcv_nxt - tp->rcv_wup) > inet_csk(sk)->icsk_ack.rcv_mss &&
	     /* ... and right edge of window advances far enough.
	      * (tcp_recvmsg() will send ACK otherwise).
	      * If application uses SO_RCVLOWAT, we want send ack now if
	      * we have not received enough bytes to satisfy the condition.
	      */
	    (tp->rcv_nxt - tp->copied_seq < sk->sk_rcvlowat ||
	     __tcp_select_window(sk) >= tp->rcv_wnd)) ||
	    /* We ACK each frame or... */
	    tcp_in_quickack_mode(sk) ||
	    /* Protocol state mandates a one-time immediate ACK */
	    inet_csk(sk)->icsk_ack.pending & ICSK_ACK_NOW) {
		/* If we are running from __release_sock() in user context,
		 * Defer the ack until tcp_release_cb().
		 */
		if (sock_owned_by_user_nocheck(sk) &&
		    READ_ONCE(sock_net(sk)->ipv4.sysctl_tcp_backlog_ack_defer)) {
			set_bit(TCP_ACK_DEFERRED, &sk->sk_tsq_flags);
			return;
		}
send_now:
		tcp_send_ack(sk);
		return;
	}

	if (!ofo_possible || RB_EMPTY_ROOT(&tp->out_of_order_queue)) {
		tcp_send_delayed_ack(sk);
		return;
	}

	if (!tcp_is_sack(tp) ||
	    tp->compressed_ack >= READ_ONCE(sock_net(sk)->ipv4.sysctl_tcp_comp_sack_nr))
		goto send_now;

	if (tp->compressed_ack_rcv_nxt != tp->rcv_nxt) {
		tp->compressed_ack_rcv_nxt = tp->rcv_nxt;
		tp->dup_ack_counter = 0;
	}
	if (tp->dup_ack_counter < TCP_FASTRETRANS_THRESH) {
		tp->dup_ack_counter++;
		goto send_now;
	}
	tp->compressed_ack++;
	if (hrtimer_is_queued(&tp->compressed_ack_timer))
		return;

	/* compress ack timer : 5 % of rtt, but no more than tcp_comp_sack_delay_ns */

	rtt = tp->rcv_rtt_est.rtt_us;
	if (tp->srtt_us && tp->srtt_us < rtt)
		rtt = tp->srtt_us;

	delay = min_t(unsigned long,
		      READ_ONCE(sock_net(sk)->ipv4.sysctl_tcp_comp_sack_delay_ns),
		      rtt * (NSEC_PER_USEC >> 3)/20);
	sock_hold(sk);
	hrtimer_start_range_ns(&tp->compressed_ack_timer, ns_to_ktime(delay),
			       READ_ONCE(sock_net(sk)->ipv4.sysctl_tcp_comp_sack_slack_ns),
			       HRTIMER_MODE_REL_PINNED_SOFT);
}

static inline void tcp_ack_snd_check(struct sock *sk)
{
	if (!inet_csk_ack_scheduled(sk)) {
		/* We sent a data segment already. */
		return;
	}
	__tcp_ack_snd_check(sk, 1);
}

/*
 *	This routine is only called when we have urgent data
 *	signaled. Its the 'slow' part of tcp_urg. It could be
 *	moved inline now as tcp_urg is only called from one
 *	place. We handle URGent data wrong. We have to - as
 *	BSD still doesn't use the correction from RFC961.
 *	For 1003.1g we should support a new option TCP_STDURG to permit
 *	either form (or just set the sysctl tcp_stdurg).
 */

static void tcp_check_urg(struct sock *sk, const struct tcphdr *th)
{
	struct tcp_sock *tp = tcp_sk(sk);
	u32 ptr = ntohs(th->urg_ptr);

	if (ptr && !READ_ONCE(sock_net(sk)->ipv4.sysctl_tcp_stdurg))
		ptr--;
	ptr += ntohl(th->seq);

	/* Ignore urgent data that we've already seen and read. */
	if (after(tp->copied_seq, ptr))
		return;

	/* Do not replay urg ptr.
	 *
	 * NOTE: interesting situation not covered by specs.
	 * Misbehaving sender may send urg ptr, pointing to segment,
	 * which we already have in ofo queue. We are not able to fetch
	 * such data and will stay in TCP_URG_NOTYET until will be eaten
	 * by recvmsg(). Seems, we are not obliged to handle such wicked
	 * situations. But it is worth to think about possibility of some
	 * DoSes using some hypothetical application level deadlock.
	 */
	if (before(ptr, tp->rcv_nxt))
		return;

	/* Do we already have a newer (or duplicate) urgent pointer? */
	if (tp->urg_data && !after(ptr, tp->urg_seq))
		return;

	/* Tell the world about our new urgent pointer. */
	sk_send_sigurg(sk);

	/* We may be adding urgent data when the last byte read was
	 * urgent. To do this requires some care. We cannot just ignore
	 * tp->copied_seq since we would read the last urgent byte again
	 * as data, nor can we alter copied_seq until this data arrives
	 * or we break the semantics of SIOCATMARK (and thus sockatmark())
	 *
	 * NOTE. Double Dutch. Rendering to plain English: author of comment
	 * above did something sort of 	send("A", MSG_OOB); send("B", MSG_OOB);
	 * and expect that both A and B disappear from stream. This is _wrong_.
	 * Though this happens in BSD with high probability, this is occasional.
	 * Any application relying on this is buggy. Note also, that fix "works"
	 * only in this artificial test. Insert some normal data between A and B and we will
	 * decline of BSD again. Verdict: it is better to remove to trap
	 * buggy users.
	 */
	if (tp->urg_seq == tp->copied_seq && tp->urg_data &&
	    !sock_flag(sk, SOCK_URGINLINE) && tp->copied_seq != tp->rcv_nxt) {
		struct sk_buff *skb = skb_peek(&sk->sk_receive_queue);
		tp->copied_seq++;
		if (skb && !before(tp->copied_seq, TCP_SKB_CB(skb)->end_seq)) {
			__skb_unlink(skb, &sk->sk_receive_queue);
			__kfree_skb(skb);
		}
	}

	WRITE_ONCE(tp->urg_data, TCP_URG_NOTYET);
	WRITE_ONCE(tp->urg_seq, ptr);

	/* Disable header prediction. */
	tp->pred_flags = 0;
}

/* This is the 'fast' part of urgent handling. */
static void tcp_urg(struct sock *sk, struct sk_buff *skb, const struct tcphdr *th)
{
	struct tcp_sock *tp = tcp_sk(sk);

	/* Check if we get a new urgent pointer - normally not. */
	if (unlikely(th->urg))
		tcp_check_urg(sk, th);

	/* Do we wait for any urgent data? - normally not... */
	if (unlikely(tp->urg_data == TCP_URG_NOTYET)) {
		u32 ptr = tp->urg_seq - ntohl(th->seq) + (th->doff * 4) -
			  th->syn;

		/* Is the urgent pointer pointing into this packet? */
		if (ptr < skb->len) {
			u8 tmp;
			if (skb_copy_bits(skb, ptr, &tmp, 1))
				BUG();
			WRITE_ONCE(tp->urg_data, TCP_URG_VALID | tmp);
			if (!sock_flag(sk, SOCK_DEAD))
				sk->sk_data_ready(sk);
		}
	}
}

/* Accept RST for rcv_nxt - 1 after a FIN.
 * When tcp connections are abruptly terminated from Mac OSX (via ^C), a
 * FIN is sent followed by a RST packet. The RST is sent with the same
 * sequence number as the FIN, and thus according to RFC 5961 a challenge
 * ACK should be sent. However, Mac OSX rate limits replies to challenge
 * ACKs on the closed socket. In addition middleboxes can drop either the
 * challenge ACK or a subsequent RST.
 */
static bool tcp_reset_check(const struct sock *sk, const struct sk_buff *skb)
{
	const struct tcp_sock *tp = tcp_sk(sk);

	return unlikely(TCP_SKB_CB(skb)->seq == (tp->rcv_nxt - 1) &&
			(1 << sk->sk_state) & (TCPF_CLOSE_WAIT | TCPF_LAST_ACK |
					       TCPF_CLOSING));
}

/* Does PAWS and seqno based validation of an incoming segment, flags will
 * play significant role here.
 */
static bool tcp_validate_incoming(struct sock *sk, struct sk_buff *skb,
				  const struct tcphdr *th, int syn_inerr)
{
	struct tcp_sock *tp = tcp_sk(sk);
	SKB_DR(reason);

	/* RFC1323: H1. Apply PAWS check first. */
	if (tcp_fast_parse_options(sock_net(sk), skb, th, tp) &&
	    tp->rx_opt.saw_tstamp &&
	    tcp_paws_discard(sk, skb)) {
		if (!th->rst) {
			if (unlikely(th->syn))
				goto syn_challenge;
			NET_INC_STATS(sock_net(sk), LINUX_MIB_PAWSESTABREJECTED);
			if (!tcp_oow_rate_limited(sock_net(sk), skb,
						  LINUX_MIB_TCPACKSKIPPEDPAWS,
						  &tp->last_oow_ack_time))
				tcp_send_dupack(sk, skb);
			SKB_DR_SET(reason, TCP_RFC7323_PAWS);
			goto discard;
		}
		/* Reset is accepted even if it did not pass PAWS. */
	}

	/* Step 1: check sequence number */
	reason = tcp_sequence(tp, TCP_SKB_CB(skb)->seq, TCP_SKB_CB(skb)->end_seq);
	if (reason) {
		/* RFC793, page 37: "In all states except SYN-SENT, all reset
		 * (RST) segments are validated by checking their SEQ-fields."
		 * And page 69: "If an incoming segment is not acceptable,
		 * an acknowledgment should be sent in reply (unless the RST
		 * bit is set, if so drop the segment and return)".
		 */
		if (!th->rst) {
			if (th->syn)
				goto syn_challenge;
			if (!tcp_oow_rate_limited(sock_net(sk), skb,
						  LINUX_MIB_TCPACKSKIPPEDSEQ,
						  &tp->last_oow_ack_time))
				tcp_send_dupack(sk, skb);
		} else if (tcp_reset_check(sk, skb)) {
			goto reset;
		}
		goto discard;
	}

	/* Step 2: check RST bit */
	if (th->rst) {
		/* RFC 5961 3.2 (extend to match against (RCV.NXT - 1) after a
		 * FIN and SACK too if available):
		 * If seq num matches RCV.NXT or (RCV.NXT - 1) after a FIN, or
		 * the right-most SACK block,
		 * then
		 *     RESET the connection
		 * else
		 *     Send a challenge ACK
		 */
		if (TCP_SKB_CB(skb)->seq == tp->rcv_nxt ||
		    tcp_reset_check(sk, skb))
			goto reset;

		if (tcp_is_sack(tp) && tp->rx_opt.num_sacks > 0) {
			struct tcp_sack_block *sp = &tp->selective_acks[0];
			int max_sack = sp[0].end_seq;
			int this_sack;

			for (this_sack = 1; this_sack < tp->rx_opt.num_sacks;
			     ++this_sack) {
				max_sack = after(sp[this_sack].end_seq,
						 max_sack) ?
					sp[this_sack].end_seq : max_sack;
			}

			if (TCP_SKB_CB(skb)->seq == max_sack)
				goto reset;
		}

		/* Disable TFO if RST is out-of-order
		 * and no data has been received
		 * for current active TFO socket
		 */
		if (tp->syn_fastopen && !tp->data_segs_in &&
		    sk->sk_state == TCP_ESTABLISHED)
			tcp_fastopen_active_disable(sk);
		tcp_send_challenge_ack(sk);
		SKB_DR_SET(reason, TCP_RESET);
		goto discard;
	}

	/* step 3: check security and precedence [ignored] */

	/* step 4: Check for a SYN
	 * RFC 5961 4.2 : Send a challenge ack
	 */
	if (th->syn) {
		if (sk->sk_state == TCP_SYN_RECV && sk->sk_socket && th->ack &&
		    TCP_SKB_CB(skb)->seq + 1 == TCP_SKB_CB(skb)->end_seq &&
		    TCP_SKB_CB(skb)->seq + 1 == tp->rcv_nxt &&
		    TCP_SKB_CB(skb)->ack_seq == tp->snd_nxt)
			goto pass;
syn_challenge:
		if (syn_inerr)
			TCP_INC_STATS(sock_net(sk), TCP_MIB_INERRS);
		NET_INC_STATS(sock_net(sk), LINUX_MIB_TCPSYNCHALLENGE);
		tcp_send_challenge_ack(sk);
		SKB_DR_SET(reason, TCP_INVALID_SYN);
		goto discard;
	}

pass:
	bpf_skops_parse_hdr(sk, skb);

	return true;

discard:
	tcp_drop_reason(sk, skb, reason);
	return false;

reset:
	tcp_reset(sk, skb);
	__kfree_skb(skb);
	return false;
}

/*
 *	TCP receive function for the ESTABLISHED state.
 *
 *	It is split into a fast path and a slow path. The fast path is
 * 	disabled when:
 *	- A zero window was announced from us - zero window probing
 *        is only handled properly in the slow path.
 *	- Out of order segments arrived.
 *	- Urgent data is expected.
 *	- There is no buffer space left
 *	- Unexpected TCP flags/window values/header lengths are received
 *	  (detected by checking the TCP header against pred_flags)
 *	- Data is sent in both directions. Fast path only supports pure senders
 *	  or pure receivers (this means either the sequence number or the ack
 *	  value must stay constant)
 *	- Unexpected TCP option.
 *
 *	When these conditions are not satisfied it drops into a standard
 *	receive procedure patterned after RFC793 to handle all cases.
 *	The first three cases are guaranteed by proper pred_flags setting,
 *	the rest is checked inline. Fast processing is turned on in
 *	tcp_data_queue when everything is OK.
 */
void tcp_rcv_established(struct sock *sk, struct sk_buff *skb)
{
	enum skb_drop_reason reason = SKB_DROP_REASON_NOT_SPECIFIED;
	const struct tcphdr *th = (const struct tcphdr *)skb->data;
	struct tcp_sock *tp = tcp_sk(sk);
	unsigned int len = skb->len;

	/* TCP congestion window tracking */
	trace_tcp_probe(sk, skb);

	tcp_mstamp_refresh(tp);
	if (unlikely(!rcu_access_pointer(sk->sk_rx_dst)))
		inet_csk(sk)->icsk_af_ops->sk_rx_dst_set(sk, skb);
	/*
	 *	Header prediction.
	 *	The code loosely follows the one in the famous
	 *	"30 instruction TCP receive" Van Jacobson mail.
	 *
	 *	Van's trick is to deposit buffers into socket queue
	 *	on a device interrupt, to call tcp_recv function
	 *	on the receive process context and checksum and copy
	 *	the buffer to user space. smart...
	 *
	 *	Our current scheme is not silly either but we take the
	 *	extra cost of the net_bh soft interrupt processing...
	 *	We do checksum and copy also but from device to kernel.
	 */

	tp->rx_opt.saw_tstamp = 0;

	/*	pred_flags is 0xS?10 << 16 + snd_wnd
	 *	if header_prediction is to be made
	 *	'S' will always be tp->tcp_header_len >> 2
	 *	'?' will be 0 for the fast path, otherwise pred_flags is 0 to
	 *  turn it off	(when there are holes in the receive
	 *	 space for instance)
	 *	PSH flag is ignored.
	 */

	if ((tcp_flag_word(th) & TCP_HP_BITS) == tp->pred_flags &&
	    TCP_SKB_CB(skb)->seq == tp->rcv_nxt &&
	    !after(TCP_SKB_CB(skb)->ack_seq, tp->snd_nxt)) {
		int tcp_header_len = tp->tcp_header_len;

		/* Timestamp header prediction: tcp_header_len
		 * is automatically equal to th->doff*4 due to pred_flags
		 * match.
		 */

		/* Check timestamp */
		if (tcp_header_len == sizeof(struct tcphdr) + TCPOLEN_TSTAMP_ALIGNED) {
			/* No? Slow path! */
			if (!tcp_parse_aligned_timestamp(tp, th))
				goto slow_path;

			/* If PAWS failed, check it more carefully in slow path */
			if ((s32)(tp->rx_opt.rcv_tsval - tp->rx_opt.ts_recent) < 0)
				goto slow_path;

			/* DO NOT update ts_recent here, if checksum fails
			 * and timestamp was corrupted part, it will result
			 * in a hung connection since we will drop all
			 * future packets due to the PAWS test.
			 */
		}

		if (len <= tcp_header_len) {
			/* Bulk data transfer: sender */
			if (len == tcp_header_len) {
				/* Predicted packet is in window by definition.
				 * seq == rcv_nxt and rcv_wup <= rcv_nxt.
				 * Hence, check seq<=rcv_wup reduces to:
				 */
				if (tcp_header_len ==
				    (sizeof(struct tcphdr) + TCPOLEN_TSTAMP_ALIGNED) &&
				    tp->rcv_nxt == tp->rcv_wup)
					tcp_store_ts_recent(tp);

				/* We know that such packets are checksummed
				 * on entry.
				 */
				tcp_ack(sk, skb, 0);
				__kfree_skb(skb);
				tcp_data_snd_check(sk);
				/* When receiving pure ack in fast path, update
				 * last ts ecr directly instead of calling
				 * tcp_rcv_rtt_measure_ts()
				 */
				tp->rcv_rtt_last_tsecr = tp->rx_opt.rcv_tsecr;
				return;
			} else { /* Header too small */
				reason = SKB_DROP_REASON_PKT_TOO_SMALL;
				TCP_INC_STATS(sock_net(sk), TCP_MIB_INERRS);
				goto discard;
			}
		} else {
			int eaten = 0;
			bool fragstolen = false;

			if (tcp_checksum_complete(skb))
				goto csum_error;

			if ((int)skb->truesize > sk->sk_forward_alloc)
				goto step5;

			/* Predicted packet is in window by definition.
			 * seq == rcv_nxt and rcv_wup <= rcv_nxt.
			 * Hence, check seq<=rcv_wup reduces to:
			 */
			if (tcp_header_len ==
			    (sizeof(struct tcphdr) + TCPOLEN_TSTAMP_ALIGNED) &&
			    tp->rcv_nxt == tp->rcv_wup)
				tcp_store_ts_recent(tp);

			tcp_rcv_rtt_measure_ts(sk, skb);

			NET_INC_STATS(sock_net(sk), LINUX_MIB_TCPHPHITS);

			/* Bulk data transfer: receiver */
			skb_dst_drop(skb);
			__skb_pull(skb, tcp_header_len);
			eaten = tcp_queue_rcv(sk, skb, &fragstolen);

			tcp_event_data_recv(sk, skb);

			if (TCP_SKB_CB(skb)->ack_seq != tp->snd_una) {
				/* Well, only one small jumplet in fast path... */
				tcp_ack(sk, skb, FLAG_DATA);
				tcp_data_snd_check(sk);
				if (!inet_csk_ack_scheduled(sk))
					goto no_ack;
			} else {
				tcp_update_wl(tp, TCP_SKB_CB(skb)->seq);
			}

			__tcp_ack_snd_check(sk, 0);
no_ack:
			if (eaten)
				kfree_skb_partial(skb, fragstolen);
			tcp_data_ready(sk);
			return;
		}
	}

slow_path:
	if (len < (th->doff << 2) || tcp_checksum_complete(skb))
		goto csum_error;

	if (!th->ack && !th->rst && !th->syn) {
		reason = SKB_DROP_REASON_TCP_FLAGS;
		goto discard;
	}

	/*
	 *	Standard slow path.
	 */

	if (!tcp_validate_incoming(sk, skb, th, 1))
		return;

step5:
	reason = tcp_ack(sk, skb, FLAG_SLOWPATH | FLAG_UPDATE_TS_RECENT);
	if ((int)reason < 0) {
		reason = -reason;
		goto discard;
	}
	tcp_rcv_rtt_measure_ts(sk, skb);

	/* Process urgent data. */
	tcp_urg(sk, skb, th);

	/* step 7: process the segment text */
	tcp_data_queue(sk, skb);

	tcp_data_snd_check(sk);
	tcp_ack_snd_check(sk);
	return;

csum_error:
	reason = SKB_DROP_REASON_TCP_CSUM;
	trace_tcp_bad_csum(skb);
	TCP_INC_STATS(sock_net(sk), TCP_MIB_CSUMERRORS);
	TCP_INC_STATS(sock_net(sk), TCP_MIB_INERRS);

discard:
	tcp_drop_reason(sk, skb, reason);
}
EXPORT_SYMBOL(tcp_rcv_established);

void tcp_init_transfer(struct sock *sk, int bpf_op, struct sk_buff *skb)
{
	struct inet_connection_sock *icsk = inet_csk(sk);
	struct tcp_sock *tp = tcp_sk(sk);

	tcp_mtup_init(sk);
	icsk->icsk_af_ops->rebuild_header(sk);
	tcp_init_metrics(sk);

	/* Initialize the congestion window to start the transfer.
	 * Cut cwnd down to 1 per RFC5681 if SYN or SYN-ACK has been
	 * retransmitted. In light of RFC6298 more aggressive 1sec
	 * initRTO, we only reset cwnd when more than 1 SYN/SYN-ACK
	 * retransmission has occurred.
	 */
	if (tp->total_retrans > 1 && tp->undo_marker)
		tcp_snd_cwnd_set(tp, 1);
	else
		tcp_snd_cwnd_set(tp, tcp_init_cwnd(tp, __sk_dst_get(sk)));
	tp->snd_cwnd_stamp = tcp_jiffies32;

	bpf_skops_established(sk, bpf_op, skb);
	/* Initialize congestion control unless BPF initialized it already: */
	if (!icsk->icsk_ca_initialized)
		tcp_init_congestion_control(sk);
	tcp_init_buffer_space(sk);
}

void tcp_finish_connect(struct sock *sk, struct sk_buff *skb)
{
	struct tcp_sock *tp = tcp_sk(sk);
	struct inet_connection_sock *icsk = inet_csk(sk);

	tcp_ao_finish_connect(sk, skb);
	tcp_set_state(sk, TCP_ESTABLISHED);
	icsk->icsk_ack.lrcvtime = tcp_jiffies32;

	if (skb) {
		icsk->icsk_af_ops->sk_rx_dst_set(sk, skb);
		security_inet_conn_established(sk, skb);
		sk_mark_napi_id(sk, skb);
	}

	tcp_init_transfer(sk, BPF_SOCK_OPS_ACTIVE_ESTABLISHED_CB, skb);

	/* Prevent spurious tcp_cwnd_restart() on first data
	 * packet.
	 */
	tp->lsndtime = tcp_jiffies32;

	if (sock_flag(sk, SOCK_KEEPOPEN))
		inet_csk_reset_keepalive_timer(sk, keepalive_time_when(tp));

	if (!tp->rx_opt.snd_wscale)
		__tcp_fast_path_on(tp, tp->snd_wnd);
	else
		tp->pred_flags = 0;
}

static bool tcp_rcv_fastopen_synack(struct sock *sk, struct sk_buff *synack,
				    struct tcp_fastopen_cookie *cookie)
{
	struct tcp_sock *tp = tcp_sk(sk);
	struct sk_buff *data = tp->syn_data ? tcp_rtx_queue_head(sk) : NULL;
	u16 mss = tp->rx_opt.mss_clamp, try_exp = 0;
	bool syn_drop = false;

	if (mss == tp->rx_opt.user_mss) {
		struct tcp_options_received opt;

		/* Get original SYNACK MSS value if user MSS sets mss_clamp */
		tcp_clear_options(&opt);
		opt.user_mss = opt.mss_clamp = 0;
		tcp_parse_options(sock_net(sk), synack, &opt, 0, NULL);
		mss = opt.mss_clamp;
	}

	if (!tp->syn_fastopen) {
		/* Ignore an unsolicited cookie */
		cookie->len = -1;
	} else if (tp->total_retrans) {
		/* SYN timed out and the SYN-ACK neither has a cookie nor
		 * acknowledges data. Presumably the remote received only
		 * the retransmitted (regular) SYNs: either the original
		 * SYN-data or the corresponding SYN-ACK was dropped.
		 */
		syn_drop = (cookie->len < 0 && data);
	} else if (cookie->len < 0 && !tp->syn_data) {
		/* We requested a cookie but didn't get it. If we did not use
		 * the (old) exp opt format then try so next time (try_exp=1).
		 * Otherwise we go back to use the RFC7413 opt (try_exp=2).
		 */
		try_exp = tp->syn_fastopen_exp ? 2 : 1;
	}

	tcp_fastopen_cache_set(sk, mss, cookie, syn_drop, try_exp);

	if (data) { /* Retransmit unacked data in SYN */
		if (tp->total_retrans)
			tp->fastopen_client_fail = TFO_SYN_RETRANSMITTED;
		else
			tp->fastopen_client_fail = TFO_DATA_NOT_ACKED;
		skb_rbtree_walk_from(data)
			 tcp_mark_skb_lost(sk, data);
		tcp_non_congestion_loss_retransmit(sk);
		NET_INC_STATS(sock_net(sk),
				LINUX_MIB_TCPFASTOPENACTIVEFAIL);
		return true;
	}
	tp->syn_data_acked = tp->syn_data;
	if (tp->syn_data_acked) {
		NET_INC_STATS(sock_net(sk), LINUX_MIB_TCPFASTOPENACTIVE);
		/* SYN-data is counted as two separate packets in tcp_ack() */
		if (tp->delivered > 1)
			--tp->delivered;
	}

	tcp_fastopen_add_skb(sk, synack);

	return false;
}

static void smc_check_reset_syn(struct tcp_sock *tp)
{
#if IS_ENABLED(CONFIG_SMC)
	if (static_branch_unlikely(&tcp_have_smc)) {
		if (tp->syn_smc && !tp->rx_opt.smc_ok)
			tp->syn_smc = 0;
	}
#endif
}

static void tcp_try_undo_spurious_syn(struct sock *sk)
{
	struct tcp_sock *tp = tcp_sk(sk);
	u32 syn_stamp;

	/* undo_marker is set when SYN or SYNACK times out. The timeout is
	 * spurious if the ACK's timestamp option echo value matches the
	 * original SYN timestamp.
	 */
	syn_stamp = tp->retrans_stamp;
	if (tp->undo_marker && syn_stamp && tp->rx_opt.saw_tstamp &&
	    syn_stamp == tp->rx_opt.rcv_tsecr)
		tp->undo_marker = 0;
}

static int tcp_rcv_synsent_state_process(struct sock *sk, struct sk_buff *skb,
					 const struct tcphdr *th)
{
	struct inet_connection_sock *icsk = inet_csk(sk);
	struct tcp_sock *tp = tcp_sk(sk);
	struct tcp_fastopen_cookie foc = { .len = -1 };
	int saved_clamp = tp->rx_opt.mss_clamp;
	bool fastopen_fail;
	SKB_DR(reason);

	tcp_parse_options(sock_net(sk), skb, &tp->rx_opt, 0, &foc);
	if (tp->rx_opt.saw_tstamp && tp->rx_opt.rcv_tsecr)
		tp->rx_opt.rcv_tsecr -= tp->tsoffset;

	if (th->ack) {
		/* rfc793:
		 * "If the state is SYN-SENT then
		 *    first check the ACK bit
		 *      If the ACK bit is set
		 *	  If SEG.ACK =< ISS, or SEG.ACK > SND.NXT, send
		 *        a reset (unless the RST bit is set, if so drop
		 *        the segment and return)"
		 */
		if (!after(TCP_SKB_CB(skb)->ack_seq, tp->snd_una) ||
		    after(TCP_SKB_CB(skb)->ack_seq, tp->snd_nxt)) {
			/* Previous FIN/ACK or RST/ACK might be ignored. */
			if (icsk->icsk_retransmits == 0)
				inet_csk_reset_xmit_timer(sk,
						ICSK_TIME_RETRANS,
						TCP_TIMEOUT_MIN, TCP_RTO_MAX);
			SKB_DR_SET(reason, TCP_INVALID_ACK_SEQUENCE);
			goto reset_and_undo;
		}

		if (tp->rx_opt.saw_tstamp && tp->rx_opt.rcv_tsecr &&
		    !between(tp->rx_opt.rcv_tsecr, tp->retrans_stamp,
			     tcp_time_stamp_ts(tp))) {
			NET_INC_STATS(sock_net(sk),
					LINUX_MIB_PAWSACTIVEREJECTED);
			SKB_DR_SET(reason, TCP_RFC7323_PAWS);
			goto reset_and_undo;
		}

		/* Now ACK is acceptable.
		 *
		 * "If the RST bit is set
		 *    If the ACK was acceptable then signal the user "error:
		 *    connection reset", drop the segment, enter CLOSED state,
		 *    delete TCB, and return."
		 */

		if (th->rst) {
			tcp_reset(sk, skb);
consume:
			__kfree_skb(skb);
			return 0;
		}

		/* rfc793:
		 *   "fifth, if neither of the SYN or RST bits is set then
		 *    drop the segment and return."
		 *
		 *    See note below!
		 *                                        --ANK(990513)
		 */
		if (!th->syn) {
			SKB_DR_SET(reason, TCP_FLAGS);
			goto discard_and_undo;
		}
		/* rfc793:
		 *   "If the SYN bit is on ...
		 *    are acceptable then ...
		 *    (our SYN has been ACKed), change the connection
		 *    state to ESTABLISHED..."
		 */

		tcp_ecn_rcv_synack(tp, th);

		tcp_init_wl(tp, TCP_SKB_CB(skb)->seq);
		tcp_try_undo_spurious_syn(sk);
		tcp_ack(sk, skb, FLAG_SLOWPATH);

		/* Ok.. it's good. Set up sequence numbers and
		 * move to established.
		 */
		WRITE_ONCE(tp->rcv_nxt, TCP_SKB_CB(skb)->seq + 1);
		tp->rcv_wup = TCP_SKB_CB(skb)->seq + 1;

		/* RFC1323: The window in SYN & SYN/ACK segments is
		 * never scaled.
		 */
		tp->snd_wnd = ntohs(th->window);

		if (!tp->rx_opt.wscale_ok) {
			tp->rx_opt.snd_wscale = tp->rx_opt.rcv_wscale = 0;
			WRITE_ONCE(tp->window_clamp,
				   min(tp->window_clamp, 65535U));
		}

		if (tp->rx_opt.saw_tstamp) {
			tp->rx_opt.tstamp_ok	   = 1;
			tp->tcp_header_len =
				sizeof(struct tcphdr) + TCPOLEN_TSTAMP_ALIGNED;
			tp->advmss	    -= TCPOLEN_TSTAMP_ALIGNED;
			tcp_store_ts_recent(tp);
		} else {
			tp->tcp_header_len = sizeof(struct tcphdr);
		}

		tcp_sync_mss(sk, icsk->icsk_pmtu_cookie);
		tcp_initialize_rcv_mss(sk);

		/* Remember, tcp_poll() does not lock socket!
		 * Change state from SYN-SENT only after copied_seq
		 * is initialized. */
		WRITE_ONCE(tp->copied_seq, tp->rcv_nxt);

		smc_check_reset_syn(tp);

		smp_mb();

		tcp_finish_connect(sk, skb);

		fastopen_fail = (tp->syn_fastopen || tp->syn_data) &&
				tcp_rcv_fastopen_synack(sk, skb, &foc);

		if (!sock_flag(sk, SOCK_DEAD)) {
			sk->sk_state_change(sk);
			sk_wake_async(sk, SOCK_WAKE_IO, POLL_OUT);
		}
		if (fastopen_fail)
			return -1;
		if (sk->sk_write_pending ||
		    READ_ONCE(icsk->icsk_accept_queue.rskq_defer_accept) ||
		    inet_csk_in_pingpong_mode(sk)) {
			/* Save one ACK. Data will be ready after
			 * several ticks, if write_pending is set.
			 *
			 * It may be deleted, but with this feature tcpdumps
			 * look so _wonderfully_ clever, that I was not able
			 * to stand against the temptation 8)     --ANK
			 */
			inet_csk_schedule_ack(sk);
			tcp_enter_quickack_mode(sk, TCP_MAX_QUICKACKS);
			inet_csk_reset_xmit_timer(sk, ICSK_TIME_DACK,
						  TCP_DELACK_MAX, TCP_RTO_MAX);
			goto consume;
		}
		tcp_send_ack(sk);
		return -1;
	}

	/* No ACK in the segment */

	if (th->rst) {
		/* rfc793:
		 * "If the RST bit is set
		 *
		 *      Otherwise (no ACK) drop the segment and return."
		 */
		SKB_DR_SET(reason, TCP_RESET);
		goto discard_and_undo;
	}

	/* PAWS check. */
	if (tp->rx_opt.ts_recent_stamp && tp->rx_opt.saw_tstamp &&
	    tcp_paws_reject(&tp->rx_opt, 0)) {
		SKB_DR_SET(reason, TCP_RFC7323_PAWS);
		goto discard_and_undo;
	}
	if (th->syn) {
		/* We see SYN without ACK. It is attempt of
		 * simultaneous connect with crossed SYNs.
		 * Particularly, it can be connect to self.
		 */
#ifdef CONFIG_TCP_AO
		struct tcp_ao_info *ao;

		ao = rcu_dereference_protected(tp->ao_info,
					       lockdep_sock_is_held(sk));
		if (ao) {
			WRITE_ONCE(ao->risn, th->seq);
			ao->rcv_sne = 0;
		}
#endif
		tcp_set_state(sk, TCP_SYN_RECV);

		if (tp->rx_opt.saw_tstamp) {
			tp->rx_opt.tstamp_ok = 1;
			tcp_store_ts_recent(tp);
			tp->tcp_header_len =
				sizeof(struct tcphdr) + TCPOLEN_TSTAMP_ALIGNED;
		} else {
			tp->tcp_header_len = sizeof(struct tcphdr);
		}

		WRITE_ONCE(tp->rcv_nxt, TCP_SKB_CB(skb)->seq + 1);
		WRITE_ONCE(tp->copied_seq, tp->rcv_nxt);
		tp->rcv_wup = TCP_SKB_CB(skb)->seq + 1;

		/* RFC1323: The window in SYN & SYN/ACK segments is
		 * never scaled.
		 */
		tp->snd_wnd    = ntohs(th->window);
		tp->snd_wl1    = TCP_SKB_CB(skb)->seq;
		tp->max_window = tp->snd_wnd;

		tcp_ecn_rcv_syn(tp, th);

		tcp_mtup_init(sk);
		tcp_sync_mss(sk, icsk->icsk_pmtu_cookie);
		tcp_initialize_rcv_mss(sk);

		tcp_send_synack(sk);
#if 0
		/* Note, we could accept data and URG from this segment.
		 * There are no obstacles to make this (except that we must
		 * either change tcp_recvmsg() to prevent it from returning data
		 * before 3WHS completes per RFC793, or employ TCP Fast Open).
		 *
		 * However, if we ignore data in ACKless segments sometimes,
		 * we have no reasons to accept it sometimes.
		 * Also, seems the code doing it in step6 of tcp_rcv_state_process
		 * is not flawless. So, discard packet for sanity.
		 * Uncomment this return to process the data.
		 */
		return -1;
#else
		goto consume;
#endif
	}
	/* "fifth, if neither of the SYN or RST bits is set then
	 * drop the segment and return."
	 */

discard_and_undo:
	tcp_clear_options(&tp->rx_opt);
	tp->rx_opt.mss_clamp = saved_clamp;
	tcp_drop_reason(sk, skb, reason);
	return 0;

reset_and_undo:
	tcp_clear_options(&tp->rx_opt);
	tp->rx_opt.mss_clamp = saved_clamp;
	/* we can reuse/return @reason to its caller to handle the exception */
	return reason;
}

static void tcp_rcv_synrecv_state_fastopen(struct sock *sk)
{
	struct tcp_sock *tp = tcp_sk(sk);
	struct request_sock *req;

	/* If we are still handling the SYNACK RTO, see if timestamp ECR allows
	 * undo. If peer SACKs triggered fast recovery, we can't undo here.
	 */
	if (inet_csk(sk)->icsk_ca_state == TCP_CA_Loss && !tp->packets_out)
		tcp_try_undo_recovery(sk);

	tcp_update_rto_time(tp);
	inet_csk(sk)->icsk_retransmits = 0;
	/* In tcp_fastopen_synack_timer() on the first SYNACK RTO we set
	 * retrans_stamp but don't enter CA_Loss, so in case that happened we
	 * need to zero retrans_stamp here to prevent spurious
	 * retransmits_timed_out(). However, if the ACK of our SYNACK caused us
	 * to enter CA_Recovery then we need to leave retrans_stamp as it was
	 * set entering CA_Recovery, for correct retransmits_timed_out() and
	 * undo behavior.
	 */
	tcp_retrans_stamp_cleanup(sk);

	/* Once we leave TCP_SYN_RECV or TCP_FIN_WAIT_1,
	 * we no longer need req so release it.
	 */
	req = rcu_dereference_protected(tp->fastopen_rsk,
					lockdep_sock_is_held(sk));
	reqsk_fastopen_remove(sk, req, false);

	/* Re-arm the timer because data may have been sent out.
	 * This is similar to the regular data transmission case
	 * when new data has just been ack'ed.
	 *
	 * (TFO) - we could try to be more aggressive and
	 * retransmitting any data sooner based on when they
	 * are sent out.
	 */
	tcp_rearm_rto(sk);
}

/*
 *	This function implements the receiving procedure of RFC 793 for
 *	all states except ESTABLISHED and TIME_WAIT.
 *	It's called from both tcp_v4_rcv and tcp_v6_rcv and should be
 *	address independent.
 */

enum skb_drop_reason
tcp_rcv_state_process(struct sock *sk, struct sk_buff *skb)
{
	struct tcp_sock *tp = tcp_sk(sk);
	struct inet_connection_sock *icsk = inet_csk(sk);
	const struct tcphdr *th = tcp_hdr(skb);
	struct request_sock *req;
	int queued = 0;
	SKB_DR(reason);

	switch (sk->sk_state) {
	case TCP_CLOSE:
		SKB_DR_SET(reason, TCP_CLOSE);
		goto discard;

	case TCP_LISTEN:
		if (th->ack)
			return SKB_DROP_REASON_TCP_FLAGS;

		if (th->rst) {
			SKB_DR_SET(reason, TCP_RESET);
			goto discard;
		}
		if (th->syn) {
			if (th->fin) {
				SKB_DR_SET(reason, TCP_FLAGS);
				goto discard;
			}
			/* It is possible that we process SYN packets from backlog,
			 * so we need to make sure to disable BH and RCU right there.
			 */
			rcu_read_lock();
			local_bh_disable();
			icsk->icsk_af_ops->conn_request(sk, skb);
			local_bh_enable();
			rcu_read_unlock();

			consume_skb(skb);
			return 0;
		}
		SKB_DR_SET(reason, TCP_FLAGS);
		goto discard;

	case TCP_SYN_SENT:
		tp->rx_opt.saw_tstamp = 0;
		tcp_mstamp_refresh(tp);
		queued = tcp_rcv_synsent_state_process(sk, skb, th);
		if (queued >= 0)
			return queued;

		/* Do step6 onward by hand. */
		tcp_urg(sk, skb, th);
		__kfree_skb(skb);
		tcp_data_snd_check(sk);
		return 0;
	}

	tcp_mstamp_refresh(tp);
	tp->rx_opt.saw_tstamp = 0;
	req = rcu_dereference_protected(tp->fastopen_rsk,
					lockdep_sock_is_held(sk));
	if (req) {
		bool req_stolen;

		WARN_ON_ONCE(sk->sk_state != TCP_SYN_RECV &&
		    sk->sk_state != TCP_FIN_WAIT1);

		if (!tcp_check_req(sk, skb, req, true, &req_stolen)) {
			SKB_DR_SET(reason, TCP_FASTOPEN);
			goto discard;
		}
	}

	if (!th->ack && !th->rst && !th->syn) {
		SKB_DR_SET(reason, TCP_FLAGS);
		goto discard;
	}
	if (!tcp_validate_incoming(sk, skb, th, 0))
		return 0;

	/* step 5: check the ACK field */
	reason = tcp_ack(sk, skb, FLAG_SLOWPATH |
				  FLAG_UPDATE_TS_RECENT |
				  FLAG_NO_CHALLENGE_ACK);

	if ((int)reason <= 0) {
		if (sk->sk_state == TCP_SYN_RECV) {
			/* send one RST */
			if (!reason)
				return SKB_DROP_REASON_TCP_OLD_ACK;
			return -reason;
		}
		/* accept old ack during closing */
		if ((int)reason < 0) {
			tcp_send_challenge_ack(sk);
			reason = -reason;
			goto discard;
		}
	}
	SKB_DR_SET(reason, NOT_SPECIFIED);
	switch (sk->sk_state) {
	case TCP_SYN_RECV:
		tp->delivered++; /* SYN-ACK delivery isn't tracked in tcp_ack */
		if (!tp->srtt_us)
			tcp_synack_rtt_meas(sk, req);

		if (req) {
			tcp_rcv_synrecv_state_fastopen(sk);
		} else {
			tcp_try_undo_spurious_syn(sk);
			tp->retrans_stamp = 0;
			tcp_init_transfer(sk, BPF_SOCK_OPS_PASSIVE_ESTABLISHED_CB,
					  skb);
			WRITE_ONCE(tp->copied_seq, tp->rcv_nxt);
		}
		tcp_ao_established(sk);
		smp_mb();
		tcp_set_state(sk, TCP_ESTABLISHED);
		sk->sk_state_change(sk);

		/* Note, that this wakeup is only for marginal crossed SYN case.
		 * Passively open sockets are not waked up, because
		 * sk->sk_sleep == NULL and sk->sk_socket == NULL.
		 */
		if (sk->sk_socket)
			sk_wake_async(sk, SOCK_WAKE_IO, POLL_OUT);

		tp->snd_una = TCP_SKB_CB(skb)->ack_seq;
		tp->snd_wnd = ntohs(th->window) << tp->rx_opt.snd_wscale;
		tcp_init_wl(tp, TCP_SKB_CB(skb)->seq);

		if (tp->rx_opt.tstamp_ok)
			tp->advmss -= TCPOLEN_TSTAMP_ALIGNED;

		if (!inet_csk(sk)->icsk_ca_ops->cong_control)
			tcp_update_pacing_rate(sk);

		/* Prevent spurious tcp_cwnd_restart() on first data packet */
		tp->lsndtime = tcp_jiffies32;

		tcp_initialize_rcv_mss(sk);
		tcp_fast_path_on(tp);
		if (sk->sk_shutdown & SEND_SHUTDOWN)
			tcp_shutdown(sk, SEND_SHUTDOWN);
		break;

	case TCP_FIN_WAIT1: {
		int tmo;

		if (req)
			tcp_rcv_synrecv_state_fastopen(sk);

		if (tp->snd_una != tp->write_seq)
			break;

		tcp_set_state(sk, TCP_FIN_WAIT2);
		WRITE_ONCE(sk->sk_shutdown, sk->sk_shutdown | SEND_SHUTDOWN);

		sk_dst_confirm(sk);

		if (!sock_flag(sk, SOCK_DEAD)) {
			/* Wake up lingering close() */
			sk->sk_state_change(sk);
			break;
		}

		if (READ_ONCE(tp->linger2) < 0) {
			tcp_done(sk);
			NET_INC_STATS(sock_net(sk), LINUX_MIB_TCPABORTONDATA);
			return SKB_DROP_REASON_TCP_ABORT_ON_DATA;
		}
		if (TCP_SKB_CB(skb)->end_seq != TCP_SKB_CB(skb)->seq &&
		    after(TCP_SKB_CB(skb)->end_seq - th->fin, tp->rcv_nxt)) {
			/* Receive out of order FIN after close() */
			if (tp->syn_fastopen && th->fin)
				tcp_fastopen_active_disable(sk);
			tcp_done(sk);
			NET_INC_STATS(sock_net(sk), LINUX_MIB_TCPABORTONDATA);
			return SKB_DROP_REASON_TCP_ABORT_ON_DATA;
		}

		tmo = tcp_fin_time(sk);
		if (tmo > TCP_TIMEWAIT_LEN) {
			inet_csk_reset_keepalive_timer(sk, tmo - TCP_TIMEWAIT_LEN);
		} else if (th->fin || sock_owned_by_user(sk)) {
			/* Bad case. We could lose such FIN otherwise.
			 * It is not a big problem, but it looks confusing
			 * and not so rare event. We still can lose it now,
			 * if it spins in bh_lock_sock(), but it is really
			 * marginal case.
			 */
			inet_csk_reset_keepalive_timer(sk, tmo);
		} else {
			tcp_time_wait(sk, TCP_FIN_WAIT2, tmo);
			goto consume;
		}
		break;
	}

	case TCP_CLOSING:
		if (tp->snd_una == tp->write_seq) {
			tcp_time_wait(sk, TCP_TIME_WAIT, 0);
			goto consume;
		}
		break;

	case TCP_LAST_ACK:
		if (tp->snd_una == tp->write_seq) {
			tcp_update_metrics(sk);
			tcp_done(sk);
			goto consume;
		}
		break;
	}

	/* step 6: check the URG bit */
	tcp_urg(sk, skb, th);

	/* step 7: process the segment text */
	switch (sk->sk_state) {
	case TCP_CLOSE_WAIT:
	case TCP_CLOSING:
	case TCP_LAST_ACK:
		if (!before(TCP_SKB_CB(skb)->seq, tp->rcv_nxt)) {
			/* If a subflow has been reset, the packet should not
			 * continue to be processed, drop the packet.
			 */
			if (sk_is_mptcp(sk) && !mptcp_incoming_options(sk, skb))
				goto discard;
			break;
		}
		fallthrough;
	case TCP_FIN_WAIT1:
	case TCP_FIN_WAIT2:
		/* RFC 793 says to queue data in these states,
		 * RFC 1122 says we MUST send a reset.
		 * BSD 4.4 also does reset.
		 */
		if (sk->sk_shutdown & RCV_SHUTDOWN) {
			if (TCP_SKB_CB(skb)->end_seq != TCP_SKB_CB(skb)->seq &&
			    after(TCP_SKB_CB(skb)->end_seq - th->fin, tp->rcv_nxt)) {
				NET_INC_STATS(sock_net(sk), LINUX_MIB_TCPABORTONDATA);
				tcp_reset(sk, skb);
				return SKB_DROP_REASON_TCP_ABORT_ON_DATA;
			}
		}
		fallthrough;
	case TCP_ESTABLISHED:
		tcp_data_queue(sk, skb);
		queued = 1;
		break;
	}

	/* tcp_data could move socket to TIME-WAIT */
	if (sk->sk_state != TCP_CLOSE) {
		tcp_data_snd_check(sk);
		tcp_ack_snd_check(sk);
	}

	if (!queued) {
discard:
		tcp_drop_reason(sk, skb, reason);
	}
	return 0;

consume:
	__kfree_skb(skb);
	return 0;
}
EXPORT_SYMBOL(tcp_rcv_state_process);

static inline void pr_drop_req(struct request_sock *req, __u16 port, int family)
{
	struct inet_request_sock *ireq = inet_rsk(req);

	if (family == AF_INET)
		net_dbg_ratelimited("drop open request from %pI4/%u\n",
				    &ireq->ir_rmt_addr, port);
#if IS_ENABLED(CONFIG_IPV6)
	else if (family == AF_INET6)
		net_dbg_ratelimited("drop open request from %pI6/%u\n",
				    &ireq->ir_v6_rmt_addr, port);
#endif
}

/* RFC3168 : 6.1.1 SYN packets must not have ECT/ECN bits set
 *
 * If we receive a SYN packet with these bits set, it means a
 * network is playing bad games with TOS bits. In order to
 * avoid possible false congestion notifications, we disable
 * TCP ECN negotiation.
 *
 * Exception: tcp_ca wants ECN. This is required for DCTCP
 * congestion control: Linux DCTCP asserts ECT on all packets,
 * including SYN, which is most optimal solution; however,
 * others, such as FreeBSD do not.
 *
 * Exception: At least one of the reserved bits of the TCP header (th->res1) is
 * set, indicating the use of a future TCP extension (such as AccECN). See
 * RFC8311 §4.3 which updates RFC3168 to allow the development of such
 * extensions.
 */
static void tcp_ecn_create_request(struct request_sock *req,
				   const struct sk_buff *skb,
				   const struct sock *listen_sk,
				   const struct dst_entry *dst)
{
	const struct tcphdr *th = tcp_hdr(skb);
	const struct net *net = sock_net(listen_sk);
	bool th_ecn = th->ece && th->cwr;
	bool ect, ecn_ok;
	u32 ecn_ok_dst;

	if (!th_ecn)
		return;

	ect = !INET_ECN_is_not_ect(TCP_SKB_CB(skb)->ip_dsfield);
	ecn_ok_dst = dst_feature(dst, DST_FEATURE_ECN_MASK);
	ecn_ok = READ_ONCE(net->ipv4.sysctl_tcp_ecn) || ecn_ok_dst;

	if (((!ect || th->res1) && ecn_ok) || tcp_ca_needs_ecn(listen_sk) ||
	    (ecn_ok_dst & DST_FEATURE_ECN_CA) ||
	    tcp_bpf_ca_needs_ecn((struct sock *)req))
		inet_rsk(req)->ecn_ok = 1;
}

static void tcp_openreq_init(struct request_sock *req,
			     const struct tcp_options_received *rx_opt,
			     struct sk_buff *skb, const struct sock *sk)
{
	struct inet_request_sock *ireq = inet_rsk(req);

	req->rsk_rcv_wnd = 0;		/* So that tcp_send_synack() knows! */
	tcp_rsk(req)->rcv_isn = TCP_SKB_CB(skb)->seq;
	tcp_rsk(req)->rcv_nxt = TCP_SKB_CB(skb)->seq + 1;
	tcp_rsk(req)->snt_synack = 0;
	tcp_rsk(req)->last_oow_ack_time = 0;
	req->mss = rx_opt->mss_clamp;
	req->ts_recent = rx_opt->saw_tstamp ? rx_opt->rcv_tsval : 0;
	ireq->tstamp_ok = rx_opt->tstamp_ok;
	ireq->sack_ok = rx_opt->sack_ok;
	ireq->snd_wscale = rx_opt->snd_wscale;
	ireq->wscale_ok = rx_opt->wscale_ok;
	ireq->acked = 0;
	ireq->ecn_ok = 0;
	ireq->ir_rmt_port = tcp_hdr(skb)->source;
	ireq->ir_num = ntohs(tcp_hdr(skb)->dest);
	ireq->ir_mark = inet_request_mark(sk, skb);
#if IS_ENABLED(CONFIG_SMC)
	ireq->smc_ok = rx_opt->smc_ok && !(tcp_sk(sk)->smc_hs_congested &&
			tcp_sk(sk)->smc_hs_congested(sk));
#endif
}

/*
 * Return true if a syncookie should be sent
 */
static bool tcp_syn_flood_action(struct sock *sk, const char *proto)
{
	struct request_sock_queue *queue = &inet_csk(sk)->icsk_accept_queue;
	const char *msg = "Dropping request";
	struct net *net = sock_net(sk);
	bool want_cookie = false;
	u8 syncookies;

	syncookies = READ_ONCE(net->ipv4.sysctl_tcp_syncookies);

#ifdef CONFIG_SYN_COOKIES
	if (syncookies) {
		msg = "Sending cookies";
		want_cookie = true;
		__NET_INC_STATS(sock_net(sk), LINUX_MIB_TCPREQQFULLDOCOOKIES);
	} else
#endif
		__NET_INC_STATS(sock_net(sk), LINUX_MIB_TCPREQQFULLDROP);

	if (!READ_ONCE(queue->synflood_warned) && syncookies != 2 &&
	    xchg(&queue->synflood_warned, 1) == 0) {
		if (IS_ENABLED(CONFIG_IPV6) && sk->sk_family == AF_INET6) {
			net_info_ratelimited("%s: Possible SYN flooding on port [%pI6c]:%u. %s.\n",
					proto, inet6_rcv_saddr(sk),
					sk->sk_num, msg);
		} else {
			net_info_ratelimited("%s: Possible SYN flooding on port %pI4:%u. %s.\n",
					proto, &sk->sk_rcv_saddr,
					sk->sk_num, msg);
		}
	}

	return want_cookie;
}

static void tcp_reqsk_record_syn(const struct sock *sk,
				 struct request_sock *req,
				 const struct sk_buff *skb)
{
	if (tcp_sk(sk)->save_syn) {
		u32 len = skb_network_header_len(skb) + tcp_hdrlen(skb);
		struct saved_syn *saved_syn;
		u32 mac_hdrlen;
		void *base;

		if (tcp_sk(sk)->save_syn == 2) {  /* Save full header. */
			base = skb_mac_header(skb);
			mac_hdrlen = skb_mac_header_len(skb);
			len += mac_hdrlen;
		} else {
			base = skb_network_header(skb);
			mac_hdrlen = 0;
		}

		saved_syn = kmalloc(struct_size(saved_syn, data, len),
				    GFP_ATOMIC);
		if (saved_syn) {
			saved_syn->mac_hdrlen = mac_hdrlen;
			saved_syn->network_hdrlen = skb_network_header_len(skb);
			saved_syn->tcp_hdrlen = tcp_hdrlen(skb);
			memcpy(saved_syn->data, base, len);
			req->saved_syn = saved_syn;
		}
	}
}

/* If a SYN cookie is required and supported, returns a clamped MSS value to be
 * used for SYN cookie generation.
 */
u16 tcp_get_syncookie_mss(struct request_sock_ops *rsk_ops,
			  const struct tcp_request_sock_ops *af_ops,
			  struct sock *sk, struct tcphdr *th)
{
	struct tcp_sock *tp = tcp_sk(sk);
	u16 mss;

	if (READ_ONCE(sock_net(sk)->ipv4.sysctl_tcp_syncookies) != 2 &&
	    !inet_csk_reqsk_queue_is_full(sk))
		return 0;

	if (!tcp_syn_flood_action(sk, rsk_ops->slab_name))
		return 0;

	if (sk_acceptq_is_full(sk)) {
		NET_INC_STATS(sock_net(sk), LINUX_MIB_LISTENOVERFLOWS);
		return 0;
	}

	mss = tcp_parse_mss_option(th, tp->rx_opt.user_mss);
	if (!mss)
		mss = af_ops->mss_clamp;

	return mss;
}
EXPORT_SYMBOL_GPL(tcp_get_syncookie_mss);

int tcp_conn_request(struct request_sock_ops *rsk_ops,
		     const struct tcp_request_sock_ops *af_ops,
		     struct sock *sk, struct sk_buff *skb)
{
	struct tcp_fastopen_cookie foc = { .len = -1 };
	struct tcp_options_received tmp_opt;
	struct tcp_sock *tp = tcp_sk(sk);
	struct net *net = sock_net(sk);
	struct sock *fastopen_sk = NULL;
	struct request_sock *req;
	bool want_cookie = false;
	struct dst_entry *dst;
	struct flowi fl;
	u8 syncookies;
	u32 isn;

#ifdef CONFIG_TCP_AO
	const struct tcp_ao_hdr *aoh;
#endif

	isn = __this_cpu_read(tcp_tw_isn);
	if (isn) {
		/* TW buckets are converted to open requests without
		 * limitations, they conserve resources and peer is
		 * evidently real one.
		 */
		__this_cpu_write(tcp_tw_isn, 0);
	} else {
		syncookies = READ_ONCE(net->ipv4.sysctl_tcp_syncookies);

		if (syncookies == 2 || inet_csk_reqsk_queue_is_full(sk)) {
			want_cookie = tcp_syn_flood_action(sk,
							   rsk_ops->slab_name);
			if (!want_cookie)
				goto drop;
		}
	}

	if (sk_acceptq_is_full(sk)) {
		NET_INC_STATS(sock_net(sk), LINUX_MIB_LISTENOVERFLOWS);
		goto drop;
	}

	req = inet_reqsk_alloc(rsk_ops, sk, !want_cookie);
	if (!req)
		goto drop;

	req->syncookie = want_cookie;
	tcp_rsk(req)->af_specific = af_ops;
	tcp_rsk(req)->ts_off = 0;
	tcp_rsk(req)->req_usec_ts = false;
#if IS_ENABLED(CONFIG_MPTCP)
	tcp_rsk(req)->is_mptcp = 0;
#endif

	tcp_clear_options(&tmp_opt);
	tmp_opt.mss_clamp = af_ops->mss_clamp;
	tmp_opt.user_mss  = tp->rx_opt.user_mss;
	tcp_parse_options(sock_net(sk), skb, &tmp_opt, 0,
			  want_cookie ? NULL : &foc);

	if (want_cookie && !tmp_opt.saw_tstamp)
		tcp_clear_options(&tmp_opt);

	if (IS_ENABLED(CONFIG_SMC) && want_cookie)
		tmp_opt.smc_ok = 0;

	tmp_opt.tstamp_ok = tmp_opt.saw_tstamp;
	tcp_openreq_init(req, &tmp_opt, skb, sk);
	inet_rsk(req)->no_srccheck = inet_test_bit(TRANSPARENT, sk);

	/* Note: tcp_v6_init_req() might override ir_iif for link locals */
	inet_rsk(req)->ir_iif = inet_request_bound_dev_if(sk, skb);

	dst = af_ops->route_req(sk, skb, &fl, req, isn);
	if (!dst)
		goto drop_and_free;

	if (tmp_opt.tstamp_ok) {
		tcp_rsk(req)->req_usec_ts = dst_tcp_usec_ts(dst);
		tcp_rsk(req)->ts_off = af_ops->init_ts_off(net, skb);
	}
	if (!want_cookie && !isn) {
		int max_syn_backlog = READ_ONCE(net->ipv4.sysctl_max_syn_backlog);

		/* Kill the following clause, if you dislike this way. */
		if (!syncookies &&
		    (max_syn_backlog - inet_csk_reqsk_queue_len(sk) <
		     (max_syn_backlog >> 2)) &&
		    !tcp_peer_is_proven(req, dst)) {
			/* Without syncookies last quarter of
			 * backlog is filled with destinations,
			 * proven to be alive.
			 * It means that we continue to communicate
			 * to destinations, already remembered
			 * to the moment of synflood.
			 */
			pr_drop_req(req, ntohs(tcp_hdr(skb)->source),
				    rsk_ops->family);
			goto drop_and_release;
		}

		isn = af_ops->init_seq(skb);
	}

	tcp_ecn_create_request(req, skb, sk, dst);

	if (want_cookie) {
		isn = cookie_init_sequence(af_ops, sk, skb, &req->mss);
		if (!tmp_opt.tstamp_ok)
			inet_rsk(req)->ecn_ok = 0;
	}

#ifdef CONFIG_TCP_AO
	if (tcp_parse_auth_options(tcp_hdr(skb), NULL, &aoh))
		goto drop_and_release; /* Invalid TCP options */
	if (aoh) {
		tcp_rsk(req)->used_tcp_ao = true;
		tcp_rsk(req)->ao_rcv_next = aoh->keyid;
		tcp_rsk(req)->ao_keyid = aoh->rnext_keyid;

	} else {
		tcp_rsk(req)->used_tcp_ao = false;
	}
#endif
	tcp_rsk(req)->snt_isn = isn;
	tcp_rsk(req)->txhash = net_tx_rndhash();
	tcp_rsk(req)->syn_tos = TCP_SKB_CB(skb)->ip_dsfield;
	tcp_openreq_init_rwin(req, sk, dst);
	sk_rx_queue_set(req_to_sk(req), skb);
	if (!want_cookie) {
		tcp_reqsk_record_syn(sk, req, skb);
		fastopen_sk = tcp_try_fastopen(sk, skb, req, &foc, dst);
	}
	if (fastopen_sk) {
		af_ops->send_synack(fastopen_sk, dst, &fl, req,
				    &foc, TCP_SYNACK_FASTOPEN, skb);
		/* Add the child socket directly into the accept queue */
		if (!inet_csk_reqsk_queue_add(sk, req, fastopen_sk)) {
			reqsk_fastopen_remove(fastopen_sk, req, false);
			bh_unlock_sock(fastopen_sk);
			sock_put(fastopen_sk);
			goto drop_and_free;
		}
		sk->sk_data_ready(sk);
		bh_unlock_sock(fastopen_sk);
		sock_put(fastopen_sk);
	} else {
		tcp_rsk(req)->tfo_listener = false;
		if (!want_cookie) {
			req->timeout = tcp_timeout_init((struct sock *)req);
			if (unlikely(!inet_csk_reqsk_queue_hash_add(sk, req,
								    req->timeout))) {
				reqsk_free(req);
				return 0;
			}

		}
		af_ops->send_synack(sk, dst, &fl, req, &foc,
				    !want_cookie ? TCP_SYNACK_NORMAL :
						   TCP_SYNACK_COOKIE,
				    skb);
		if (want_cookie) {
			reqsk_free(req);
			return 0;
		}
	}
	reqsk_put(req);
	return 0;

drop_and_release:
	dst_release(dst);
drop_and_free:
	__reqsk_free(req);
drop:
	tcp_listendrop(sk);
	return 0;
}
EXPORT_SYMBOL(tcp_conn_request);<|MERGE_RESOLUTION|>--- conflicted
+++ resolved
@@ -5441,12 +5441,8 @@
 			break;
 		}
 
-<<<<<<< HEAD
-		if (n && n != tail && tcp_skb_can_collapse_rx(skb, n) &&
-=======
 		if (n && n != tail && skb_frags_readable(n) &&
 		    tcp_skb_can_collapse_rx(skb, n) &&
->>>>>>> adc21867
 		    TCP_SKB_CB(skb)->end_seq != TCP_SKB_CB(n)->seq) {
 			end_of_skbs = false;
 			break;
@@ -5500,12 +5496,8 @@
 				if (!skb ||
 				    skb == tail ||
 				    !tcp_skb_can_collapse_rx(nskb, skb) ||
-<<<<<<< HEAD
-				    (TCP_SKB_CB(skb)->tcp_flags & (TCPHDR_SYN | TCPHDR_FIN)))
-=======
 				    (TCP_SKB_CB(skb)->tcp_flags & (TCPHDR_SYN | TCPHDR_FIN)) ||
 				    !skb_frags_readable(skb))
->>>>>>> adc21867
 					goto end;
 			}
 		}
