/* SPDX-License-Identifier: GPL-2.0-only */
/* L2TP internal definitions.
 *
 * Copyright (c) 2008,2009 Katalix Systems Ltd
 */
#include <linux/refcount.h>

#ifndef _L2TP_CORE_H_
#define _L2TP_CORE_H_

#include <net/dst.h>
#include <net/sock.h>

#ifdef CONFIG_XFRM
#include <net/xfrm.h>
#endif

/* Random numbers used for internal consistency checks of tunnel and session structures */
#define L2TP_SESSION_MAGIC	0x0C04EB7D

struct sk_buff;

struct l2tp_stats {
	atomic_long_t		tx_packets;
	atomic_long_t		tx_bytes;
	atomic_long_t		tx_errors;
	atomic_long_t		rx_packets;
	atomic_long_t		rx_bytes;
	atomic_long_t		rx_seq_discards;
	atomic_long_t		rx_oos_packets;
	atomic_long_t		rx_errors;
	atomic_long_t		rx_cookie_discards;
	atomic_long_t		rx_invalid;
};

struct l2tp_tunnel;

/* L2TP session configuration */
struct l2tp_session_cfg {
	enum l2tp_pwtype	pw_type;
	unsigned int		recv_seq:1;	/* expect receive packets with sequence numbers? */
	unsigned int		send_seq:1;	/* send packets with sequence numbers? */
	unsigned int		lns_mode:1;	/* behave as LNS?
						 * LAC enables sequence numbers under LNS control.
						 */
	u16			l2specific_type; /* Layer 2 specific type */
	u8			cookie[8];	/* optional cookie */
	int			cookie_len;	/* 0, 4 or 8 bytes */
	u8			peer_cookie[8];	/* peer's cookie */
	int			peer_cookie_len; /* 0, 4 or 8 bytes */
	int			reorder_timeout; /* configured reorder timeout (in jiffies) */
	char			*ifname;
};

struct l2tp_session_coll_list {
	spinlock_t lock;	/* for access to list */
	struct list_head list;
	refcount_t ref_count;
};

/* Represents a session (pseudowire) instance.
 * Tracks runtime state including cookies, dataplane packet sequencing, and IO statistics.
 * Is linked into a per-tunnel session list and a per-net ("global") IDR tree.
 */
#define L2TP_SESSION_NAME_MAX 32
struct l2tp_session {
	int			magic;		/* should be L2TP_SESSION_MAGIC */
	long			dead;
	struct rcu_head		rcu;

	struct l2tp_tunnel	*tunnel;	/* back pointer to tunnel context */
	u32			session_id;
	u32			peer_session_id;
	u8			cookie[8];
	int			cookie_len;
	u8			peer_cookie[8];
	int			peer_cookie_len;
	u16			l2specific_type;
	u16			hdr_len;
	u32			nr;		/* session NR state (receive) */
	u32			ns;		/* session NR state (send) */
	struct sk_buff_head	reorder_q;	/* receive reorder queue */
	u32			nr_max;		/* max NR. Depends on tunnel */
	u32			nr_window_size;	/* NR window size */
	u32			nr_oos;		/* NR of last OOS packet */
	int			nr_oos_count;	/* for OOS recovery */
	int			nr_oos_count_max;
	struct list_head	list;		/* per-tunnel list node */
	refcount_t		ref_count;
	struct hlist_node	hlist;		/* per-net session hlist */
	unsigned long		hlist_key;	/* key for session hlist */
	struct l2tp_session_coll_list *coll_list; /* session collision list */
	struct list_head	clist;		/* for coll_list */

	char			name[L2TP_SESSION_NAME_MAX]; /* for logging */
	char			ifname[IFNAMSIZ];
	unsigned int		recv_seq:1;	/* expect receive packets with sequence numbers? */
	unsigned int		send_seq:1;	/* send packets with sequence numbers? */
	unsigned int		lns_mode:1;	/* behave as LNS?
						 * LAC enables sequence numbers under LNS control.
						 */
	int			reorder_timeout; /* configured reorder timeout (in jiffies) */
	int			reorder_skip;	/* set if skip to next nr */
	enum l2tp_pwtype	pwtype;
	struct l2tp_stats	stats;
<<<<<<< HEAD
=======
	struct work_struct	del_work;
>>>>>>> adc21867

	/* Session receive handler for data packets.
	 * Each pseudowire implementation should implement this callback in order to
	 * handle incoming packets.  Packets are passed to the pseudowire handler after
	 * reordering, if data sequence numbers are enabled for the session.
	 */
	void (*recv_skb)(struct l2tp_session *session, struct sk_buff *skb, int data_len);

	/* Session close handler.
	 * Each pseudowire implementation may implement this callback in order to carry
	 * out pseudowire-specific shutdown actions.
	 * The callback is called by core after unlisting the session and purging its
	 * reorder queue.
	 */
	void (*session_close)(struct l2tp_session *session);

	/* Session show handler.
	 * Pseudowire-specific implementation of debugfs session rendering.
	 * The callback is called by l2tp_debugfs.c after rendering core session
	 * information.
	 */
	void (*show)(struct seq_file *m, void *priv);

	u8			priv[];		/* private data */
};

/* L2TP tunnel configuration */
struct l2tp_tunnel_cfg {
	enum l2tp_encap_type	encap;

	/* Used only for kernel-created sockets */
	struct in_addr		local_ip;
	struct in_addr		peer_ip;
#if IS_ENABLED(CONFIG_IPV6)
	struct in6_addr		*local_ip6;
	struct in6_addr		*peer_ip6;
#endif
	u16			local_udp_port;
	u16			peer_udp_port;
	unsigned int		use_udp_checksums:1,
				udp6_zero_tx_checksums:1,
				udp6_zero_rx_checksums:1;
};

/* Represents a tunnel instance.
 * Tracks runtime state including IO statistics.
 * Holds the tunnel socket (either passed from userspace or directly created by the kernel).
 * Maintains a list of sessions belonging to the tunnel instance.
 * Is linked into a per-net list of tunnels.
 */
#define L2TP_TUNNEL_NAME_MAX 20
struct l2tp_tunnel {
	unsigned long		dead;

	struct rcu_head rcu;
	spinlock_t		list_lock;	/* write-protection for session_list */
	bool			acpt_newsess;	/* indicates whether this tunnel accepts
						 * new sessions. Protected by list_lock.
						 */
	struct list_head	session_list;	/* list of sessions */
	u32			tunnel_id;
	u32			peer_tunnel_id;
	int			version;	/* 2=>L2TPv2, 3=>L2TPv3 */

	char			name[L2TP_TUNNEL_NAME_MAX]; /* for logging */
	enum l2tp_encap_type	encap;
	struct l2tp_stats	stats;

	struct net		*l2tp_net;	/* the net we belong to */

	refcount_t		ref_count;
	struct sock		*sock;		/* parent socket */
	int			fd;		/* parent fd, if tunnel socket was created
						 * by userspace
						 */

	struct work_struct	del_work;
};

/* Pseudowire ops callbacks for use with the l2tp genetlink interface */
struct l2tp_nl_cmd_ops {
	/* The pseudowire session create callback is responsible for creating a session
	 * instance for a specific pseudowire type.
	 * It must call l2tp_session_create and l2tp_session_register to register the
	 * session instance, as well as carry out any pseudowire-specific initialisation.
	 * It must return >= 0 on success, or an appropriate negative errno value on failure.
	 */
	int (*session_create)(struct net *net, struct l2tp_tunnel *tunnel,
			      u32 session_id, u32 peer_session_id,
			      struct l2tp_session_cfg *cfg);

	/* The pseudowire session delete callback is responsible for initiating the deletion
	 * of a session instance.
	 * It must call l2tp_session_delete, as well as carry out any pseudowire-specific
	 * teardown actions.
	 */
	void (*session_delete)(struct l2tp_session *session);
};

static inline void *l2tp_session_priv(struct l2tp_session *session)
{
	return &session->priv[0];
}

/* Tunnel and session refcounts */
void l2tp_tunnel_put(struct l2tp_tunnel *tunnel);
void l2tp_session_put(struct l2tp_session *session);

/* Tunnel and session lookup.
 * These functions take a reference on the instances they return, so
 * the caller must ensure that the reference is dropped appropriately.
 */
struct l2tp_tunnel *l2tp_tunnel_get(const struct net *net, u32 tunnel_id);
<<<<<<< HEAD
struct l2tp_tunnel *l2tp_tunnel_get_nth(const struct net *net, int nth);
=======
struct l2tp_tunnel *l2tp_tunnel_get_next(const struct net *net, unsigned long *key);
>>>>>>> adc21867

struct l2tp_session *l2tp_v3_session_get(const struct net *net, struct sock *sk, u32 session_id);
struct l2tp_session *l2tp_v2_session_get(const struct net *net, u16 tunnel_id, u16 session_id);
struct l2tp_session *l2tp_session_get(const struct net *net, struct sock *sk, int pver,
				      u32 tunnel_id, u32 session_id);
<<<<<<< HEAD
struct l2tp_session *l2tp_session_get_nth(struct l2tp_tunnel *tunnel, int nth);
=======
struct l2tp_session *l2tp_session_get_next(const struct net *net, struct sock *sk, int pver,
					   u32 tunnel_id, unsigned long *key);
>>>>>>> adc21867
struct l2tp_session *l2tp_session_get_by_ifname(const struct net *net,
						const char *ifname);

/* Tunnel and session lifetime management.
 * Creation of a new instance is a two-step process: create, then register.
 * Destruction is triggered using the *_delete functions, and completes asynchronously.
 */
int l2tp_tunnel_create(int fd, int version, u32 tunnel_id,
		       u32 peer_tunnel_id, struct l2tp_tunnel_cfg *cfg,
		       struct l2tp_tunnel **tunnelp);
int l2tp_tunnel_register(struct l2tp_tunnel *tunnel, struct net *net,
			 struct l2tp_tunnel_cfg *cfg);
void l2tp_tunnel_delete(struct l2tp_tunnel *tunnel);

struct l2tp_session *l2tp_session_create(int priv_size,
					 struct l2tp_tunnel *tunnel,
					 u32 session_id, u32 peer_session_id,
					 struct l2tp_session_cfg *cfg);
int l2tp_session_register(struct l2tp_session *session,
			  struct l2tp_tunnel *tunnel);
void l2tp_session_delete(struct l2tp_session *session);

/* Receive path helpers.  If data sequencing is enabled for the session these
 * functions handle queuing and reordering prior to passing packets to the
 * pseudowire code to be passed to userspace.
 */
void l2tp_recv_common(struct l2tp_session *session, struct sk_buff *skb,
		      unsigned char *ptr, unsigned char *optr, u16 hdrflags,
		      int length);
int l2tp_udp_encap_recv(struct sock *sk, struct sk_buff *skb);

/* Transmit path helpers for sending packets over the tunnel socket. */
void l2tp_session_set_header_len(struct l2tp_session *session, int version,
				 enum l2tp_encap_type encap);
int l2tp_xmit_skb(struct l2tp_session *session, struct sk_buff *skb);

/* Pseudowire management.
 * Pseudowires should register with l2tp core on module init, and unregister
 * on module exit.
 */
int l2tp_nl_register_ops(enum l2tp_pwtype pw_type, const struct l2tp_nl_cmd_ops *ops);
void l2tp_nl_unregister_ops(enum l2tp_pwtype pw_type);

/* IOCTL helper for IP encap modules. */
int l2tp_ioctl(struct sock *sk, int cmd, int *karg);

struct l2tp_tunnel *l2tp_sk_to_tunnel(const struct sock *sk);

static inline int l2tp_get_l2specific_len(struct l2tp_session *session)
{
	switch (session->l2specific_type) {
	case L2TP_L2SPECTYPE_DEFAULT:
		return 4;
	case L2TP_L2SPECTYPE_NONE:
	default:
		return 0;
	}
}

static inline u32 l2tp_tunnel_dst_mtu(const struct l2tp_tunnel *tunnel)
{
	struct dst_entry *dst;
	u32 mtu;

	dst = sk_dst_get(tunnel->sock);
	if (!dst)
		return 0;

	mtu = dst_mtu(dst);
	dst_release(dst);

	return mtu;
}

#ifdef CONFIG_XFRM
static inline bool l2tp_tunnel_uses_xfrm(const struct l2tp_tunnel *tunnel)
{
	struct sock *sk = tunnel->sock;

	return sk && (rcu_access_pointer(sk->sk_policy[0]) ||
		      rcu_access_pointer(sk->sk_policy[1]));
}
#else
static inline bool l2tp_tunnel_uses_xfrm(const struct l2tp_tunnel *tunnel)
{
	return false;
}
#endif

static inline int l2tp_v3_ensure_opt_in_linear(struct l2tp_session *session, struct sk_buff *skb,
					       unsigned char **ptr, unsigned char **optr)
{
	int opt_len = session->peer_cookie_len + l2tp_get_l2specific_len(session);

	if (opt_len > 0) {
		int off = *ptr - *optr;

		if (!pskb_may_pull(skb, off + opt_len))
			return -1;

		if (skb->data != *optr) {
			*optr = skb->data;
			*ptr = skb->data + off;
		}
	}

	return 0;
}

#define MODULE_ALIAS_L2TP_PWTYPE(type) \
	MODULE_ALIAS("net-l2tp-type-" __stringify(type))

#endif /* _L2TP_CORE_H_ */<|MERGE_RESOLUTION|>--- conflicted
+++ resolved
@@ -103,10 +103,7 @@
 	int			reorder_skip;	/* set if skip to next nr */
 	enum l2tp_pwtype	pwtype;
 	struct l2tp_stats	stats;
-<<<<<<< HEAD
-=======
 	struct work_struct	del_work;
->>>>>>> adc21867
 
 	/* Session receive handler for data packets.
 	 * Each pseudowire implementation should implement this callback in order to
@@ -220,22 +217,14 @@
  * the caller must ensure that the reference is dropped appropriately.
  */
 struct l2tp_tunnel *l2tp_tunnel_get(const struct net *net, u32 tunnel_id);
-<<<<<<< HEAD
-struct l2tp_tunnel *l2tp_tunnel_get_nth(const struct net *net, int nth);
-=======
 struct l2tp_tunnel *l2tp_tunnel_get_next(const struct net *net, unsigned long *key);
->>>>>>> adc21867
 
 struct l2tp_session *l2tp_v3_session_get(const struct net *net, struct sock *sk, u32 session_id);
 struct l2tp_session *l2tp_v2_session_get(const struct net *net, u16 tunnel_id, u16 session_id);
 struct l2tp_session *l2tp_session_get(const struct net *net, struct sock *sk, int pver,
 				      u32 tunnel_id, u32 session_id);
-<<<<<<< HEAD
-struct l2tp_session *l2tp_session_get_nth(struct l2tp_tunnel *tunnel, int nth);
-=======
 struct l2tp_session *l2tp_session_get_next(const struct net *net, struct sock *sk, int pver,
 					   u32 tunnel_id, unsigned long *key);
->>>>>>> adc21867
 struct l2tp_session *l2tp_session_get_by_ifname(const struct net *net,
 						const char *ifname);
 
