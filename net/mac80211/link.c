--- conflicted
+++ resolved
@@ -45,6 +45,8 @@
 				ieee80211_color_collision_detection_work);
 	INIT_LIST_HEAD(&link->assigned_chanctx_list);
 	INIT_LIST_HEAD(&link->reserved_chanctx_list);
+	wiphy_delayed_work_init(&link->dfs_cac_timer_work,
+				ieee80211_dfs_cac_timer_work);
 
 	if (!deflink) {
 		switch (sdata->vif.type) {
@@ -76,8 +78,6 @@
 			  &link->color_change_finalize_work);
 	wiphy_work_cancel(link->sdata->local->hw.wiphy,
 			  &link->csa.finalize_work);
-<<<<<<< HEAD
-=======
 
 	if (link->sdata->wdev.links[link->link_id].cac_started) {
 		wiphy_delayed_work_cancel(link->sdata->local->hw.wiphy,
@@ -88,7 +88,6 @@
 				   GFP_KERNEL, link->link_id);
 	}
 
->>>>>>> adc21867
 	ieee80211_link_release_channel(link);
 }
 
