// SPDX-License-Identifier: GPL-2.0-only
/*
 * BSS client mode implementation
 * Copyright 2003-2008, Jouni Malinen <j@w1.fi>
 * Copyright 2004, Instant802 Networks, Inc.
 * Copyright 2005, Devicescape Software, Inc.
 * Copyright 2006-2007	Jiri Benc <jbenc@suse.cz>
 * Copyright 2007, Michael Wu <flamingice@sourmilk.net>
 * Copyright 2013-2014  Intel Mobile Communications GmbH
 * Copyright (C) 2015 - 2017 Intel Deutschland GmbH
 * Copyright (C) 2018 - 2024 Intel Corporation
 */

#include <linux/delay.h>
#include <linux/fips.h>
#include <linux/if_ether.h>
#include <linux/skbuff.h>
#include <linux/if_arp.h>
#include <linux/etherdevice.h>
#include <linux/moduleparam.h>
#include <linux/rtnetlink.h>
#include <linux/crc32.h>
#include <linux/slab.h>
#include <linux/export.h>
#include <net/mac80211.h>
#include <linux/unaligned.h>

#include "ieee80211_i.h"
#include "driver-ops.h"
#include "rate.h"
#include "led.h"
#include "fils_aead.h"

#define IEEE80211_AUTH_TIMEOUT		(HZ / 5)
#define IEEE80211_AUTH_TIMEOUT_LONG	(HZ / 2)
#define IEEE80211_AUTH_TIMEOUT_SHORT	(HZ / 10)
#define IEEE80211_AUTH_TIMEOUT_SAE	(HZ * 2)
#define IEEE80211_AUTH_MAX_TRIES	3
#define IEEE80211_AUTH_WAIT_ASSOC	(HZ * 5)
#define IEEE80211_AUTH_WAIT_SAE_RETRY	(HZ * 2)
#define IEEE80211_ASSOC_TIMEOUT		(HZ / 5)
#define IEEE80211_ASSOC_TIMEOUT_LONG	(HZ / 2)
#define IEEE80211_ASSOC_TIMEOUT_SHORT	(HZ / 10)
#define IEEE80211_ASSOC_MAX_TRIES	3

#define IEEE80211_ADV_TTLM_SAFETY_BUFFER_MS msecs_to_jiffies(100)
#define IEEE80211_ADV_TTLM_ST_UNDERFLOW 0xff00

#define IEEE80211_NEG_TTLM_REQ_TIMEOUT (HZ / 5)

static int max_nullfunc_tries = 2;
module_param(max_nullfunc_tries, int, 0644);
MODULE_PARM_DESC(max_nullfunc_tries,
		 "Maximum nullfunc tx tries before disconnecting (reason 4).");

static int max_probe_tries = 5;
module_param(max_probe_tries, int, 0644);
MODULE_PARM_DESC(max_probe_tries,
		 "Maximum probe tries before disconnecting (reason 4).");

/*
 * Beacon loss timeout is calculated as N frames times the
 * advertised beacon interval.  This may need to be somewhat
 * higher than what hardware might detect to account for
 * delays in the host processing frames. But since we also
 * probe on beacon miss before declaring the connection lost
 * default to what we want.
 */
static int beacon_loss_count = 7;
module_param(beacon_loss_count, int, 0644);
MODULE_PARM_DESC(beacon_loss_count,
		 "Number of beacon intervals before we decide beacon was lost.");

/*
 * Time the connection can be idle before we probe
 * it to see if we can still talk to the AP.
 */
#define IEEE80211_CONNECTION_IDLE_TIME	(30 * HZ)
/*
 * Time we wait for a probe response after sending
 * a probe request because of beacon loss or for
 * checking the connection still works.
 */
static int probe_wait_ms = 500;
module_param(probe_wait_ms, int, 0644);
MODULE_PARM_DESC(probe_wait_ms,
		 "Maximum time(ms) to wait for probe response"
		 " before disconnecting (reason 4).");

/*
 * How many Beacon frames need to have been used in average signal strength
 * before starting to indicate signal change events.
 */
#define IEEE80211_SIGNAL_AVE_MIN_COUNT	4

/*
 * We can have multiple work items (and connection probing)
 * scheduling this timer, but we need to take care to only
 * reschedule it when it should fire _earlier_ than it was
 * asked for before, or if it's not pending right now. This
 * function ensures that. Note that it then is required to
 * run this function for all timeouts after the first one
 * has happened -- the work that runs from this timer will
 * do that.
 */
static void run_again(struct ieee80211_sub_if_data *sdata,
		      unsigned long timeout)
{
	lockdep_assert_wiphy(sdata->local->hw.wiphy);

	if (!timer_pending(&sdata->u.mgd.timer) ||
	    time_before(timeout, sdata->u.mgd.timer.expires))
		mod_timer(&sdata->u.mgd.timer, timeout);
}

void ieee80211_sta_reset_beacon_monitor(struct ieee80211_sub_if_data *sdata)
{
	if (sdata->vif.driver_flags & IEEE80211_VIF_BEACON_FILTER)
		return;

	if (ieee80211_hw_check(&sdata->local->hw, CONNECTION_MONITOR))
		return;

	mod_timer(&sdata->u.mgd.bcn_mon_timer,
		  round_jiffies_up(jiffies + sdata->u.mgd.beacon_timeout));
}

void ieee80211_sta_reset_conn_monitor(struct ieee80211_sub_if_data *sdata)
{
	struct ieee80211_if_managed *ifmgd = &sdata->u.mgd;

	if (unlikely(!ifmgd->associated))
		return;

	if (ifmgd->probe_send_count)
		ifmgd->probe_send_count = 0;

	if (ieee80211_hw_check(&sdata->local->hw, CONNECTION_MONITOR))
		return;

	mod_timer(&ifmgd->conn_mon_timer,
		  round_jiffies_up(jiffies + IEEE80211_CONNECTION_IDLE_TIME));
}

static int ecw2cw(int ecw)
{
	return (1 << ecw) - 1;
}

static enum ieee80211_conn_mode
ieee80211_determine_ap_chan(struct ieee80211_sub_if_data *sdata,
			    struct ieee80211_channel *channel,
			    u32 vht_cap_info,
			    const struct ieee802_11_elems *elems,
			    bool ignore_ht_channel_mismatch,
			    const struct ieee80211_conn_settings *conn,
			    struct cfg80211_chan_def *chandef)
{
	const struct ieee80211_ht_operation *ht_oper = elems->ht_operation;
	const struct ieee80211_vht_operation *vht_oper = elems->vht_operation;
	const struct ieee80211_he_operation *he_oper = elems->he_operation;
	const struct ieee80211_eht_operation *eht_oper = elems->eht_operation;
	struct ieee80211_supported_band *sband =
		sdata->local->hw.wiphy->bands[channel->band];
	struct cfg80211_chan_def vht_chandef;
	bool no_vht = false;
	u32 ht_cfreq;

	*chandef = (struct cfg80211_chan_def) {
		.chan = channel,
		.width = NL80211_CHAN_WIDTH_20_NOHT,
		.center_freq1 = channel->center_freq,
		.freq1_offset = channel->freq_offset,
	};

	/* get special S1G case out of the way */
	if (sband->band == NL80211_BAND_S1GHZ) {
		if (!ieee80211_chandef_s1g_oper(elems->s1g_oper, chandef)) {
			sdata_info(sdata,
				   "Missing S1G Operation Element? Trying operating == primary\n");
			chandef->width = ieee80211_s1g_channel_width(channel);
		}

		return IEEE80211_CONN_MODE_S1G;
	}

	/* get special 6 GHz case out of the way */
	if (sband->band == NL80211_BAND_6GHZ) {
		enum ieee80211_conn_mode mode = IEEE80211_CONN_MODE_EHT;

		/* this is an error */
		if (conn->mode < IEEE80211_CONN_MODE_HE)
			return IEEE80211_CONN_MODE_LEGACY;

		if (!elems->he_6ghz_capa || !elems->he_cap) {
			sdata_info(sdata,
				   "HE 6 GHz AP is missing HE/HE 6 GHz band capability\n");
			return IEEE80211_CONN_MODE_LEGACY;
		}

		if (!eht_oper || !elems->eht_cap) {
			eht_oper = NULL;
			mode = IEEE80211_CONN_MODE_HE;
		}

		if (!ieee80211_chandef_he_6ghz_oper(sdata->local, he_oper,
						    eht_oper, chandef)) {
			sdata_info(sdata, "bad HE/EHT 6 GHz operation\n");
			return IEEE80211_CONN_MODE_LEGACY;
		}

		return mode;
	}

	/* now we have the progression HT, VHT, ... */
	if (conn->mode < IEEE80211_CONN_MODE_HT)
		return IEEE80211_CONN_MODE_LEGACY;

	if (!ht_oper || !elems->ht_cap_elem)
		return IEEE80211_CONN_MODE_LEGACY;

	chandef->width = NL80211_CHAN_WIDTH_20;

	ht_cfreq = ieee80211_channel_to_frequency(ht_oper->primary_chan,
						  channel->band);
	/* check that channel matches the right operating channel */
	if (!ignore_ht_channel_mismatch && channel->center_freq != ht_cfreq) {
		/*
		 * It's possible that some APs are confused here;
		 * Netgear WNDR3700 sometimes reports 4 higher than
		 * the actual channel in association responses, but
		 * since we look at probe response/beacon data here
		 * it should be OK.
		 */
		sdata_info(sdata,
			   "Wrong control channel: center-freq: %d ht-cfreq: %d ht->primary_chan: %d band: %d - Disabling HT\n",
			   channel->center_freq, ht_cfreq,
			   ht_oper->primary_chan, channel->band);
		return IEEE80211_CONN_MODE_LEGACY;
	}

	ieee80211_chandef_ht_oper(ht_oper, chandef);

	if (conn->mode < IEEE80211_CONN_MODE_VHT)
		return IEEE80211_CONN_MODE_HT;

	vht_chandef = *chandef;

	/*
	 * having he_cap/he_oper parsed out implies we're at
	 * least operating as HE STA
	 */
	if (elems->he_cap && he_oper &&
	    he_oper->he_oper_params & cpu_to_le32(IEEE80211_HE_OPERATION_VHT_OPER_INFO)) {
		struct ieee80211_vht_operation he_oper_vht_cap;

		/*
		 * Set only first 3 bytes (other 2 aren't used in
		 * ieee80211_chandef_vht_oper() anyway)
		 */
		memcpy(&he_oper_vht_cap, he_oper->optional, 3);
		he_oper_vht_cap.basic_mcs_set = cpu_to_le16(0);

		if (!ieee80211_chandef_vht_oper(&sdata->local->hw, vht_cap_info,
						&he_oper_vht_cap, ht_oper,
						&vht_chandef)) {
			sdata_info(sdata,
				   "HE AP VHT information is invalid, disabling HE\n");
			/* this will cause us to re-parse as VHT STA */
			return IEEE80211_CONN_MODE_VHT;
		}
	} else if (!vht_oper || !elems->vht_cap_elem) {
		if (sband->band == NL80211_BAND_5GHZ) {
			sdata_info(sdata,
				   "VHT information is missing, disabling VHT\n");
			return IEEE80211_CONN_MODE_HT;
		}
		no_vht = true;
	} else if (sband->band == NL80211_BAND_2GHZ) {
		no_vht = true;
	} else if (!ieee80211_chandef_vht_oper(&sdata->local->hw,
					       vht_cap_info,
					       vht_oper, ht_oper,
					       &vht_chandef)) {
		sdata_info(sdata,
			   "AP VHT information is invalid, disabling VHT\n");
		return IEEE80211_CONN_MODE_HT;
	}

	if (!cfg80211_chandef_compatible(chandef, &vht_chandef)) {
		sdata_info(sdata,
			   "AP VHT information doesn't match HT, disabling VHT\n");
		return IEEE80211_CONN_MODE_HT;
	}

	*chandef = vht_chandef;

	/* stick to current max mode if we or the AP don't have HE */
	if (conn->mode < IEEE80211_CONN_MODE_HE ||
	    !elems->he_operation || !elems->he_cap) {
		if (no_vht)
			return IEEE80211_CONN_MODE_HT;
		return IEEE80211_CONN_MODE_VHT;
	}

	/* stick to HE if we or the AP don't have EHT */
	if (conn->mode < IEEE80211_CONN_MODE_EHT ||
	    !eht_oper || !elems->eht_cap)
		return IEEE80211_CONN_MODE_HE;

	/*
	 * handle the case that the EHT operation indicates that it holds EHT
	 * operation information (in case that the channel width differs from
	 * the channel width reported in HT/VHT/HE).
	 */
	if (eht_oper->params & IEEE80211_EHT_OPER_INFO_PRESENT) {
		struct cfg80211_chan_def eht_chandef = *chandef;

		ieee80211_chandef_eht_oper((const void *)eht_oper->optional,
					   &eht_chandef);

		eht_chandef.punctured =
			ieee80211_eht_oper_dis_subchan_bitmap(eht_oper);

		if (!cfg80211_chandef_valid(&eht_chandef)) {
			sdata_info(sdata,
				   "AP EHT information is invalid, disabling EHT\n");
			return IEEE80211_CONN_MODE_HE;
		}

		if (!cfg80211_chandef_compatible(chandef, &eht_chandef)) {
			sdata_info(sdata,
				   "AP EHT information doesn't match HT/VHT/HE, disabling EHT\n");
			return IEEE80211_CONN_MODE_HE;
		}

		*chandef = eht_chandef;
	}

	return IEEE80211_CONN_MODE_EHT;
}

static bool
ieee80211_verify_peer_he_mcs_support(struct ieee80211_sub_if_data *sdata,
				     const struct ieee80211_he_cap_elem *he_cap,
				     const struct ieee80211_he_operation *he_op)
{
	struct ieee80211_he_mcs_nss_supp *he_mcs_nss_supp;
	u16 mcs_80_map_tx, mcs_80_map_rx;
	u16 ap_min_req_set;
	int nss;

	if (!he_cap)
		return false;

	/* mcs_nss is right after he_cap info */
	he_mcs_nss_supp = (void *)(he_cap + 1);

	mcs_80_map_tx = le16_to_cpu(he_mcs_nss_supp->tx_mcs_80);
	mcs_80_map_rx = le16_to_cpu(he_mcs_nss_supp->rx_mcs_80);

	/* P802.11-REVme/D0.3
	 * 27.1.1 Introduction to the HE PHY
	 * ...
	 * An HE STA shall support the following features:
	 * ...
	 * Single spatial stream HE-MCSs 0 to 7 (transmit and receive) in all
	 * supported channel widths for HE SU PPDUs
	 */
	if ((mcs_80_map_tx & 0x3) == IEEE80211_HE_MCS_NOT_SUPPORTED ||
	    (mcs_80_map_rx & 0x3) == IEEE80211_HE_MCS_NOT_SUPPORTED) {
		sdata_info(sdata,
			   "Missing mandatory rates for 1 Nss, rx 0x%x, tx 0x%x, disable HE\n",
			   mcs_80_map_tx, mcs_80_map_rx);
		return false;
	}

	if (!he_op)
		return true;

	ap_min_req_set = le16_to_cpu(he_op->he_mcs_nss_set);

	/*
	 * Apparently iPhone 13 (at least iOS version 15.3.1) sets this to all
	 * zeroes, which is nonsense, and completely inconsistent with itself
	 * (it doesn't have 8 streams). Accept the settings in this case anyway.
	 */
	if (!ap_min_req_set)
		return true;

	/* make sure the AP is consistent with itself
	 *
	 * P802.11-REVme/D0.3
	 * 26.17.1 Basic HE BSS operation
	 *
	 * A STA that is operating in an HE BSS shall be able to receive and
	 * transmit at each of the <HE-MCS, NSS> tuple values indicated by the
	 * Basic HE-MCS And NSS Set field of the HE Operation parameter of the
	 * MLME-START.request primitive and shall be able to receive at each of
	 * the <HE-MCS, NSS> tuple values indicated by the Supported HE-MCS and
	 * NSS Set field in the HE Capabilities parameter of the MLMESTART.request
	 * primitive
	 */
	for (nss = 8; nss > 0; nss--) {
		u8 ap_op_val = (ap_min_req_set >> (2 * (nss - 1))) & 3;
		u8 ap_rx_val;
		u8 ap_tx_val;

		if (ap_op_val == IEEE80211_HE_MCS_NOT_SUPPORTED)
			continue;

		ap_rx_val = (mcs_80_map_rx >> (2 * (nss - 1))) & 3;
		ap_tx_val = (mcs_80_map_tx >> (2 * (nss - 1))) & 3;

		if (ap_rx_val == IEEE80211_HE_MCS_NOT_SUPPORTED ||
		    ap_tx_val == IEEE80211_HE_MCS_NOT_SUPPORTED ||
		    ap_rx_val < ap_op_val || ap_tx_val < ap_op_val) {
			sdata_info(sdata,
				   "Invalid rates for %d Nss, rx %d, tx %d oper %d, disable HE\n",
				   nss, ap_rx_val, ap_rx_val, ap_op_val);
			return false;
		}
	}

	return true;
}

static bool
ieee80211_verify_sta_he_mcs_support(struct ieee80211_sub_if_data *sdata,
				    struct ieee80211_supported_band *sband,
				    const struct ieee80211_he_operation *he_op)
{
	const struct ieee80211_sta_he_cap *sta_he_cap =
		ieee80211_get_he_iftype_cap_vif(sband, &sdata->vif);
	u16 ap_min_req_set;
	int i;

	if (!sta_he_cap || !he_op)
		return false;

	ap_min_req_set = le16_to_cpu(he_op->he_mcs_nss_set);

	/*
	 * Apparently iPhone 13 (at least iOS version 15.3.1) sets this to all
	 * zeroes, which is nonsense, and completely inconsistent with itself
	 * (it doesn't have 8 streams). Accept the settings in this case anyway.
	 */
	if (!ap_min_req_set)
		return true;

	/* Need to go over for 80MHz, 160MHz and for 80+80 */
	for (i = 0; i < 3; i++) {
		const struct ieee80211_he_mcs_nss_supp *sta_mcs_nss_supp =
			&sta_he_cap->he_mcs_nss_supp;
		u16 sta_mcs_map_rx =
			le16_to_cpu(((__le16 *)sta_mcs_nss_supp)[2 * i]);
		u16 sta_mcs_map_tx =
			le16_to_cpu(((__le16 *)sta_mcs_nss_supp)[2 * i + 1]);
		u8 nss;
		bool verified = true;

		/*
		 * For each band there is a maximum of 8 spatial streams
		 * possible. Each of the sta_mcs_map_* is a 16-bit struct built
		 * of 2 bits per NSS (1-8), with the values defined in enum
		 * ieee80211_he_mcs_support. Need to make sure STA TX and RX
		 * capabilities aren't less than the AP's minimum requirements
		 * for this HE BSS per SS.
		 * It is enough to find one such band that meets the reqs.
		 */
		for (nss = 8; nss > 0; nss--) {
			u8 sta_rx_val = (sta_mcs_map_rx >> (2 * (nss - 1))) & 3;
			u8 sta_tx_val = (sta_mcs_map_tx >> (2 * (nss - 1))) & 3;
			u8 ap_val = (ap_min_req_set >> (2 * (nss - 1))) & 3;

			if (ap_val == IEEE80211_HE_MCS_NOT_SUPPORTED)
				continue;

			/*
			 * Make sure the HE AP doesn't require MCSs that aren't
			 * supported by the client as required by spec
			 *
			 * P802.11-REVme/D0.3
			 * 26.17.1 Basic HE BSS operation
			 *
			 * An HE STA shall not attempt to join * (MLME-JOIN.request primitive)
			 * a BSS, unless it supports (i.e., is able to both transmit and
			 * receive using) all of the <HE-MCS, NSS> tuples in the basic
			 * HE-MCS and NSS set.
			 */
			if (sta_rx_val == IEEE80211_HE_MCS_NOT_SUPPORTED ||
			    sta_tx_val == IEEE80211_HE_MCS_NOT_SUPPORTED ||
			    (ap_val > sta_rx_val) || (ap_val > sta_tx_val)) {
				verified = false;
				break;
			}
		}

		if (verified)
			return true;
	}

	/* If here, STA doesn't meet AP's HE min requirements */
	return false;
}

static u8
ieee80211_get_eht_cap_mcs_nss(const struct ieee80211_sta_he_cap *sta_he_cap,
			      const struct ieee80211_sta_eht_cap *sta_eht_cap,
			      unsigned int idx, int bw)
{
	u8 he_phy_cap0 = sta_he_cap->he_cap_elem.phy_cap_info[0];
	u8 eht_phy_cap0 = sta_eht_cap->eht_cap_elem.phy_cap_info[0];

	/* handle us being a 20 MHz-only EHT STA - with four values
	 * for MCS 0-7, 8-9, 10-11, 12-13.
	 */
	if (!(he_phy_cap0 & IEEE80211_HE_PHY_CAP0_CHANNEL_WIDTH_SET_MASK_ALL))
		return sta_eht_cap->eht_mcs_nss_supp.only_20mhz.rx_tx_max_nss[idx];

	/* the others have MCS 0-9 together, rather than separately from 0-7 */
	if (idx > 0)
		idx--;

	switch (bw) {
	case 0:
		return sta_eht_cap->eht_mcs_nss_supp.bw._80.rx_tx_max_nss[idx];
	case 1:
		if (!(he_phy_cap0 &
		      (IEEE80211_HE_PHY_CAP0_CHANNEL_WIDTH_SET_160MHZ_IN_5G |
		       IEEE80211_HE_PHY_CAP0_CHANNEL_WIDTH_SET_80PLUS80_MHZ_IN_5G)))
			return 0xff; /* pass check */
		return sta_eht_cap->eht_mcs_nss_supp.bw._160.rx_tx_max_nss[idx];
	case 2:
		if (!(eht_phy_cap0 & IEEE80211_EHT_PHY_CAP0_320MHZ_IN_6GHZ))
			return 0xff; /* pass check */
		return sta_eht_cap->eht_mcs_nss_supp.bw._320.rx_tx_max_nss[idx];
	}

	WARN_ON(1);
	return 0;
}

static bool
ieee80211_verify_sta_eht_mcs_support(struct ieee80211_sub_if_data *sdata,
				     struct ieee80211_supported_band *sband,
				     const struct ieee80211_eht_operation *eht_op)
{
	const struct ieee80211_sta_he_cap *sta_he_cap =
		ieee80211_get_he_iftype_cap_vif(sband, &sdata->vif);
	const struct ieee80211_sta_eht_cap *sta_eht_cap =
		ieee80211_get_eht_iftype_cap_vif(sband, &sdata->vif);
	const struct ieee80211_eht_mcs_nss_supp_20mhz_only *req;
	unsigned int i;

	if (!sta_he_cap || !sta_eht_cap || !eht_op)
		return false;

	req = &eht_op->basic_mcs_nss;

	for (i = 0; i < ARRAY_SIZE(req->rx_tx_max_nss); i++) {
		u8 req_rx_nss, req_tx_nss;
		unsigned int bw;

		req_rx_nss = u8_get_bits(req->rx_tx_max_nss[i],
					 IEEE80211_EHT_MCS_NSS_RX);
		req_tx_nss = u8_get_bits(req->rx_tx_max_nss[i],
					 IEEE80211_EHT_MCS_NSS_TX);

		for (bw = 0; bw < 3; bw++) {
			u8 have, have_rx_nss, have_tx_nss;

			have = ieee80211_get_eht_cap_mcs_nss(sta_he_cap,
							     sta_eht_cap,
							     i, bw);
			have_rx_nss = u8_get_bits(have,
						  IEEE80211_EHT_MCS_NSS_RX);
			have_tx_nss = u8_get_bits(have,
						  IEEE80211_EHT_MCS_NSS_TX);

			if (req_rx_nss > have_rx_nss ||
			    req_tx_nss > have_tx_nss)
				return false;
		}
	}

	return true;
}

static bool ieee80211_chandef_usable(struct ieee80211_sub_if_data *sdata,
				     const struct cfg80211_chan_def *chandef,
				     u32 prohibited_flags)
{
	if (!cfg80211_chandef_usable(sdata->local->hw.wiphy,
				     chandef, prohibited_flags))
		return false;

	if (chandef->punctured &&
	    ieee80211_hw_check(&sdata->local->hw, DISALLOW_PUNCTURING))
		return false;

	if (chandef->punctured && chandef->chan->band == NL80211_BAND_5GHZ &&
	    ieee80211_hw_check(&sdata->local->hw, DISALLOW_PUNCTURING_5GHZ))
		return false;

	return true;
}

static int ieee80211_chandef_num_subchans(const struct cfg80211_chan_def *c)
{
	if (c->width == NL80211_CHAN_WIDTH_80P80)
		return 4 + 4;

	return nl80211_chan_width_to_mhz(c->width) / 20;
}

static int ieee80211_chandef_num_widths(const struct cfg80211_chan_def *c)
{
	switch (c->width) {
	case NL80211_CHAN_WIDTH_20:
	case NL80211_CHAN_WIDTH_20_NOHT:
		return 1;
	case NL80211_CHAN_WIDTH_40:
		return 2;
	case NL80211_CHAN_WIDTH_80P80:
	case NL80211_CHAN_WIDTH_80:
		return 3;
	case NL80211_CHAN_WIDTH_160:
		return 4;
	case NL80211_CHAN_WIDTH_320:
		return 5;
	default:
		WARN_ON(1);
		return 0;
	}
}

VISIBLE_IF_MAC80211_KUNIT int
ieee80211_calc_chandef_subchan_offset(const struct cfg80211_chan_def *ap,
				      u8 n_partial_subchans)
{
	int n = ieee80211_chandef_num_subchans(ap);
	struct cfg80211_chan_def tmp = *ap;
	int offset = 0;

	/*
	 * Given a chandef (in this context, it's the AP's) and a number
	 * of subchannels that we want to look at ('n_partial_subchans'),
	 * calculate the offset in number of subchannels between the full
	 * and the subset with the desired width.
	 */

	/* same number of subchannels means no offset, obviously */
	if (n == n_partial_subchans)
		return 0;

	/* don't WARN - misconfigured APs could cause this if their N > width */
	if (n < n_partial_subchans)
		return 0;

	while (ieee80211_chandef_num_subchans(&tmp) > n_partial_subchans) {
		u32 prev = tmp.center_freq1;

		ieee80211_chandef_downgrade(&tmp, NULL);

		/*
		 * if center_freq moved up, half the original channels
		 * are gone now but were below, so increase offset
		 */
		if (prev < tmp.center_freq1)
			offset += ieee80211_chandef_num_subchans(&tmp);
	}

	/*
	 * 80+80 with secondary 80 below primary - four subchannels for it
	 * (we cannot downgrade *to* 80+80, so no need to consider 'tmp')
	 */
	if (ap->width == NL80211_CHAN_WIDTH_80P80 &&
	    ap->center_freq2 < ap->center_freq1)
		offset += 4;

	return offset;
}
EXPORT_SYMBOL_IF_MAC80211_KUNIT(ieee80211_calc_chandef_subchan_offset);

VISIBLE_IF_MAC80211_KUNIT void
ieee80211_rearrange_tpe_psd(struct ieee80211_parsed_tpe_psd *psd,
			    const struct cfg80211_chan_def *ap,
			    const struct cfg80211_chan_def *used)
{
	u8 needed = ieee80211_chandef_num_subchans(used);
	u8 have = ieee80211_chandef_num_subchans(ap);
	u8 tmp[IEEE80211_TPE_PSD_ENTRIES_320MHZ];
	u8 offset;

	if (!psd->valid)
		return;

	/* if N is zero, all defaults were used, no point in rearranging */
	if (!psd->n)
		goto out;

	BUILD_BUG_ON(sizeof(tmp) != sizeof(psd->power));

	/*
	 * This assumes that 'N' is consistent with the HE channel, as
	 * it should be (otherwise the AP is broken).
	 *
	 * In psd->power we have values in the order 0..N, 0..K, where
	 * N+K should cover the entire channel per 'ap', but even if it
	 * doesn't then we've pre-filled 'unlimited' as defaults.
	 *
	 * But this is all the wrong order, we want to have them in the
	 * order of the 'used' channel.
	 *
	 * So for example, we could have a 320 MHz EHT AP, which has the
	 * HE channel as 80 MHz (e.g. due to puncturing, which doesn't
	 * seem to be considered for the TPE), as follows:
	 *
	 * EHT  320:   |  |  |  |  |  |  |  |  |  |  |  |  |  |  |  |  |
	 * HE    80:                           |  |  |  |  |
	 * used 160:                           |  |  |  |  |  |  |  |  |
	 *
	 * N entries:                          |--|--|--|--|
	 * K entries:  |--|--|--|--|--|--|--|--|           |--|--|--|--|
	 * power idx:   4  5  6  7  8  9  10 11 0  1  2  3  12 13 14 15
	 * full chan:   0  1  2  3  4  5  6  7  8  9  10 11 12 13 14 15
	 * used chan:                           0  1  2  3  4  5  6  7
	 *
	 * The idx in the power array ('power idx') is like this since it
	 * comes directly from the element's N and K entries in their
	 * element order, and those are this way for HE compatibility.
	 *
	 * Rearrange them as desired here, first by putting them into the
	 * 'full chan' order, and then selecting the necessary subset for
	 * the 'used chan'.
	 */

	/* first reorder according to AP channel */
	offset = ieee80211_calc_chandef_subchan_offset(ap, psd->n);
	for (int i = 0; i < have; i++) {
		if (i < offset)
			tmp[i] = psd->power[i + psd->n];
		else if (i < offset + psd->n)
			tmp[i] = psd->power[i - offset];
		else
			tmp[i] = psd->power[i];
	}

	/*
	 * and then select the subset for the used channel
	 * (set everything to defaults first in case a driver is confused)
	 */
	memset(psd->power, IEEE80211_TPE_PSD_NO_LIMIT, sizeof(psd->power));
	offset = ieee80211_calc_chandef_subchan_offset(ap, needed);
	for (int i = 0; i < needed; i++)
		psd->power[i] = tmp[offset + i];

out:
	/* limit, but don't lie if there are defaults in the data */
	if (needed < psd->count)
		psd->count = needed;
}
EXPORT_SYMBOL_IF_MAC80211_KUNIT(ieee80211_rearrange_tpe_psd);

static void ieee80211_rearrange_tpe(struct ieee80211_parsed_tpe *tpe,
				    const struct cfg80211_chan_def *ap,
				    const struct cfg80211_chan_def *used)
{
	/* ignore this completely for narrow/invalid channels */
	if (!ieee80211_chandef_num_subchans(ap) ||
	    !ieee80211_chandef_num_subchans(used)) {
		ieee80211_clear_tpe(tpe);
		return;
	}

	for (int i = 0; i < 2; i++) {
		int needed_pwr_count;

		ieee80211_rearrange_tpe_psd(&tpe->psd_local[i], ap, used);
		ieee80211_rearrange_tpe_psd(&tpe->psd_reg_client[i], ap, used);

		/* limit this to the widths we actually need */
		needed_pwr_count = ieee80211_chandef_num_widths(used);
		if (needed_pwr_count < tpe->max_local[i].count)
			tpe->max_local[i].count = needed_pwr_count;
		if (needed_pwr_count < tpe->max_reg_client[i].count)
			tpe->max_reg_client[i].count = needed_pwr_count;
	}
}

/*
 * The AP part of the channel request is used to distinguish settings
 * to the device used for wider bandwidth OFDMA. This is used in the
 * channel context code to assign two channel contexts even if they're
 * both for the same channel, if the AP bandwidths are incompatible.
 * If not EHT (or driver override) then ap.chan == NULL indicates that
 * there's no wider BW OFDMA used.
 */
static void ieee80211_set_chanreq_ap(struct ieee80211_sub_if_data *sdata,
				     struct ieee80211_chan_req *chanreq,
				     struct ieee80211_conn_settings *conn,
				     struct cfg80211_chan_def *ap_chandef)
{
	chanreq->ap.chan = NULL;

	if (conn->mode < IEEE80211_CONN_MODE_EHT)
		return;
	if (sdata->vif.driver_flags & IEEE80211_VIF_IGNORE_OFDMA_WIDER_BW)
		return;

	chanreq->ap = *ap_chandef;
}

static struct ieee802_11_elems *
ieee80211_determine_chan_mode(struct ieee80211_sub_if_data *sdata,
			      struct ieee80211_conn_settings *conn,
			      struct cfg80211_bss *cbss, int link_id,
			      struct ieee80211_chan_req *chanreq,
			      struct cfg80211_chan_def *ap_chandef)
{
	const struct cfg80211_bss_ies *ies = rcu_dereference(cbss->ies);
	struct ieee80211_bss *bss = (void *)cbss->priv;
	struct ieee80211_channel *channel = cbss->channel;
	struct ieee80211_elems_parse_params parse_params = {
		.link_id = -1,
		.from_ap = true,
		.start = ies->data,
		.len = ies->len,
	};
	struct ieee802_11_elems *elems;
	struct ieee80211_supported_band *sband;
	enum ieee80211_conn_mode ap_mode;
	int ret;

again:
	parse_params.mode = conn->mode;
	elems = ieee802_11_parse_elems_full(&parse_params);
	if (!elems)
		return ERR_PTR(-ENOMEM);

	ap_mode = ieee80211_determine_ap_chan(sdata, channel, bss->vht_cap_info,
					      elems, false, conn, ap_chandef);

	/* this should be impossible since parsing depends on our mode */
	if (WARN_ON(ap_mode > conn->mode)) {
		ret = -EINVAL;
		goto free;
	}

	if (conn->mode != ap_mode) {
		conn->mode = ap_mode;
		kfree(elems);
		goto again;
	}

	mlme_link_id_dbg(sdata, link_id, "determined AP %pM to be %s\n",
			 cbss->bssid, ieee80211_conn_mode_str(ap_mode));

	sband = sdata->local->hw.wiphy->bands[channel->band];

	switch (channel->band) {
	case NL80211_BAND_S1GHZ:
		if (WARN_ON(ap_mode != IEEE80211_CONN_MODE_S1G)) {
			ret = -EINVAL;
			goto free;
		}
		return elems;
	case NL80211_BAND_6GHZ:
		if (ap_mode < IEEE80211_CONN_MODE_HE) {
			sdata_info(sdata,
				   "Rejecting non-HE 6/7 GHz connection");
			ret = -EINVAL;
			goto free;
		}
		break;
	default:
		if (WARN_ON(ap_mode == IEEE80211_CONN_MODE_S1G)) {
			ret = -EINVAL;
			goto free;
		}
	}

	switch (ap_mode) {
	case IEEE80211_CONN_MODE_S1G:
		WARN_ON(1);
		ret = -EINVAL;
		goto free;
	case IEEE80211_CONN_MODE_LEGACY:
		conn->bw_limit = IEEE80211_CONN_BW_LIMIT_20;
		break;
	case IEEE80211_CONN_MODE_HT:
		conn->bw_limit = min_t(enum ieee80211_conn_bw_limit,
				       conn->bw_limit,
				       IEEE80211_CONN_BW_LIMIT_40);
		break;
	case IEEE80211_CONN_MODE_VHT:
	case IEEE80211_CONN_MODE_HE:
		conn->bw_limit = min_t(enum ieee80211_conn_bw_limit,
				       conn->bw_limit,
				       IEEE80211_CONN_BW_LIMIT_160);
		break;
	case IEEE80211_CONN_MODE_EHT:
		conn->bw_limit = min_t(enum ieee80211_conn_bw_limit,
				       conn->bw_limit,
				       IEEE80211_CONN_BW_LIMIT_320);
		break;
	}

	chanreq->oper = *ap_chandef;

	ieee80211_set_chanreq_ap(sdata, chanreq, conn, ap_chandef);

	while (!ieee80211_chandef_usable(sdata, &chanreq->oper,
					 IEEE80211_CHAN_DISABLED)) {
		if (WARN_ON(chanreq->oper.width == NL80211_CHAN_WIDTH_20_NOHT)) {
			ret = -EINVAL;
			goto free;
		}

		ieee80211_chanreq_downgrade(chanreq, conn);
	}

	if (conn->mode >= IEEE80211_CONN_MODE_HE &&
	    !cfg80211_chandef_usable(sdata->wdev.wiphy, &chanreq->oper,
				     IEEE80211_CHAN_NO_HE)) {
		conn->mode = IEEE80211_CONN_MODE_VHT;
		conn->bw_limit = min_t(enum ieee80211_conn_bw_limit,
				       conn->bw_limit,
				       IEEE80211_CONN_BW_LIMIT_160);
	}

	if (conn->mode >= IEEE80211_CONN_MODE_EHT &&
	    !cfg80211_chandef_usable(sdata->wdev.wiphy, &chanreq->oper,
				     IEEE80211_CHAN_NO_EHT)) {
		conn->mode = IEEE80211_CONN_MODE_HE;
		conn->bw_limit = min_t(enum ieee80211_conn_bw_limit,
				       conn->bw_limit,
				       IEEE80211_CONN_BW_LIMIT_160);
	}

	if (chanreq->oper.width != ap_chandef->width || ap_mode != conn->mode)
		sdata_info(sdata,
			   "regulatory prevented using AP config, downgraded\n");

	if (conn->mode >= IEEE80211_CONN_MODE_HE &&
	    (!ieee80211_verify_peer_he_mcs_support(sdata, (void *)elems->he_cap,
						   elems->he_operation) ||
	     !ieee80211_verify_sta_he_mcs_support(sdata, sband,
						  elems->he_operation))) {
		conn->mode = IEEE80211_CONN_MODE_VHT;
		sdata_info(sdata, "required MCSes not supported, disabling HE\n");
	}

	if (conn->mode >= IEEE80211_CONN_MODE_EHT &&
	    !ieee80211_verify_sta_eht_mcs_support(sdata, sband,
						  elems->eht_operation)) {
		conn->mode = IEEE80211_CONN_MODE_HE;
		conn->bw_limit = min_t(enum ieee80211_conn_bw_limit,
				       conn->bw_limit,
				       IEEE80211_CONN_BW_LIMIT_160);
		sdata_info(sdata, "required MCSes not supported, disabling EHT\n");
	}

	/* the mode can only decrease, so this must terminate */
	if (ap_mode != conn->mode) {
		kfree(elems);
		goto again;
	}

	mlme_link_id_dbg(sdata, link_id,
			 "connecting with %s mode, max bandwidth %d MHz\n",
			 ieee80211_conn_mode_str(conn->mode),
			 20 * (1 << conn->bw_limit));

	if (WARN_ON_ONCE(!cfg80211_chandef_valid(&chanreq->oper))) {
		ret = -EINVAL;
		goto free;
	}

	return elems;
free:
	kfree(elems);
	return ERR_PTR(ret);
}

static int ieee80211_config_bw(struct ieee80211_link_data *link,
			       struct ieee802_11_elems *elems,
			       bool update, u64 *changed)
{
	struct ieee80211_channel *channel = link->conf->chanreq.oper.chan;
	struct ieee80211_sub_if_data *sdata = link->sdata;
	struct ieee80211_chan_req chanreq = {};
	struct cfg80211_chan_def ap_chandef;
	enum ieee80211_conn_mode ap_mode;
	u32 vht_cap_info = 0;
	u16 ht_opmode;
	int ret;

	/* don't track any bandwidth changes in legacy/S1G modes */
	if (link->u.mgd.conn.mode == IEEE80211_CONN_MODE_LEGACY ||
	    link->u.mgd.conn.mode == IEEE80211_CONN_MODE_S1G)
		return 0;

	if (elems->vht_cap_elem)
		vht_cap_info = le32_to_cpu(elems->vht_cap_elem->vht_cap_info);

	ap_mode = ieee80211_determine_ap_chan(sdata, channel, vht_cap_info,
					      elems, true, &link->u.mgd.conn,
					      &ap_chandef);

	if (ap_mode != link->u.mgd.conn.mode) {
		link_info(link,
			  "AP appears to change mode (expected %s, found %s), disconnect\n",
			  ieee80211_conn_mode_str(link->u.mgd.conn.mode),
			  ieee80211_conn_mode_str(ap_mode));
		return -EINVAL;
	}

	chanreq.oper = ap_chandef;
	ieee80211_set_chanreq_ap(sdata, &chanreq, &link->u.mgd.conn,
				 &ap_chandef);

	/*
	 * if HT operation mode changed store the new one -
	 * this may be applicable even if channel is identical
	 */
	if (elems->ht_operation) {
		ht_opmode = le16_to_cpu(elems->ht_operation->operation_mode);
		if (link->conf->ht_operation_mode != ht_opmode) {
			*changed |= BSS_CHANGED_HT;
			link->conf->ht_operation_mode = ht_opmode;
		}
	}

	/*
	 * Downgrade the new channel if we associated with restricted
	 * bandwidth capabilities. For example, if we associated as a
	 * 20 MHz STA to a 40 MHz AP (due to regulatory, capabilities
	 * or config reasons) then switching to a 40 MHz channel now
	 * won't do us any good -- we couldn't use it with the AP.
	 */
	while (link->u.mgd.conn.bw_limit <
			ieee80211_min_bw_limit_from_chandef(&chanreq.oper))
		ieee80211_chandef_downgrade(&chanreq.oper, NULL);

	if (ap_chandef.chan->band == NL80211_BAND_6GHZ &&
	    link->u.mgd.conn.mode >= IEEE80211_CONN_MODE_HE) {
		ieee80211_rearrange_tpe(&elems->tpe, &ap_chandef,
					&chanreq.oper);
		if (memcmp(&link->conf->tpe, &elems->tpe, sizeof(elems->tpe))) {
			link->conf->tpe = elems->tpe;
			*changed |= BSS_CHANGED_TPE;
		}
	}

	if (ieee80211_chanreq_identical(&chanreq, &link->conf->chanreq))
		return 0;

	link_info(link,
		  "AP %pM changed bandwidth, new used config is %d.%03d MHz, width %d (%d.%03d/%d MHz)\n",
		  link->u.mgd.bssid, chanreq.oper.chan->center_freq,
		  chanreq.oper.chan->freq_offset, chanreq.oper.width,
		  chanreq.oper.center_freq1, chanreq.oper.freq1_offset,
		  chanreq.oper.center_freq2);

	if (!cfg80211_chandef_valid(&chanreq.oper)) {
		sdata_info(sdata,
			   "AP %pM changed caps/bw in a way we can't support - disconnect\n",
			   link->u.mgd.bssid);
		return -EINVAL;
	}

	if (!update) {
		link->conf->chanreq = chanreq;
		return 0;
	}

	/*
	 * We're tracking the current AP here, so don't do any further checks
	 * here. This keeps us from playing ping-pong with regulatory, without
	 * it the following can happen (for example):
	 *  - connect to an AP with 80 MHz, world regdom allows 80 MHz
	 *  - AP advertises regdom US
	 *  - CRDA loads regdom US with 80 MHz prohibited (old database)
	 *  - we detect an unsupported channel and disconnect
	 *  - disconnect causes CRDA to reload world regdomain and the game
	 *    starts anew.
	 * (see https://bugzilla.kernel.org/show_bug.cgi?id=70881)
	 *
	 * It seems possible that there are still scenarios with CSA or real
	 * bandwidth changes where a this could happen, but those cases are
	 * less common and wouldn't completely prevent using the AP.
	 */

	ret = ieee80211_link_change_chanreq(link, &chanreq, changed);
	if (ret) {
		sdata_info(sdata,
			   "AP %pM changed bandwidth to incompatible one - disconnect\n",
			   link->u.mgd.bssid);
		return ret;
	}

	cfg80211_schedule_channels_check(&sdata->wdev);
	return 0;
}

/* frame sending functions */

static void ieee80211_add_ht_ie(struct ieee80211_sub_if_data *sdata,
				struct sk_buff *skb, u8 ap_ht_param,
				struct ieee80211_supported_band *sband,
				struct ieee80211_channel *channel,
				enum ieee80211_smps_mode smps,
				const struct ieee80211_conn_settings *conn)
{
	u8 *pos;
	u32 flags = channel->flags;
	u16 cap;
	struct ieee80211_sta_ht_cap ht_cap;

	BUILD_BUG_ON(sizeof(ht_cap) != sizeof(sband->ht_cap));

	memcpy(&ht_cap, &sband->ht_cap, sizeof(ht_cap));
	ieee80211_apply_htcap_overrides(sdata, &ht_cap);

	/* determine capability flags */
	cap = ht_cap.cap;

	switch (ap_ht_param & IEEE80211_HT_PARAM_CHA_SEC_OFFSET) {
	case IEEE80211_HT_PARAM_CHA_SEC_ABOVE:
		if (flags & IEEE80211_CHAN_NO_HT40PLUS) {
			cap &= ~IEEE80211_HT_CAP_SUP_WIDTH_20_40;
			cap &= ~IEEE80211_HT_CAP_SGI_40;
		}
		break;
	case IEEE80211_HT_PARAM_CHA_SEC_BELOW:
		if (flags & IEEE80211_CHAN_NO_HT40MINUS) {
			cap &= ~IEEE80211_HT_CAP_SUP_WIDTH_20_40;
			cap &= ~IEEE80211_HT_CAP_SGI_40;
		}
		break;
	}

	/*
	 * If 40 MHz was disabled associate as though we weren't
	 * capable of 40 MHz -- some broken APs will never fall
	 * back to trying to transmit in 20 MHz.
	 */
	if (conn->bw_limit <= IEEE80211_CONN_BW_LIMIT_20) {
		cap &= ~IEEE80211_HT_CAP_SUP_WIDTH_20_40;
		cap &= ~IEEE80211_HT_CAP_SGI_40;
	}

	/* set SM PS mode properly */
	cap &= ~IEEE80211_HT_CAP_SM_PS;
	switch (smps) {
	case IEEE80211_SMPS_AUTOMATIC:
	case IEEE80211_SMPS_NUM_MODES:
		WARN_ON(1);
		fallthrough;
	case IEEE80211_SMPS_OFF:
		cap |= WLAN_HT_CAP_SM_PS_DISABLED <<
			IEEE80211_HT_CAP_SM_PS_SHIFT;
		break;
	case IEEE80211_SMPS_STATIC:
		cap |= WLAN_HT_CAP_SM_PS_STATIC <<
			IEEE80211_HT_CAP_SM_PS_SHIFT;
		break;
	case IEEE80211_SMPS_DYNAMIC:
		cap |= WLAN_HT_CAP_SM_PS_DYNAMIC <<
			IEEE80211_HT_CAP_SM_PS_SHIFT;
		break;
	}

	/* reserve and fill IE */
	pos = skb_put(skb, sizeof(struct ieee80211_ht_cap) + 2);
	ieee80211_ie_build_ht_cap(pos, &ht_cap, cap);
}

/* This function determines vht capability flags for the association
 * and builds the IE.
 * Note - the function returns true to own the MU-MIMO capability
 */
static bool ieee80211_add_vht_ie(struct ieee80211_sub_if_data *sdata,
				 struct sk_buff *skb,
				 struct ieee80211_supported_band *sband,
				 struct ieee80211_vht_cap *ap_vht_cap,
				 const struct ieee80211_conn_settings *conn)
{
	struct ieee80211_local *local = sdata->local;
	u8 *pos;
	u32 cap;
	struct ieee80211_sta_vht_cap vht_cap;
	u32 mask, ap_bf_sts, our_bf_sts;
	bool mu_mimo_owner = false;

	BUILD_BUG_ON(sizeof(vht_cap) != sizeof(sband->vht_cap));

	memcpy(&vht_cap, &sband->vht_cap, sizeof(vht_cap));
	ieee80211_apply_vhtcap_overrides(sdata, &vht_cap);

	/* determine capability flags */
	cap = vht_cap.cap;

	if (conn->bw_limit <= IEEE80211_CONN_BW_LIMIT_80) {
		cap &= ~IEEE80211_VHT_CAP_SHORT_GI_160;
		cap &= ~IEEE80211_VHT_CAP_SUPP_CHAN_WIDTH_MASK;
	}

	/*
	 * Some APs apparently get confused if our capabilities are better
	 * than theirs, so restrict what we advertise in the assoc request.
	 */
	if (!(ap_vht_cap->vht_cap_info &
			cpu_to_le32(IEEE80211_VHT_CAP_SU_BEAMFORMER_CAPABLE)))
		cap &= ~(IEEE80211_VHT_CAP_SU_BEAMFORMEE_CAPABLE |
			 IEEE80211_VHT_CAP_MU_BEAMFORMEE_CAPABLE);
	else if (!(ap_vht_cap->vht_cap_info &
			cpu_to_le32(IEEE80211_VHT_CAP_MU_BEAMFORMER_CAPABLE)))
		cap &= ~IEEE80211_VHT_CAP_MU_BEAMFORMEE_CAPABLE;

	/*
	 * If some other vif is using the MU-MIMO capability we cannot associate
	 * using MU-MIMO - this will lead to contradictions in the group-id
	 * mechanism.
	 * Ownership is defined since association request, in order to avoid
	 * simultaneous associations with MU-MIMO.
	 */
	if (cap & IEEE80211_VHT_CAP_MU_BEAMFORMEE_CAPABLE) {
		bool disable_mu_mimo = false;
		struct ieee80211_sub_if_data *other;

		list_for_each_entry(other, &local->interfaces, list) {
			if (other->vif.bss_conf.mu_mimo_owner) {
				disable_mu_mimo = true;
				break;
			}
		}
		if (disable_mu_mimo)
			cap &= ~IEEE80211_VHT_CAP_MU_BEAMFORMEE_CAPABLE;
		else
			mu_mimo_owner = true;
	}

	mask = IEEE80211_VHT_CAP_BEAMFORMEE_STS_MASK;

	ap_bf_sts = le32_to_cpu(ap_vht_cap->vht_cap_info) & mask;
	our_bf_sts = cap & mask;

	if (ap_bf_sts < our_bf_sts) {
		cap &= ~mask;
		cap |= ap_bf_sts;
	}

	/* reserve and fill IE */
	pos = skb_put(skb, sizeof(struct ieee80211_vht_cap) + 2);
	ieee80211_ie_build_vht_cap(pos, &vht_cap, cap);

	return mu_mimo_owner;
}

static void ieee80211_assoc_add_rates(struct sk_buff *skb,
				      enum nl80211_chan_width width,
				      struct ieee80211_supported_band *sband,
				      struct ieee80211_mgd_assoc_data *assoc_data)
{
	u32 rates;

	if (assoc_data->supp_rates_len) {
		/*
		 * Get all rates supported by the device and the AP as
		 * some APs don't like getting a superset of their rates
		 * in the association request (e.g. D-Link DAP 1353 in
		 * b-only mode)...
		 */
		ieee80211_parse_bitrates(width, sband,
					 assoc_data->supp_rates,
					 assoc_data->supp_rates_len,
					 &rates);
	} else {
		/*
		 * In case AP not provide any supported rates information
		 * before association, we send information element(s) with
		 * all rates that we support.
		 */
		rates = ~0;
	}

	ieee80211_put_srates_elem(skb, sband, 0, 0, ~rates,
				  WLAN_EID_SUPP_RATES);
	ieee80211_put_srates_elem(skb, sband, 0, 0, ~rates,
				  WLAN_EID_EXT_SUPP_RATES);
}

static size_t ieee80211_add_before_ht_elems(struct sk_buff *skb,
					    const u8 *elems,
					    size_t elems_len,
					    size_t offset)
{
	size_t noffset;

	static const u8 before_ht[] = {
		WLAN_EID_SSID,
		WLAN_EID_SUPP_RATES,
		WLAN_EID_EXT_SUPP_RATES,
		WLAN_EID_PWR_CAPABILITY,
		WLAN_EID_SUPPORTED_CHANNELS,
		WLAN_EID_RSN,
		WLAN_EID_QOS_CAPA,
		WLAN_EID_RRM_ENABLED_CAPABILITIES,
		WLAN_EID_MOBILITY_DOMAIN,
		WLAN_EID_FAST_BSS_TRANSITION,	/* reassoc only */
		WLAN_EID_RIC_DATA,		/* reassoc only */
		WLAN_EID_SUPPORTED_REGULATORY_CLASSES,
	};
	static const u8 after_ric[] = {
		WLAN_EID_SUPPORTED_REGULATORY_CLASSES,
		WLAN_EID_HT_CAPABILITY,
		WLAN_EID_BSS_COEX_2040,
		/* luckily this is almost always there */
		WLAN_EID_EXT_CAPABILITY,
		WLAN_EID_QOS_TRAFFIC_CAPA,
		WLAN_EID_TIM_BCAST_REQ,
		WLAN_EID_INTERWORKING,
		/* 60 GHz (Multi-band, DMG, MMS) can't happen */
		WLAN_EID_VHT_CAPABILITY,
		WLAN_EID_OPMODE_NOTIF,
	};

	if (!elems_len)
		return offset;

	noffset = ieee80211_ie_split_ric(elems, elems_len,
					 before_ht,
					 ARRAY_SIZE(before_ht),
					 after_ric,
					 ARRAY_SIZE(after_ric),
					 offset);
	skb_put_data(skb, elems + offset, noffset - offset);

	return noffset;
}

static size_t ieee80211_add_before_vht_elems(struct sk_buff *skb,
					     const u8 *elems,
					     size_t elems_len,
					     size_t offset)
{
	static const u8 before_vht[] = {
		/*
		 * no need to list the ones split off before HT
		 * or generated here
		 */
		WLAN_EID_BSS_COEX_2040,
		WLAN_EID_EXT_CAPABILITY,
		WLAN_EID_QOS_TRAFFIC_CAPA,
		WLAN_EID_TIM_BCAST_REQ,
		WLAN_EID_INTERWORKING,
		/* 60 GHz (Multi-band, DMG, MMS) can't happen */
	};
	size_t noffset;

	if (!elems_len)
		return offset;

	/* RIC already taken care of in ieee80211_add_before_ht_elems() */
	noffset = ieee80211_ie_split(elems, elems_len,
				     before_vht, ARRAY_SIZE(before_vht),
				     offset);
	skb_put_data(skb, elems + offset, noffset - offset);

	return noffset;
}

static size_t ieee80211_add_before_he_elems(struct sk_buff *skb,
					    const u8 *elems,
					    size_t elems_len,
					    size_t offset)
{
	static const u8 before_he[] = {
		/*
		 * no need to list the ones split off before VHT
		 * or generated here
		 */
		WLAN_EID_OPMODE_NOTIF,
		WLAN_EID_EXTENSION, WLAN_EID_EXT_FUTURE_CHAN_GUIDANCE,
		/* 11ai elements */
		WLAN_EID_EXTENSION, WLAN_EID_EXT_FILS_SESSION,
		WLAN_EID_EXTENSION, WLAN_EID_EXT_FILS_PUBLIC_KEY,
		WLAN_EID_EXTENSION, WLAN_EID_EXT_FILS_KEY_CONFIRM,
		WLAN_EID_EXTENSION, WLAN_EID_EXT_FILS_HLP_CONTAINER,
		WLAN_EID_EXTENSION, WLAN_EID_EXT_FILS_IP_ADDR_ASSIGN,
		/* TODO: add 11ah/11aj/11ak elements */
	};
	size_t noffset;

	if (!elems_len)
		return offset;

	/* RIC already taken care of in ieee80211_add_before_ht_elems() */
	noffset = ieee80211_ie_split(elems, elems_len,
				     before_he, ARRAY_SIZE(before_he),
				     offset);
	skb_put_data(skb, elems + offset, noffset - offset);

	return noffset;
}

#define PRESENT_ELEMS_MAX	8
#define PRESENT_ELEM_EXT_OFFS	0x100

static void ieee80211_assoc_add_ml_elem(struct ieee80211_sub_if_data *sdata,
					struct sk_buff *skb, u16 capab,
					const struct element *ext_capa,
					const u16 *present_elems);

static size_t ieee80211_assoc_link_elems(struct ieee80211_sub_if_data *sdata,
					 struct sk_buff *skb, u16 *capab,
					 const struct element *ext_capa,
					 const u8 *extra_elems,
					 size_t extra_elems_len,
					 unsigned int link_id,
					 struct ieee80211_link_data *link,
					 u16 *present_elems)
{
	enum nl80211_iftype iftype = ieee80211_vif_type_p2p(&sdata->vif);
	struct ieee80211_if_managed *ifmgd = &sdata->u.mgd;
	struct ieee80211_mgd_assoc_data *assoc_data = ifmgd->assoc_data;
	struct cfg80211_bss *cbss = assoc_data->link[link_id].bss;
	struct ieee80211_channel *chan = cbss->channel;
	const struct ieee80211_sband_iftype_data *iftd;
	struct ieee80211_local *local = sdata->local;
	struct ieee80211_supported_band *sband;
	enum nl80211_chan_width width = NL80211_CHAN_WIDTH_20;
	struct ieee80211_chanctx_conf *chanctx_conf;
	enum ieee80211_smps_mode smps_mode;
	u16 orig_capab = *capab;
	size_t offset = 0;
	int present_elems_len = 0;
	u8 *pos;
	int i;

#define ADD_PRESENT_ELEM(id) do {					\
	/* need a last for termination - we use 0 == SSID */		\
	if (!WARN_ON(present_elems_len >= PRESENT_ELEMS_MAX - 1))	\
		present_elems[present_elems_len++] = (id);		\
} while (0)
#define ADD_PRESENT_EXT_ELEM(id) ADD_PRESENT_ELEM(PRESENT_ELEM_EXT_OFFS | (id))

	if (link)
		smps_mode = link->smps_mode;
	else if (sdata->u.mgd.powersave)
		smps_mode = IEEE80211_SMPS_DYNAMIC;
	else
		smps_mode = IEEE80211_SMPS_OFF;

	if (link) {
		/*
		 * 5/10 MHz scenarios are only viable without MLO, in which
		 * case this pointer should be used ... All of this is a bit
		 * unclear though, not sure this even works at all.
		 */
		rcu_read_lock();
		chanctx_conf = rcu_dereference(link->conf->chanctx_conf);
		if (chanctx_conf)
			width = chanctx_conf->def.width;
		rcu_read_unlock();
	}

	sband = local->hw.wiphy->bands[chan->band];
	iftd = ieee80211_get_sband_iftype_data(sband, iftype);

	if (sband->band == NL80211_BAND_2GHZ) {
		*capab |= WLAN_CAPABILITY_SHORT_SLOT_TIME;
		*capab |= WLAN_CAPABILITY_SHORT_PREAMBLE;
	}

	if ((cbss->capability & WLAN_CAPABILITY_SPECTRUM_MGMT) &&
	    ieee80211_hw_check(&local->hw, SPECTRUM_MGMT))
		*capab |= WLAN_CAPABILITY_SPECTRUM_MGMT;

	if (sband->band != NL80211_BAND_S1GHZ)
		ieee80211_assoc_add_rates(skb, width, sband, assoc_data);

	if (*capab & WLAN_CAPABILITY_SPECTRUM_MGMT ||
	    *capab & WLAN_CAPABILITY_RADIO_MEASURE) {
		struct cfg80211_chan_def chandef = {
			.width = width,
			.chan = chan,
		};

		pos = skb_put(skb, 4);
		*pos++ = WLAN_EID_PWR_CAPABILITY;
		*pos++ = 2;
		*pos++ = 0; /* min tx power */
		 /* max tx power */
		*pos++ = ieee80211_chandef_max_power(&chandef);
		ADD_PRESENT_ELEM(WLAN_EID_PWR_CAPABILITY);
	}

	/*
	 * Per spec, we shouldn't include the list of channels if we advertise
	 * support for extended channel switching, but we've always done that;
	 * (for now?) apply this restriction only on the (new) 6 GHz band.
	 */
	if (*capab & WLAN_CAPABILITY_SPECTRUM_MGMT &&
	    (sband->band != NL80211_BAND_6GHZ ||
	     !ext_capa || ext_capa->datalen < 1 ||
	     !(ext_capa->data[0] & WLAN_EXT_CAPA1_EXT_CHANNEL_SWITCHING))) {
		/* TODO: get this in reg domain format */
		pos = skb_put(skb, 2 * sband->n_channels + 2);
		*pos++ = WLAN_EID_SUPPORTED_CHANNELS;
		*pos++ = 2 * sband->n_channels;
		for (i = 0; i < sband->n_channels; i++) {
			int cf = sband->channels[i].center_freq;

			*pos++ = ieee80211_frequency_to_channel(cf);
			*pos++ = 1; /* one channel in the subband*/
		}
		ADD_PRESENT_ELEM(WLAN_EID_SUPPORTED_CHANNELS);
	}

	/* if present, add any custom IEs that go before HT */
	offset = ieee80211_add_before_ht_elems(skb, extra_elems,
					       extra_elems_len,
					       offset);

	if (sband->band != NL80211_BAND_6GHZ &&
	    assoc_data->link[link_id].conn.mode >= IEEE80211_CONN_MODE_HT) {
		ieee80211_add_ht_ie(sdata, skb,
				    assoc_data->link[link_id].ap_ht_param,
				    sband, chan, smps_mode,
				    &assoc_data->link[link_id].conn);
		ADD_PRESENT_ELEM(WLAN_EID_HT_CAPABILITY);
	}

	/* if present, add any custom IEs that go before VHT */
	offset = ieee80211_add_before_vht_elems(skb, extra_elems,
						extra_elems_len,
						offset);

	if (sband->band != NL80211_BAND_6GHZ &&
	    assoc_data->link[link_id].conn.mode >= IEEE80211_CONN_MODE_VHT &&
	    sband->vht_cap.vht_supported) {
		bool mu_mimo_owner =
			ieee80211_add_vht_ie(sdata, skb, sband,
					     &assoc_data->link[link_id].ap_vht_cap,
					     &assoc_data->link[link_id].conn);

		if (link)
			link->conf->mu_mimo_owner = mu_mimo_owner;
		ADD_PRESENT_ELEM(WLAN_EID_VHT_CAPABILITY);
	}

	/* if present, add any custom IEs that go before HE */
	offset = ieee80211_add_before_he_elems(skb, extra_elems,
					       extra_elems_len,
					       offset);

	if (assoc_data->link[link_id].conn.mode >= IEEE80211_CONN_MODE_HE) {
		ieee80211_put_he_cap(skb, sdata, sband,
				     &assoc_data->link[link_id].conn);
		ADD_PRESENT_EXT_ELEM(WLAN_EID_EXT_HE_CAPABILITY);
		ieee80211_put_he_6ghz_cap(skb, sdata, smps_mode);
	}

	/*
	 * careful - need to know about all the present elems before
	 * calling ieee80211_assoc_add_ml_elem(), so add this one if
	 * we're going to put it after the ML element
	 */
	if (assoc_data->link[link_id].conn.mode >= IEEE80211_CONN_MODE_EHT)
		ADD_PRESENT_EXT_ELEM(WLAN_EID_EXT_EHT_CAPABILITY);

	if (link_id == assoc_data->assoc_link_id)
		ieee80211_assoc_add_ml_elem(sdata, skb, orig_capab, ext_capa,
					    present_elems);

	/* crash if somebody gets it wrong */
	present_elems = NULL;

	if (assoc_data->link[link_id].conn.mode >= IEEE80211_CONN_MODE_EHT)
		ieee80211_put_eht_cap(skb, sdata, sband,
				      &assoc_data->link[link_id].conn);

	if (sband->band == NL80211_BAND_S1GHZ) {
		ieee80211_add_aid_request_ie(sdata, skb);
		ieee80211_add_s1g_capab_ie(sdata, &sband->s1g_cap, skb);
	}

	if (iftd && iftd->vendor_elems.data && iftd->vendor_elems.len)
		skb_put_data(skb, iftd->vendor_elems.data, iftd->vendor_elems.len);

	return offset;
}

static void ieee80211_add_non_inheritance_elem(struct sk_buff *skb,
					       const u16 *outer,
					       const u16 *inner)
{
	unsigned int skb_len = skb->len;
	bool at_extension = false;
	bool added = false;
	int i, j;
	u8 *len, *list_len = NULL;

	skb_put_u8(skb, WLAN_EID_EXTENSION);
	len = skb_put(skb, 1);
	skb_put_u8(skb, WLAN_EID_EXT_NON_INHERITANCE);

	for (i = 0; i < PRESENT_ELEMS_MAX && outer[i]; i++) {
		u16 elem = outer[i];
		bool have_inner = false;

		/* should at least be sorted in the sense of normal -> ext */
		WARN_ON(at_extension && elem < PRESENT_ELEM_EXT_OFFS);

		/* switch to extension list */
		if (!at_extension && elem >= PRESENT_ELEM_EXT_OFFS) {
			at_extension = true;
			if (!list_len)
				skb_put_u8(skb, 0);
			list_len = NULL;
		}

		for (j = 0; j < PRESENT_ELEMS_MAX && inner[j]; j++) {
			if (elem == inner[j]) {
				have_inner = true;
				break;
			}
		}

		if (have_inner)
			continue;

		if (!list_len) {
			list_len = skb_put(skb, 1);
			*list_len = 0;
		}
		*list_len += 1;
		skb_put_u8(skb, (u8)elem);
		added = true;
	}

	/* if we added a list but no extension list, make a zero-len one */
	if (added && (!at_extension || !list_len))
		skb_put_u8(skb, 0);

	/* if nothing added remove extension element completely */
	if (!added)
		skb_trim(skb, skb_len);
	else
		*len = skb->len - skb_len - 2;
}

static void ieee80211_assoc_add_ml_elem(struct ieee80211_sub_if_data *sdata,
					struct sk_buff *skb, u16 capab,
					const struct element *ext_capa,
					const u16 *outer_present_elems)
{
	struct ieee80211_local *local = sdata->local;
	struct ieee80211_if_managed *ifmgd = &sdata->u.mgd;
	struct ieee80211_mgd_assoc_data *assoc_data = ifmgd->assoc_data;
	struct ieee80211_multi_link_elem *ml_elem;
	struct ieee80211_mle_basic_common_info *common;
	const struct wiphy_iftype_ext_capab *ift_ext_capa;
	__le16 eml_capa = 0, mld_capa_ops = 0;
	unsigned int link_id;
	u8 *ml_elem_len;
	void *capab_pos;

	if (!ieee80211_vif_is_mld(&sdata->vif))
		return;

	ift_ext_capa = cfg80211_get_iftype_ext_capa(local->hw.wiphy,
						    ieee80211_vif_type_p2p(&sdata->vif));
	if (ift_ext_capa) {
		eml_capa = cpu_to_le16(ift_ext_capa->eml_capabilities);
		mld_capa_ops = cpu_to_le16(ift_ext_capa->mld_capa_and_ops);
	}

	skb_put_u8(skb, WLAN_EID_EXTENSION);
	ml_elem_len = skb_put(skb, 1);
	skb_put_u8(skb, WLAN_EID_EXT_EHT_MULTI_LINK);
	ml_elem = skb_put(skb, sizeof(*ml_elem));
	ml_elem->control =
		cpu_to_le16(IEEE80211_ML_CONTROL_TYPE_BASIC |
			    IEEE80211_MLC_BASIC_PRES_MLD_CAPA_OP);
	common = skb_put(skb, sizeof(*common));
	common->len = sizeof(*common) +
		      2;  /* MLD capa/ops */
	memcpy(common->mld_mac_addr, sdata->vif.addr, ETH_ALEN);

	/* add EML_CAPA only if needed, see Draft P802.11be_D2.1, 35.3.17 */
	if (eml_capa &
	    cpu_to_le16((IEEE80211_EML_CAP_EMLSR_SUPP |
			 IEEE80211_EML_CAP_EMLMR_SUPPORT))) {
		common->len += 2; /* EML capabilities */
		ml_elem->control |=
			cpu_to_le16(IEEE80211_MLC_BASIC_PRES_EML_CAPA);
		skb_put_data(skb, &eml_capa, sizeof(eml_capa));
	}
	skb_put_data(skb, &mld_capa_ops, sizeof(mld_capa_ops));

	for (link_id = 0; link_id < IEEE80211_MLD_MAX_NUM_LINKS; link_id++) {
		u16 link_present_elems[PRESENT_ELEMS_MAX] = {};
		const u8 *extra_elems;
		size_t extra_elems_len;
		size_t extra_used;
		u8 *subelem_len = NULL;
		__le16 ctrl;

		if (!assoc_data->link[link_id].bss ||
		    link_id == assoc_data->assoc_link_id)
			continue;

		extra_elems = assoc_data->link[link_id].elems;
		extra_elems_len = assoc_data->link[link_id].elems_len;

		skb_put_u8(skb, IEEE80211_MLE_SUBELEM_PER_STA_PROFILE);
		subelem_len = skb_put(skb, 1);

		ctrl = cpu_to_le16(link_id |
				   IEEE80211_MLE_STA_CONTROL_COMPLETE_PROFILE |
				   IEEE80211_MLE_STA_CONTROL_STA_MAC_ADDR_PRESENT);
		skb_put_data(skb, &ctrl, sizeof(ctrl));
		skb_put_u8(skb, 1 + ETH_ALEN); /* STA Info Length */
		skb_put_data(skb, assoc_data->link[link_id].addr,
			     ETH_ALEN);
		/*
		 * Now add the contents of the (re)association request,
		 * but the "listen interval" and "current AP address"
		 * (if applicable) are skipped. So we only have
		 * the capability field (remember the position and fill
		 * later), followed by the elements added below by
		 * calling ieee80211_assoc_link_elems().
		 */
		capab_pos = skb_put(skb, 2);

		extra_used = ieee80211_assoc_link_elems(sdata, skb, &capab,
							ext_capa,
							extra_elems,
							extra_elems_len,
							link_id, NULL,
							link_present_elems);
		if (extra_elems)
			skb_put_data(skb, extra_elems + extra_used,
				     extra_elems_len - extra_used);

		put_unaligned_le16(capab, capab_pos);

		ieee80211_add_non_inheritance_elem(skb, outer_present_elems,
						   link_present_elems);

		ieee80211_fragment_element(skb, subelem_len,
					   IEEE80211_MLE_SUBELEM_FRAGMENT);
	}

	ieee80211_fragment_element(skb, ml_elem_len, WLAN_EID_FRAGMENT);
}

static int ieee80211_send_assoc(struct ieee80211_sub_if_data *sdata)
{
	struct ieee80211_local *local = sdata->local;
	struct ieee80211_if_managed *ifmgd = &sdata->u.mgd;
	struct ieee80211_mgd_assoc_data *assoc_data = ifmgd->assoc_data;
	struct ieee80211_link_data *link;
	struct sk_buff *skb;
	struct ieee80211_mgmt *mgmt;
	u8 *pos, qos_info, *ie_start;
	size_t offset, noffset;
	u16 capab = 0, link_capab;
	__le16 listen_int;
	struct element *ext_capa = NULL;
	enum nl80211_iftype iftype = ieee80211_vif_type_p2p(&sdata->vif);
	struct ieee80211_prep_tx_info info = {};
	unsigned int link_id, n_links = 0;
	u16 present_elems[PRESENT_ELEMS_MAX] = {};
	void *capab_pos;
	size_t size;
	int ret;

	/* we know it's writable, cast away the const */
	if (assoc_data->ie_len)
		ext_capa = (void *)cfg80211_find_elem(WLAN_EID_EXT_CAPABILITY,
						      assoc_data->ie,
						      assoc_data->ie_len);

	lockdep_assert_wiphy(sdata->local->hw.wiphy);

	size = local->hw.extra_tx_headroom +
	       sizeof(*mgmt) + /* bit too much but doesn't matter */
	       2 + assoc_data->ssid_len + /* SSID */
	       assoc_data->ie_len + /* extra IEs */
	       (assoc_data->fils_kek_len ? 16 /* AES-SIV */ : 0) +
	       9; /* WMM */

	for (link_id = 0; link_id < IEEE80211_MLD_MAX_NUM_LINKS; link_id++) {
		struct cfg80211_bss *cbss = assoc_data->link[link_id].bss;
		const struct ieee80211_sband_iftype_data *iftd;
		struct ieee80211_supported_band *sband;

		if (!cbss)
			continue;

		sband = local->hw.wiphy->bands[cbss->channel->band];

		n_links++;
		/* add STA profile elements length */
		size += assoc_data->link[link_id].elems_len;
		/* and supported rates length */
		size += 4 + sband->n_bitrates;
		/* supported channels */
		size += 2 + 2 * sband->n_channels;

		iftd = ieee80211_get_sband_iftype_data(sband, iftype);
		if (iftd)
			size += iftd->vendor_elems.len;

		/* power capability */
		size += 4;

		/* HT, VHT, HE, EHT */
		size += 2 + sizeof(struct ieee80211_ht_cap);
		size += 2 + sizeof(struct ieee80211_vht_cap);
		size += 2 + 1 + sizeof(struct ieee80211_he_cap_elem) +
			sizeof(struct ieee80211_he_mcs_nss_supp) +
			IEEE80211_HE_PPE_THRES_MAX_LEN;

		if (sband->band == NL80211_BAND_6GHZ)
			size += 2 + 1 + sizeof(struct ieee80211_he_6ghz_capa);

		size += 2 + 1 + sizeof(struct ieee80211_eht_cap_elem) +
			sizeof(struct ieee80211_eht_mcs_nss_supp) +
			IEEE80211_EHT_PPE_THRES_MAX_LEN;

		/* non-inheritance element */
		size += 2 + 2 + PRESENT_ELEMS_MAX;

		/* should be the same across all BSSes */
		if (cbss->capability & WLAN_CAPABILITY_PRIVACY)
			capab |= WLAN_CAPABILITY_PRIVACY;
	}

	if (ieee80211_vif_is_mld(&sdata->vif)) {
		/* consider the multi-link element with STA profile */
		size += sizeof(struct ieee80211_multi_link_elem);
		/* max common info field in basic multi-link element */
		size += sizeof(struct ieee80211_mle_basic_common_info) +
			2 + /* capa & op */
			2; /* EML capa */

		/*
		 * The capability elements were already considered above;
		 * note this over-estimates a bit because there's no
		 * STA profile for the assoc link.
		 */
		size += (n_links - 1) *
			(1 + 1 + /* subelement ID/length */
			 2 + /* STA control */
			 1 + ETH_ALEN + 2 /* STA Info field */);
	}

	link = sdata_dereference(sdata->link[assoc_data->assoc_link_id], sdata);
	if (WARN_ON(!link))
		return -EINVAL;

	if (WARN_ON(!assoc_data->link[assoc_data->assoc_link_id].bss))
		return -EINVAL;

	skb = alloc_skb(size, GFP_KERNEL);
	if (!skb)
		return -ENOMEM;

	skb_reserve(skb, local->hw.extra_tx_headroom);

	if (ifmgd->flags & IEEE80211_STA_ENABLE_RRM)
		capab |= WLAN_CAPABILITY_RADIO_MEASURE;

	/* Set MBSSID support for HE AP if needed */
	if (ieee80211_hw_check(&local->hw, SUPPORTS_ONLY_HE_MULTI_BSSID) &&
	    link->u.mgd.conn.mode >= IEEE80211_CONN_MODE_HE &&
	    ext_capa && ext_capa->datalen >= 3)
		ext_capa->data[2] |= WLAN_EXT_CAPA3_MULTI_BSSID_SUPPORT;

	mgmt = skb_put_zero(skb, 24);
	memcpy(mgmt->da, sdata->vif.cfg.ap_addr, ETH_ALEN);
	memcpy(mgmt->sa, sdata->vif.addr, ETH_ALEN);
	memcpy(mgmt->bssid, sdata->vif.cfg.ap_addr, ETH_ALEN);

	listen_int = cpu_to_le16(assoc_data->s1g ?
			ieee80211_encode_usf(local->hw.conf.listen_interval) :
			local->hw.conf.listen_interval);
	if (!is_zero_ether_addr(assoc_data->prev_ap_addr)) {
		skb_put(skb, 10);
		mgmt->frame_control = cpu_to_le16(IEEE80211_FTYPE_MGMT |
						  IEEE80211_STYPE_REASSOC_REQ);
		capab_pos = &mgmt->u.reassoc_req.capab_info;
		mgmt->u.reassoc_req.listen_interval = listen_int;
		memcpy(mgmt->u.reassoc_req.current_ap,
		       assoc_data->prev_ap_addr, ETH_ALEN);
		info.subtype = IEEE80211_STYPE_REASSOC_REQ;
	} else {
		skb_put(skb, 4);
		mgmt->frame_control = cpu_to_le16(IEEE80211_FTYPE_MGMT |
						  IEEE80211_STYPE_ASSOC_REQ);
		capab_pos = &mgmt->u.assoc_req.capab_info;
		mgmt->u.assoc_req.listen_interval = listen_int;
		info.subtype = IEEE80211_STYPE_ASSOC_REQ;
	}

	/* SSID */
	pos = skb_put(skb, 2 + assoc_data->ssid_len);
	ie_start = pos;
	*pos++ = WLAN_EID_SSID;
	*pos++ = assoc_data->ssid_len;
	memcpy(pos, assoc_data->ssid, assoc_data->ssid_len);

	/*
	 * This bit is technically reserved, so it shouldn't matter for either
	 * the AP or us, but it also means we shouldn't set it. However, we've
	 * always set it in the past, and apparently some EHT APs check that
	 * we don't set it. To avoid interoperability issues with old APs that
	 * for some reason check it and want it to be set, set the bit for all
	 * pre-EHT connections as we used to do.
	 */
	if (link->u.mgd.conn.mode < IEEE80211_CONN_MODE_EHT)
		capab |= WLAN_CAPABILITY_ESS;

	/* add the elements for the assoc (main) link */
	link_capab = capab;
	offset = ieee80211_assoc_link_elems(sdata, skb, &link_capab,
					    ext_capa,
					    assoc_data->ie,
					    assoc_data->ie_len,
					    assoc_data->assoc_link_id, link,
					    present_elems);
	put_unaligned_le16(link_capab, capab_pos);

	/* if present, add any custom non-vendor IEs */
	if (assoc_data->ie_len) {
		noffset = ieee80211_ie_split_vendor(assoc_data->ie,
						    assoc_data->ie_len,
						    offset);
		skb_put_data(skb, assoc_data->ie + offset, noffset - offset);
		offset = noffset;
	}

	if (assoc_data->wmm) {
		if (assoc_data->uapsd) {
			qos_info = ifmgd->uapsd_queues;
			qos_info |= (ifmgd->uapsd_max_sp_len <<
				     IEEE80211_WMM_IE_STA_QOSINFO_SP_SHIFT);
		} else {
			qos_info = 0;
		}

		pos = ieee80211_add_wmm_info_ie(skb_put(skb, 9), qos_info);
	}

	/* add any remaining custom (i.e. vendor specific here) IEs */
	if (assoc_data->ie_len) {
		noffset = assoc_data->ie_len;
		skb_put_data(skb, assoc_data->ie + offset, noffset - offset);
	}

	if (assoc_data->fils_kek_len) {
		ret = fils_encrypt_assoc_req(skb, assoc_data);
		if (ret < 0) {
			dev_kfree_skb(skb);
			return ret;
		}
	}

	pos = skb_tail_pointer(skb);
	kfree(ifmgd->assoc_req_ies);
	ifmgd->assoc_req_ies = kmemdup(ie_start, pos - ie_start, GFP_ATOMIC);
	if (!ifmgd->assoc_req_ies) {
		dev_kfree_skb(skb);
		return -ENOMEM;
	}

	ifmgd->assoc_req_ies_len = pos - ie_start;

	info.link_id = assoc_data->assoc_link_id;
	drv_mgd_prepare_tx(local, sdata, &info);

	IEEE80211_SKB_CB(skb)->flags |= IEEE80211_TX_INTFL_DONT_ENCRYPT;
	if (ieee80211_hw_check(&local->hw, REPORTS_TX_ACK_STATUS))
		IEEE80211_SKB_CB(skb)->flags |= IEEE80211_TX_CTL_REQ_TX_STATUS |
						IEEE80211_TX_INTFL_MLME_CONN_TX;
	ieee80211_tx_skb(sdata, skb);

	return 0;
}

void ieee80211_send_pspoll(struct ieee80211_local *local,
			   struct ieee80211_sub_if_data *sdata)
{
	struct ieee80211_pspoll *pspoll;
	struct sk_buff *skb;

	skb = ieee80211_pspoll_get(&local->hw, &sdata->vif);
	if (!skb)
		return;

	pspoll = (struct ieee80211_pspoll *) skb->data;
	pspoll->frame_control |= cpu_to_le16(IEEE80211_FCTL_PM);

	IEEE80211_SKB_CB(skb)->flags |= IEEE80211_TX_INTFL_DONT_ENCRYPT;
	ieee80211_tx_skb(sdata, skb);
}

void ieee80211_send_nullfunc(struct ieee80211_local *local,
			     struct ieee80211_sub_if_data *sdata,
			     bool powersave)
{
	struct sk_buff *skb;
	struct ieee80211_hdr_3addr *nullfunc;
	struct ieee80211_if_managed *ifmgd = &sdata->u.mgd;

	skb = ieee80211_nullfunc_get(&local->hw, &sdata->vif, -1,
				     !ieee80211_hw_check(&local->hw,
							 DOESNT_SUPPORT_QOS_NDP));
	if (!skb)
		return;

	nullfunc = (struct ieee80211_hdr_3addr *) skb->data;
	if (powersave)
		nullfunc->frame_control |= cpu_to_le16(IEEE80211_FCTL_PM);

	IEEE80211_SKB_CB(skb)->flags |= IEEE80211_TX_INTFL_DONT_ENCRYPT |
					IEEE80211_TX_INTFL_OFFCHAN_TX_OK;

	if (ieee80211_hw_check(&local->hw, REPORTS_TX_ACK_STATUS))
		IEEE80211_SKB_CB(skb)->flags |= IEEE80211_TX_CTL_REQ_TX_STATUS;

	if (ifmgd->flags & IEEE80211_STA_CONNECTION_POLL)
		IEEE80211_SKB_CB(skb)->flags |= IEEE80211_TX_CTL_USE_MINRATE;

	ieee80211_tx_skb(sdata, skb);
}

void ieee80211_send_4addr_nullfunc(struct ieee80211_local *local,
				   struct ieee80211_sub_if_data *sdata)
{
	struct sk_buff *skb;
	struct ieee80211_hdr *nullfunc;
	__le16 fc;

	if (WARN_ON(sdata->vif.type != NL80211_IFTYPE_STATION))
		return;

	skb = dev_alloc_skb(local->hw.extra_tx_headroom + 30);
	if (!skb)
		return;

	skb_reserve(skb, local->hw.extra_tx_headroom);

	nullfunc = skb_put_zero(skb, 30);
	fc = cpu_to_le16(IEEE80211_FTYPE_DATA | IEEE80211_STYPE_NULLFUNC |
			 IEEE80211_FCTL_FROMDS | IEEE80211_FCTL_TODS);
	nullfunc->frame_control = fc;
	memcpy(nullfunc->addr1, sdata->deflink.u.mgd.bssid, ETH_ALEN);
	memcpy(nullfunc->addr2, sdata->vif.addr, ETH_ALEN);
	memcpy(nullfunc->addr3, sdata->deflink.u.mgd.bssid, ETH_ALEN);
	memcpy(nullfunc->addr4, sdata->vif.addr, ETH_ALEN);

	IEEE80211_SKB_CB(skb)->flags |= IEEE80211_TX_INTFL_DONT_ENCRYPT;
	IEEE80211_SKB_CB(skb)->flags |= IEEE80211_TX_CTL_USE_MINRATE;
	ieee80211_tx_skb(sdata, skb);
}

/* spectrum management related things */
static void ieee80211_csa_switch_work(struct wiphy *wiphy,
				      struct wiphy_work *work)
{
	struct ieee80211_link_data *link =
		container_of(work, struct ieee80211_link_data,
			     u.mgd.csa.switch_work.work);
	struct ieee80211_sub_if_data *sdata = link->sdata;
	struct ieee80211_local *local = sdata->local;
	struct ieee80211_if_managed *ifmgd = &sdata->u.mgd;
	int ret;

	if (!ieee80211_sdata_running(sdata))
		return;

	lockdep_assert_wiphy(local->hw.wiphy);

	if (!ifmgd->associated)
		return;

	if (!link->conf->csa_active)
		return;

	/*
	 * If the link isn't active (now), we cannot wait for beacons, won't
	 * have a reserved chanctx, etc. Just switch over the chandef and
	 * update cfg80211 directly.
	 */
	if (!ieee80211_vif_link_active(&sdata->vif, link->link_id)) {
		link->conf->chanreq = link->csa.chanreq;
		cfg80211_ch_switch_notify(sdata->dev, &link->csa.chanreq.oper,
					  link->link_id);
		return;
	}

	/*
	 * using reservation isn't immediate as it may be deferred until later
	 * with multi-vif. once reservation is complete it will re-schedule the
	 * work with no reserved_chanctx so verify chandef to check if it
	 * completed successfully
	 */

	if (link->reserved_chanctx) {
		/*
		 * with multi-vif csa driver may call ieee80211_csa_finish()
		 * many times while waiting for other interfaces to use their
		 * reservations
		 */
		if (link->reserved_ready)
			return;

		ret = ieee80211_link_use_reserved_context(link);
		if (ret) {
			link_info(link,
				  "failed to use reserved channel context, disconnecting (err=%d)\n",
				  ret);
			wiphy_work_queue(sdata->local->hw.wiphy,
					 &ifmgd->csa_connection_drop_work);
		}
		return;
	}

	if (!ieee80211_chanreq_identical(&link->conf->chanreq,
					 &link->csa.chanreq)) {
		link_info(link,
			  "failed to finalize channel switch, disconnecting\n");
		wiphy_work_queue(sdata->local->hw.wiphy,
				 &ifmgd->csa_connection_drop_work);
		return;
	}

	link->u.mgd.csa.waiting_bcn = true;

	/* apply new TPE restrictions immediately on the new channel */
	if (link->u.mgd.csa.ap_chandef.chan->band == NL80211_BAND_6GHZ &&
	    link->u.mgd.conn.mode >= IEEE80211_CONN_MODE_HE) {
		ieee80211_rearrange_tpe(&link->u.mgd.csa.tpe,
					&link->u.mgd.csa.ap_chandef,
					&link->conf->chanreq.oper);
		if (memcmp(&link->conf->tpe, &link->u.mgd.csa.tpe,
			   sizeof(link->u.mgd.csa.tpe))) {
			link->conf->tpe = link->u.mgd.csa.tpe;
			ieee80211_link_info_change_notify(sdata, link,
							  BSS_CHANGED_TPE);
		}
	}

	ieee80211_sta_reset_beacon_monitor(sdata);
	ieee80211_sta_reset_conn_monitor(sdata);
}

static void ieee80211_chswitch_post_beacon(struct ieee80211_link_data *link)
{
	struct ieee80211_sub_if_data *sdata = link->sdata;
	struct ieee80211_if_managed *ifmgd = &sdata->u.mgd;
	int ret;

	lockdep_assert_wiphy(sdata->local->hw.wiphy);

	WARN_ON(!link->conf->csa_active);

	ieee80211_vif_unblock_queues_csa(sdata);

	link->conf->csa_active = false;
	link->u.mgd.csa.blocked_tx = false;
	link->u.mgd.csa.waiting_bcn = false;

	ret = drv_post_channel_switch(link);
	if (ret) {
		link_info(link,
			  "driver post channel switch failed, disconnecting\n");
		wiphy_work_queue(sdata->local->hw.wiphy,
				 &ifmgd->csa_connection_drop_work);
		return;
	}

	cfg80211_ch_switch_notify(sdata->dev, &link->conf->chanreq.oper,
				  link->link_id);
}

void ieee80211_chswitch_done(struct ieee80211_vif *vif, bool success,
			     unsigned int link_id)
{
	struct ieee80211_sub_if_data *sdata = vif_to_sdata(vif);

	trace_api_chswitch_done(sdata, success, link_id);

	rcu_read_lock();

	if (!success) {
		sdata_info(sdata,
			   "driver channel switch failed (link %d), disconnecting\n",
			   link_id);
		wiphy_work_queue(sdata->local->hw.wiphy,
				 &sdata->u.mgd.csa_connection_drop_work);
	} else {
		struct ieee80211_link_data *link =
			rcu_dereference(sdata->link[link_id]);

		if (WARN_ON(!link)) {
			rcu_read_unlock();
			return;
		}

		wiphy_delayed_work_queue(sdata->local->hw.wiphy,
					 &link->u.mgd.csa.switch_work, 0);
	}

	rcu_read_unlock();
}
EXPORT_SYMBOL(ieee80211_chswitch_done);

static void
ieee80211_sta_abort_chanswitch(struct ieee80211_link_data *link)
{
	struct ieee80211_sub_if_data *sdata = link->sdata;
	struct ieee80211_local *local = sdata->local;

	lockdep_assert_wiphy(local->hw.wiphy);

	if (!local->ops->abort_channel_switch)
		return;

	ieee80211_link_unreserve_chanctx(link);

	ieee80211_vif_unblock_queues_csa(sdata);

	link->conf->csa_active = false;
	link->u.mgd.csa.blocked_tx = false;

	drv_abort_channel_switch(link);
}

struct sta_csa_rnr_iter_data {
	struct ieee80211_link_data *link;
	struct ieee80211_channel *chan;
	u8 mld_id;
};

static enum cfg80211_rnr_iter_ret
ieee80211_sta_csa_rnr_iter(void *_data, u8 type,
			   const struct ieee80211_neighbor_ap_info *info,
			   const u8 *tbtt_info, u8 tbtt_info_len)
{
	struct sta_csa_rnr_iter_data *data = _data;
	struct ieee80211_link_data *link = data->link;
	struct ieee80211_sub_if_data *sdata = link->sdata;
	struct ieee80211_if_managed *ifmgd = &sdata->u.mgd;
	const struct ieee80211_tbtt_info_ge_11 *ti;
	enum nl80211_band band;
	unsigned int center_freq;
	int link_id;

	if (type != IEEE80211_TBTT_INFO_TYPE_TBTT)
		return RNR_ITER_CONTINUE;

	if (tbtt_info_len < sizeof(*ti))
		return RNR_ITER_CONTINUE;

	ti = (const void *)tbtt_info;

	if (ti->mld_params.mld_id != data->mld_id)
		return RNR_ITER_CONTINUE;

	link_id = le16_get_bits(ti->mld_params.params,
				IEEE80211_RNR_MLD_PARAMS_LINK_ID);
	if (link_id != data->link->link_id)
		return RNR_ITER_CONTINUE;

	/* we found the entry for our link! */

	/* this AP is confused, it had this right before ... just disconnect */
	if (!ieee80211_operating_class_to_band(info->op_class, &band)) {
		link_info(link,
			  "AP now has invalid operating class in RNR, disconnect\n");
		wiphy_work_queue(sdata->local->hw.wiphy,
				 &ifmgd->csa_connection_drop_work);
		return RNR_ITER_BREAK;
	}

	center_freq = ieee80211_channel_to_frequency(info->channel, band);
	data->chan = ieee80211_get_channel(sdata->local->hw.wiphy, center_freq);

	return RNR_ITER_BREAK;
}

static void
ieee80211_sta_other_link_csa_disappeared(struct ieee80211_link_data *link,
					 struct ieee802_11_elems *elems)
{
	struct ieee80211_sub_if_data *sdata = link->sdata;
	struct ieee80211_if_managed *ifmgd = &sdata->u.mgd;
	struct sta_csa_rnr_iter_data data = {
		.link = link,
	};

	/*
	 * If we get here, we see a beacon from another link without
	 * CSA still being reported for it, so now we have to check
	 * if the CSA was aborted or completed. This may not even be
	 * perfectly possible if the CSA was only done for changing
	 * the puncturing, but in that case if the link in inactive
	 * we don't really care, and if it's an active link (or when
	 * it's activated later) we'll get a beacon and adjust.
	 */

	if (WARN_ON(!elems->ml_basic))
		return;

	data.mld_id = ieee80211_mle_get_mld_id((const void *)elems->ml_basic);

	/*
	 * So in order to do this, iterate the RNR element(s) and see
	 * what channel is reported now.
	 */
	cfg80211_iter_rnr(elems->ie_start, elems->total_len,
			  ieee80211_sta_csa_rnr_iter, &data);

	if (!data.chan) {
		link_info(link,
			  "couldn't find (valid) channel in RNR for CSA, disconnect\n");
		wiphy_work_queue(sdata->local->hw.wiphy,
				 &ifmgd->csa_connection_drop_work);
		return;
	}

	/*
	 * If it doesn't match the CSA, then assume it aborted. This
	 * may erroneously detect that it was _not_ aborted when it
	 * was in fact aborted, but only changed the bandwidth or the
	 * puncturing configuration, but we don't have enough data to
	 * detect that.
	 */
	if (data.chan != link->csa.chanreq.oper.chan)
		ieee80211_sta_abort_chanswitch(link);
}

enum ieee80211_csa_source {
	IEEE80211_CSA_SOURCE_BEACON,
	IEEE80211_CSA_SOURCE_OTHER_LINK,
	IEEE80211_CSA_SOURCE_PROT_ACTION,
	IEEE80211_CSA_SOURCE_UNPROT_ACTION,
};

static void
ieee80211_sta_process_chanswitch(struct ieee80211_link_data *link,
				 u64 timestamp, u32 device_timestamp,
				 struct ieee802_11_elems *full_elems,
				 struct ieee802_11_elems *csa_elems,
				 enum ieee80211_csa_source source)
{
	struct ieee80211_sub_if_data *sdata = link->sdata;
	struct ieee80211_local *local = sdata->local;
	struct ieee80211_if_managed *ifmgd = &sdata->u.mgd;
	struct ieee80211_chanctx *chanctx = NULL;
	struct ieee80211_chanctx_conf *conf;
	struct ieee80211_csa_ie csa_ie = {};
	struct ieee80211_channel_switch ch_switch = {
		.link_id = link->link_id,
		.timestamp = timestamp,
		.device_timestamp = device_timestamp,
	};
	unsigned long now;
	int res;

	lockdep_assert_wiphy(local->hw.wiphy);

	if (csa_elems) {
		struct cfg80211_bss *cbss = link->conf->bss;
		enum nl80211_band current_band;
		struct ieee80211_bss *bss;

		if (WARN_ON(!cbss))
			return;
<<<<<<< HEAD

		current_band = cbss->channel->band;
		bss = (void *)cbss->priv;

		res = ieee80211_parse_ch_switch_ie(sdata, csa_elems,
						   current_band,
						   bss->vht_cap_info,
						   &link->u.mgd.conn,
						   link->u.mgd.bssid,
						   source == IEEE80211_CSA_SOURCE_UNPROT_ACTION,
						   &csa_ie);
		if (res == 0) {
			ch_switch.block_tx = csa_ie.mode;
			ch_switch.chandef = csa_ie.chanreq.oper;
			ch_switch.count = csa_ie.count;
			ch_switch.delay = csa_ie.max_switch_time;
		}

=======

		current_band = cbss->channel->band;
		bss = (void *)cbss->priv;

		res = ieee80211_parse_ch_switch_ie(sdata, csa_elems,
						   current_band,
						   bss->vht_cap_info,
						   &link->u.mgd.conn,
						   link->u.mgd.bssid,
						   source == IEEE80211_CSA_SOURCE_UNPROT_ACTION,
						   &csa_ie);
		if (res == 0) {
			ch_switch.block_tx = csa_ie.mode;
			ch_switch.chandef = csa_ie.chanreq.oper;
			ch_switch.count = csa_ie.count;
			ch_switch.delay = csa_ie.max_switch_time;
		}

>>>>>>> adc21867
		link->u.mgd.csa.tpe = csa_elems->csa_tpe;
	} else {
		/*
		 * If there was no per-STA profile for this link, we
		 * get called with csa_elems == NULL. This of course means
		 * there are no CSA elements, so set res=1 indicating
		 * no more CSA.
		 */
		res = 1;
	}

	if (res < 0) {
		/* ignore this case, not a protected frame */
		if (source == IEEE80211_CSA_SOURCE_UNPROT_ACTION)
			return;
		goto drop_connection;
	}

	if (link->conf->csa_active) {
		switch (source) {
		case IEEE80211_CSA_SOURCE_PROT_ACTION:
		case IEEE80211_CSA_SOURCE_UNPROT_ACTION:
			/* already processing - disregard action frames */
			return;
		case IEEE80211_CSA_SOURCE_BEACON:
			if (link->u.mgd.csa.waiting_bcn) {
				ieee80211_chswitch_post_beacon(link);
				/*
				 * If the CSA is still present after the switch
				 * we need to consider it as a new CSA (possibly
				 * to self). This happens by not returning here
				 * so we'll get to the check below.
				 */
			} else if (res) {
				ieee80211_sta_abort_chanswitch(link);
				return;
			} else {
				drv_channel_switch_rx_beacon(sdata, &ch_switch);
				return;
			}
			break;
		case IEEE80211_CSA_SOURCE_OTHER_LINK:
			/* active link: we want to see the beacon to continue */
			if (ieee80211_vif_link_active(&sdata->vif,
						      link->link_id))
				return;

			/* switch work ran, so just complete the process */
			if (link->u.mgd.csa.waiting_bcn) {
				ieee80211_chswitch_post_beacon(link);
				/*
				 * If the CSA is still present after the switch
				 * we need to consider it as a new CSA (possibly
				 * to self). This happens by not returning here
				 * so we'll get to the check below.
				 */
				break;
			}

			/* link still has CSA but we already know, do nothing */
			if (!res)
				return;

			/* check in the RNR if the CSA aborted */
			ieee80211_sta_other_link_csa_disappeared(link,
								 full_elems);
			return;
		}
	}

	/* no active CSA nor a new one */
	if (res) {
		/*
		 * However, we may have stopped queues when receiving a public
		 * action frame that couldn't be protected, if it had the quiet
		 * bit set. This is a trade-off, we want to be quiet as soon as
		 * possible, but also don't trust the public action frame much,
		 * as it can't be protected.
		 */
		if (unlikely(link->u.mgd.csa.blocked_tx)) {
			link->u.mgd.csa.blocked_tx = false;
			ieee80211_vif_unblock_queues_csa(sdata);
		}
		return;
	}

	/*
	 * We don't really trust public action frames, but block queues (go to
	 * quiet mode) for them anyway, we should get a beacon soon to either
	 * know what the CSA really is, or figure out the public action frame
	 * was actually an attack.
	 */
	if (source == IEEE80211_CSA_SOURCE_UNPROT_ACTION) {
		if (csa_ie.mode) {
			link->u.mgd.csa.blocked_tx = true;
			ieee80211_vif_block_queues_csa(sdata);
		}
		return;
	}

	if (link->conf->chanreq.oper.chan->band !=
	    csa_ie.chanreq.oper.chan->band) {
		link_info(link,
			  "AP %pM switches to different band (%d MHz, width:%d, CF1/2: %d/%d MHz), disconnecting\n",
			  link->u.mgd.bssid,
			  csa_ie.chanreq.oper.chan->center_freq,
			  csa_ie.chanreq.oper.width,
			  csa_ie.chanreq.oper.center_freq1,
			  csa_ie.chanreq.oper.center_freq2);
		goto drop_connection;
	}

	if (!cfg80211_chandef_usable(local->hw.wiphy, &csa_ie.chanreq.oper,
				     IEEE80211_CHAN_DISABLED)) {
		link_info(link,
			  "AP %pM switches to unsupported channel (%d.%03d MHz, width:%d, CF1/2: %d.%03d/%d MHz), disconnecting\n",
			  link->u.mgd.bssid,
			  csa_ie.chanreq.oper.chan->center_freq,
			  csa_ie.chanreq.oper.chan->freq_offset,
			  csa_ie.chanreq.oper.width,
			  csa_ie.chanreq.oper.center_freq1,
			  csa_ie.chanreq.oper.freq1_offset,
			  csa_ie.chanreq.oper.center_freq2);
		goto drop_connection;
	}

	if (cfg80211_chandef_identical(&csa_ie.chanreq.oper,
				       &link->conf->chanreq.oper) &&
	    (!csa_ie.mode || source != IEEE80211_CSA_SOURCE_BEACON)) {
		if (link->u.mgd.csa.ignored_same_chan)
			return;
		link_info(link,
			  "AP %pM tries to chanswitch to same channel, ignore\n",
			  link->u.mgd.bssid);
		link->u.mgd.csa.ignored_same_chan = true;
		return;
	}

	/*
	 * Drop all TDLS peers on the affected link - either we disconnect or
	 * move to a different channel from this point on. There's no telling
	 * what our peer will do.
	 * The TDLS WIDER_BW scenario is also problematic, as peers might now
	 * have an incompatible wider chandef.
	 */
	ieee80211_teardown_tdls_peers(link);

	conf = rcu_dereference_protected(link->conf->chanctx_conf,
					 lockdep_is_held(&local->hw.wiphy->mtx));
	if (ieee80211_vif_link_active(&sdata->vif, link->link_id) && !conf) {
		link_info(link,
			  "no channel context assigned to vif?, disconnecting\n");
		goto drop_connection;
	}

	if (conf)
		chanctx = container_of(conf, struct ieee80211_chanctx, conf);

	if (!ieee80211_hw_check(&local->hw, CHANCTX_STA_CSA)) {
		link_info(link,
			  "driver doesn't support chan-switch with channel contexts\n");
		goto drop_connection;
	}

	if (drv_pre_channel_switch(sdata, &ch_switch)) {
		link_info(link,
			  "preparing for channel switch failed, disconnecting\n");
		goto drop_connection;
	}

	link->u.mgd.csa.ap_chandef = csa_ie.chanreq.ap;

	link->csa.chanreq.oper = csa_ie.chanreq.oper;
	ieee80211_set_chanreq_ap(sdata, &link->csa.chanreq, &link->u.mgd.conn,
				 &csa_ie.chanreq.ap);

	if (chanctx) {
		res = ieee80211_link_reserve_chanctx(link, &link->csa.chanreq,
						     chanctx->mode, false);
		if (res) {
			link_info(link,
				  "failed to reserve channel context for channel switch, disconnecting (err=%d)\n",
				  res);
			goto drop_connection;
		}
	}

	link->conf->csa_active = true;
	link->u.mgd.csa.ignored_same_chan = false;
	link->u.mgd.beacon_crc_valid = false;
	link->u.mgd.csa.blocked_tx = csa_ie.mode;

	if (csa_ie.mode)
		ieee80211_vif_block_queues_csa(sdata);

	cfg80211_ch_switch_started_notify(sdata->dev, &csa_ie.chanreq.oper,
					  link->link_id, csa_ie.count,
					  csa_ie.mode);

	/* we may have to handle timeout for deactivated link in software */
	now = jiffies;
	link->u.mgd.csa.time = now +
			       TU_TO_JIFFIES((max_t(int, csa_ie.count, 1) - 1) *
					     link->conf->beacon_int);

	if (ieee80211_vif_link_active(&sdata->vif, link->link_id) &&
	    local->ops->channel_switch) {
		/*
		 * Use driver's channel switch callback, the driver will
		 * later call ieee80211_chswitch_done(). It may deactivate
		 * the link as well, we handle that elsewhere and queue
		 * the csa.switch_work for the calculated time then.
		 */
		drv_channel_switch(local, sdata, &ch_switch);
		return;
	}

	/* channel switch handled in software */
	wiphy_delayed_work_queue(local->hw.wiphy,
				 &link->u.mgd.csa.switch_work,
				 link->u.mgd.csa.time - now);
	return;
 drop_connection:
	/*
	 * This is just so that the disconnect flow will know that
	 * we were trying to switch channel and failed. In case the
	 * mode is 1 (we are not allowed to Tx), we will know not to
	 * send a deauthentication frame. Those two fields will be
	 * reset when the disconnection worker runs.
	 */
	link->conf->csa_active = true;
	link->u.mgd.csa.blocked_tx = csa_ie.mode;
	sdata->csa_blocked_queues =
		csa_ie.mode && !ieee80211_hw_check(&local->hw, HANDLES_QUIET_CSA);

	wiphy_work_queue(sdata->local->hw.wiphy,
			 &ifmgd->csa_connection_drop_work);
}

static bool
ieee80211_find_80211h_pwr_constr(struct ieee80211_sub_if_data *sdata,
				 struct ieee80211_channel *channel,
				 const u8 *country_ie, u8 country_ie_len,
				 const u8 *pwr_constr_elem,
				 int *chan_pwr, int *pwr_reduction)
{
	struct ieee80211_country_ie_triplet *triplet;
	int chan = ieee80211_frequency_to_channel(channel->center_freq);
	int i, chan_increment;
	bool have_chan_pwr = false;

	/* Invalid IE */
	if (country_ie_len % 2 || country_ie_len < IEEE80211_COUNTRY_IE_MIN_LEN)
		return false;

	triplet = (void *)(country_ie + 3);
	country_ie_len -= 3;

	switch (channel->band) {
	default:
		WARN_ON_ONCE(1);
		fallthrough;
	case NL80211_BAND_2GHZ:
	case NL80211_BAND_60GHZ:
	case NL80211_BAND_LC:
		chan_increment = 1;
		break;
	case NL80211_BAND_5GHZ:
		chan_increment = 4;
		break;
	case NL80211_BAND_6GHZ:
		/*
		 * In the 6 GHz band, the "maximum transmit power level"
		 * field in the triplets is reserved, and thus will be
		 * zero and we shouldn't use it to control TX power.
		 * The actual TX power will be given in the transmit
		 * power envelope element instead.
		 */
		return false;
	}

	/* find channel */
	while (country_ie_len >= 3) {
		u8 first_channel = triplet->chans.first_channel;

		if (first_channel >= IEEE80211_COUNTRY_EXTENSION_ID)
			goto next;

		for (i = 0; i < triplet->chans.num_channels; i++) {
			if (first_channel + i * chan_increment == chan) {
				have_chan_pwr = true;
				*chan_pwr = triplet->chans.max_power;
				break;
			}
		}
		if (have_chan_pwr)
			break;

 next:
		triplet++;
		country_ie_len -= 3;
	}

	if (have_chan_pwr && pwr_constr_elem)
		*pwr_reduction = *pwr_constr_elem;
	else
		*pwr_reduction = 0;

	return have_chan_pwr;
}

static void ieee80211_find_cisco_dtpc(struct ieee80211_sub_if_data *sdata,
				      struct ieee80211_channel *channel,
				      const u8 *cisco_dtpc_ie,
				      int *pwr_level)
{
	/* From practical testing, the first data byte of the DTPC element
	 * seems to contain the requested dBm level, and the CLI on Cisco
	 * APs clearly state the range is -127 to 127 dBm, which indicates
	 * a signed byte, although it seemingly never actually goes negative.
	 * The other byte seems to always be zero.
	 */
	*pwr_level = (__s8)cisco_dtpc_ie[4];
}

static u64 ieee80211_handle_pwr_constr(struct ieee80211_link_data *link,
				       struct ieee80211_channel *channel,
				       struct ieee80211_mgmt *mgmt,
				       const u8 *country_ie, u8 country_ie_len,
				       const u8 *pwr_constr_ie,
				       const u8 *cisco_dtpc_ie)
{
	struct ieee80211_sub_if_data *sdata = link->sdata;
	bool has_80211h_pwr = false, has_cisco_pwr = false;
	int chan_pwr = 0, pwr_reduction_80211h = 0;
	int pwr_level_cisco, pwr_level_80211h;
	int new_ap_level;
	__le16 capab = mgmt->u.probe_resp.capab_info;

	if (ieee80211_is_s1g_beacon(mgmt->frame_control))
		return 0;	/* TODO */

	if (country_ie &&
	    (capab & cpu_to_le16(WLAN_CAPABILITY_SPECTRUM_MGMT) ||
	     capab & cpu_to_le16(WLAN_CAPABILITY_RADIO_MEASURE))) {
		has_80211h_pwr = ieee80211_find_80211h_pwr_constr(
			sdata, channel, country_ie, country_ie_len,
			pwr_constr_ie, &chan_pwr, &pwr_reduction_80211h);
		pwr_level_80211h =
			max_t(int, 0, chan_pwr - pwr_reduction_80211h);
	}

	if (cisco_dtpc_ie) {
		ieee80211_find_cisco_dtpc(
			sdata, channel, cisco_dtpc_ie, &pwr_level_cisco);
		has_cisco_pwr = true;
	}

	if (!has_80211h_pwr && !has_cisco_pwr)
		return 0;

	/* If we have both 802.11h and Cisco DTPC, apply both limits
	 * by picking the smallest of the two power levels advertised.
	 */
	if (has_80211h_pwr &&
	    (!has_cisco_pwr || pwr_level_80211h <= pwr_level_cisco)) {
		new_ap_level = pwr_level_80211h;

		if (link->ap_power_level == new_ap_level)
			return 0;

		sdata_dbg(sdata,
			  "Limiting TX power to %d (%d - %d) dBm as advertised by %pM\n",
			  pwr_level_80211h, chan_pwr, pwr_reduction_80211h,
			  link->u.mgd.bssid);
	} else {  /* has_cisco_pwr is always true here. */
		new_ap_level = pwr_level_cisco;

		if (link->ap_power_level == new_ap_level)
			return 0;

		sdata_dbg(sdata,
			  "Limiting TX power to %d dBm as advertised by %pM\n",
			  pwr_level_cisco, link->u.mgd.bssid);
	}

	link->ap_power_level = new_ap_level;
	if (__ieee80211_recalc_txpower(sdata))
		return BSS_CHANGED_TXPOWER;
	return 0;
}

/* powersave */
static void ieee80211_enable_ps(struct ieee80211_local *local,
				struct ieee80211_sub_if_data *sdata)
{
	struct ieee80211_conf *conf = &local->hw.conf;

	/*
	 * If we are scanning right now then the parameters will
	 * take effect when scan finishes.
	 */
	if (local->scanning)
		return;

	if (conf->dynamic_ps_timeout > 0 &&
	    !ieee80211_hw_check(&local->hw, SUPPORTS_DYNAMIC_PS)) {
		mod_timer(&local->dynamic_ps_timer, jiffies +
			  msecs_to_jiffies(conf->dynamic_ps_timeout));
	} else {
		if (ieee80211_hw_check(&local->hw, PS_NULLFUNC_STACK))
			ieee80211_send_nullfunc(local, sdata, true);

		if (ieee80211_hw_check(&local->hw, PS_NULLFUNC_STACK) &&
		    ieee80211_hw_check(&local->hw, REPORTS_TX_ACK_STATUS))
			return;

		conf->flags |= IEEE80211_CONF_PS;
		ieee80211_hw_config(local, IEEE80211_CONF_CHANGE_PS);
	}
}

static void ieee80211_change_ps(struct ieee80211_local *local)
{
	struct ieee80211_conf *conf = &local->hw.conf;

	if (local->ps_sdata) {
		ieee80211_enable_ps(local, local->ps_sdata);
	} else if (conf->flags & IEEE80211_CONF_PS) {
		conf->flags &= ~IEEE80211_CONF_PS;
		ieee80211_hw_config(local, IEEE80211_CONF_CHANGE_PS);
		del_timer_sync(&local->dynamic_ps_timer);
		wiphy_work_cancel(local->hw.wiphy,
				  &local->dynamic_ps_enable_work);
	}
}

static bool ieee80211_powersave_allowed(struct ieee80211_sub_if_data *sdata)
{
	struct ieee80211_local *local = sdata->local;
	struct ieee80211_if_managed *mgd = &sdata->u.mgd;
	struct sta_info *sta = NULL;
	bool authorized = false;

	if (!mgd->powersave)
		return false;

	if (mgd->broken_ap)
		return false;

	if (!mgd->associated)
		return false;

	if (mgd->flags & IEEE80211_STA_CONNECTION_POLL)
		return false;

	if (!(local->hw.wiphy->flags & WIPHY_FLAG_SUPPORTS_MLO) &&
	    !sdata->deflink.u.mgd.have_beacon)
		return false;

	rcu_read_lock();
	sta = sta_info_get(sdata, sdata->vif.cfg.ap_addr);
	if (sta)
		authorized = test_sta_flag(sta, WLAN_STA_AUTHORIZED);
	rcu_read_unlock();

	return authorized;
}

/* need to hold RTNL or interface lock */
void ieee80211_recalc_ps(struct ieee80211_local *local)
{
	struct ieee80211_sub_if_data *sdata, *found = NULL;
	int count = 0;
	int timeout;

	if (!ieee80211_hw_check(&local->hw, SUPPORTS_PS) ||
	    ieee80211_hw_check(&local->hw, SUPPORTS_DYNAMIC_PS)) {
		local->ps_sdata = NULL;
		return;
	}

	list_for_each_entry(sdata, &local->interfaces, list) {
		if (!ieee80211_sdata_running(sdata))
			continue;
		if (sdata->vif.type == NL80211_IFTYPE_AP) {
			/* If an AP vif is found, then disable PS
			 * by setting the count to zero thereby setting
			 * ps_sdata to NULL.
			 */
			count = 0;
			break;
		}
		if (sdata->vif.type != NL80211_IFTYPE_STATION)
			continue;
		found = sdata;
		count++;
	}

	if (count == 1 && ieee80211_powersave_allowed(found)) {
		u8 dtimper = found->deflink.u.mgd.dtim_period;

		timeout = local->dynamic_ps_forced_timeout;
		if (timeout < 0)
			timeout = 100;
		local->hw.conf.dynamic_ps_timeout = timeout;

		/* If the TIM IE is invalid, pretend the value is 1 */
		if (!dtimper)
			dtimper = 1;

		local->hw.conf.ps_dtim_period = dtimper;
		local->ps_sdata = found;
	} else {
		local->ps_sdata = NULL;
	}

	ieee80211_change_ps(local);
}

void ieee80211_recalc_ps_vif(struct ieee80211_sub_if_data *sdata)
{
	bool ps_allowed = ieee80211_powersave_allowed(sdata);

	if (sdata->vif.cfg.ps != ps_allowed) {
		sdata->vif.cfg.ps = ps_allowed;
		ieee80211_vif_cfg_change_notify(sdata, BSS_CHANGED_PS);
	}
}

void ieee80211_dynamic_ps_disable_work(struct wiphy *wiphy,
				       struct wiphy_work *work)
{
	struct ieee80211_local *local =
		container_of(work, struct ieee80211_local,
			     dynamic_ps_disable_work);

	if (local->hw.conf.flags & IEEE80211_CONF_PS) {
		local->hw.conf.flags &= ~IEEE80211_CONF_PS;
		ieee80211_hw_config(local, IEEE80211_CONF_CHANGE_PS);
	}

	ieee80211_wake_queues_by_reason(&local->hw,
					IEEE80211_MAX_QUEUE_MAP,
					IEEE80211_QUEUE_STOP_REASON_PS,
					false);
}

void ieee80211_dynamic_ps_enable_work(struct wiphy *wiphy,
				      struct wiphy_work *work)
{
	struct ieee80211_local *local =
		container_of(work, struct ieee80211_local,
			     dynamic_ps_enable_work);
	struct ieee80211_sub_if_data *sdata = local->ps_sdata;
	struct ieee80211_if_managed *ifmgd;
	unsigned long flags;
	int q;

	/* can only happen when PS was just disabled anyway */
	if (!sdata)
		return;

	ifmgd = &sdata->u.mgd;

	if (local->hw.conf.flags & IEEE80211_CONF_PS)
		return;

	if (local->hw.conf.dynamic_ps_timeout > 0) {
		/* don't enter PS if TX frames are pending */
		if (drv_tx_frames_pending(local)) {
			mod_timer(&local->dynamic_ps_timer, jiffies +
				  msecs_to_jiffies(
				  local->hw.conf.dynamic_ps_timeout));
			return;
		}

		/*
		 * transmission can be stopped by others which leads to
		 * dynamic_ps_timer expiry. Postpone the ps timer if it
		 * is not the actual idle state.
		 */
		spin_lock_irqsave(&local->queue_stop_reason_lock, flags);
		for (q = 0; q < local->hw.queues; q++) {
			if (local->queue_stop_reasons[q]) {
				spin_unlock_irqrestore(&local->queue_stop_reason_lock,
						       flags);
				mod_timer(&local->dynamic_ps_timer, jiffies +
					  msecs_to_jiffies(
					  local->hw.conf.dynamic_ps_timeout));
				return;
			}
		}
		spin_unlock_irqrestore(&local->queue_stop_reason_lock, flags);
	}

	if (ieee80211_hw_check(&local->hw, PS_NULLFUNC_STACK) &&
	    !(ifmgd->flags & IEEE80211_STA_NULLFUNC_ACKED)) {
		if (drv_tx_frames_pending(local)) {
			mod_timer(&local->dynamic_ps_timer, jiffies +
				  msecs_to_jiffies(
				  local->hw.conf.dynamic_ps_timeout));
		} else {
			ieee80211_send_nullfunc(local, sdata, true);
			/* Flush to get the tx status of nullfunc frame */
			ieee80211_flush_queues(local, sdata, false);
		}
	}

	if (!(ieee80211_hw_check(&local->hw, REPORTS_TX_ACK_STATUS) &&
	      ieee80211_hw_check(&local->hw, PS_NULLFUNC_STACK)) ||
	    (ifmgd->flags & IEEE80211_STA_NULLFUNC_ACKED)) {
		ifmgd->flags &= ~IEEE80211_STA_NULLFUNC_ACKED;
		local->hw.conf.flags |= IEEE80211_CONF_PS;
		ieee80211_hw_config(local, IEEE80211_CONF_CHANGE_PS);
	}
}

void ieee80211_dynamic_ps_timer(struct timer_list *t)
{
	struct ieee80211_local *local = from_timer(local, t, dynamic_ps_timer);

	wiphy_work_queue(local->hw.wiphy, &local->dynamic_ps_enable_work);
}

void ieee80211_dfs_cac_timer_work(struct wiphy *wiphy, struct wiphy_work *work)
{
	struct ieee80211_sub_if_data *sdata =
		container_of(work, struct ieee80211_sub_if_data,
			     dfs_cac_timer_work.work);
	struct cfg80211_chan_def chandef = sdata->vif.bss_conf.chanreq.oper;

	lockdep_assert_wiphy(sdata->local->hw.wiphy);

<<<<<<< HEAD
	if (sdata->wdev.cac_started) {
		ieee80211_link_release_channel(&sdata->deflink);
=======
	if (sdata->wdev.links[link->link_id].cac_started) {
		ieee80211_link_release_channel(link);
>>>>>>> adc21867
		cfg80211_cac_event(sdata->dev, &chandef,
				   NL80211_RADAR_CAC_FINISHED,
				   GFP_KERNEL, link->link_id);
	}
}

static bool
__ieee80211_sta_handle_tspec_ac_params(struct ieee80211_sub_if_data *sdata)
{
	struct ieee80211_local *local = sdata->local;
	struct ieee80211_if_managed *ifmgd = &sdata->u.mgd;
	bool ret = false;
	int ac;

	if (local->hw.queues < IEEE80211_NUM_ACS)
		return false;

	for (ac = 0; ac < IEEE80211_NUM_ACS; ac++) {
		struct ieee80211_sta_tx_tspec *tx_tspec = &ifmgd->tx_tspec[ac];
		int non_acm_ac;
		unsigned long now = jiffies;

		if (tx_tspec->action == TX_TSPEC_ACTION_NONE &&
		    tx_tspec->admitted_time &&
		    time_after(now, tx_tspec->time_slice_start + HZ)) {
			tx_tspec->consumed_tx_time = 0;
			tx_tspec->time_slice_start = now;

			if (tx_tspec->downgraded)
				tx_tspec->action =
					TX_TSPEC_ACTION_STOP_DOWNGRADE;
		}

		switch (tx_tspec->action) {
		case TX_TSPEC_ACTION_STOP_DOWNGRADE:
			/* take the original parameters */
			if (drv_conf_tx(local, &sdata->deflink, ac,
					&sdata->deflink.tx_conf[ac]))
				link_err(&sdata->deflink,
					 "failed to set TX queue parameters for queue %d\n",
					 ac);
			tx_tspec->action = TX_TSPEC_ACTION_NONE;
			tx_tspec->downgraded = false;
			ret = true;
			break;
		case TX_TSPEC_ACTION_DOWNGRADE:
			if (time_after(now, tx_tspec->time_slice_start + HZ)) {
				tx_tspec->action = TX_TSPEC_ACTION_NONE;
				ret = true;
				break;
			}
			/* downgrade next lower non-ACM AC */
			for (non_acm_ac = ac + 1;
			     non_acm_ac < IEEE80211_NUM_ACS;
			     non_acm_ac++)
				if (!(sdata->wmm_acm & BIT(7 - 2 * non_acm_ac)))
					break;
			/* Usually the loop will result in using BK even if it
			 * requires admission control, but such a configuration
			 * makes no sense and we have to transmit somehow - the
			 * AC selection does the same thing.
			 * If we started out trying to downgrade from BK, then
			 * the extra condition here might be needed.
			 */
			if (non_acm_ac >= IEEE80211_NUM_ACS)
				non_acm_ac = IEEE80211_AC_BK;
			if (drv_conf_tx(local, &sdata->deflink, ac,
					&sdata->deflink.tx_conf[non_acm_ac]))
				link_err(&sdata->deflink,
					 "failed to set TX queue parameters for queue %d\n",
					 ac);
			tx_tspec->action = TX_TSPEC_ACTION_NONE;
			ret = true;
			wiphy_delayed_work_queue(local->hw.wiphy,
						 &ifmgd->tx_tspec_wk,
						 tx_tspec->time_slice_start +
						 HZ - now + 1);
			break;
		case TX_TSPEC_ACTION_NONE:
			/* nothing now */
			break;
		}
	}

	return ret;
}

void ieee80211_sta_handle_tspec_ac_params(struct ieee80211_sub_if_data *sdata)
{
	if (__ieee80211_sta_handle_tspec_ac_params(sdata))
		ieee80211_link_info_change_notify(sdata, &sdata->deflink,
						  BSS_CHANGED_QOS);
}

static void ieee80211_sta_handle_tspec_ac_params_wk(struct wiphy *wiphy,
						    struct wiphy_work *work)
{
	struct ieee80211_sub_if_data *sdata;

	sdata = container_of(work, struct ieee80211_sub_if_data,
			     u.mgd.tx_tspec_wk.work);
	ieee80211_sta_handle_tspec_ac_params(sdata);
}

void ieee80211_mgd_set_link_qos_params(struct ieee80211_link_data *link)
{
	struct ieee80211_sub_if_data *sdata = link->sdata;
	struct ieee80211_local *local = sdata->local;
	struct ieee80211_if_managed *ifmgd = &sdata->u.mgd;
	struct ieee80211_tx_queue_params *params = link->tx_conf;
	u8 ac;

	for (ac = 0; ac < IEEE80211_NUM_ACS; ac++) {
		mlme_dbg(sdata,
			 "WMM AC=%d acm=%d aifs=%d cWmin=%d cWmax=%d txop=%d uapsd=%d, downgraded=%d\n",
			 ac, params[ac].acm,
			 params[ac].aifs, params[ac].cw_min, params[ac].cw_max,
			 params[ac].txop, params[ac].uapsd,
			 ifmgd->tx_tspec[ac].downgraded);
		if (!ifmgd->tx_tspec[ac].downgraded &&
		    drv_conf_tx(local, link, ac, &params[ac]))
			link_err(link,
				 "failed to set TX queue parameters for AC %d\n",
				 ac);
	}
}

/* MLME */
static bool
ieee80211_sta_wmm_params(struct ieee80211_local *local,
			 struct ieee80211_link_data *link,
			 const u8 *wmm_param, size_t wmm_param_len,
			 const struct ieee80211_mu_edca_param_set *mu_edca)
{
	struct ieee80211_sub_if_data *sdata = link->sdata;
	struct ieee80211_tx_queue_params params[IEEE80211_NUM_ACS];
	struct ieee80211_if_managed *ifmgd = &sdata->u.mgd;
	size_t left;
	int count, mu_edca_count, ac;
	const u8 *pos;
	u8 uapsd_queues = 0;

	if (!local->ops->conf_tx)
		return false;

	if (local->hw.queues < IEEE80211_NUM_ACS)
		return false;

	if (!wmm_param)
		return false;

	if (wmm_param_len < 8 || wmm_param[5] /* version */ != 1)
		return false;

	if (ifmgd->flags & IEEE80211_STA_UAPSD_ENABLED)
		uapsd_queues = ifmgd->uapsd_queues;

	count = wmm_param[6] & 0x0f;
	/* -1 is the initial value of ifmgd->mu_edca_last_param_set.
	 * if mu_edca was preset before and now it disappeared tell
	 * the driver about it.
	 */
	mu_edca_count = mu_edca ? mu_edca->mu_qos_info & 0x0f : -1;
	if (count == link->u.mgd.wmm_last_param_set &&
	    mu_edca_count == link->u.mgd.mu_edca_last_param_set)
		return false;
	link->u.mgd.wmm_last_param_set = count;
	link->u.mgd.mu_edca_last_param_set = mu_edca_count;

	pos = wmm_param + 8;
	left = wmm_param_len - 8;

	memset(&params, 0, sizeof(params));

	sdata->wmm_acm = 0;
	for (; left >= 4; left -= 4, pos += 4) {
		int aci = (pos[0] >> 5) & 0x03;
		int acm = (pos[0] >> 4) & 0x01;
		bool uapsd = false;

		switch (aci) {
		case 1: /* AC_BK */
			ac = IEEE80211_AC_BK;
			if (acm)
				sdata->wmm_acm |= BIT(1) | BIT(2); /* BK/- */
			if (uapsd_queues & IEEE80211_WMM_IE_STA_QOSINFO_AC_BK)
				uapsd = true;
			params[ac].mu_edca = !!mu_edca;
			if (mu_edca)
				params[ac].mu_edca_param_rec = mu_edca->ac_bk;
			break;
		case 2: /* AC_VI */
			ac = IEEE80211_AC_VI;
			if (acm)
				sdata->wmm_acm |= BIT(4) | BIT(5); /* CL/VI */
			if (uapsd_queues & IEEE80211_WMM_IE_STA_QOSINFO_AC_VI)
				uapsd = true;
			params[ac].mu_edca = !!mu_edca;
			if (mu_edca)
				params[ac].mu_edca_param_rec = mu_edca->ac_vi;
			break;
		case 3: /* AC_VO */
			ac = IEEE80211_AC_VO;
			if (acm)
				sdata->wmm_acm |= BIT(6) | BIT(7); /* VO/NC */
			if (uapsd_queues & IEEE80211_WMM_IE_STA_QOSINFO_AC_VO)
				uapsd = true;
			params[ac].mu_edca = !!mu_edca;
			if (mu_edca)
				params[ac].mu_edca_param_rec = mu_edca->ac_vo;
			break;
		case 0: /* AC_BE */
		default:
			ac = IEEE80211_AC_BE;
			if (acm)
				sdata->wmm_acm |= BIT(0) | BIT(3); /* BE/EE */
			if (uapsd_queues & IEEE80211_WMM_IE_STA_QOSINFO_AC_BE)
				uapsd = true;
			params[ac].mu_edca = !!mu_edca;
			if (mu_edca)
				params[ac].mu_edca_param_rec = mu_edca->ac_be;
			break;
		}

		params[ac].aifs = pos[0] & 0x0f;

		if (params[ac].aifs < 2) {
			link_info(link,
				  "AP has invalid WMM params (AIFSN=%d for ACI %d), will use 2\n",
				  params[ac].aifs, aci);
			params[ac].aifs = 2;
		}
		params[ac].cw_max = ecw2cw((pos[1] & 0xf0) >> 4);
		params[ac].cw_min = ecw2cw(pos[1] & 0x0f);
		params[ac].txop = get_unaligned_le16(pos + 2);
		params[ac].acm = acm;
		params[ac].uapsd = uapsd;

		if (params[ac].cw_min == 0 ||
		    params[ac].cw_min > params[ac].cw_max) {
			link_info(link,
				  "AP has invalid WMM params (CWmin/max=%d/%d for ACI %d), using defaults\n",
				  params[ac].cw_min, params[ac].cw_max, aci);
			return false;
		}
		ieee80211_regulatory_limit_wmm_params(sdata, &params[ac], ac);
	}

	/* WMM specification requires all 4 ACIs. */
	for (ac = 0; ac < IEEE80211_NUM_ACS; ac++) {
		if (params[ac].cw_min == 0) {
			link_info(link,
				  "AP has invalid WMM params (missing AC %d), using defaults\n",
				  ac);
			return false;
		}
	}

	for (ac = 0; ac < IEEE80211_NUM_ACS; ac++)
		link->tx_conf[ac] = params[ac];

	ieee80211_mgd_set_link_qos_params(link);

	/* enable WMM or activate new settings */
	link->conf->qos = true;
	return true;
}

static void __ieee80211_stop_poll(struct ieee80211_sub_if_data *sdata)
{
	lockdep_assert_wiphy(sdata->local->hw.wiphy);

	sdata->u.mgd.flags &= ~IEEE80211_STA_CONNECTION_POLL;
	ieee80211_run_deferred_scan(sdata->local);
}

static void ieee80211_stop_poll(struct ieee80211_sub_if_data *sdata)
{
	lockdep_assert_wiphy(sdata->local->hw.wiphy);

	__ieee80211_stop_poll(sdata);
}

static u64 ieee80211_handle_bss_capability(struct ieee80211_link_data *link,
					   u16 capab, bool erp_valid, u8 erp)
{
	struct ieee80211_bss_conf *bss_conf = link->conf;
	struct ieee80211_supported_band *sband;
	u64 changed = 0;
	bool use_protection;
	bool use_short_preamble;
	bool use_short_slot;

	sband = ieee80211_get_link_sband(link);
	if (!sband)
		return changed;

	if (erp_valid) {
		use_protection = (erp & WLAN_ERP_USE_PROTECTION) != 0;
		use_short_preamble = (erp & WLAN_ERP_BARKER_PREAMBLE) == 0;
	} else {
		use_protection = false;
		use_short_preamble = !!(capab & WLAN_CAPABILITY_SHORT_PREAMBLE);
	}

	use_short_slot = !!(capab & WLAN_CAPABILITY_SHORT_SLOT_TIME);
	if (sband->band == NL80211_BAND_5GHZ ||
	    sband->band == NL80211_BAND_6GHZ)
		use_short_slot = true;

	if (use_protection != bss_conf->use_cts_prot) {
		bss_conf->use_cts_prot = use_protection;
		changed |= BSS_CHANGED_ERP_CTS_PROT;
	}

	if (use_short_preamble != bss_conf->use_short_preamble) {
		bss_conf->use_short_preamble = use_short_preamble;
		changed |= BSS_CHANGED_ERP_PREAMBLE;
	}

	if (use_short_slot != bss_conf->use_short_slot) {
		bss_conf->use_short_slot = use_short_slot;
		changed |= BSS_CHANGED_ERP_SLOT;
	}

	return changed;
}

static u64 ieee80211_link_set_associated(struct ieee80211_link_data *link,
					 struct cfg80211_bss *cbss)
{
	struct ieee80211_sub_if_data *sdata = link->sdata;
	struct ieee80211_bss_conf *bss_conf = link->conf;
	struct ieee80211_bss *bss = (void *)cbss->priv;
	u64 changed = BSS_CHANGED_QOS;

	/* not really used in MLO */
	sdata->u.mgd.beacon_timeout =
		usecs_to_jiffies(ieee80211_tu_to_usec(beacon_loss_count *
						      bss_conf->beacon_int));

	changed |= ieee80211_handle_bss_capability(link,
						   bss_conf->assoc_capability,
						   bss->has_erp_value,
						   bss->erp_value);

	ieee80211_check_rate_mask(link);

	link->conf->bss = cbss;
	memcpy(link->u.mgd.bssid, cbss->bssid, ETH_ALEN);

	if (sdata->vif.p2p ||
	    sdata->vif.driver_flags & IEEE80211_VIF_GET_NOA_UPDATE) {
		const struct cfg80211_bss_ies *ies;

		rcu_read_lock();
		ies = rcu_dereference(cbss->ies);
		if (ies) {
			int ret;

			ret = cfg80211_get_p2p_attr(
					ies->data, ies->len,
					IEEE80211_P2P_ATTR_ABSENCE_NOTICE,
					(u8 *) &bss_conf->p2p_noa_attr,
					sizeof(bss_conf->p2p_noa_attr));
			if (ret >= 2) {
				link->u.mgd.p2p_noa_index =
					bss_conf->p2p_noa_attr.index;
				changed |= BSS_CHANGED_P2P_PS;
			}
		}
		rcu_read_unlock();
	}

	if (link->u.mgd.have_beacon) {
		bss_conf->beacon_rate = bss->beacon_rate;
		changed |= BSS_CHANGED_BEACON_INFO;
	} else {
		bss_conf->beacon_rate = NULL;
	}

	/* Tell the driver to monitor connection quality (if supported) */
	if (sdata->vif.driver_flags & IEEE80211_VIF_SUPPORTS_CQM_RSSI &&
	    bss_conf->cqm_rssi_thold)
		changed |= BSS_CHANGED_CQM;

	return changed;
}

static void ieee80211_set_associated(struct ieee80211_sub_if_data *sdata,
				     struct ieee80211_mgd_assoc_data *assoc_data,
				     u64 changed[IEEE80211_MLD_MAX_NUM_LINKS])
{
	struct ieee80211_local *local = sdata->local;
	struct ieee80211_vif_cfg *vif_cfg = &sdata->vif.cfg;
	u64 vif_changed = BSS_CHANGED_ASSOC;
	unsigned int link_id;

	lockdep_assert_wiphy(local->hw.wiphy);

	sdata->u.mgd.associated = true;

	for (link_id = 0; link_id < IEEE80211_MLD_MAX_NUM_LINKS; link_id++) {
		struct cfg80211_bss *cbss = assoc_data->link[link_id].bss;
		struct ieee80211_link_data *link;

		if (!cbss ||
		    assoc_data->link[link_id].status != WLAN_STATUS_SUCCESS)
			continue;

		if (ieee80211_vif_is_mld(&sdata->vif) &&
		    !(ieee80211_vif_usable_links(&sdata->vif) & BIT(link_id)))
			continue;

		link = sdata_dereference(sdata->link[link_id], sdata);
		if (WARN_ON(!link))
			return;

		changed[link_id] |= ieee80211_link_set_associated(link, cbss);
	}

	/* just to be sure */
	ieee80211_stop_poll(sdata);

	ieee80211_led_assoc(local, 1);

	vif_cfg->assoc = 1;

	/* Enable ARP filtering */
	if (vif_cfg->arp_addr_cnt)
		vif_changed |= BSS_CHANGED_ARP_FILTER;

	if (ieee80211_vif_is_mld(&sdata->vif)) {
		for (link_id = 0;
		     link_id < IEEE80211_MLD_MAX_NUM_LINKS;
		     link_id++) {
			struct ieee80211_link_data *link;
			struct cfg80211_bss *cbss = assoc_data->link[link_id].bss;

			if (!cbss ||
			    !(BIT(link_id) &
			      ieee80211_vif_usable_links(&sdata->vif)) ||
			    assoc_data->link[link_id].status != WLAN_STATUS_SUCCESS)
				continue;

			link = sdata_dereference(sdata->link[link_id], sdata);
			if (WARN_ON(!link))
				return;

			ieee80211_link_info_change_notify(sdata, link,
							  changed[link_id]);

			ieee80211_recalc_smps(sdata, link);
		}

		ieee80211_vif_cfg_change_notify(sdata, vif_changed);
	} else {
		ieee80211_bss_info_change_notify(sdata,
						 vif_changed | changed[0]);
	}

	ieee80211_recalc_ps(local);

	/* leave this here to not change ordering in non-MLO cases */
	if (!ieee80211_vif_is_mld(&sdata->vif))
		ieee80211_recalc_smps(sdata, &sdata->deflink);
	ieee80211_recalc_ps_vif(sdata);

	netif_carrier_on(sdata->dev);
}

static void ieee80211_set_disassoc(struct ieee80211_sub_if_data *sdata,
				   u16 stype, u16 reason, bool tx,
				   u8 *frame_buf)
{
	struct ieee80211_if_managed *ifmgd = &sdata->u.mgd;
	struct ieee80211_local *local = sdata->local;
	unsigned int link_id;
	u64 changed = 0;
	struct ieee80211_prep_tx_info info = {
		.subtype = stype,
		.was_assoc = true,
		.link_id = ffs(sdata->vif.active_links) - 1,
	};

	lockdep_assert_wiphy(local->hw.wiphy);

	if (WARN_ON_ONCE(tx && !frame_buf))
		return;

	if (WARN_ON(!ifmgd->associated))
		return;

	ieee80211_stop_poll(sdata);

	ifmgd->associated = false;

	/* other links will be destroyed */
	sdata->deflink.conf->bss = NULL;
	sdata->deflink.smps_mode = IEEE80211_SMPS_OFF;

	netif_carrier_off(sdata->dev);

	/*
	 * if we want to get out of ps before disassoc (why?) we have
	 * to do it before sending disassoc, as otherwise the null-packet
	 * won't be valid.
	 */
	if (local->hw.conf.flags & IEEE80211_CONF_PS) {
		local->hw.conf.flags &= ~IEEE80211_CONF_PS;
		ieee80211_hw_config(local, IEEE80211_CONF_CHANGE_PS);
	}
	local->ps_sdata = NULL;

	/* disable per-vif ps */
	ieee80211_recalc_ps_vif(sdata);

	/* make sure ongoing transmission finishes */
	synchronize_net();

	/*
	 * drop any frame before deauth/disassoc, this can be data or
	 * management frame. Since we are disconnecting, we should not
	 * insist sending these frames which can take time and delay
	 * the disconnection and possible the roaming.
	 */
	if (tx)
		ieee80211_flush_queues(local, sdata, true);

	/* deauthenticate/disassociate now */
	if (tx || frame_buf) {
		drv_mgd_prepare_tx(sdata->local, sdata, &info);

		ieee80211_send_deauth_disassoc(sdata, sdata->vif.cfg.ap_addr,
					       sdata->vif.cfg.ap_addr, stype,
					       reason, tx, frame_buf);
	}

	/* flush out frame - make sure the deauth was actually sent */
	if (tx)
		ieee80211_flush_queues(local, sdata, false);

	drv_mgd_complete_tx(sdata->local, sdata, &info);

	/* clear AP addr only after building the needed mgmt frames */
	eth_zero_addr(sdata->deflink.u.mgd.bssid);
	eth_zero_addr(sdata->vif.cfg.ap_addr);

	sdata->vif.cfg.ssid_len = 0;

	/* remove AP and TDLS peers */
	sta_info_flush(sdata, -1);

	/* finally reset all BSS / config parameters */
	if (!ieee80211_vif_is_mld(&sdata->vif))
		changed |= ieee80211_reset_erp_info(sdata);

	ieee80211_led_assoc(local, 0);
	changed |= BSS_CHANGED_ASSOC;
	sdata->vif.cfg.assoc = false;

	sdata->deflink.u.mgd.p2p_noa_index = -1;
	memset(&sdata->vif.bss_conf.p2p_noa_attr, 0,
	       sizeof(sdata->vif.bss_conf.p2p_noa_attr));

	/* on the next assoc, re-program HT/VHT parameters */
	memset(&ifmgd->ht_capa, 0, sizeof(ifmgd->ht_capa));
	memset(&ifmgd->ht_capa_mask, 0, sizeof(ifmgd->ht_capa_mask));
	memset(&ifmgd->vht_capa, 0, sizeof(ifmgd->vht_capa));
	memset(&ifmgd->vht_capa_mask, 0, sizeof(ifmgd->vht_capa_mask));

	/*
	 * reset MU-MIMO ownership and group data in default link,
	 * if used, other links are destroyed
	 */
	memset(sdata->vif.bss_conf.mu_group.membership, 0,
	       sizeof(sdata->vif.bss_conf.mu_group.membership));
	memset(sdata->vif.bss_conf.mu_group.position, 0,
	       sizeof(sdata->vif.bss_conf.mu_group.position));
	if (!ieee80211_vif_is_mld(&sdata->vif))
		changed |= BSS_CHANGED_MU_GROUPS;
	sdata->vif.bss_conf.mu_mimo_owner = false;

	sdata->deflink.ap_power_level = IEEE80211_UNSET_POWER_LEVEL;

	del_timer_sync(&local->dynamic_ps_timer);
	wiphy_work_cancel(local->hw.wiphy, &local->dynamic_ps_enable_work);

	/* Disable ARP filtering */
	if (sdata->vif.cfg.arp_addr_cnt)
		changed |= BSS_CHANGED_ARP_FILTER;

	sdata->vif.bss_conf.qos = false;
	if (!ieee80211_vif_is_mld(&sdata->vif)) {
		changed |= BSS_CHANGED_QOS;
		/* The BSSID (not really interesting) and HT changed */
		changed |= BSS_CHANGED_BSSID | BSS_CHANGED_HT;
		ieee80211_bss_info_change_notify(sdata, changed);
	} else {
		ieee80211_vif_cfg_change_notify(sdata, changed);
	}

	/* disassociated - set to defaults now */
	ieee80211_set_wmm_default(&sdata->deflink, false, false);

	del_timer_sync(&sdata->u.mgd.conn_mon_timer);
	del_timer_sync(&sdata->u.mgd.bcn_mon_timer);
	del_timer_sync(&sdata->u.mgd.timer);

	sdata->vif.bss_conf.dtim_period = 0;
	sdata->vif.bss_conf.beacon_rate = NULL;

	sdata->deflink.u.mgd.have_beacon = false;
	sdata->deflink.u.mgd.tracking_signal_avg = false;
	sdata->deflink.u.mgd.disable_wmm_tracking = false;

	ifmgd->flags = 0;

	for (link_id = 0; link_id < ARRAY_SIZE(sdata->link); link_id++) {
		struct ieee80211_link_data *link;

		link = sdata_dereference(sdata->link[link_id], sdata);
		if (!link)
			continue;
		ieee80211_link_release_channel(link);
	}

	sdata->vif.bss_conf.csa_active = false;
	sdata->deflink.u.mgd.csa.blocked_tx = false;
	sdata->deflink.u.mgd.csa.waiting_bcn = false;
	sdata->deflink.u.mgd.csa.ignored_same_chan = false;
	ieee80211_vif_unblock_queues_csa(sdata);

	/* existing TX TSPEC sessions no longer exist */
	memset(ifmgd->tx_tspec, 0, sizeof(ifmgd->tx_tspec));
	wiphy_delayed_work_cancel(local->hw.wiphy, &ifmgd->tx_tspec_wk);

	sdata->vif.bss_conf.power_type = IEEE80211_REG_UNSET_AP;
	sdata->vif.bss_conf.pwr_reduction = 0;
	ieee80211_clear_tpe(&sdata->vif.bss_conf.tpe);

	sdata->vif.cfg.eml_cap = 0;
	sdata->vif.cfg.eml_med_sync_delay = 0;
	sdata->vif.cfg.mld_capa_op = 0;

	memset(&sdata->u.mgd.ttlm_info, 0,
	       sizeof(sdata->u.mgd.ttlm_info));
	wiphy_delayed_work_cancel(sdata->local->hw.wiphy, &ifmgd->ttlm_work);

	memset(&sdata->vif.neg_ttlm, 0, sizeof(sdata->vif.neg_ttlm));
	wiphy_delayed_work_cancel(sdata->local->hw.wiphy,
				  &ifmgd->neg_ttlm_timeout_work);

	sdata->u.mgd.removed_links = 0;
	wiphy_delayed_work_cancel(sdata->local->hw.wiphy,
				  &sdata->u.mgd.ml_reconf_work);

	wiphy_work_cancel(sdata->local->hw.wiphy,
			  &ifmgd->teardown_ttlm_work);

	ieee80211_vif_set_links(sdata, 0, 0);

	ifmgd->mcast_seq_last = IEEE80211_SN_MODULO;
}

static void ieee80211_reset_ap_probe(struct ieee80211_sub_if_data *sdata)
{
	struct ieee80211_if_managed *ifmgd = &sdata->u.mgd;
	struct ieee80211_local *local = sdata->local;

	lockdep_assert_wiphy(local->hw.wiphy);

	if (!(ifmgd->flags & IEEE80211_STA_CONNECTION_POLL))
		return;

	__ieee80211_stop_poll(sdata);

	ieee80211_recalc_ps(local);

	if (ieee80211_hw_check(&sdata->local->hw, CONNECTION_MONITOR))
		return;

	/*
	 * We've received a probe response, but are not sure whether
	 * we have or will be receiving any beacons or data, so let's
	 * schedule the timers again, just in case.
	 */
	ieee80211_sta_reset_beacon_monitor(sdata);

	mod_timer(&ifmgd->conn_mon_timer,
		  round_jiffies_up(jiffies +
				   IEEE80211_CONNECTION_IDLE_TIME));
}

static void ieee80211_sta_tx_wmm_ac_notify(struct ieee80211_sub_if_data *sdata,
					   struct ieee80211_hdr *hdr,
					   u16 tx_time)
{
	struct ieee80211_if_managed *ifmgd = &sdata->u.mgd;
	u16 tid;
	int ac;
	struct ieee80211_sta_tx_tspec *tx_tspec;
	unsigned long now = jiffies;

	if (!ieee80211_is_data_qos(hdr->frame_control))
		return;

	tid = ieee80211_get_tid(hdr);
	ac = ieee80211_ac_from_tid(tid);
	tx_tspec = &ifmgd->tx_tspec[ac];

	if (likely(!tx_tspec->admitted_time))
		return;

	if (time_after(now, tx_tspec->time_slice_start + HZ)) {
		tx_tspec->consumed_tx_time = 0;
		tx_tspec->time_slice_start = now;

		if (tx_tspec->downgraded) {
			tx_tspec->action = TX_TSPEC_ACTION_STOP_DOWNGRADE;
			wiphy_delayed_work_queue(sdata->local->hw.wiphy,
						 &ifmgd->tx_tspec_wk, 0);
		}
	}

	if (tx_tspec->downgraded)
		return;

	tx_tspec->consumed_tx_time += tx_time;

	if (tx_tspec->consumed_tx_time >= tx_tspec->admitted_time) {
		tx_tspec->downgraded = true;
		tx_tspec->action = TX_TSPEC_ACTION_DOWNGRADE;
		wiphy_delayed_work_queue(sdata->local->hw.wiphy,
					 &ifmgd->tx_tspec_wk, 0);
	}
}

void ieee80211_sta_tx_notify(struct ieee80211_sub_if_data *sdata,
			     struct ieee80211_hdr *hdr, bool ack, u16 tx_time)
{
	ieee80211_sta_tx_wmm_ac_notify(sdata, hdr, tx_time);

	if (!ieee80211_is_any_nullfunc(hdr->frame_control) ||
	    !sdata->u.mgd.probe_send_count)
		return;

	if (ack)
		sdata->u.mgd.probe_send_count = 0;
	else
		sdata->u.mgd.nullfunc_failed = true;
	wiphy_work_queue(sdata->local->hw.wiphy, &sdata->work);
}

static void ieee80211_mlme_send_probe_req(struct ieee80211_sub_if_data *sdata,
					  const u8 *src, const u8 *dst,
					  const u8 *ssid, size_t ssid_len,
					  struct ieee80211_channel *channel)
{
	struct sk_buff *skb;

	skb = ieee80211_build_probe_req(sdata, src, dst, (u32)-1, channel,
					ssid, ssid_len, NULL, 0,
					IEEE80211_PROBE_FLAG_DIRECTED);
	if (skb)
		ieee80211_tx_skb(sdata, skb);
}

static void ieee80211_mgd_probe_ap_send(struct ieee80211_sub_if_data *sdata)
{
	struct ieee80211_if_managed *ifmgd = &sdata->u.mgd;
	u8 *dst = sdata->vif.cfg.ap_addr;
	u8 unicast_limit = max(1, max_probe_tries - 3);
	struct sta_info *sta;

	lockdep_assert_wiphy(sdata->local->hw.wiphy);

	if (WARN_ON(ieee80211_vif_is_mld(&sdata->vif)))
		return;

	/*
	 * Try sending broadcast probe requests for the last three
	 * probe requests after the first ones failed since some
	 * buggy APs only support broadcast probe requests.
	 */
	if (ifmgd->probe_send_count >= unicast_limit)
		dst = NULL;

	/*
	 * When the hardware reports an accurate Tx ACK status, it's
	 * better to send a nullfunc frame instead of a probe request,
	 * as it will kick us off the AP quickly if we aren't associated
	 * anymore. The timeout will be reset if the frame is ACKed by
	 * the AP.
	 */
	ifmgd->probe_send_count++;

	if (dst) {
		sta = sta_info_get(sdata, dst);
		if (!WARN_ON(!sta))
			ieee80211_check_fast_rx(sta);
	}

	if (ieee80211_hw_check(&sdata->local->hw, REPORTS_TX_ACK_STATUS)) {
		ifmgd->nullfunc_failed = false;
		ieee80211_send_nullfunc(sdata->local, sdata, false);
	} else {
		ieee80211_mlme_send_probe_req(sdata, sdata->vif.addr, dst,
					      sdata->vif.cfg.ssid,
					      sdata->vif.cfg.ssid_len,
					      sdata->deflink.conf->bss->channel);
	}

	ifmgd->probe_timeout = jiffies + msecs_to_jiffies(probe_wait_ms);
	run_again(sdata, ifmgd->probe_timeout);
}

static void ieee80211_mgd_probe_ap(struct ieee80211_sub_if_data *sdata,
				   bool beacon)
{
	struct ieee80211_if_managed *ifmgd = &sdata->u.mgd;
	bool already = false;

	lockdep_assert_wiphy(sdata->local->hw.wiphy);

	if (WARN_ON_ONCE(ieee80211_vif_is_mld(&sdata->vif)))
		return;

	if (!ieee80211_sdata_running(sdata))
		return;

	if (!ifmgd->associated)
		return;

	if (sdata->local->tmp_channel || sdata->local->scanning)
		return;

	if (sdata->local->suspending) {
		/* reschedule after resume */
		ieee80211_reset_ap_probe(sdata);
		return;
	}

	if (beacon) {
		mlme_dbg_ratelimited(sdata,
				     "detected beacon loss from AP (missed %d beacons) - probing\n",
				     beacon_loss_count);

		ieee80211_cqm_beacon_loss_notify(&sdata->vif, GFP_KERNEL);
	}

	/*
	 * The driver/our work has already reported this event or the
	 * connection monitoring has kicked in and we have already sent
	 * a probe request. Or maybe the AP died and the driver keeps
	 * reporting until we disassociate...
	 *
	 * In either case we have to ignore the current call to this
	 * function (except for setting the correct probe reason bit)
	 * because otherwise we would reset the timer every time and
	 * never check whether we received a probe response!
	 */
	if (ifmgd->flags & IEEE80211_STA_CONNECTION_POLL)
		already = true;

	ifmgd->flags |= IEEE80211_STA_CONNECTION_POLL;

	if (already)
		return;

	ieee80211_recalc_ps(sdata->local);

	ifmgd->probe_send_count = 0;
	ieee80211_mgd_probe_ap_send(sdata);
}

struct sk_buff *ieee80211_ap_probereq_get(struct ieee80211_hw *hw,
					  struct ieee80211_vif *vif)
{
	struct ieee80211_sub_if_data *sdata = vif_to_sdata(vif);
	struct ieee80211_if_managed *ifmgd = &sdata->u.mgd;
	struct cfg80211_bss *cbss;
	struct sk_buff *skb;
	const struct element *ssid;
	int ssid_len;

	lockdep_assert_wiphy(sdata->local->hw.wiphy);

	if (WARN_ON(sdata->vif.type != NL80211_IFTYPE_STATION ||
		    ieee80211_vif_is_mld(&sdata->vif)))
		return NULL;

	if (ifmgd->associated)
		cbss = sdata->deflink.conf->bss;
	else if (ifmgd->auth_data)
		cbss = ifmgd->auth_data->bss;
	else if (ifmgd->assoc_data && ifmgd->assoc_data->link[0].bss)
		cbss = ifmgd->assoc_data->link[0].bss;
	else
		return NULL;

	rcu_read_lock();
	ssid = ieee80211_bss_get_elem(cbss, WLAN_EID_SSID);
	if (WARN_ONCE(!ssid || ssid->datalen > IEEE80211_MAX_SSID_LEN,
		      "invalid SSID element (len=%d)",
		      ssid ? ssid->datalen : -1))
		ssid_len = 0;
	else
		ssid_len = ssid->datalen;

	skb = ieee80211_build_probe_req(sdata, sdata->vif.addr, cbss->bssid,
					(u32) -1, cbss->channel,
					ssid->data, ssid_len,
					NULL, 0, IEEE80211_PROBE_FLAG_DIRECTED);
	rcu_read_unlock();

	return skb;
}
EXPORT_SYMBOL(ieee80211_ap_probereq_get);

static void ieee80211_report_disconnect(struct ieee80211_sub_if_data *sdata,
					const u8 *buf, size_t len, bool tx,
					u16 reason, bool reconnect)
{
	struct ieee80211_event event = {
		.type = MLME_EVENT,
		.u.mlme.data = tx ? DEAUTH_TX_EVENT : DEAUTH_RX_EVENT,
		.u.mlme.reason = reason,
	};

	if (tx)
		cfg80211_tx_mlme_mgmt(sdata->dev, buf, len, reconnect);
	else
		cfg80211_rx_mlme_mgmt(sdata->dev, buf, len);

	drv_event_callback(sdata->local, sdata, &event);
}

static void __ieee80211_disconnect(struct ieee80211_sub_if_data *sdata)
{
	struct ieee80211_local *local = sdata->local;
	struct ieee80211_if_managed *ifmgd = &sdata->u.mgd;
	u8 frame_buf[IEEE80211_DEAUTH_FRAME_LEN];
	bool tx = false;

	lockdep_assert_wiphy(local->hw.wiphy);

	if (!ifmgd->associated)
		return;

	/* only transmit if we have a link that makes that worthwhile */
	for (unsigned int link_id = 0;
	     link_id < ARRAY_SIZE(sdata->link);
	     link_id++) {
		struct ieee80211_link_data *link;

		if (!ieee80211_vif_link_active(&sdata->vif, link_id))
			continue;

		link = sdata_dereference(sdata->link[link_id], sdata);
		if (WARN_ON_ONCE(!link))
			continue;

		if (link->u.mgd.csa.blocked_tx)
			continue;

		tx = true;
		break;
	}

	if (!ifmgd->driver_disconnect) {
		unsigned int link_id;

		/*
		 * AP is probably out of range (or not reachable for another
		 * reason) so remove the bss structs for that AP. In the case
		 * of multi-link, it's not clear that all of them really are
		 * out of range, but if they weren't the driver likely would
		 * have switched to just have a single link active?
		 */
		for (link_id = 0;
		     link_id < ARRAY_SIZE(sdata->link);
		     link_id++) {
			struct ieee80211_link_data *link;

			link = sdata_dereference(sdata->link[link_id], sdata);
			if (!link)
				continue;
			cfg80211_unlink_bss(local->hw.wiphy, link->conf->bss);
			link->conf->bss = NULL;
		}
	}

	ieee80211_set_disassoc(sdata, IEEE80211_STYPE_DEAUTH,
			       ifmgd->driver_disconnect ?
					WLAN_REASON_DEAUTH_LEAVING :
					WLAN_REASON_DISASSOC_DUE_TO_INACTIVITY,
			       tx, frame_buf);
	/* the other links will be destroyed */
	sdata->vif.bss_conf.csa_active = false;
	sdata->deflink.u.mgd.csa.waiting_bcn = false;
	sdata->deflink.u.mgd.csa.blocked_tx = false;
	ieee80211_vif_unblock_queues_csa(sdata);

	ieee80211_report_disconnect(sdata, frame_buf, sizeof(frame_buf), tx,
				    WLAN_REASON_DISASSOC_DUE_TO_INACTIVITY,
				    ifmgd->reconnect);
	ifmgd->reconnect = false;
}

static void ieee80211_beacon_connection_loss_work(struct wiphy *wiphy,
						  struct wiphy_work *work)
{
	struct ieee80211_sub_if_data *sdata =
		container_of(work, struct ieee80211_sub_if_data,
			     u.mgd.beacon_connection_loss_work);
	struct ieee80211_if_managed *ifmgd = &sdata->u.mgd;

	if (ifmgd->connection_loss) {
		sdata_info(sdata, "Connection to AP %pM lost\n",
			   sdata->vif.cfg.ap_addr);
		__ieee80211_disconnect(sdata);
		ifmgd->connection_loss = false;
	} else if (ifmgd->driver_disconnect) {
		sdata_info(sdata,
			   "Driver requested disconnection from AP %pM\n",
			   sdata->vif.cfg.ap_addr);
		__ieee80211_disconnect(sdata);
		ifmgd->driver_disconnect = false;
	} else {
		if (ifmgd->associated)
			sdata->deflink.u.mgd.beacon_loss_count++;
		ieee80211_mgd_probe_ap(sdata, true);
	}
}

static void ieee80211_csa_connection_drop_work(struct wiphy *wiphy,
					       struct wiphy_work *work)
{
	struct ieee80211_sub_if_data *sdata =
		container_of(work, struct ieee80211_sub_if_data,
			     u.mgd.csa_connection_drop_work);

	__ieee80211_disconnect(sdata);
}

void ieee80211_beacon_loss(struct ieee80211_vif *vif)
{
	struct ieee80211_sub_if_data *sdata = vif_to_sdata(vif);
	struct ieee80211_hw *hw = &sdata->local->hw;

	trace_api_beacon_loss(sdata);

	sdata->u.mgd.connection_loss = false;
	wiphy_work_queue(hw->wiphy, &sdata->u.mgd.beacon_connection_loss_work);
}
EXPORT_SYMBOL(ieee80211_beacon_loss);

void ieee80211_connection_loss(struct ieee80211_vif *vif)
{
	struct ieee80211_sub_if_data *sdata = vif_to_sdata(vif);
	struct ieee80211_hw *hw = &sdata->local->hw;

	trace_api_connection_loss(sdata);

	sdata->u.mgd.connection_loss = true;
	wiphy_work_queue(hw->wiphy, &sdata->u.mgd.beacon_connection_loss_work);
}
EXPORT_SYMBOL(ieee80211_connection_loss);

void ieee80211_disconnect(struct ieee80211_vif *vif, bool reconnect)
{
	struct ieee80211_sub_if_data *sdata = vif_to_sdata(vif);
	struct ieee80211_hw *hw = &sdata->local->hw;

	trace_api_disconnect(sdata, reconnect);

	if (WARN_ON(sdata->vif.type != NL80211_IFTYPE_STATION))
		return;

	sdata->u.mgd.driver_disconnect = true;
	sdata->u.mgd.reconnect = reconnect;
	wiphy_work_queue(hw->wiphy, &sdata->u.mgd.beacon_connection_loss_work);
}
EXPORT_SYMBOL(ieee80211_disconnect);

static void ieee80211_destroy_auth_data(struct ieee80211_sub_if_data *sdata,
					bool assoc)
{
	struct ieee80211_mgd_auth_data *auth_data = sdata->u.mgd.auth_data;

	lockdep_assert_wiphy(sdata->local->hw.wiphy);

	if (!assoc) {
		/*
		 * we are not authenticated yet, the only timer that could be
		 * running is the timeout for the authentication response which
		 * which is not relevant anymore.
		 */
		del_timer_sync(&sdata->u.mgd.timer);
		sta_info_destroy_addr(sdata, auth_data->ap_addr);

		/* other links are destroyed */
		eth_zero_addr(sdata->deflink.u.mgd.bssid);
		ieee80211_link_info_change_notify(sdata, &sdata->deflink,
						  BSS_CHANGED_BSSID);
		sdata->u.mgd.flags = 0;

		ieee80211_link_release_channel(&sdata->deflink);
		ieee80211_vif_set_links(sdata, 0, 0);
	}

	cfg80211_put_bss(sdata->local->hw.wiphy, auth_data->bss);
	kfree(auth_data);
	sdata->u.mgd.auth_data = NULL;
}

enum assoc_status {
	ASSOC_SUCCESS,
	ASSOC_REJECTED,
	ASSOC_TIMEOUT,
	ASSOC_ABANDON,
};

static void ieee80211_destroy_assoc_data(struct ieee80211_sub_if_data *sdata,
					 enum assoc_status status)
{
	struct ieee80211_mgd_assoc_data *assoc_data = sdata->u.mgd.assoc_data;

	lockdep_assert_wiphy(sdata->local->hw.wiphy);

	if (status != ASSOC_SUCCESS) {
		/*
		 * we are not associated yet, the only timer that could be
		 * running is the timeout for the association response which
		 * which is not relevant anymore.
		 */
		del_timer_sync(&sdata->u.mgd.timer);
		sta_info_destroy_addr(sdata, assoc_data->ap_addr);

		eth_zero_addr(sdata->deflink.u.mgd.bssid);
		ieee80211_link_info_change_notify(sdata, &sdata->deflink,
						  BSS_CHANGED_BSSID);
		sdata->u.mgd.flags = 0;
		sdata->vif.bss_conf.mu_mimo_owner = false;

		if (status != ASSOC_REJECTED) {
			struct cfg80211_assoc_failure data = {
				.timeout = status == ASSOC_TIMEOUT,
			};
			int i;

			BUILD_BUG_ON(ARRAY_SIZE(data.bss) !=
				     ARRAY_SIZE(assoc_data->link));

			for (i = 0; i < ARRAY_SIZE(data.bss); i++)
				data.bss[i] = assoc_data->link[i].bss;

			if (ieee80211_vif_is_mld(&sdata->vif))
				data.ap_mld_addr = assoc_data->ap_addr;

			cfg80211_assoc_failure(sdata->dev, &data);
		}

		ieee80211_link_release_channel(&sdata->deflink);
		ieee80211_vif_set_links(sdata, 0, 0);
	}

	kfree(assoc_data);
	sdata->u.mgd.assoc_data = NULL;
}

static void ieee80211_auth_challenge(struct ieee80211_sub_if_data *sdata,
				     struct ieee80211_mgmt *mgmt, size_t len)
{
	struct ieee80211_local *local = sdata->local;
	struct ieee80211_mgd_auth_data *auth_data = sdata->u.mgd.auth_data;
	const struct element *challenge;
	u8 *pos;
	u32 tx_flags = 0;
	struct ieee80211_prep_tx_info info = {
		.subtype = IEEE80211_STYPE_AUTH,
		.link_id = auth_data->link_id,
	};

	pos = mgmt->u.auth.variable;
	challenge = cfg80211_find_elem(WLAN_EID_CHALLENGE, pos,
				       len - (pos - (u8 *)mgmt));
	if (!challenge)
		return;
	auth_data->expected_transaction = 4;
	drv_mgd_prepare_tx(sdata->local, sdata, &info);
	if (ieee80211_hw_check(&local->hw, REPORTS_TX_ACK_STATUS))
		tx_flags = IEEE80211_TX_CTL_REQ_TX_STATUS |
			   IEEE80211_TX_INTFL_MLME_CONN_TX;
	ieee80211_send_auth(sdata, 3, auth_data->algorithm, 0,
			    (void *)challenge,
			    challenge->datalen + sizeof(*challenge),
			    auth_data->ap_addr, auth_data->ap_addr,
			    auth_data->key, auth_data->key_len,
			    auth_data->key_idx, tx_flags);
}

static bool ieee80211_mark_sta_auth(struct ieee80211_sub_if_data *sdata)
{
	struct ieee80211_if_managed *ifmgd = &sdata->u.mgd;
	const u8 *ap_addr = ifmgd->auth_data->ap_addr;
	struct sta_info *sta;

	lockdep_assert_wiphy(sdata->local->hw.wiphy);

	sdata_info(sdata, "authenticated\n");
	ifmgd->auth_data->done = true;
	ifmgd->auth_data->timeout = jiffies + IEEE80211_AUTH_WAIT_ASSOC;
	ifmgd->auth_data->timeout_started = true;
	run_again(sdata, ifmgd->auth_data->timeout);

	/* move station state to auth */
	sta = sta_info_get(sdata, ap_addr);
	if (!sta) {
		WARN_ONCE(1, "%s: STA %pM not found", sdata->name, ap_addr);
		return false;
	}
	if (sta_info_move_state(sta, IEEE80211_STA_AUTH)) {
		sdata_info(sdata, "failed moving %pM to auth\n", ap_addr);
		return false;
	}

	return true;
}

static void ieee80211_rx_mgmt_auth(struct ieee80211_sub_if_data *sdata,
				   struct ieee80211_mgmt *mgmt, size_t len)
{
	struct ieee80211_if_managed *ifmgd = &sdata->u.mgd;
	u16 auth_alg, auth_transaction, status_code;
	struct ieee80211_event event = {
		.type = MLME_EVENT,
		.u.mlme.data = AUTH_EVENT,
	};
	struct ieee80211_prep_tx_info info = {
		.subtype = IEEE80211_STYPE_AUTH,
	};

	lockdep_assert_wiphy(sdata->local->hw.wiphy);

	if (len < 24 + 6)
		return;

	if (!ifmgd->auth_data || ifmgd->auth_data->done)
		return;

	if (!ether_addr_equal(ifmgd->auth_data->ap_addr, mgmt->bssid))
		return;

	auth_alg = le16_to_cpu(mgmt->u.auth.auth_alg);
	auth_transaction = le16_to_cpu(mgmt->u.auth.auth_transaction);
	status_code = le16_to_cpu(mgmt->u.auth.status_code);

	if (auth_alg != ifmgd->auth_data->algorithm ||
	    (auth_alg != WLAN_AUTH_SAE &&
	     auth_transaction != ifmgd->auth_data->expected_transaction) ||
	    (auth_alg == WLAN_AUTH_SAE &&
	     (auth_transaction < ifmgd->auth_data->expected_transaction ||
	      auth_transaction > 2))) {
		sdata_info(sdata, "%pM unexpected authentication state: alg %d (expected %d) transact %d (expected %d)\n",
			   mgmt->sa, auth_alg, ifmgd->auth_data->algorithm,
			   auth_transaction,
			   ifmgd->auth_data->expected_transaction);
		goto notify_driver;
	}

	if (status_code != WLAN_STATUS_SUCCESS) {
		cfg80211_rx_mlme_mgmt(sdata->dev, (u8 *)mgmt, len);

		if (auth_alg == WLAN_AUTH_SAE &&
		    (status_code == WLAN_STATUS_ANTI_CLOG_REQUIRED ||
		     (auth_transaction == 1 &&
		      (status_code == WLAN_STATUS_SAE_HASH_TO_ELEMENT ||
		       status_code == WLAN_STATUS_SAE_PK)))) {
			/* waiting for userspace now */
			ifmgd->auth_data->waiting = true;
			ifmgd->auth_data->timeout =
				jiffies + IEEE80211_AUTH_WAIT_SAE_RETRY;
			ifmgd->auth_data->timeout_started = true;
			run_again(sdata, ifmgd->auth_data->timeout);
			goto notify_driver;
		}

		sdata_info(sdata, "%pM denied authentication (status %d)\n",
			   mgmt->sa, status_code);
		ieee80211_destroy_auth_data(sdata, false);
		event.u.mlme.status = MLME_DENIED;
		event.u.mlme.reason = status_code;
		drv_event_callback(sdata->local, sdata, &event);
		goto notify_driver;
	}

	switch (ifmgd->auth_data->algorithm) {
	case WLAN_AUTH_OPEN:
	case WLAN_AUTH_LEAP:
	case WLAN_AUTH_FT:
	case WLAN_AUTH_SAE:
	case WLAN_AUTH_FILS_SK:
	case WLAN_AUTH_FILS_SK_PFS:
	case WLAN_AUTH_FILS_PK:
		break;
	case WLAN_AUTH_SHARED_KEY:
		if (ifmgd->auth_data->expected_transaction != 4) {
			ieee80211_auth_challenge(sdata, mgmt, len);
			/* need another frame */
			return;
		}
		break;
	default:
		WARN_ONCE(1, "invalid auth alg %d",
			  ifmgd->auth_data->algorithm);
		goto notify_driver;
	}

	event.u.mlme.status = MLME_SUCCESS;
	info.success = 1;
	drv_event_callback(sdata->local, sdata, &event);
	if (ifmgd->auth_data->algorithm != WLAN_AUTH_SAE ||
	    (auth_transaction == 2 &&
	     ifmgd->auth_data->expected_transaction == 2)) {
		if (!ieee80211_mark_sta_auth(sdata))
			return; /* ignore frame -- wait for timeout */
	} else if (ifmgd->auth_data->algorithm == WLAN_AUTH_SAE &&
		   auth_transaction == 2) {
		sdata_info(sdata, "SAE peer confirmed\n");
		ifmgd->auth_data->peer_confirmed = true;
	}

	cfg80211_rx_mlme_mgmt(sdata->dev, (u8 *)mgmt, len);
notify_driver:
	drv_mgd_complete_tx(sdata->local, sdata, &info);
}

#define case_WLAN(type) \
	case WLAN_REASON_##type: return #type

const char *ieee80211_get_reason_code_string(u16 reason_code)
{
	switch (reason_code) {
	case_WLAN(UNSPECIFIED);
	case_WLAN(PREV_AUTH_NOT_VALID);
	case_WLAN(DEAUTH_LEAVING);
	case_WLAN(DISASSOC_DUE_TO_INACTIVITY);
	case_WLAN(DISASSOC_AP_BUSY);
	case_WLAN(CLASS2_FRAME_FROM_NONAUTH_STA);
	case_WLAN(CLASS3_FRAME_FROM_NONASSOC_STA);
	case_WLAN(DISASSOC_STA_HAS_LEFT);
	case_WLAN(STA_REQ_ASSOC_WITHOUT_AUTH);
	case_WLAN(DISASSOC_BAD_POWER);
	case_WLAN(DISASSOC_BAD_SUPP_CHAN);
	case_WLAN(INVALID_IE);
	case_WLAN(MIC_FAILURE);
	case_WLAN(4WAY_HANDSHAKE_TIMEOUT);
	case_WLAN(GROUP_KEY_HANDSHAKE_TIMEOUT);
	case_WLAN(IE_DIFFERENT);
	case_WLAN(INVALID_GROUP_CIPHER);
	case_WLAN(INVALID_PAIRWISE_CIPHER);
	case_WLAN(INVALID_AKMP);
	case_WLAN(UNSUPP_RSN_VERSION);
	case_WLAN(INVALID_RSN_IE_CAP);
	case_WLAN(IEEE8021X_FAILED);
	case_WLAN(CIPHER_SUITE_REJECTED);
	case_WLAN(DISASSOC_UNSPECIFIED_QOS);
	case_WLAN(DISASSOC_QAP_NO_BANDWIDTH);
	case_WLAN(DISASSOC_LOW_ACK);
	case_WLAN(DISASSOC_QAP_EXCEED_TXOP);
	case_WLAN(QSTA_LEAVE_QBSS);
	case_WLAN(QSTA_NOT_USE);
	case_WLAN(QSTA_REQUIRE_SETUP);
	case_WLAN(QSTA_TIMEOUT);
	case_WLAN(QSTA_CIPHER_NOT_SUPP);
	case_WLAN(MESH_PEER_CANCELED);
	case_WLAN(MESH_MAX_PEERS);
	case_WLAN(MESH_CONFIG);
	case_WLAN(MESH_CLOSE);
	case_WLAN(MESH_MAX_RETRIES);
	case_WLAN(MESH_CONFIRM_TIMEOUT);
	case_WLAN(MESH_INVALID_GTK);
	case_WLAN(MESH_INCONSISTENT_PARAM);
	case_WLAN(MESH_INVALID_SECURITY);
	case_WLAN(MESH_PATH_ERROR);
	case_WLAN(MESH_PATH_NOFORWARD);
	case_WLAN(MESH_PATH_DEST_UNREACHABLE);
	case_WLAN(MAC_EXISTS_IN_MBSS);
	case_WLAN(MESH_CHAN_REGULATORY);
	case_WLAN(MESH_CHAN);
	default: return "<unknown>";
	}
}

static void ieee80211_rx_mgmt_deauth(struct ieee80211_sub_if_data *sdata,
				     struct ieee80211_mgmt *mgmt, size_t len)
{
	struct ieee80211_if_managed *ifmgd = &sdata->u.mgd;
	u16 reason_code = le16_to_cpu(mgmt->u.deauth.reason_code);

	lockdep_assert_wiphy(sdata->local->hw.wiphy);

	if (len < 24 + 2)
		return;

	if (!ether_addr_equal(mgmt->bssid, mgmt->sa)) {
		ieee80211_tdls_handle_disconnect(sdata, mgmt->sa, reason_code);
		return;
	}

	if (ifmgd->associated &&
	    ether_addr_equal(mgmt->bssid, sdata->vif.cfg.ap_addr)) {
		sdata_info(sdata, "deauthenticated from %pM (Reason: %u=%s)\n",
			   sdata->vif.cfg.ap_addr, reason_code,
			   ieee80211_get_reason_code_string(reason_code));

		ieee80211_set_disassoc(sdata, 0, 0, false, NULL);

		ieee80211_report_disconnect(sdata, (u8 *)mgmt, len, false,
					    reason_code, false);
		return;
	}

	if (ifmgd->assoc_data &&
	    ether_addr_equal(mgmt->bssid, ifmgd->assoc_data->ap_addr)) {
		sdata_info(sdata,
			   "deauthenticated from %pM while associating (Reason: %u=%s)\n",
			   ifmgd->assoc_data->ap_addr, reason_code,
			   ieee80211_get_reason_code_string(reason_code));

		ieee80211_destroy_assoc_data(sdata, ASSOC_ABANDON);

		cfg80211_rx_mlme_mgmt(sdata->dev, (u8 *)mgmt, len);
		return;
	}
}


static void ieee80211_rx_mgmt_disassoc(struct ieee80211_sub_if_data *sdata,
				       struct ieee80211_mgmt *mgmt, size_t len)
{
	struct ieee80211_if_managed *ifmgd = &sdata->u.mgd;
	u16 reason_code;

	lockdep_assert_wiphy(sdata->local->hw.wiphy);

	if (len < 24 + 2)
		return;

	if (!ifmgd->associated ||
	    !ether_addr_equal(mgmt->bssid, sdata->vif.cfg.ap_addr))
		return;

	reason_code = le16_to_cpu(mgmt->u.disassoc.reason_code);

	if (!ether_addr_equal(mgmt->bssid, mgmt->sa)) {
		ieee80211_tdls_handle_disconnect(sdata, mgmt->sa, reason_code);
		return;
	}

	sdata_info(sdata, "disassociated from %pM (Reason: %u=%s)\n",
		   sdata->vif.cfg.ap_addr, reason_code,
		   ieee80211_get_reason_code_string(reason_code));

	ieee80211_set_disassoc(sdata, 0, 0, false, NULL);

	ieee80211_report_disconnect(sdata, (u8 *)mgmt, len, false, reason_code,
				    false);
}

static void ieee80211_get_rates(struct ieee80211_supported_band *sband,
				u8 *supp_rates, unsigned int supp_rates_len,
				u32 *rates, u32 *basic_rates,
				bool *have_higher_than_11mbit,
				int *min_rate, int *min_rate_index)
{
	int i, j;

	for (i = 0; i < supp_rates_len; i++) {
		int rate = supp_rates[i] & 0x7f;
		bool is_basic = !!(supp_rates[i] & 0x80);

		if ((rate * 5) > 110)
			*have_higher_than_11mbit = true;

		/*
		 * Skip HT, VHT, HE, EHT and SAE H2E only BSS membership
		 * selectors since they're not rates.
		 *
		 * Note: Even though the membership selector and the basic
		 *	 rate flag share the same bit, they are not exactly
		 *	 the same.
		 */
		if (supp_rates[i] == (0x80 | BSS_MEMBERSHIP_SELECTOR_HT_PHY) ||
		    supp_rates[i] == (0x80 | BSS_MEMBERSHIP_SELECTOR_VHT_PHY) ||
		    supp_rates[i] == (0x80 | BSS_MEMBERSHIP_SELECTOR_HE_PHY) ||
		    supp_rates[i] == (0x80 | BSS_MEMBERSHIP_SELECTOR_EHT_PHY) ||
		    supp_rates[i] == (0x80 | BSS_MEMBERSHIP_SELECTOR_SAE_H2E))
			continue;

		for (j = 0; j < sband->n_bitrates; j++) {
			struct ieee80211_rate *br;
			int brate;

			br = &sband->bitrates[j];

			brate = DIV_ROUND_UP(br->bitrate, 5);
			if (brate == rate) {
				*rates |= BIT(j);
				if (is_basic)
					*basic_rates |= BIT(j);
				if ((rate * 5) < *min_rate) {
					*min_rate = rate * 5;
					*min_rate_index = j;
				}
				break;
			}
		}
	}
}

static bool ieee80211_twt_req_supported(struct ieee80211_sub_if_data *sdata,
					struct ieee80211_supported_band *sband,
					const struct link_sta_info *link_sta,
					const struct ieee802_11_elems *elems)
{
	const struct ieee80211_sta_he_cap *own_he_cap =
		ieee80211_get_he_iftype_cap_vif(sband, &sdata->vif);

	if (elems->ext_capab_len < 10)
		return false;

	if (!(elems->ext_capab[9] & WLAN_EXT_CAPA10_TWT_RESPONDER_SUPPORT))
		return false;

	return link_sta->pub->he_cap.he_cap_elem.mac_cap_info[0] &
		IEEE80211_HE_MAC_CAP0_TWT_RES &&
		own_he_cap &&
		(own_he_cap->he_cap_elem.mac_cap_info[0] &
			IEEE80211_HE_MAC_CAP0_TWT_REQ);
}

static u64 ieee80211_recalc_twt_req(struct ieee80211_sub_if_data *sdata,
				    struct ieee80211_supported_band *sband,
				    struct ieee80211_link_data *link,
				    struct link_sta_info *link_sta,
				    struct ieee802_11_elems *elems)
{
	bool twt = ieee80211_twt_req_supported(sdata, sband, link_sta, elems);

	if (link->conf->twt_requester != twt) {
		link->conf->twt_requester = twt;
		return BSS_CHANGED_TWT;
	}
	return 0;
}

static bool ieee80211_twt_bcast_support(struct ieee80211_sub_if_data *sdata,
					struct ieee80211_bss_conf *bss_conf,
					struct ieee80211_supported_band *sband,
					struct link_sta_info *link_sta)
{
	const struct ieee80211_sta_he_cap *own_he_cap =
		ieee80211_get_he_iftype_cap_vif(sband, &sdata->vif);

	return bss_conf->he_support &&
		(link_sta->pub->he_cap.he_cap_elem.mac_cap_info[2] &
			IEEE80211_HE_MAC_CAP2_BCAST_TWT) &&
		own_he_cap &&
		(own_he_cap->he_cap_elem.mac_cap_info[2] &
			IEEE80211_HE_MAC_CAP2_BCAST_TWT);
}

static bool ieee80211_assoc_config_link(struct ieee80211_link_data *link,
					struct link_sta_info *link_sta,
					struct cfg80211_bss *cbss,
					struct ieee80211_mgmt *mgmt,
					const u8 *elem_start,
					unsigned int elem_len,
					u64 *changed)
{
	struct ieee80211_sub_if_data *sdata = link->sdata;
	struct ieee80211_mgd_assoc_data *assoc_data = sdata->u.mgd.assoc_data;
	struct ieee80211_bss_conf *bss_conf = link->conf;
	struct ieee80211_local *local = sdata->local;
	unsigned int link_id = link->link_id;
	struct ieee80211_elems_parse_params parse_params = {
		.mode = link->u.mgd.conn.mode,
		.start = elem_start,
		.len = elem_len,
		.link_id = link_id == assoc_data->assoc_link_id ? -1 : link_id,
		.from_ap = true,
	};
	bool is_5ghz = cbss->channel->band == NL80211_BAND_5GHZ;
	bool is_6ghz = cbss->channel->band == NL80211_BAND_6GHZ;
	bool is_s1g = cbss->channel->band == NL80211_BAND_S1GHZ;
	const struct cfg80211_bss_ies *bss_ies = NULL;
	struct ieee80211_supported_band *sband;
	struct ieee802_11_elems *elems;
	const __le16 prof_bss_param_ch_present =
		cpu_to_le16(IEEE80211_MLE_STA_CONTROL_BSS_PARAM_CHANGE_CNT_PRESENT);
	u16 capab_info;
	bool ret;

	elems = ieee802_11_parse_elems_full(&parse_params);
	if (!elems)
		return false;

	if (link_id == assoc_data->assoc_link_id) {
		capab_info = le16_to_cpu(mgmt->u.assoc_resp.capab_info);

		/*
		 * we should not get to this flow unless the association was
		 * successful, so set the status directly to success
		 */
		assoc_data->link[link_id].status = WLAN_STATUS_SUCCESS;
		if (elems->ml_basic) {
			int bss_param_ch_cnt =
				ieee80211_mle_get_bss_param_ch_cnt((const void *)elems->ml_basic);

			if (bss_param_ch_cnt < 0) {
				ret = false;
				goto out;
			}
			link->u.mgd.bss_param_ch_cnt = bss_param_ch_cnt;
		}
	} else if (elems->parse_error & IEEE80211_PARSE_ERR_DUP_NEST_ML_BASIC ||
		   !elems->prof ||
		   !(elems->prof->control & prof_bss_param_ch_present)) {
		ret = false;
		goto out;
	} else {
		const u8 *ptr = elems->prof->variable +
				elems->prof->sta_info_len - 1;

		/*
		 * During parsing, we validated that these fields exist,
		 * otherwise elems->prof would have been set to NULL.
		 */
		capab_info = get_unaligned_le16(ptr);
		assoc_data->link[link_id].status = get_unaligned_le16(ptr + 2);
		link->u.mgd.bss_param_ch_cnt =
			ieee80211_mle_basic_sta_prof_bss_param_ch_cnt(elems->prof);

		if (assoc_data->link[link_id].status != WLAN_STATUS_SUCCESS) {
			link_info(link, "association response status code=%u\n",
				  assoc_data->link[link_id].status);
			ret = true;
			goto out;
		}
	}

	if (!is_s1g && !elems->supp_rates) {
		sdata_info(sdata, "no SuppRates element in AssocResp\n");
		ret = false;
		goto out;
	}

	link->u.mgd.tdls_chan_switch_prohibited =
		elems->ext_capab && elems->ext_capab_len >= 5 &&
		(elems->ext_capab[4] & WLAN_EXT_CAPA5_TDLS_CH_SW_PROHIBITED);

	/*
	 * Some APs are erroneously not including some information in their
	 * (re)association response frames. Try to recover by using the data
	 * from the beacon or probe response. This seems to afflict mobile
	 * 2G/3G/4G wifi routers, reported models include the "Onda PN51T",
	 * "Vodafone PocketWiFi 2", "ZTE MF60" and a similar T-Mobile device.
	 */
	if (!is_6ghz &&
	    ((assoc_data->wmm && !elems->wmm_param) ||
	     (link->u.mgd.conn.mode >= IEEE80211_CONN_MODE_HT &&
	      (!elems->ht_cap_elem || !elems->ht_operation)) ||
	     (is_5ghz && link->u.mgd.conn.mode >= IEEE80211_CONN_MODE_VHT &&
	      (!elems->vht_cap_elem || !elems->vht_operation)))) {
		const struct cfg80211_bss_ies *ies;
		struct ieee802_11_elems *bss_elems;

		rcu_read_lock();
		ies = rcu_dereference(cbss->ies);
		if (ies)
			bss_ies = kmemdup(ies, sizeof(*ies) + ies->len,
					  GFP_ATOMIC);
		rcu_read_unlock();
		if (!bss_ies) {
			ret = false;
			goto out;
		}

		parse_params.start = bss_ies->data;
		parse_params.len = bss_ies->len;
		parse_params.bss = cbss;
		bss_elems = ieee802_11_parse_elems_full(&parse_params);
		if (!bss_elems) {
			ret = false;
			goto out;
		}

		if (assoc_data->wmm &&
		    !elems->wmm_param && bss_elems->wmm_param) {
			elems->wmm_param = bss_elems->wmm_param;
			sdata_info(sdata,
				   "AP bug: WMM param missing from AssocResp\n");
		}

		/*
		 * Also check if we requested HT/VHT, otherwise the AP doesn't
		 * have to include the IEs in the (re)association response.
		 */
		if (!elems->ht_cap_elem && bss_elems->ht_cap_elem &&
		    link->u.mgd.conn.mode >= IEEE80211_CONN_MODE_HT) {
			elems->ht_cap_elem = bss_elems->ht_cap_elem;
			sdata_info(sdata,
				   "AP bug: HT capability missing from AssocResp\n");
		}
		if (!elems->ht_operation && bss_elems->ht_operation &&
		    link->u.mgd.conn.mode >= IEEE80211_CONN_MODE_HT) {
			elems->ht_operation = bss_elems->ht_operation;
			sdata_info(sdata,
				   "AP bug: HT operation missing from AssocResp\n");
		}

		if (is_5ghz) {
			if (!elems->vht_cap_elem && bss_elems->vht_cap_elem &&
			    link->u.mgd.conn.mode >= IEEE80211_CONN_MODE_VHT) {
				elems->vht_cap_elem = bss_elems->vht_cap_elem;
				sdata_info(sdata,
					   "AP bug: VHT capa missing from AssocResp\n");
			}

			if (!elems->vht_operation && bss_elems->vht_operation &&
			    link->u.mgd.conn.mode >= IEEE80211_CONN_MODE_VHT) {
				elems->vht_operation = bss_elems->vht_operation;
				sdata_info(sdata,
					   "AP bug: VHT operation missing from AssocResp\n");
			}
		}
		kfree(bss_elems);
	}

	/*
	 * We previously checked these in the beacon/probe response, so
	 * they should be present here. This is just a safety net.
	 * Note that the ieee80211_config_bw() below would also check
	 * for this (and more), but this has better error reporting.
	 */
	if (!is_6ghz && link->u.mgd.conn.mode >= IEEE80211_CONN_MODE_HT &&
	    (!elems->wmm_param || !elems->ht_cap_elem || !elems->ht_operation)) {
		sdata_info(sdata,
			   "HT AP is missing WMM params or HT capability/operation\n");
		ret = false;
		goto out;
	}

	if (is_5ghz && link->u.mgd.conn.mode >= IEEE80211_CONN_MODE_VHT &&
	    (!elems->vht_cap_elem || !elems->vht_operation)) {
		sdata_info(sdata,
			   "VHT AP is missing VHT capability/operation\n");
		ret = false;
		goto out;
	}

	/* check/update if AP changed anything in assoc response vs. scan */
	if (ieee80211_config_bw(link, elems,
				link_id == assoc_data->assoc_link_id,
				changed)) {
		ret = false;
		goto out;
	}

	if (WARN_ON(!link->conf->chanreq.oper.chan)) {
		ret = false;
		goto out;
	}
	sband = local->hw.wiphy->bands[link->conf->chanreq.oper.chan->band];

	/* Set up internal HT/VHT capabilities */
	if (elems->ht_cap_elem && link->u.mgd.conn.mode >= IEEE80211_CONN_MODE_HT)
		ieee80211_ht_cap_ie_to_sta_ht_cap(sdata, sband,
						  elems->ht_cap_elem,
						  link_sta);

	if (elems->vht_cap_elem &&
	    link->u.mgd.conn.mode >= IEEE80211_CONN_MODE_VHT) {
		const struct ieee80211_vht_cap *bss_vht_cap = NULL;
		const struct cfg80211_bss_ies *ies;

		/*
		 * Cisco AP module 9115 with FW 17.3 has a bug and sends a
		 * too large maximum MPDU length in the association response
		 * (indicating 12k) that it cannot actually process ...
		 * Work around that.
		 */
		rcu_read_lock();
		ies = rcu_dereference(cbss->ies);
		if (ies) {
			const struct element *elem;

			elem = cfg80211_find_elem(WLAN_EID_VHT_CAPABILITY,
						  ies->data, ies->len);
			if (elem && elem->datalen >= sizeof(*bss_vht_cap))
				bss_vht_cap = (const void *)elem->data;
		}

		ieee80211_vht_cap_ie_to_sta_vht_cap(sdata, sband,
						    elems->vht_cap_elem,
						    bss_vht_cap, link_sta);
		rcu_read_unlock();
	}

	if (elems->he_operation &&
	    link->u.mgd.conn.mode >= IEEE80211_CONN_MODE_HE &&
	    elems->he_cap) {
		ieee80211_he_cap_ie_to_sta_he_cap(sdata, sband,
						  elems->he_cap,
						  elems->he_cap_len,
						  elems->he_6ghz_capa,
						  link_sta);

		bss_conf->he_support = link_sta->pub->he_cap.has_he;
		if (elems->rsnx && elems->rsnx_len &&
		    (elems->rsnx[0] & WLAN_RSNX_CAPA_PROTECTED_TWT) &&
		    wiphy_ext_feature_isset(local->hw.wiphy,
					    NL80211_EXT_FEATURE_PROTECTED_TWT))
			bss_conf->twt_protected = true;
		else
			bss_conf->twt_protected = false;

		*changed |= ieee80211_recalc_twt_req(sdata, sband, link,
						     link_sta, elems);

		if (elems->eht_operation && elems->eht_cap &&
		    link->u.mgd.conn.mode >= IEEE80211_CONN_MODE_EHT) {
			ieee80211_eht_cap_ie_to_sta_eht_cap(sdata, sband,
							    elems->he_cap,
							    elems->he_cap_len,
							    elems->eht_cap,
							    elems->eht_cap_len,
							    link_sta);

			bss_conf->eht_support = link_sta->pub->eht_cap.has_eht;
		} else {
			bss_conf->eht_support = false;
		}
	} else {
		bss_conf->he_support = false;
		bss_conf->twt_requester = false;
		bss_conf->twt_protected = false;
		bss_conf->eht_support = false;
	}

	bss_conf->twt_broadcast =
		ieee80211_twt_bcast_support(sdata, bss_conf, sband, link_sta);

	if (bss_conf->he_support) {
		bss_conf->he_bss_color.color =
			le32_get_bits(elems->he_operation->he_oper_params,
				      IEEE80211_HE_OPERATION_BSS_COLOR_MASK);
		bss_conf->he_bss_color.partial =
			le32_get_bits(elems->he_operation->he_oper_params,
				      IEEE80211_HE_OPERATION_PARTIAL_BSS_COLOR);
		bss_conf->he_bss_color.enabled =
			!le32_get_bits(elems->he_operation->he_oper_params,
				       IEEE80211_HE_OPERATION_BSS_COLOR_DISABLED);

		if (bss_conf->he_bss_color.enabled)
			*changed |= BSS_CHANGED_HE_BSS_COLOR;

		bss_conf->htc_trig_based_pkt_ext =
			le32_get_bits(elems->he_operation->he_oper_params,
				      IEEE80211_HE_OPERATION_DFLT_PE_DURATION_MASK);
		bss_conf->frame_time_rts_th =
			le32_get_bits(elems->he_operation->he_oper_params,
				      IEEE80211_HE_OPERATION_RTS_THRESHOLD_MASK);

		bss_conf->uora_exists = !!elems->uora_element;
		if (elems->uora_element)
			bss_conf->uora_ocw_range = elems->uora_element[0];

		ieee80211_he_op_ie_to_bss_conf(&sdata->vif, elems->he_operation);
		ieee80211_he_spr_ie_to_bss_conf(&sdata->vif, elems->he_spr);
		/* TODO: OPEN: what happens if BSS color disable is set? */
	}

	if (cbss->transmitted_bss) {
		bss_conf->nontransmitted = true;
		ether_addr_copy(bss_conf->transmitter_bssid,
				cbss->transmitted_bss->bssid);
		bss_conf->bssid_indicator = cbss->max_bssid_indicator;
		bss_conf->bssid_index = cbss->bssid_index;
	}

	/*
	 * Some APs, e.g. Netgear WNDR3700, report invalid HT operation data
	 * in their association response, so ignore that data for our own
	 * configuration. If it changed since the last beacon, we'll get the
	 * next beacon and update then.
	 */

	/*
	 * If an operating mode notification IE is present, override the
	 * NSS calculation (that would be done in rate_control_rate_init())
	 * and use the # of streams from that element.
	 */
	if (elems->opmode_notif &&
	    !(*elems->opmode_notif & IEEE80211_OPMODE_NOTIF_RX_NSS_TYPE_BF)) {
		u8 nss;

		nss = *elems->opmode_notif & IEEE80211_OPMODE_NOTIF_RX_NSS_MASK;
		nss >>= IEEE80211_OPMODE_NOTIF_RX_NSS_SHIFT;
		nss += 1;
		link_sta->pub->rx_nss = nss;
	}

	/*
	 * Always handle WMM once after association regardless
	 * of the first value the AP uses. Setting -1 here has
	 * that effect because the AP values is an unsigned
	 * 4-bit value.
	 */
	link->u.mgd.wmm_last_param_set = -1;
	link->u.mgd.mu_edca_last_param_set = -1;

	if (link->u.mgd.disable_wmm_tracking) {
		ieee80211_set_wmm_default(link, false, false);
	} else if (!ieee80211_sta_wmm_params(local, link, elems->wmm_param,
					     elems->wmm_param_len,
					     elems->mu_edca_param_set)) {
		/* still enable QoS since we might have HT/VHT */
		ieee80211_set_wmm_default(link, false, true);
		/* disable WMM tracking in this case to disable
		 * tracking WMM parameter changes in the beacon if
		 * the parameters weren't actually valid. Doing so
		 * avoids changing parameters very strangely when
		 * the AP is going back and forth between valid and
		 * invalid parameters.
		 */
		link->u.mgd.disable_wmm_tracking = true;
	}

	if (elems->max_idle_period_ie) {
		bss_conf->max_idle_period =
			le16_to_cpu(elems->max_idle_period_ie->max_idle_period);
		bss_conf->protected_keep_alive =
			!!(elems->max_idle_period_ie->idle_options &
			   WLAN_IDLE_OPTIONS_PROTECTED_KEEP_ALIVE);
		*changed |= BSS_CHANGED_KEEP_ALIVE;
	} else {
		bss_conf->max_idle_period = 0;
		bss_conf->protected_keep_alive = false;
	}

	/* set assoc capability (AID was already set earlier),
	 * ieee80211_set_associated() will tell the driver */
	bss_conf->assoc_capability = capab_info;

	ret = true;
out:
	kfree(elems);
	kfree(bss_ies);
	return ret;
}

static int ieee80211_mgd_setup_link_sta(struct ieee80211_link_data *link,
					struct sta_info *sta,
					struct link_sta_info *link_sta,
					struct cfg80211_bss *cbss)
{
	struct ieee80211_sub_if_data *sdata = link->sdata;
	struct ieee80211_local *local = sdata->local;
	struct ieee80211_bss *bss = (void *)cbss->priv;
	u32 rates = 0, basic_rates = 0;
	bool have_higher_than_11mbit = false;
	int min_rate = INT_MAX, min_rate_index = -1;
	struct ieee80211_supported_band *sband;

	memcpy(link_sta->addr, cbss->bssid, ETH_ALEN);
	memcpy(link_sta->pub->addr, cbss->bssid, ETH_ALEN);

	/* TODO: S1G Basic Rate Set is expressed elsewhere */
	if (cbss->channel->band == NL80211_BAND_S1GHZ) {
		ieee80211_s1g_sta_rate_init(sta);
		return 0;
	}

	sband = local->hw.wiphy->bands[cbss->channel->band];

	ieee80211_get_rates(sband, bss->supp_rates, bss->supp_rates_len,
			    &rates, &basic_rates, &have_higher_than_11mbit,
			    &min_rate, &min_rate_index);

	/*
	 * This used to be a workaround for basic rates missing
	 * in the association response frame. Now that we no
	 * longer use the basic rates from there, it probably
	 * doesn't happen any more, but keep the workaround so
	 * in case some *other* APs are buggy in different ways
	 * we can connect -- with a warning.
	 * Allow this workaround only in case the AP provided at least
	 * one rate.
	 */
	if (min_rate_index < 0) {
		link_info(link, "No legacy rates in association response\n");
		return -EINVAL;
	} else if (!basic_rates) {
		link_info(link, "No basic rates, using min rate instead\n");
		basic_rates = BIT(min_rate_index);
	}

	if (rates)
		link_sta->pub->supp_rates[cbss->channel->band] = rates;
	else
		link_info(link, "No rates found, keeping mandatory only\n");

	link->conf->basic_rates = basic_rates;

	/* cf. IEEE 802.11 9.2.12 */
	link->operating_11g_mode = sband->band == NL80211_BAND_2GHZ &&
				   have_higher_than_11mbit;

	return 0;
}

static u8 ieee80211_max_rx_chains(struct ieee80211_link_data *link,
				  struct cfg80211_bss *cbss)
{
	struct ieee80211_he_mcs_nss_supp *he_mcs_nss_supp;
	const struct element *ht_cap_elem, *vht_cap_elem;
	const struct cfg80211_bss_ies *ies;
	const struct ieee80211_ht_cap *ht_cap;
	const struct ieee80211_vht_cap *vht_cap;
	const struct ieee80211_he_cap_elem *he_cap;
	const struct element *he_cap_elem;
	u16 mcs_80_map, mcs_160_map;
	int i, mcs_nss_size;
	bool support_160;
	u8 chains = 1;

	if (link->u.mgd.conn.mode < IEEE80211_CONN_MODE_HT)
		return chains;

	ht_cap_elem = ieee80211_bss_get_elem(cbss, WLAN_EID_HT_CAPABILITY);
	if (ht_cap_elem && ht_cap_elem->datalen >= sizeof(*ht_cap)) {
		ht_cap = (void *)ht_cap_elem->data;
		chains = ieee80211_mcs_to_chains(&ht_cap->mcs);
		/*
		 * TODO: use "Tx Maximum Number Spatial Streams Supported" and
		 *	 "Tx Unequal Modulation Supported" fields.
		 */
	}

	if (link->u.mgd.conn.mode < IEEE80211_CONN_MODE_VHT)
		return chains;

	vht_cap_elem = ieee80211_bss_get_elem(cbss, WLAN_EID_VHT_CAPABILITY);
	if (vht_cap_elem && vht_cap_elem->datalen >= sizeof(*vht_cap)) {
		u8 nss;
		u16 tx_mcs_map;

		vht_cap = (void *)vht_cap_elem->data;
		tx_mcs_map = le16_to_cpu(vht_cap->supp_mcs.tx_mcs_map);
		for (nss = 8; nss > 0; nss--) {
			if (((tx_mcs_map >> (2 * (nss - 1))) & 3) !=
					IEEE80211_VHT_MCS_NOT_SUPPORTED)
				break;
		}
		/* TODO: use "Tx Highest Supported Long GI Data Rate" field? */
		chains = max(chains, nss);
	}

	if (link->u.mgd.conn.mode < IEEE80211_CONN_MODE_HE)
		return chains;

	ies = rcu_dereference(cbss->ies);
	he_cap_elem = cfg80211_find_ext_elem(WLAN_EID_EXT_HE_CAPABILITY,
					     ies->data, ies->len);

	if (!he_cap_elem || he_cap_elem->datalen < sizeof(*he_cap))
		return chains;

	/* skip one byte ext_tag_id */
	he_cap = (void *)(he_cap_elem->data + 1);
	mcs_nss_size = ieee80211_he_mcs_nss_size(he_cap);

	/* invalid HE IE */
	if (he_cap_elem->datalen < 1 + mcs_nss_size + sizeof(*he_cap))
		return chains;

	/* mcs_nss is right after he_cap info */
	he_mcs_nss_supp = (void *)(he_cap + 1);

	mcs_80_map = le16_to_cpu(he_mcs_nss_supp->tx_mcs_80);

	for (i = 7; i >= 0; i--) {
		u8 mcs_80 = mcs_80_map >> (2 * i) & 3;

		if (mcs_80 != IEEE80211_VHT_MCS_NOT_SUPPORTED) {
			chains = max_t(u8, chains, i + 1);
			break;
		}
	}

	support_160 = he_cap->phy_cap_info[0] &
		      IEEE80211_HE_PHY_CAP0_CHANNEL_WIDTH_SET_160MHZ_IN_5G;

	if (!support_160)
		return chains;

	mcs_160_map = le16_to_cpu(he_mcs_nss_supp->tx_mcs_160);
	for (i = 7; i >= 0; i--) {
		u8 mcs_160 = mcs_160_map >> (2 * i) & 3;

		if (mcs_160 != IEEE80211_VHT_MCS_NOT_SUPPORTED) {
			chains = max_t(u8, chains, i + 1);
			break;
		}
	}

	return chains;
}

static void
ieee80211_determine_our_sta_mode(struct ieee80211_sub_if_data *sdata,
				 struct ieee80211_supported_band *sband,
				 struct cfg80211_assoc_request *req,
				 bool wmm_used, int link_id,
				 struct ieee80211_conn_settings *conn)
{
	struct ieee80211_sta_ht_cap sta_ht_cap = sband->ht_cap;
	bool is_5ghz = sband->band == NL80211_BAND_5GHZ;
	bool is_6ghz = sband->band == NL80211_BAND_6GHZ;
	const struct ieee80211_sta_he_cap *he_cap;
	const struct ieee80211_sta_eht_cap *eht_cap;
	struct ieee80211_sta_vht_cap vht_cap;

	if (sband->band == NL80211_BAND_S1GHZ) {
		conn->mode = IEEE80211_CONN_MODE_S1G;
		conn->bw_limit = IEEE80211_CONN_BW_LIMIT_20;
		mlme_dbg(sdata, "operating as S1G STA\n");
		return;
	}

	conn->mode = IEEE80211_CONN_MODE_LEGACY;
	conn->bw_limit = IEEE80211_CONN_BW_LIMIT_20;

	ieee80211_apply_htcap_overrides(sdata, &sta_ht_cap);

	if (req && req->flags & ASSOC_REQ_DISABLE_HT) {
		mlme_link_id_dbg(sdata, link_id,
				 "HT disabled by flag, limiting to legacy\n");
		goto out;
	}

	if (!wmm_used) {
		mlme_link_id_dbg(sdata, link_id,
				 "WMM/QoS not supported, limiting to legacy\n");
		goto out;
	}

	if (req) {
		unsigned int i;

		for (i = 0; i < req->crypto.n_ciphers_pairwise; i++) {
			if (req->crypto.ciphers_pairwise[i] == WLAN_CIPHER_SUITE_WEP40 ||
			    req->crypto.ciphers_pairwise[i] == WLAN_CIPHER_SUITE_TKIP ||
			    req->crypto.ciphers_pairwise[i] == WLAN_CIPHER_SUITE_WEP104) {
				netdev_info(sdata->dev,
					    "WEP/TKIP use, limiting to legacy\n");
				goto out;
			}
		}
	}

	if (!sta_ht_cap.ht_supported && !is_6ghz) {
		mlme_link_id_dbg(sdata, link_id,
				 "HT not supported (and not on 6 GHz), limiting to legacy\n");
		goto out;
	}

	/* HT is fine */
	conn->mode = IEEE80211_CONN_MODE_HT;
	conn->bw_limit = sta_ht_cap.cap & IEEE80211_HT_CAP_SUP_WIDTH_20_40 ?
		IEEE80211_CONN_BW_LIMIT_40 :
		IEEE80211_CONN_BW_LIMIT_20;

	memcpy(&vht_cap, &sband->vht_cap, sizeof(vht_cap));
	ieee80211_apply_vhtcap_overrides(sdata, &vht_cap);

	if (req && req->flags & ASSOC_REQ_DISABLE_VHT) {
		mlme_link_id_dbg(sdata, link_id,
				 "VHT disabled by flag, limiting to HT\n");
		goto out;
	}

	if (vht_cap.vht_supported && is_5ghz) {
		bool have_80mhz = false;
		unsigned int i;

		if (conn->bw_limit == IEEE80211_CONN_BW_LIMIT_20) {
			mlme_link_id_dbg(sdata, link_id,
					 "no 40 MHz support on 5 GHz, limiting to HT\n");
			goto out;
		}

		/* Allow VHT if at least one channel on the sband supports 80 MHz */
		for (i = 0; i < sband->n_channels; i++) {
			if (sband->channels[i].flags & (IEEE80211_CHAN_DISABLED |
							IEEE80211_CHAN_NO_80MHZ))
				continue;

			have_80mhz = true;
			break;
		}

		if (!have_80mhz) {
			mlme_link_id_dbg(sdata, link_id,
					 "no 80 MHz channel support on 5 GHz, limiting to HT\n");
			goto out;
		}
	} else if (is_5ghz) { /* !vht_supported but on 5 GHz */
		mlme_link_id_dbg(sdata, link_id,
				 "no VHT support on 5 GHz, limiting to HT\n");
		goto out;
	}

	/* VHT - if we have - is fine, including 80 MHz, check 160 below again */
	if (sband->band != NL80211_BAND_2GHZ) {
		conn->mode = IEEE80211_CONN_MODE_VHT;
		conn->bw_limit = IEEE80211_CONN_BW_LIMIT_160;
	}

	if (is_5ghz &&
	    !(vht_cap.cap & (IEEE80211_VHT_CAP_SUPP_CHAN_WIDTH_160MHZ |
			     IEEE80211_VHT_CAP_SUPP_CHAN_WIDTH_160_80PLUS80MHZ))) {
		conn->bw_limit = IEEE80211_CONN_BW_LIMIT_80;
		mlme_link_id_dbg(sdata, link_id,
				 "no VHT 160 MHz capability on 5 GHz, limiting to 80 MHz");
	}

	if (req && req->flags & ASSOC_REQ_DISABLE_HE) {
		mlme_link_id_dbg(sdata, link_id,
				 "HE disabled by flag, limiting to HT/VHT\n");
		goto out;
	}

	he_cap = ieee80211_get_he_iftype_cap_vif(sband, &sdata->vif);
	if (!he_cap) {
		WARN_ON(is_6ghz);
		mlme_link_id_dbg(sdata, link_id,
				 "no HE support, limiting to HT/VHT\n");
		goto out;
	}

	/* so we have HE */
	conn->mode = IEEE80211_CONN_MODE_HE;

	/* check bandwidth */
	switch (sband->band) {
	default:
	case NL80211_BAND_2GHZ:
		if (he_cap->he_cap_elem.phy_cap_info[0] &
		    IEEE80211_HE_PHY_CAP0_CHANNEL_WIDTH_SET_40MHZ_IN_2G)
			break;
		conn->bw_limit = IEEE80211_CONN_BW_LIMIT_20;
		mlme_link_id_dbg(sdata, link_id,
				 "no 40 MHz HE cap in 2.4 GHz, limiting to 20 MHz\n");
		break;
	case NL80211_BAND_5GHZ:
		if (!(he_cap->he_cap_elem.phy_cap_info[0] &
		      IEEE80211_HE_PHY_CAP0_CHANNEL_WIDTH_SET_40MHZ_80MHZ_IN_5G)) {
			conn->bw_limit = IEEE80211_CONN_BW_LIMIT_20;
			mlme_link_id_dbg(sdata, link_id,
					 "no 40/80 MHz HE cap in 5 GHz, limiting to 20 MHz\n");
			break;
		}
		if (!(he_cap->he_cap_elem.phy_cap_info[0] &
		      IEEE80211_HE_PHY_CAP0_CHANNEL_WIDTH_SET_160MHZ_IN_5G)) {
			conn->bw_limit = min_t(enum ieee80211_conn_bw_limit,
					       conn->bw_limit,
					       IEEE80211_CONN_BW_LIMIT_80);
			mlme_link_id_dbg(sdata, link_id,
					 "no 160 MHz HE cap in 5 GHz, limiting to 80 MHz\n");
		}
		break;
	case NL80211_BAND_6GHZ:
		if (he_cap->he_cap_elem.phy_cap_info[0] &
		    IEEE80211_HE_PHY_CAP0_CHANNEL_WIDTH_SET_160MHZ_IN_5G)
			break;
		conn->bw_limit = min_t(enum ieee80211_conn_bw_limit,
				       conn->bw_limit,
				       IEEE80211_CONN_BW_LIMIT_80);
		mlme_link_id_dbg(sdata, link_id,
				 "no 160 MHz HE cap in 6 GHz, limiting to 80 MHz\n");
		break;
	}

	if (req && req->flags & ASSOC_REQ_DISABLE_EHT) {
		mlme_link_id_dbg(sdata, link_id,
				 "EHT disabled by flag, limiting to HE\n");
		goto out;
	}

	eht_cap = ieee80211_get_eht_iftype_cap_vif(sband, &sdata->vif);
	if (!eht_cap) {
		mlme_link_id_dbg(sdata, link_id,
				 "no EHT support, limiting to HE\n");
		goto out;
	}

	/* we have EHT */

	conn->mode = IEEE80211_CONN_MODE_EHT;

	/* check bandwidth */
	if (is_6ghz &&
	    eht_cap->eht_cap_elem.phy_cap_info[0] & IEEE80211_EHT_PHY_CAP0_320MHZ_IN_6GHZ)
		conn->bw_limit = IEEE80211_CONN_BW_LIMIT_320;
	else if (is_6ghz)
		mlme_link_id_dbg(sdata, link_id,
				 "no EHT 320 MHz cap in 6 GHz, limiting to 160 MHz\n");

out:
	mlme_link_id_dbg(sdata, link_id,
			 "determined local STA to be %s, BW limited to %d MHz\n",
			 ieee80211_conn_mode_str(conn->mode),
			 20 * (1 << conn->bw_limit));
}

static void
ieee80211_determine_our_sta_mode_auth(struct ieee80211_sub_if_data *sdata,
				      struct ieee80211_supported_band *sband,
				      struct cfg80211_auth_request *req,
				      bool wmm_used,
				      struct ieee80211_conn_settings *conn)
{
	ieee80211_determine_our_sta_mode(sdata, sband, NULL, wmm_used,
					 req->link_id > 0 ? req->link_id : 0,
					 conn);
}

static void
ieee80211_determine_our_sta_mode_assoc(struct ieee80211_sub_if_data *sdata,
				       struct ieee80211_supported_band *sband,
				       struct cfg80211_assoc_request *req,
				       bool wmm_used, int link_id,
				       struct ieee80211_conn_settings *conn)
{
	struct ieee80211_conn_settings tmp;

	WARN_ON(!req);

	ieee80211_determine_our_sta_mode(sdata, sband, req, wmm_used, link_id,
					 &tmp);

	conn->mode = min_t(enum ieee80211_conn_mode,
			   conn->mode, tmp.mode);
	conn->bw_limit = min_t(enum ieee80211_conn_bw_limit,
			       conn->bw_limit, tmp.bw_limit);
}

static enum ieee80211_ap_reg_power
ieee80211_ap_power_type(u8 control)
{
	switch (u8_get_bits(control, IEEE80211_HE_6GHZ_OPER_CTRL_REG_INFO)) {
	case IEEE80211_6GHZ_CTRL_REG_LPI_AP:
	case IEEE80211_6GHZ_CTRL_REG_INDOOR_LPI_AP:
		return IEEE80211_REG_LPI_AP;
	case IEEE80211_6GHZ_CTRL_REG_SP_AP:
	case IEEE80211_6GHZ_CTRL_REG_INDOOR_SP_AP:
		return IEEE80211_REG_SP_AP;
	case IEEE80211_6GHZ_CTRL_REG_VLP_AP:
		return IEEE80211_REG_VLP_AP;
	default:
		return IEEE80211_REG_UNSET_AP;
	}
}

static int ieee80211_prep_channel(struct ieee80211_sub_if_data *sdata,
				  struct ieee80211_link_data *link,
				  int link_id,
				  struct cfg80211_bss *cbss, bool mlo,
				  struct ieee80211_conn_settings *conn)
{
	struct ieee80211_local *local = sdata->local;
	bool is_6ghz = cbss->channel->band == NL80211_BAND_6GHZ;
	struct ieee80211_chan_req chanreq = {};
	struct cfg80211_chan_def ap_chandef;
	struct ieee802_11_elems *elems;
	int ret;

	lockdep_assert_wiphy(local->hw.wiphy);

	rcu_read_lock();
	elems = ieee80211_determine_chan_mode(sdata, conn, cbss, link_id,
					      &chanreq, &ap_chandef);

	if (IS_ERR(elems)) {
		rcu_read_unlock();
		return PTR_ERR(elems);
	}

	if (mlo && !elems->ml_basic) {
		sdata_info(sdata, "Rejecting MLO as it is not supported by AP\n");
		rcu_read_unlock();
		kfree(elems);
		return -EINVAL;
	}

	if (link && is_6ghz && conn->mode >= IEEE80211_CONN_MODE_HE) {
		const struct ieee80211_he_6ghz_oper *he_6ghz_oper;

		if (elems->pwr_constr_elem)
			link->conf->pwr_reduction = *elems->pwr_constr_elem;

		he_6ghz_oper = ieee80211_he_6ghz_oper(elems->he_operation);
		if (he_6ghz_oper)
			link->conf->power_type =
				ieee80211_ap_power_type(he_6ghz_oper->control);
		else
			link_info(link,
				  "HE 6 GHz operation missing (on %d MHz), expect issues\n",
				  cbss->channel->center_freq);

		link->conf->tpe = elems->tpe;
		ieee80211_rearrange_tpe(&link->conf->tpe, &ap_chandef,
					&chanreq.oper);
	}
	rcu_read_unlock();
	/* the element data was RCU protected so no longer valid anyway */
	kfree(elems);
	elems = NULL;

	if (!link)
		return 0;

	rcu_read_lock();
	link->needed_rx_chains = min(ieee80211_max_rx_chains(link, cbss),
				     local->rx_chains);
	rcu_read_unlock();

	/*
	 * If this fails (possibly due to channel context sharing
	 * on incompatible channels, e.g. 80+80 and 160 sharing the
	 * same control channel) try to use a smaller bandwidth.
	 */
	ret = ieee80211_link_use_channel(link, &chanreq,
					 IEEE80211_CHANCTX_SHARED);

	/* don't downgrade for 5 and 10 MHz channels, though. */
	if (chanreq.oper.width == NL80211_CHAN_WIDTH_5 ||
	    chanreq.oper.width == NL80211_CHAN_WIDTH_10)
		return ret;

	while (ret && chanreq.oper.width != NL80211_CHAN_WIDTH_20_NOHT) {
		ieee80211_chanreq_downgrade(&chanreq, conn);

		ret = ieee80211_link_use_channel(link, &chanreq,
						 IEEE80211_CHANCTX_SHARED);
	}

	return ret;
}

static bool ieee80211_get_dtim(const struct cfg80211_bss_ies *ies,
			       u8 *dtim_count, u8 *dtim_period)
{
	const u8 *tim_ie = cfg80211_find_ie(WLAN_EID_TIM, ies->data, ies->len);
	const u8 *idx_ie = cfg80211_find_ie(WLAN_EID_MULTI_BSSID_IDX, ies->data,
					 ies->len);
	const struct ieee80211_tim_ie *tim = NULL;
	const struct ieee80211_bssid_index *idx;
	bool valid = tim_ie && tim_ie[1] >= 2;

	if (valid)
		tim = (void *)(tim_ie + 2);

	if (dtim_count)
		*dtim_count = valid ? tim->dtim_count : 0;

	if (dtim_period)
		*dtim_period = valid ? tim->dtim_period : 0;

	/* Check if value is overridden by non-transmitted profile */
	if (!idx_ie || idx_ie[1] < 3)
		return valid;

	idx = (void *)(idx_ie + 2);

	if (dtim_count)
		*dtim_count = idx->dtim_count;

	if (dtim_period)
		*dtim_period = idx->dtim_period;

	return true;
}

static bool ieee80211_assoc_success(struct ieee80211_sub_if_data *sdata,
				    struct ieee80211_mgmt *mgmt,
				    struct ieee802_11_elems *elems,
				    const u8 *elem_start, unsigned int elem_len)
{
	struct ieee80211_if_managed *ifmgd = &sdata->u.mgd;
	struct ieee80211_mgd_assoc_data *assoc_data = ifmgd->assoc_data;
	struct ieee80211_local *local = sdata->local;
	unsigned int link_id;
	struct sta_info *sta;
	u64 changed[IEEE80211_MLD_MAX_NUM_LINKS] = {};
	u16 valid_links = 0, dormant_links = 0;
	int err;

	lockdep_assert_wiphy(sdata->local->hw.wiphy);
	/*
	 * station info was already allocated and inserted before
	 * the association and should be available to us
	 */
	sta = sta_info_get(sdata, assoc_data->ap_addr);
	if (WARN_ON(!sta))
		goto out_err;

	sta->sta.spp_amsdu = assoc_data->spp_amsdu;

	if (ieee80211_vif_is_mld(&sdata->vif)) {
		for (link_id = 0; link_id < IEEE80211_MLD_MAX_NUM_LINKS; link_id++) {
			if (!assoc_data->link[link_id].bss)
				continue;

			valid_links |= BIT(link_id);
			if (assoc_data->link[link_id].disabled)
				dormant_links |= BIT(link_id);

			if (link_id != assoc_data->assoc_link_id) {
				err = ieee80211_sta_allocate_link(sta, link_id);
				if (err)
					goto out_err;
			}
		}

		ieee80211_vif_set_links(sdata, valid_links, dormant_links);
	}

	for (link_id = 0; link_id < IEEE80211_MLD_MAX_NUM_LINKS; link_id++) {
		struct cfg80211_bss *cbss = assoc_data->link[link_id].bss;
		struct ieee80211_link_data *link;
		struct link_sta_info *link_sta;

		if (!cbss)
			continue;

		link = sdata_dereference(sdata->link[link_id], sdata);
		if (WARN_ON(!link))
			goto out_err;

		if (ieee80211_vif_is_mld(&sdata->vif))
			link_info(link,
				  "local address %pM, AP link address %pM%s\n",
				  link->conf->addr,
				  assoc_data->link[link_id].bss->bssid,
				  link_id == assoc_data->assoc_link_id ?
					" (assoc)" : "");

		link_sta = rcu_dereference_protected(sta->link[link_id],
						     lockdep_is_held(&local->hw.wiphy->mtx));
		if (WARN_ON(!link_sta))
			goto out_err;

		if (!link->u.mgd.have_beacon) {
			const struct cfg80211_bss_ies *ies;

			rcu_read_lock();
			ies = rcu_dereference(cbss->beacon_ies);
			if (ies)
				link->u.mgd.have_beacon = true;
			else
				ies = rcu_dereference(cbss->ies);
			ieee80211_get_dtim(ies,
					   &link->conf->sync_dtim_count,
					   &link->u.mgd.dtim_period);
			link->conf->beacon_int = cbss->beacon_interval;
			rcu_read_unlock();
		}

		link->conf->dtim_period = link->u.mgd.dtim_period ?: 1;

		if (link_id != assoc_data->assoc_link_id) {
			link->u.mgd.conn = assoc_data->link[link_id].conn;

			err = ieee80211_prep_channel(sdata, link, link_id, cbss,
						     true, &link->u.mgd.conn);
			if (err) {
				link_info(link, "prep_channel failed\n");
				goto out_err;
			}
		}

		err = ieee80211_mgd_setup_link_sta(link, sta, link_sta,
						   assoc_data->link[link_id].bss);
		if (err)
			goto out_err;

		if (!ieee80211_assoc_config_link(link, link_sta,
						 assoc_data->link[link_id].bss,
						 mgmt, elem_start, elem_len,
						 &changed[link_id]))
			goto out_err;

		if (assoc_data->link[link_id].status != WLAN_STATUS_SUCCESS) {
			valid_links &= ~BIT(link_id);
			ieee80211_sta_remove_link(sta, link_id);
			continue;
		}

		if (link_id != assoc_data->assoc_link_id) {
			err = ieee80211_sta_activate_link(sta, link_id);
			if (err)
				goto out_err;
		}
	}

	/* links might have changed due to rejected ones, set them again */
	ieee80211_vif_set_links(sdata, valid_links, dormant_links);

	rate_control_rate_init(sta);

	if (ifmgd->flags & IEEE80211_STA_MFP_ENABLED) {
		set_sta_flag(sta, WLAN_STA_MFP);
		sta->sta.mfp = true;
	} else {
		sta->sta.mfp = false;
	}

	ieee80211_sta_set_max_amsdu_subframes(sta, elems->ext_capab,
					      elems->ext_capab_len);

	sta->sta.wme = (elems->wmm_param || elems->s1g_capab) &&
		       local->hw.queues >= IEEE80211_NUM_ACS;

	err = sta_info_move_state(sta, IEEE80211_STA_ASSOC);
	if (!err && !(ifmgd->flags & IEEE80211_STA_CONTROL_PORT))
		err = sta_info_move_state(sta, IEEE80211_STA_AUTHORIZED);
	if (err) {
		sdata_info(sdata,
			   "failed to move station %pM to desired state\n",
			   sta->sta.addr);
		WARN_ON(__sta_info_destroy(sta));
		goto out_err;
	}

	if (sdata->wdev.use_4addr)
		drv_sta_set_4addr(local, sdata, &sta->sta, true);

	ieee80211_set_associated(sdata, assoc_data, changed);

	/*
	 * If we're using 4-addr mode, let the AP know that we're
	 * doing so, so that it can create the STA VLAN on its side
	 */
	if (ifmgd->use_4addr)
		ieee80211_send_4addr_nullfunc(local, sdata);

	/*
	 * Start timer to probe the connection to the AP now.
	 * Also start the timer that will detect beacon loss.
	 */
	ieee80211_sta_reset_beacon_monitor(sdata);
	ieee80211_sta_reset_conn_monitor(sdata);

	return true;
out_err:
	eth_zero_addr(sdata->vif.cfg.ap_addr);
	return false;
}

static void ieee80211_rx_mgmt_assoc_resp(struct ieee80211_sub_if_data *sdata,
					 struct ieee80211_mgmt *mgmt,
					 size_t len)
{
	struct ieee80211_if_managed *ifmgd = &sdata->u.mgd;
	struct ieee80211_mgd_assoc_data *assoc_data = ifmgd->assoc_data;
	u16 capab_info, status_code, aid;
	struct ieee80211_elems_parse_params parse_params = {
		.bss = NULL,
		.link_id = -1,
		.from_ap = true,
	};
	struct ieee802_11_elems *elems;
	int ac;
	const u8 *elem_start;
	unsigned int elem_len;
	bool reassoc;
	struct ieee80211_event event = {
		.type = MLME_EVENT,
		.u.mlme.data = ASSOC_EVENT,
	};
	struct ieee80211_prep_tx_info info = {};
	struct cfg80211_rx_assoc_resp_data resp = {
		.uapsd_queues = -1,
	};
	u8 ap_mld_addr[ETH_ALEN] __aligned(2);
	unsigned int link_id;

	lockdep_assert_wiphy(sdata->local->hw.wiphy);

	if (!assoc_data)
		return;

	parse_params.mode =
		assoc_data->link[assoc_data->assoc_link_id].conn.mode;

	if (!ether_addr_equal(assoc_data->ap_addr, mgmt->bssid) ||
	    !ether_addr_equal(assoc_data->ap_addr, mgmt->sa))
		return;

	/*
	 * AssocResp and ReassocResp have identical structure, so process both
	 * of them in this function.
	 */

	if (len < 24 + 6)
		return;

	reassoc = ieee80211_is_reassoc_resp(mgmt->frame_control);
	capab_info = le16_to_cpu(mgmt->u.assoc_resp.capab_info);
	status_code = le16_to_cpu(mgmt->u.assoc_resp.status_code);
	if (assoc_data->s1g)
		elem_start = mgmt->u.s1g_assoc_resp.variable;
	else
		elem_start = mgmt->u.assoc_resp.variable;

	/*
	 * Note: this may not be perfect, AP might misbehave - if
	 * anyone needs to rely on perfect complete notification
	 * with the exact right subtype, then we need to track what
	 * we actually transmitted.
	 */
	info.subtype = reassoc ? IEEE80211_STYPE_REASSOC_REQ :
				 IEEE80211_STYPE_ASSOC_REQ;

	if (assoc_data->fils_kek_len &&
	    fils_decrypt_assoc_resp(sdata, (u8 *)mgmt, &len, assoc_data) < 0)
		return;

	elem_len = len - (elem_start - (u8 *)mgmt);
	parse_params.start = elem_start;
	parse_params.len = elem_len;
	elems = ieee802_11_parse_elems_full(&parse_params);
	if (!elems)
		goto notify_driver;

	if (elems->aid_resp)
		aid = le16_to_cpu(elems->aid_resp->aid);
	else if (assoc_data->s1g)
		aid = 0; /* TODO */
	else
		aid = le16_to_cpu(mgmt->u.assoc_resp.aid);

	/*
	 * The 5 MSB of the AID field are reserved
	 * (802.11-2016 9.4.1.8 AID field)
	 */
	aid &= 0x7ff;

	sdata_info(sdata,
		   "RX %sssocResp from %pM (capab=0x%x status=%d aid=%d)\n",
		   reassoc ? "Rea" : "A", assoc_data->ap_addr,
		   capab_info, status_code, (u16)(aid & ~(BIT(15) | BIT(14))));

	ifmgd->broken_ap = false;

	if (status_code == WLAN_STATUS_ASSOC_REJECTED_TEMPORARILY &&
	    elems->timeout_int &&
	    elems->timeout_int->type == WLAN_TIMEOUT_ASSOC_COMEBACK) {
		u32 tu, ms;

		cfg80211_assoc_comeback(sdata->dev, assoc_data->ap_addr,
					le32_to_cpu(elems->timeout_int->value));

		tu = le32_to_cpu(elems->timeout_int->value);
		ms = tu * 1024 / 1000;
		sdata_info(sdata,
			   "%pM rejected association temporarily; comeback duration %u TU (%u ms)\n",
			   assoc_data->ap_addr, tu, ms);
		assoc_data->timeout = jiffies + msecs_to_jiffies(ms);
		assoc_data->timeout_started = true;
		assoc_data->comeback = true;
		if (ms > IEEE80211_ASSOC_TIMEOUT)
			run_again(sdata, assoc_data->timeout);
		goto notify_driver;
	}

	if (status_code != WLAN_STATUS_SUCCESS) {
		sdata_info(sdata, "%pM denied association (code=%d)\n",
			   assoc_data->ap_addr, status_code);
		event.u.mlme.status = MLME_DENIED;
		event.u.mlme.reason = status_code;
		drv_event_callback(sdata->local, sdata, &event);
	} else {
		if (aid == 0 || aid > IEEE80211_MAX_AID) {
			sdata_info(sdata,
				   "invalid AID value %d (out of range), turn off PS\n",
				   aid);
			aid = 0;
			ifmgd->broken_ap = true;
		}

		if (ieee80211_vif_is_mld(&sdata->vif)) {
			struct ieee80211_mle_basic_common_info *common;

			if (!elems->ml_basic) {
				sdata_info(sdata,
					   "MLO association with %pM but no (basic) multi-link element in response!\n",
					   assoc_data->ap_addr);
				goto abandon_assoc;
			}

			common = (void *)elems->ml_basic->variable;

			if (memcmp(assoc_data->ap_addr,
				   common->mld_mac_addr, ETH_ALEN)) {
				sdata_info(sdata,
					   "AP MLD MAC address mismatch: got %pM expected %pM\n",
					   common->mld_mac_addr,
					   assoc_data->ap_addr);
				goto abandon_assoc;
			}

			sdata->vif.cfg.eml_cap =
				ieee80211_mle_get_eml_cap((const void *)elems->ml_basic);
			sdata->vif.cfg.eml_med_sync_delay =
				ieee80211_mle_get_eml_med_sync_delay((const void *)elems->ml_basic);
			sdata->vif.cfg.mld_capa_op =
				ieee80211_mle_get_mld_capa_op((const void *)elems->ml_basic);
		}

		sdata->vif.cfg.aid = aid;

		if (!ieee80211_assoc_success(sdata, mgmt, elems,
					     elem_start, elem_len)) {
			/* oops -- internal error -- send timeout for now */
			ieee80211_destroy_assoc_data(sdata, ASSOC_TIMEOUT);
			goto notify_driver;
		}
		event.u.mlme.status = MLME_SUCCESS;
		drv_event_callback(sdata->local, sdata, &event);
		sdata_info(sdata, "associated\n");

		info.success = 1;
	}

	for (link_id = 0; link_id < IEEE80211_MLD_MAX_NUM_LINKS; link_id++) {
		struct ieee80211_link_data *link;

		if (!assoc_data->link[link_id].bss)
			continue;

		resp.links[link_id].bss = assoc_data->link[link_id].bss;
		ether_addr_copy(resp.links[link_id].addr,
				assoc_data->link[link_id].addr);
		resp.links[link_id].status = assoc_data->link[link_id].status;

		link = sdata_dereference(sdata->link[link_id], sdata);
		if (!link)
			continue;

		/* get uapsd queues configuration - same for all links */
		resp.uapsd_queues = 0;
		for (ac = 0; ac < IEEE80211_NUM_ACS; ac++)
			if (link->tx_conf[ac].uapsd)
				resp.uapsd_queues |= ieee80211_ac_to_qos_mask[ac];
	}

	if (ieee80211_vif_is_mld(&sdata->vif)) {
		ether_addr_copy(ap_mld_addr, sdata->vif.cfg.ap_addr);
		resp.ap_mld_addr = ap_mld_addr;
	}

	ieee80211_destroy_assoc_data(sdata,
				     status_code == WLAN_STATUS_SUCCESS ?
					ASSOC_SUCCESS :
					ASSOC_REJECTED);

	resp.buf = (u8 *)mgmt;
	resp.len = len;
	resp.req_ies = ifmgd->assoc_req_ies;
	resp.req_ies_len = ifmgd->assoc_req_ies_len;
	cfg80211_rx_assoc_resp(sdata->dev, &resp);
notify_driver:
	drv_mgd_complete_tx(sdata->local, sdata, &info);
	kfree(elems);
	return;
abandon_assoc:
	ieee80211_destroy_assoc_data(sdata, ASSOC_ABANDON);
	goto notify_driver;
}

static void ieee80211_rx_bss_info(struct ieee80211_link_data *link,
				  struct ieee80211_mgmt *mgmt, size_t len,
				  struct ieee80211_rx_status *rx_status)
{
	struct ieee80211_sub_if_data *sdata = link->sdata;
	struct ieee80211_local *local = sdata->local;
	struct ieee80211_bss *bss;
	struct ieee80211_channel *channel;

	lockdep_assert_wiphy(sdata->local->hw.wiphy);

	channel = ieee80211_get_channel_khz(local->hw.wiphy,
					ieee80211_rx_status_to_khz(rx_status));
	if (!channel)
		return;

	bss = ieee80211_bss_info_update(local, rx_status, mgmt, len, channel);
	if (bss) {
		link->conf->beacon_rate = bss->beacon_rate;
		ieee80211_rx_bss_put(local, bss);
	}
}


static void ieee80211_rx_mgmt_probe_resp(struct ieee80211_link_data *link,
					 struct sk_buff *skb)
{
	struct ieee80211_sub_if_data *sdata = link->sdata;
	struct ieee80211_mgmt *mgmt = (void *)skb->data;
	struct ieee80211_if_managed *ifmgd;
	struct ieee80211_rx_status *rx_status = (void *) skb->cb;
	struct ieee80211_channel *channel;
	size_t baselen, len = skb->len;

	ifmgd = &sdata->u.mgd;

	lockdep_assert_wiphy(sdata->local->hw.wiphy);

	/*
	 * According to Draft P802.11ax D6.0 clause 26.17.2.3.2:
	 * "If a 6 GHz AP receives a Probe Request frame  and responds with
	 * a Probe Response frame [..], the Address 1 field of the Probe
	 * Response frame shall be set to the broadcast address [..]"
	 * So, on 6GHz band we should also accept broadcast responses.
	 */
	channel = ieee80211_get_channel(sdata->local->hw.wiphy,
					rx_status->freq);
	if (!channel)
		return;

	if (!ether_addr_equal(mgmt->da, sdata->vif.addr) &&
	    (channel->band != NL80211_BAND_6GHZ ||
	     !is_broadcast_ether_addr(mgmt->da)))
		return; /* ignore ProbeResp to foreign address */

	baselen = (u8 *) mgmt->u.probe_resp.variable - (u8 *) mgmt;
	if (baselen > len)
		return;

	ieee80211_rx_bss_info(link, mgmt, len, rx_status);

	if (ifmgd->associated &&
	    ether_addr_equal(mgmt->bssid, link->u.mgd.bssid))
		ieee80211_reset_ap_probe(sdata);
}

/*
 * This is the canonical list of information elements we care about,
 * the filter code also gives us all changes to the Microsoft OUI
 * (00:50:F2) vendor IE which is used for WMM which we need to track,
 * as well as the DTPC IE (part of the Cisco OUI) used for signaling
 * changes to requested client power.
 *
 * We implement beacon filtering in software since that means we can
 * avoid processing the frame here and in cfg80211, and userspace
 * will not be able to tell whether the hardware supports it or not.
 *
 * XXX: This list needs to be dynamic -- userspace needs to be able to
 *	add items it requires. It also needs to be able to tell us to
 *	look out for other vendor IEs.
 */
static const u64 care_about_ies =
	(1ULL << WLAN_EID_COUNTRY) |
	(1ULL << WLAN_EID_ERP_INFO) |
	(1ULL << WLAN_EID_CHANNEL_SWITCH) |
	(1ULL << WLAN_EID_PWR_CONSTRAINT) |
	(1ULL << WLAN_EID_HT_CAPABILITY) |
	(1ULL << WLAN_EID_HT_OPERATION) |
	(1ULL << WLAN_EID_EXT_CHANSWITCH_ANN);

static void ieee80211_handle_beacon_sig(struct ieee80211_link_data *link,
					struct ieee80211_if_managed *ifmgd,
					struct ieee80211_bss_conf *bss_conf,
					struct ieee80211_local *local,
					struct ieee80211_rx_status *rx_status)
{
	struct ieee80211_sub_if_data *sdata = link->sdata;

	/* Track average RSSI from the Beacon frames of the current AP */

	if (!link->u.mgd.tracking_signal_avg) {
		link->u.mgd.tracking_signal_avg = true;
		ewma_beacon_signal_init(&link->u.mgd.ave_beacon_signal);
		link->u.mgd.last_cqm_event_signal = 0;
		link->u.mgd.count_beacon_signal = 1;
		link->u.mgd.last_ave_beacon_signal = 0;
	} else {
		link->u.mgd.count_beacon_signal++;
	}

	ewma_beacon_signal_add(&link->u.mgd.ave_beacon_signal,
			       -rx_status->signal);

	if (ifmgd->rssi_min_thold != ifmgd->rssi_max_thold &&
	    link->u.mgd.count_beacon_signal >= IEEE80211_SIGNAL_AVE_MIN_COUNT) {
		int sig = -ewma_beacon_signal_read(&link->u.mgd.ave_beacon_signal);
		int last_sig = link->u.mgd.last_ave_beacon_signal;
		struct ieee80211_event event = {
			.type = RSSI_EVENT,
		};

		/*
		 * if signal crosses either of the boundaries, invoke callback
		 * with appropriate parameters
		 */
		if (sig > ifmgd->rssi_max_thold &&
		    (last_sig <= ifmgd->rssi_min_thold || last_sig == 0)) {
			link->u.mgd.last_ave_beacon_signal = sig;
			event.u.rssi.data = RSSI_EVENT_HIGH;
			drv_event_callback(local, sdata, &event);
		} else if (sig < ifmgd->rssi_min_thold &&
			   (last_sig >= ifmgd->rssi_max_thold ||
			   last_sig == 0)) {
			link->u.mgd.last_ave_beacon_signal = sig;
			event.u.rssi.data = RSSI_EVENT_LOW;
			drv_event_callback(local, sdata, &event);
		}
	}

	if (bss_conf->cqm_rssi_thold &&
	    link->u.mgd.count_beacon_signal >= IEEE80211_SIGNAL_AVE_MIN_COUNT &&
	    !(sdata->vif.driver_flags & IEEE80211_VIF_SUPPORTS_CQM_RSSI)) {
		int sig = -ewma_beacon_signal_read(&link->u.mgd.ave_beacon_signal);
		int last_event = link->u.mgd.last_cqm_event_signal;
		int thold = bss_conf->cqm_rssi_thold;
		int hyst = bss_conf->cqm_rssi_hyst;

		if (sig < thold &&
		    (last_event == 0 || sig < last_event - hyst)) {
			link->u.mgd.last_cqm_event_signal = sig;
			ieee80211_cqm_rssi_notify(
				&sdata->vif,
				NL80211_CQM_RSSI_THRESHOLD_EVENT_LOW,
				sig, GFP_KERNEL);
		} else if (sig > thold &&
			   (last_event == 0 || sig > last_event + hyst)) {
			link->u.mgd.last_cqm_event_signal = sig;
			ieee80211_cqm_rssi_notify(
				&sdata->vif,
				NL80211_CQM_RSSI_THRESHOLD_EVENT_HIGH,
				sig, GFP_KERNEL);
		}
	}

	if (bss_conf->cqm_rssi_low &&
	    link->u.mgd.count_beacon_signal >= IEEE80211_SIGNAL_AVE_MIN_COUNT) {
		int sig = -ewma_beacon_signal_read(&link->u.mgd.ave_beacon_signal);
		int last_event = link->u.mgd.last_cqm_event_signal;
		int low = bss_conf->cqm_rssi_low;
		int high = bss_conf->cqm_rssi_high;

		if (sig < low &&
		    (last_event == 0 || last_event >= low)) {
			link->u.mgd.last_cqm_event_signal = sig;
			ieee80211_cqm_rssi_notify(
				&sdata->vif,
				NL80211_CQM_RSSI_THRESHOLD_EVENT_LOW,
				sig, GFP_KERNEL);
		} else if (sig > high &&
			   (last_event == 0 || last_event <= high)) {
			link->u.mgd.last_cqm_event_signal = sig;
			ieee80211_cqm_rssi_notify(
				&sdata->vif,
				NL80211_CQM_RSSI_THRESHOLD_EVENT_HIGH,
				sig, GFP_KERNEL);
		}
	}
}

static bool ieee80211_rx_our_beacon(const u8 *tx_bssid,
				    struct cfg80211_bss *bss)
{
	if (ether_addr_equal(tx_bssid, bss->bssid))
		return true;
	if (!bss->transmitted_bss)
		return false;
	return ether_addr_equal(tx_bssid, bss->transmitted_bss->bssid);
}

static void ieee80211_ml_reconf_work(struct wiphy *wiphy,
				     struct wiphy_work *work)
{
	struct ieee80211_sub_if_data *sdata =
		container_of(work, struct ieee80211_sub_if_data,
			     u.mgd.ml_reconf_work.work);
	u16 new_valid_links, new_active_links, new_dormant_links;
	int ret;

	if (!sdata->u.mgd.removed_links)
		return;

	sdata_info(sdata,
		   "MLO Reconfiguration: work: valid=0x%x, removed=0x%x\n",
		   sdata->vif.valid_links, sdata->u.mgd.removed_links);

	new_valid_links = sdata->vif.valid_links & ~sdata->u.mgd.removed_links;
	if (new_valid_links == sdata->vif.valid_links)
		return;

	if (!new_valid_links ||
	    !(new_valid_links & ~sdata->vif.dormant_links)) {
		sdata_info(sdata, "No valid links after reconfiguration\n");
		ret = -EINVAL;
		goto out;
	}

	new_active_links = sdata->vif.active_links & ~sdata->u.mgd.removed_links;
	if (new_active_links != sdata->vif.active_links) {
		if (!new_active_links)
			new_active_links =
				BIT(ffs(new_valid_links &
					~sdata->vif.dormant_links) - 1);

		ret = ieee80211_set_active_links(&sdata->vif, new_active_links);
		if (ret) {
			sdata_info(sdata,
				   "Failed setting active links\n");
			goto out;
		}
	}

	new_dormant_links = sdata->vif.dormant_links & ~sdata->u.mgd.removed_links;

	ret = ieee80211_vif_set_links(sdata, new_valid_links,
				      new_dormant_links);
	if (ret)
		sdata_info(sdata, "Failed setting valid links\n");

	ieee80211_vif_cfg_change_notify(sdata, BSS_CHANGED_MLD_VALID_LINKS);

out:
	if (!ret)
		cfg80211_links_removed(sdata->dev, sdata->u.mgd.removed_links);
	else
		__ieee80211_disconnect(sdata);

	sdata->u.mgd.removed_links = 0;
}

static void ieee80211_ml_reconfiguration(struct ieee80211_sub_if_data *sdata,
					 struct ieee802_11_elems *elems)
{
	const struct element *sub;
	unsigned long removed_links = 0;
	u16 link_removal_timeout[IEEE80211_MLD_MAX_NUM_LINKS] = {};
	u8 link_id;
	u32 delay;

	if (!ieee80211_vif_is_mld(&sdata->vif) || !elems->ml_reconf)
		return;

	/* Directly parse the sub elements as the common information doesn't
	 * hold any useful information.
	 */
	for_each_mle_subelement(sub, (const u8 *)elems->ml_reconf,
				elems->ml_reconf_len) {
		struct ieee80211_mle_per_sta_profile *prof = (void *)sub->data;
		u8 *pos = prof->variable;
		u16 control;

		if (sub->id != IEEE80211_MLE_SUBELEM_PER_STA_PROFILE)
			continue;

		if (!ieee80211_mle_reconf_sta_prof_size_ok(sub->data,
							   sub->datalen))
			return;

		control = le16_to_cpu(prof->control);
		link_id = control & IEEE80211_MLE_STA_RECONF_CONTROL_LINK_ID;

		removed_links |= BIT(link_id);

		/* the MAC address should not be included, but handle it */
		if (control &
		    IEEE80211_MLE_STA_RECONF_CONTROL_STA_MAC_ADDR_PRESENT)
			pos += 6;

		/* According to Draft P802.11be_D3.0, the control should
		 * include the AP Removal Timer present. If the AP Removal Timer
		 * is not present assume immediate removal.
		 */
		if (control &
		    IEEE80211_MLE_STA_RECONF_CONTROL_AP_REM_TIMER_PRESENT)
			link_removal_timeout[link_id] = get_unaligned_le16(pos);
	}

	removed_links &= sdata->vif.valid_links;
	if (!removed_links) {
		/* In case the removal was cancelled, abort it */
		if (sdata->u.mgd.removed_links) {
			sdata->u.mgd.removed_links = 0;
			wiphy_delayed_work_cancel(sdata->local->hw.wiphy,
						  &sdata->u.mgd.ml_reconf_work);
		}
		return;
	}

	delay = 0;
	for_each_set_bit(link_id, &removed_links, IEEE80211_MLD_MAX_NUM_LINKS) {
		struct ieee80211_bss_conf *link_conf =
			sdata_dereference(sdata->vif.link_conf[link_id], sdata);
		u32 link_delay;

		if (!link_conf) {
			removed_links &= ~BIT(link_id);
			continue;
		}

		if (link_removal_timeout[link_id] < 1)
			link_delay = 0;
		else
			link_delay = link_conf->beacon_int *
				(link_removal_timeout[link_id] - 1);

		if (!delay)
			delay = link_delay;
		else
			delay = min(delay, link_delay);
	}

	sdata->u.mgd.removed_links = removed_links;
	wiphy_delayed_work_queue(sdata->local->hw.wiphy,
				 &sdata->u.mgd.ml_reconf_work,
				 TU_TO_JIFFIES(delay));
}

static int ieee80211_ttlm_set_links(struct ieee80211_sub_if_data *sdata,
				    u16 active_links, u16 dormant_links,
				    u16 suspended_links)
{
	u64 changed = 0;
	int ret;

	if (!active_links) {
		ret = -EINVAL;
		goto out;
	}

	/* If there is an active negotiated TTLM, it should be discarded by
	 * the new negotiated/advertised TTLM.
	 */
	if (sdata->vif.neg_ttlm.valid) {
		memset(&sdata->vif.neg_ttlm, 0, sizeof(sdata->vif.neg_ttlm));
		sdata->vif.suspended_links = 0;
		changed = BSS_CHANGED_MLD_TTLM;
	}

	if (sdata->vif.active_links != active_links) {
		/* usable links are affected when active_links are changed,
		 * so notify the driver about the status change
		 */
		changed |= BSS_CHANGED_MLD_VALID_LINKS;
		active_links &= sdata->vif.active_links;
		if (!active_links)
			active_links =
				BIT(__ffs(sdata->vif.valid_links &
				    ~dormant_links));
		ret = ieee80211_set_active_links(&sdata->vif, active_links);
		if (ret) {
			sdata_info(sdata, "Failed to set TTLM active links\n");
			goto out;
		}
	}

	ret = ieee80211_vif_set_links(sdata, sdata->vif.valid_links,
				      dormant_links);
	if (ret) {
		sdata_info(sdata, "Failed to set TTLM dormant links\n");
		goto out;
	}

	sdata->vif.suspended_links = suspended_links;
	if (sdata->vif.suspended_links)
		changed |= BSS_CHANGED_MLD_TTLM;

	ieee80211_vif_cfg_change_notify(sdata, changed);

out:
	if (ret)
		ieee80211_disconnect(&sdata->vif, false);

	return ret;
}

static void ieee80211_tid_to_link_map_work(struct wiphy *wiphy,
					   struct wiphy_work *work)
{
	u16 new_active_links, new_dormant_links;
	struct ieee80211_sub_if_data *sdata =
		container_of(work, struct ieee80211_sub_if_data,
			     u.mgd.ttlm_work.work);

	new_active_links = sdata->u.mgd.ttlm_info.map &
			   sdata->vif.valid_links;
	new_dormant_links = ~sdata->u.mgd.ttlm_info.map &
			    sdata->vif.valid_links;

	ieee80211_vif_set_links(sdata, sdata->vif.valid_links, 0);
	if (ieee80211_ttlm_set_links(sdata, new_active_links, new_dormant_links,
				     0))
		return;

	sdata->u.mgd.ttlm_info.active = true;
	sdata->u.mgd.ttlm_info.switch_time = 0;
}

static u16 ieee80211_get_ttlm(u8 bm_size, u8 *data)
{
	if (bm_size == 1)
		return *data;
	else
		return get_unaligned_le16(data);
}

static int
ieee80211_parse_adv_t2l(struct ieee80211_sub_if_data *sdata,
			const struct ieee80211_ttlm_elem *ttlm,
			struct ieee80211_adv_ttlm_info *ttlm_info)
{
	/* The element size was already validated in
	 * ieee80211_tid_to_link_map_size_ok()
	 */
	u8 control, link_map_presence, map_size, tid;
	u8 *pos;

	memset(ttlm_info, 0, sizeof(*ttlm_info));
	pos = (void *)ttlm->optional;
	control	= ttlm->control;

	if ((control & IEEE80211_TTLM_CONTROL_DEF_LINK_MAP) ||
	    !(control & IEEE80211_TTLM_CONTROL_SWITCH_TIME_PRESENT))
		return 0;

	if ((control & IEEE80211_TTLM_CONTROL_DIRECTION) !=
	    IEEE80211_TTLM_DIRECTION_BOTH) {
		sdata_info(sdata, "Invalid advertised T2L map direction\n");
		return -EINVAL;
	}

	link_map_presence = *pos;
	pos++;

	ttlm_info->switch_time = get_unaligned_le16(pos);

	/* Since ttlm_info->switch_time == 0 means no switch time, bump it
	 * by 1.
	 */
	if (!ttlm_info->switch_time)
		ttlm_info->switch_time = 1;

	pos += 2;

	if (control & IEEE80211_TTLM_CONTROL_EXPECTED_DUR_PRESENT) {
		ttlm_info->duration = pos[0] | pos[1] << 8 | pos[2] << 16;
		pos += 3;
	}

	if (control & IEEE80211_TTLM_CONTROL_LINK_MAP_SIZE)
		map_size = 1;
	else
		map_size = 2;

	/* According to Draft P802.11be_D3.0 clause 35.3.7.1.7, an AP MLD shall
	 * not advertise a TID-to-link mapping that does not map all TIDs to the
	 * same link set, reject frame if not all links have mapping
	 */
	if (link_map_presence != 0xff) {
		sdata_info(sdata,
			   "Invalid advertised T2L mapping presence indicator\n");
		return -EINVAL;
	}

	ttlm_info->map = ieee80211_get_ttlm(map_size, pos);
	if (!ttlm_info->map) {
		sdata_info(sdata,
			   "Invalid advertised T2L map for TID 0\n");
		return -EINVAL;
	}

	pos += map_size;

	for (tid = 1; tid < 8; tid++) {
		u16 map = ieee80211_get_ttlm(map_size, pos);

		if (map != ttlm_info->map) {
			sdata_info(sdata, "Invalid advertised T2L map for tid %d\n",
				   tid);
			return -EINVAL;
		}

		pos += map_size;
	}
	return 0;
}

static void ieee80211_process_adv_ttlm(struct ieee80211_sub_if_data *sdata,
					  struct ieee802_11_elems *elems,
					  u64 beacon_ts)
{
	u8 i;
	int ret;

	if (!ieee80211_vif_is_mld(&sdata->vif))
		return;

	if (!elems->ttlm_num) {
		if (sdata->u.mgd.ttlm_info.switch_time) {
			/* if a planned TID-to-link mapping was cancelled -
			 * abort it
			 */
			wiphy_delayed_work_cancel(sdata->local->hw.wiphy,
						  &sdata->u.mgd.ttlm_work);
		} else if (sdata->u.mgd.ttlm_info.active) {
			/* if no TID-to-link element, set to default mapping in
			 * which all TIDs are mapped to all setup links
			 */
			ret = ieee80211_vif_set_links(sdata,
						      sdata->vif.valid_links,
						      0);
			if (ret) {
				sdata_info(sdata, "Failed setting valid/dormant links\n");
				return;
			}
			ieee80211_vif_cfg_change_notify(sdata,
							BSS_CHANGED_MLD_VALID_LINKS);
		}
		memset(&sdata->u.mgd.ttlm_info, 0,
		       sizeof(sdata->u.mgd.ttlm_info));
		return;
	}

	for (i = 0; i < elems->ttlm_num; i++) {
		struct ieee80211_adv_ttlm_info ttlm_info;
		u32 res;

		res = ieee80211_parse_adv_t2l(sdata, elems->ttlm[i],
					      &ttlm_info);

		if (res) {
			__ieee80211_disconnect(sdata);
			return;
		}

		if (ttlm_info.switch_time) {
			u16 beacon_ts_tu, st_tu, delay;
			u32 delay_jiffies;
			u64 mask;

			/* The t2l map switch time is indicated with a partial
			 * TSF value (bits 10 to 25), get the partial beacon TS
			 * as well, and calc the delay to the start time.
			 */
			mask = GENMASK_ULL(25, 10);
			beacon_ts_tu = (beacon_ts & mask) >> 10;
			st_tu = ttlm_info.switch_time;
			delay = st_tu - beacon_ts_tu;

			/*
			 * If the switch time is far in the future, then it
			 * could also be the previous switch still being
			 * announced.
			 * We can simply ignore it for now, if it is a future
			 * switch the AP will continue to announce it anyway.
			 */
			if (delay > IEEE80211_ADV_TTLM_ST_UNDERFLOW)
				return;

			delay_jiffies = TU_TO_JIFFIES(delay);

			/* Link switching can take time, so schedule it
			 * 100ms before to be ready on time
			 */
			if (delay_jiffies > IEEE80211_ADV_TTLM_SAFETY_BUFFER_MS)
				delay_jiffies -=
					IEEE80211_ADV_TTLM_SAFETY_BUFFER_MS;
			else
				delay_jiffies = 0;

			sdata->u.mgd.ttlm_info = ttlm_info;
			wiphy_delayed_work_cancel(sdata->local->hw.wiphy,
						  &sdata->u.mgd.ttlm_work);
			wiphy_delayed_work_queue(sdata->local->hw.wiphy,
						 &sdata->u.mgd.ttlm_work,
						 delay_jiffies);
			return;
		}
	}
}

static void
ieee80211_mgd_check_cross_link_csa(struct ieee80211_sub_if_data *sdata,
				   int reporting_link_id,
				   struct ieee802_11_elems *elems)
{
	const struct element *sta_profiles[IEEE80211_MLD_MAX_NUM_LINKS] = {};
	ssize_t sta_profiles_len[IEEE80211_MLD_MAX_NUM_LINKS] = {};
	const struct element *sub;
	const u8 *subelems;
	size_t subelems_len;
	u8 common_size;
	int link_id;

	if (!ieee80211_mle_size_ok((u8 *)elems->ml_basic, elems->ml_basic_len))
		return;

	common_size = ieee80211_mle_common_size((u8 *)elems->ml_basic);
	subelems = (u8 *)elems->ml_basic + common_size;
	subelems_len = elems->ml_basic_len - common_size;

	for_each_element_id(sub, IEEE80211_MLE_SUBELEM_PER_STA_PROFILE,
			    subelems, subelems_len) {
		struct ieee80211_mle_per_sta_profile *prof = (void *)sub->data;
		struct ieee80211_link_data *link;
		ssize_t len;

		if (!ieee80211_mle_basic_sta_prof_size_ok(sub->data,
							  sub->datalen))
			continue;

		link_id = le16_get_bits(prof->control,
					IEEE80211_MLE_STA_CONTROL_LINK_ID);
		/* need a valid link ID, but also not our own, both AP bugs */
		if (link_id == reporting_link_id ||
		    link_id >= IEEE80211_MLD_MAX_NUM_LINKS)
			continue;

		link = sdata_dereference(sdata->link[link_id], sdata);
		if (!link)
			continue;

		len = cfg80211_defragment_element(sub, subelems, subelems_len,
						  NULL, 0,
						  IEEE80211_MLE_SUBELEM_FRAGMENT);
		if (WARN_ON(len < 0))
			continue;

		sta_profiles[link_id] = sub;
		sta_profiles_len[link_id] = len;
	}

	for (link_id = 0; link_id < IEEE80211_MLD_MAX_NUM_LINKS; link_id++) {
		struct ieee80211_mle_per_sta_profile *prof;
		struct ieee802_11_elems *prof_elems;
		struct ieee80211_link_data *link;
		ssize_t len;

		if (link_id == reporting_link_id)
			continue;

		link = sdata_dereference(sdata->link[link_id], sdata);
		if (!link)
			continue;

		if (!sta_profiles[link_id]) {
			prof_elems = NULL;
			goto handle;
		}

		/* we can defragment in-place, won't use the buffer again */
		len = cfg80211_defragment_element(sta_profiles[link_id],
						  subelems, subelems_len,
						  (void *)sta_profiles[link_id],
						  sta_profiles_len[link_id],
						  IEEE80211_MLE_SUBELEM_FRAGMENT);
		if (WARN_ON(len != sta_profiles_len[link_id]))
			continue;

		prof = (void *)sta_profiles[link_id];
		prof_elems = ieee802_11_parse_elems(prof->variable +
						    (prof->sta_info_len - 1),
						    len -
						    (prof->sta_info_len - 1),
						    false, NULL);

		/* memory allocation failed - let's hope that's transient */
		if (!prof_elems)
			continue;

handle:
		/*
		 * FIXME: the timings here are obviously incorrect,
		 * but only older Intel drivers seem to care, and
		 * those don't have MLO. If you really need this,
		 * the problem is having to calculate it with the
		 * TSF offset etc. The device_timestamp is still
		 * correct, of course.
		 */
		ieee80211_sta_process_chanswitch(link, 0, 0, elems, prof_elems,
						 IEEE80211_CSA_SOURCE_OTHER_LINK);
		kfree(prof_elems);
	}
}

static bool ieee80211_mgd_ssid_mismatch(struct ieee80211_sub_if_data *sdata,
					const struct ieee802_11_elems *elems)
{
	struct ieee80211_vif_cfg *cfg = &sdata->vif.cfg;
	static u8 zero_ssid[IEEE80211_MAX_SSID_LEN];

	if (!elems->ssid)
		return false;

	/* hidden SSID: zero length */
	if (elems->ssid_len == 0)
		return false;

	if (elems->ssid_len != cfg->ssid_len)
		return true;

	/* hidden SSID: zeroed out */
	if (!memcmp(elems->ssid, zero_ssid, elems->ssid_len))
		return false;

	return memcmp(elems->ssid, cfg->ssid, cfg->ssid_len);
}

static void ieee80211_rx_mgmt_beacon(struct ieee80211_link_data *link,
				     struct ieee80211_hdr *hdr, size_t len,
				     struct ieee80211_rx_status *rx_status)
{
	struct ieee80211_sub_if_data *sdata = link->sdata;
	struct ieee80211_if_managed *ifmgd = &sdata->u.mgd;
	struct ieee80211_bss_conf *bss_conf = link->conf;
	struct ieee80211_vif_cfg *vif_cfg = &sdata->vif.cfg;
	struct ieee80211_mgmt *mgmt = (void *) hdr;
	size_t baselen;
	struct ieee802_11_elems *elems;
	struct ieee80211_local *local = sdata->local;
	struct ieee80211_chanctx_conf *chanctx_conf;
	struct ieee80211_supported_band *sband;
	struct ieee80211_channel *chan;
	struct link_sta_info *link_sta;
	struct sta_info *sta;
	u64 changed = 0;
	bool erp_valid;
	u8 erp_value = 0;
	u32 ncrc = 0;
	u8 *bssid, *variable = mgmt->u.beacon.variable;
	u8 deauth_buf[IEEE80211_DEAUTH_FRAME_LEN];
	struct ieee80211_elems_parse_params parse_params = {
		.mode = link->u.mgd.conn.mode,
		.link_id = -1,
		.from_ap = true,
	};

	lockdep_assert_wiphy(local->hw.wiphy);

	/* Process beacon from the current BSS */
	bssid = ieee80211_get_bssid(hdr, len, sdata->vif.type);
	if (ieee80211_is_s1g_beacon(mgmt->frame_control)) {
		struct ieee80211_ext *ext = (void *) mgmt;

		if (ieee80211_is_s1g_short_beacon(ext->frame_control))
			variable = ext->u.s1g_short_beacon.variable;
		else
			variable = ext->u.s1g_beacon.variable;
	}

	baselen = (u8 *) variable - (u8 *) mgmt;
	if (baselen > len)
		return;

	parse_params.start = variable;
	parse_params.len = len - baselen;

	rcu_read_lock();
	chanctx_conf = rcu_dereference(bss_conf->chanctx_conf);
	if (!chanctx_conf) {
		rcu_read_unlock();
		return;
	}

	if (ieee80211_rx_status_to_khz(rx_status) !=
	    ieee80211_channel_to_khz(chanctx_conf->def.chan)) {
		rcu_read_unlock();
		return;
	}
	chan = chanctx_conf->def.chan;
	rcu_read_unlock();

	if (ifmgd->assoc_data && ifmgd->assoc_data->need_beacon &&
	    !WARN_ON(ieee80211_vif_is_mld(&sdata->vif)) &&
	    ieee80211_rx_our_beacon(bssid, ifmgd->assoc_data->link[0].bss)) {
		parse_params.bss = ifmgd->assoc_data->link[0].bss;
		elems = ieee802_11_parse_elems_full(&parse_params);
		if (!elems)
			return;

		ieee80211_rx_bss_info(link, mgmt, len, rx_status);

		if (elems->dtim_period)
			link->u.mgd.dtim_period = elems->dtim_period;
		link->u.mgd.have_beacon = true;
		ifmgd->assoc_data->need_beacon = false;
		if (ieee80211_hw_check(&local->hw, TIMING_BEACON_ONLY) &&
		    !ieee80211_is_s1g_beacon(hdr->frame_control)) {
			bss_conf->sync_tsf =
				le64_to_cpu(mgmt->u.beacon.timestamp);
			bss_conf->sync_device_ts =
				rx_status->device_timestamp;
			bss_conf->sync_dtim_count = elems->dtim_count;
		}

		if (elems->mbssid_config_ie)
			bss_conf->profile_periodicity =
				elems->mbssid_config_ie->profile_periodicity;
		else
			bss_conf->profile_periodicity = 0;

		if (elems->ext_capab_len >= 11 &&
		    (elems->ext_capab[10] & WLAN_EXT_CAPA11_EMA_SUPPORT))
			bss_conf->ema_ap = true;
		else
			bss_conf->ema_ap = false;

		/* continue assoc process */
		ifmgd->assoc_data->timeout = jiffies;
		ifmgd->assoc_data->timeout_started = true;
		run_again(sdata, ifmgd->assoc_data->timeout);
		kfree(elems);
		return;
	}

	if (!ifmgd->associated ||
	    !ieee80211_rx_our_beacon(bssid, bss_conf->bss))
		return;
	bssid = link->u.mgd.bssid;

	if (!(rx_status->flag & RX_FLAG_NO_SIGNAL_VAL))
		ieee80211_handle_beacon_sig(link, ifmgd, bss_conf,
					    local, rx_status);

	if (ifmgd->flags & IEEE80211_STA_CONNECTION_POLL) {
		mlme_dbg_ratelimited(sdata,
				     "cancelling AP probe due to a received beacon\n");
		ieee80211_reset_ap_probe(sdata);
	}

	/*
	 * Push the beacon loss detection into the future since
	 * we are processing a beacon from the AP just now.
	 */
	ieee80211_sta_reset_beacon_monitor(sdata);

	/* TODO: CRC urrently not calculated on S1G Beacon Compatibility
	 * element (which carries the beacon interval). Don't forget to add a
	 * bit to care_about_ies[] above if mac80211 is interested in a
	 * changing S1G element.
	 */
	if (!ieee80211_is_s1g_beacon(hdr->frame_control))
		ncrc = crc32_be(0, (void *)&mgmt->u.beacon.beacon_int, 4);
	parse_params.bss = bss_conf->bss;
	parse_params.filter = care_about_ies;
	parse_params.crc = ncrc;
	elems = ieee802_11_parse_elems_full(&parse_params);
	if (!elems)
		return;

	if (rx_status->flag & RX_FLAG_DECRYPTED &&
	    ieee80211_mgd_ssid_mismatch(sdata, elems)) {
		sdata_info(sdata, "SSID mismatch for AP %pM, disconnect\n",
			   sdata->vif.cfg.ap_addr);
		__ieee80211_disconnect(sdata);
		return;
	}

	ncrc = elems->crc;

	if (ieee80211_hw_check(&local->hw, PS_NULLFUNC_STACK) &&
	    ieee80211_check_tim(elems->tim, elems->tim_len, vif_cfg->aid)) {
		if (local->hw.conf.dynamic_ps_timeout > 0) {
			if (local->hw.conf.flags & IEEE80211_CONF_PS) {
				local->hw.conf.flags &= ~IEEE80211_CONF_PS;
				ieee80211_hw_config(local,
						    IEEE80211_CONF_CHANGE_PS);
			}
			ieee80211_send_nullfunc(local, sdata, false);
		} else if (!local->pspolling && sdata->u.mgd.powersave) {
			local->pspolling = true;

			/*
			 * Here is assumed that the driver will be
			 * able to send ps-poll frame and receive a
			 * response even though power save mode is
			 * enabled, but some drivers might require
			 * to disable power save here. This needs
			 * to be investigated.
			 */
			ieee80211_send_pspoll(local, sdata);
		}
	}

	if (sdata->vif.p2p ||
	    sdata->vif.driver_flags & IEEE80211_VIF_GET_NOA_UPDATE) {
		struct ieee80211_p2p_noa_attr noa = {};
		int ret;

		ret = cfg80211_get_p2p_attr(variable,
					    len - baselen,
					    IEEE80211_P2P_ATTR_ABSENCE_NOTICE,
					    (u8 *) &noa, sizeof(noa));
		if (ret >= 2) {
			if (link->u.mgd.p2p_noa_index != noa.index) {
				/* valid noa_attr and index changed */
				link->u.mgd.p2p_noa_index = noa.index;
				memcpy(&bss_conf->p2p_noa_attr, &noa, sizeof(noa));
				changed |= BSS_CHANGED_P2P_PS;
				/*
				 * make sure we update all information, the CRC
				 * mechanism doesn't look at P2P attributes.
				 */
				link->u.mgd.beacon_crc_valid = false;
			}
		} else if (link->u.mgd.p2p_noa_index != -1) {
			/* noa_attr not found and we had valid noa_attr before */
			link->u.mgd.p2p_noa_index = -1;
			memset(&bss_conf->p2p_noa_attr, 0, sizeof(bss_conf->p2p_noa_attr));
			changed |= BSS_CHANGED_P2P_PS;
			link->u.mgd.beacon_crc_valid = false;
		}
	}

	/*
	 * Update beacon timing and dtim count on every beacon appearance. This
	 * will allow the driver to use the most updated values. Do it before
	 * comparing this one with last received beacon.
	 * IMPORTANT: These parameters would possibly be out of sync by the time
	 * the driver will use them. The synchronized view is currently
	 * guaranteed only in certain callbacks.
	 */
	if (ieee80211_hw_check(&local->hw, TIMING_BEACON_ONLY) &&
	    !ieee80211_is_s1g_beacon(hdr->frame_control)) {
		bss_conf->sync_tsf =
			le64_to_cpu(mgmt->u.beacon.timestamp);
		bss_conf->sync_device_ts =
			rx_status->device_timestamp;
		bss_conf->sync_dtim_count = elems->dtim_count;
	}

	if ((ncrc == link->u.mgd.beacon_crc && link->u.mgd.beacon_crc_valid) ||
	    ieee80211_is_s1g_short_beacon(mgmt->frame_control))
		goto free;
	link->u.mgd.beacon_crc = ncrc;
	link->u.mgd.beacon_crc_valid = true;

	ieee80211_rx_bss_info(link, mgmt, len, rx_status);

	ieee80211_sta_process_chanswitch(link, rx_status->mactime,
					 rx_status->device_timestamp,
					 elems, elems,
					 IEEE80211_CSA_SOURCE_BEACON);

	/* note that after this elems->ml_basic can no longer be used fully */
	ieee80211_mgd_check_cross_link_csa(sdata, rx_status->link_id, elems);

	if (!link->u.mgd.disable_wmm_tracking &&
	    ieee80211_sta_wmm_params(local, link, elems->wmm_param,
				     elems->wmm_param_len,
				     elems->mu_edca_param_set))
		changed |= BSS_CHANGED_QOS;

	/*
	 * If we haven't had a beacon before, tell the driver about the
	 * DTIM period (and beacon timing if desired) now.
	 */
	if (!link->u.mgd.have_beacon) {
		/* a few bogus AP send dtim_period = 0 or no TIM IE */
		bss_conf->dtim_period = elems->dtim_period ?: 1;

		changed |= BSS_CHANGED_BEACON_INFO;
		link->u.mgd.have_beacon = true;

		ieee80211_recalc_ps(local);

		ieee80211_recalc_ps_vif(sdata);
	}

	if (elems->erp_info) {
		erp_valid = true;
		erp_value = elems->erp_info[0];
	} else {
		erp_valid = false;
	}

	if (!ieee80211_is_s1g_beacon(hdr->frame_control))
		changed |= ieee80211_handle_bss_capability(link,
				le16_to_cpu(mgmt->u.beacon.capab_info),
				erp_valid, erp_value);

	sta = sta_info_get(sdata, sdata->vif.cfg.ap_addr);
	if (WARN_ON(!sta)) {
		goto free;
	}
	link_sta = rcu_dereference_protected(sta->link[link->link_id],
					     lockdep_is_held(&local->hw.wiphy->mtx));
	if (WARN_ON(!link_sta)) {
		goto free;
	}

	if (WARN_ON(!bss_conf->chanreq.oper.chan))
		goto free;

	sband = local->hw.wiphy->bands[bss_conf->chanreq.oper.chan->band];

	changed |= ieee80211_recalc_twt_req(sdata, sband, link, link_sta, elems);

	if (ieee80211_config_bw(link, elems, true, &changed)) {
		ieee80211_set_disassoc(sdata, IEEE80211_STYPE_DEAUTH,
				       WLAN_REASON_DEAUTH_LEAVING,
				       true, deauth_buf);
		ieee80211_report_disconnect(sdata, deauth_buf,
					    sizeof(deauth_buf), true,
					    WLAN_REASON_DEAUTH_LEAVING,
					    false);
		goto free;
	}

	if (elems->opmode_notif)
		ieee80211_vht_handle_opmode(sdata, link_sta,
					    *elems->opmode_notif,
					    rx_status->band);

	changed |= ieee80211_handle_pwr_constr(link, chan, mgmt,
					       elems->country_elem,
					       elems->country_elem_len,
					       elems->pwr_constr_elem,
					       elems->cisco_dtpc_elem);

	ieee80211_ml_reconfiguration(sdata, elems);
	ieee80211_process_adv_ttlm(sdata, elems,
				      le64_to_cpu(mgmt->u.beacon.timestamp));

	ieee80211_link_info_change_notify(sdata, link, changed);
free:
	kfree(elems);
}

static void ieee80211_apply_neg_ttlm(struct ieee80211_sub_if_data *sdata,
				     struct ieee80211_neg_ttlm neg_ttlm)
{
	u16 new_active_links, new_dormant_links, new_suspended_links, map = 0;
	u8 i;

	for (i = 0; i < IEEE80211_TTLM_NUM_TIDS; i++)
		map |= neg_ttlm.downlink[i] | neg_ttlm.uplink[i];

	/* If there is an active TTLM, unset previously suspended links */
	if (sdata->vif.neg_ttlm.valid)
		sdata->vif.dormant_links &= ~sdata->vif.suspended_links;

	/* exclude links that are already disabled by advertised TTLM */
	new_active_links =
		map & sdata->vif.valid_links & ~sdata->vif.dormant_links;
	new_suspended_links =
		(~map & sdata->vif.valid_links) & ~sdata->vif.dormant_links;
	new_dormant_links = sdata->vif.dormant_links | new_suspended_links;
	if (ieee80211_ttlm_set_links(sdata, new_active_links,
				     new_dormant_links, new_suspended_links))
		return;

	sdata->vif.neg_ttlm = neg_ttlm;
	sdata->vif.neg_ttlm.valid = true;
}

static void ieee80211_neg_ttlm_timeout_work(struct wiphy *wiphy,
					    struct wiphy_work *work)
{
	struct ieee80211_sub_if_data *sdata =
		container_of(work, struct ieee80211_sub_if_data,
			     u.mgd.neg_ttlm_timeout_work.work);

	sdata_info(sdata,
		   "No negotiated TTLM response from AP, disconnecting.\n");

	__ieee80211_disconnect(sdata);
}

static void
ieee80211_neg_ttlm_add_suggested_map(struct sk_buff *skb,
				     struct ieee80211_neg_ttlm *neg_ttlm)
{
	u8 i, direction[IEEE80211_TTLM_MAX_CNT];

	if (memcmp(neg_ttlm->downlink, neg_ttlm->uplink,
		   sizeof(neg_ttlm->downlink))) {
		direction[0] = IEEE80211_TTLM_DIRECTION_DOWN;
		direction[1] = IEEE80211_TTLM_DIRECTION_UP;
	} else {
		direction[0] = IEEE80211_TTLM_DIRECTION_BOTH;
	}

	for (i = 0; i < ARRAY_SIZE(direction); i++) {
		u8 tid, len, map_ind = 0, *len_pos, *map_ind_pos, *pos;
		__le16 map;

		len = sizeof(struct ieee80211_ttlm_elem) + 1 + 1;

		pos = skb_put(skb, len + 2);
		*pos++ = WLAN_EID_EXTENSION;
		len_pos = pos++;
		*pos++ = WLAN_EID_EXT_TID_TO_LINK_MAPPING;
		*pos++ = direction[i];
		map_ind_pos = pos++;
		for (tid = 0; tid < IEEE80211_TTLM_NUM_TIDS; tid++) {
			map = direction[i] == IEEE80211_TTLM_DIRECTION_UP ?
				cpu_to_le16(neg_ttlm->uplink[tid]) :
				cpu_to_le16(neg_ttlm->downlink[tid]);
			if (!map)
				continue;

			len += 2;
			map_ind |= BIT(tid);
			skb_put_data(skb, &map, sizeof(map));
		}

		*map_ind_pos = map_ind;
		*len_pos = len;

		if (direction[i] == IEEE80211_TTLM_DIRECTION_BOTH)
			break;
	}
}

static void
ieee80211_send_neg_ttlm_req(struct ieee80211_sub_if_data *sdata,
			    struct ieee80211_neg_ttlm *neg_ttlm,
			    u8 dialog_token)
{
	struct ieee80211_local *local = sdata->local;
	struct ieee80211_mgmt *mgmt;
	struct sk_buff *skb;
	int hdr_len = offsetofend(struct ieee80211_mgmt, u.action.u.ttlm_req);
	int ttlm_max_len = 2 + 1 + sizeof(struct ieee80211_ttlm_elem) + 1 +
		2 * 2 * IEEE80211_TTLM_NUM_TIDS;

	skb = dev_alloc_skb(local->tx_headroom + hdr_len + ttlm_max_len);
	if (!skb)
		return;

	skb_reserve(skb, local->tx_headroom);
	mgmt = skb_put_zero(skb, hdr_len);
	mgmt->frame_control = cpu_to_le16(IEEE80211_FTYPE_MGMT |
					  IEEE80211_STYPE_ACTION);
	memcpy(mgmt->da, sdata->vif.cfg.ap_addr, ETH_ALEN);
	memcpy(mgmt->sa, sdata->vif.addr, ETH_ALEN);
	memcpy(mgmt->bssid, sdata->vif.cfg.ap_addr, ETH_ALEN);

	mgmt->u.action.category = WLAN_CATEGORY_PROTECTED_EHT;
	mgmt->u.action.u.ttlm_req.action_code =
		WLAN_PROTECTED_EHT_ACTION_TTLM_REQ;
	mgmt->u.action.u.ttlm_req.dialog_token = dialog_token;
	ieee80211_neg_ttlm_add_suggested_map(skb, neg_ttlm);
	ieee80211_tx_skb(sdata, skb);
}

int ieee80211_req_neg_ttlm(struct ieee80211_sub_if_data *sdata,
			   struct cfg80211_ttlm_params *params)
{
	struct ieee80211_neg_ttlm neg_ttlm = {};
	u8 i;

	if (!ieee80211_vif_is_mld(&sdata->vif) ||
	    !(sdata->vif.cfg.mld_capa_op &
	      IEEE80211_MLD_CAP_OP_TID_TO_LINK_MAP_NEG_SUPP))
		return -EINVAL;

	for (i = 0; i < IEEE80211_TTLM_NUM_TIDS; i++) {
		if ((params->dlink[i] & ~sdata->vif.valid_links) ||
		    (params->ulink[i] & ~sdata->vif.valid_links))
			return -EINVAL;

		neg_ttlm.downlink[i] = params->dlink[i];
		neg_ttlm.uplink[i] = params->ulink[i];
	}

	if (drv_can_neg_ttlm(sdata->local, sdata, &neg_ttlm) !=
	    NEG_TTLM_RES_ACCEPT)
		return -EINVAL;

	ieee80211_apply_neg_ttlm(sdata, neg_ttlm);
	sdata->u.mgd.dialog_token_alloc++;
	ieee80211_send_neg_ttlm_req(sdata, &sdata->vif.neg_ttlm,
				    sdata->u.mgd.dialog_token_alloc);
	wiphy_delayed_work_cancel(sdata->local->hw.wiphy,
				  &sdata->u.mgd.neg_ttlm_timeout_work);
	wiphy_delayed_work_queue(sdata->local->hw.wiphy,
				 &sdata->u.mgd.neg_ttlm_timeout_work,
				 IEEE80211_NEG_TTLM_REQ_TIMEOUT);
	return 0;
}

static void
ieee80211_send_neg_ttlm_res(struct ieee80211_sub_if_data *sdata,
			    enum ieee80211_neg_ttlm_res ttlm_res,
			    u8 dialog_token,
			    struct ieee80211_neg_ttlm *neg_ttlm)
{
	struct ieee80211_local *local = sdata->local;
	struct ieee80211_mgmt *mgmt;
	struct sk_buff *skb;
	int hdr_len = offsetofend(struct ieee80211_mgmt, u.action.u.ttlm_res);
	int ttlm_max_len = 2 + 1 + sizeof(struct ieee80211_ttlm_elem) + 1 +
		2 * 2 * IEEE80211_TTLM_NUM_TIDS;

	skb = dev_alloc_skb(local->tx_headroom + hdr_len + ttlm_max_len);
	if (!skb)
		return;

	skb_reserve(skb, local->tx_headroom);
	mgmt = skb_put_zero(skb, hdr_len);
	mgmt->frame_control = cpu_to_le16(IEEE80211_FTYPE_MGMT |
					  IEEE80211_STYPE_ACTION);
	memcpy(mgmt->da, sdata->vif.cfg.ap_addr, ETH_ALEN);
	memcpy(mgmt->sa, sdata->vif.addr, ETH_ALEN);
	memcpy(mgmt->bssid, sdata->vif.cfg.ap_addr, ETH_ALEN);

	mgmt->u.action.category = WLAN_CATEGORY_PROTECTED_EHT;
	mgmt->u.action.u.ttlm_res.action_code =
		WLAN_PROTECTED_EHT_ACTION_TTLM_RES;
	mgmt->u.action.u.ttlm_res.dialog_token = dialog_token;
	switch (ttlm_res) {
	default:
		WARN_ON(1);
		fallthrough;
	case NEG_TTLM_RES_REJECT:
		mgmt->u.action.u.ttlm_res.status_code =
			WLAN_STATUS_DENIED_TID_TO_LINK_MAPPING;
		break;
	case NEG_TTLM_RES_ACCEPT:
		mgmt->u.action.u.ttlm_res.status_code = WLAN_STATUS_SUCCESS;
		break;
	case NEG_TTLM_RES_SUGGEST_PREFERRED:
		mgmt->u.action.u.ttlm_res.status_code =
			WLAN_STATUS_PREF_TID_TO_LINK_MAPPING_SUGGESTED;
		ieee80211_neg_ttlm_add_suggested_map(skb, neg_ttlm);
		break;
	}

	ieee80211_tx_skb(sdata, skb);
}

static int
ieee80211_parse_neg_ttlm(struct ieee80211_sub_if_data *sdata,
			 const struct ieee80211_ttlm_elem *ttlm,
			 struct ieee80211_neg_ttlm *neg_ttlm,
			 u8 *direction)
{
	u8 control, link_map_presence, map_size, tid;
	u8 *pos;

	/* The element size was already validated in
	 * ieee80211_tid_to_link_map_size_ok()
	 */
	pos = (void *)ttlm->optional;

	control = ttlm->control;

	/* mapping switch time and expected duration fields are not expected
	 * in case of negotiated TTLM
	 */
	if (control & (IEEE80211_TTLM_CONTROL_SWITCH_TIME_PRESENT |
		       IEEE80211_TTLM_CONTROL_EXPECTED_DUR_PRESENT)) {
		mlme_dbg(sdata,
			 "Invalid TTLM element in negotiated TTLM request\n");
		return -EINVAL;
	}

	if (control & IEEE80211_TTLM_CONTROL_DEF_LINK_MAP) {
		for (tid = 0; tid < IEEE80211_TTLM_NUM_TIDS; tid++) {
			neg_ttlm->downlink[tid] = sdata->vif.valid_links;
			neg_ttlm->uplink[tid] = sdata->vif.valid_links;
		}
		*direction = IEEE80211_TTLM_DIRECTION_BOTH;
		return 0;
	}

	*direction = u8_get_bits(control, IEEE80211_TTLM_CONTROL_DIRECTION);
	if (*direction != IEEE80211_TTLM_DIRECTION_DOWN &&
	    *direction != IEEE80211_TTLM_DIRECTION_UP &&
	    *direction != IEEE80211_TTLM_DIRECTION_BOTH)
		return -EINVAL;

	link_map_presence = *pos;
	pos++;

	if (control & IEEE80211_TTLM_CONTROL_LINK_MAP_SIZE)
		map_size = 1;
	else
		map_size = 2;

	for (tid = 0; tid < IEEE80211_TTLM_NUM_TIDS; tid++) {
		u16 map;

		if (link_map_presence & BIT(tid)) {
			map = ieee80211_get_ttlm(map_size, pos);
			if (!map) {
				mlme_dbg(sdata,
					 "No active links for TID %d", tid);
				return -EINVAL;
			}
		} else {
			map = 0;
		}

		switch (*direction) {
		case IEEE80211_TTLM_DIRECTION_BOTH:
			neg_ttlm->downlink[tid] = map;
			neg_ttlm->uplink[tid] = map;
			break;
		case IEEE80211_TTLM_DIRECTION_DOWN:
			neg_ttlm->downlink[tid] = map;
			break;
		case IEEE80211_TTLM_DIRECTION_UP:
			neg_ttlm->uplink[tid] = map;
			break;
		default:
			return -EINVAL;
		}
		pos += map_size;
	}
	return 0;
}

void ieee80211_process_neg_ttlm_req(struct ieee80211_sub_if_data *sdata,
				    struct ieee80211_mgmt *mgmt, size_t len)
{
	u8 dialog_token, direction[IEEE80211_TTLM_MAX_CNT] = {}, i;
	size_t ies_len;
	enum ieee80211_neg_ttlm_res ttlm_res = NEG_TTLM_RES_ACCEPT;
	struct ieee802_11_elems *elems = NULL;
	struct ieee80211_neg_ttlm neg_ttlm = {};

	BUILD_BUG_ON(ARRAY_SIZE(direction) != ARRAY_SIZE(elems->ttlm));

	if (!ieee80211_vif_is_mld(&sdata->vif))
		return;

	dialog_token = mgmt->u.action.u.ttlm_req.dialog_token;
	ies_len  = len - offsetof(struct ieee80211_mgmt,
				  u.action.u.ttlm_req.variable);
	elems = ieee802_11_parse_elems(mgmt->u.action.u.ttlm_req.variable,
				       ies_len, true, NULL);
	if (!elems) {
		ttlm_res = NEG_TTLM_RES_REJECT;
		goto out;
	}

	for (i = 0; i < elems->ttlm_num; i++) {
		if (ieee80211_parse_neg_ttlm(sdata, elems->ttlm[i],
					     &neg_ttlm, &direction[i]) ||
		    (direction[i] == IEEE80211_TTLM_DIRECTION_BOTH &&
		     elems->ttlm_num != 1)) {
			ttlm_res = NEG_TTLM_RES_REJECT;
			goto out;
		}
	}

	if (!elems->ttlm_num ||
	    (elems->ttlm_num == 2 && direction[0] == direction[1])) {
		ttlm_res = NEG_TTLM_RES_REJECT;
		goto out;
	}

	for (i = 0; i < IEEE80211_TTLM_NUM_TIDS; i++) {
		if ((neg_ttlm.downlink[i] &&
		     (neg_ttlm.downlink[i] & ~sdata->vif.valid_links)) ||
		    (neg_ttlm.uplink[i] &&
		     (neg_ttlm.uplink[i] & ~sdata->vif.valid_links))) {
			ttlm_res = NEG_TTLM_RES_REJECT;
			goto out;
		}
	}

	ttlm_res = drv_can_neg_ttlm(sdata->local, sdata, &neg_ttlm);

	if (ttlm_res != NEG_TTLM_RES_ACCEPT)
		goto out;

	ieee80211_apply_neg_ttlm(sdata, neg_ttlm);
out:
	kfree(elems);
	ieee80211_send_neg_ttlm_res(sdata, ttlm_res, dialog_token, &neg_ttlm);
}

void ieee80211_process_neg_ttlm_res(struct ieee80211_sub_if_data *sdata,
				    struct ieee80211_mgmt *mgmt, size_t len)
{
	if (!ieee80211_vif_is_mld(&sdata->vif) ||
	    mgmt->u.action.u.ttlm_req.dialog_token !=
	    sdata->u.mgd.dialog_token_alloc)
		return;

	wiphy_delayed_work_cancel(sdata->local->hw.wiphy,
				  &sdata->u.mgd.neg_ttlm_timeout_work);

	/* MLD station sends a TID to link mapping request, mainly to handle
	 * BTM (BSS transition management) request, in which case it needs to
	 * restrict the active links set.
	 * In this case it's not expected that the MLD AP will reject the
	 * negotiated TTLM request.
	 * This can be better implemented in the future, to handle request
	 * rejections.
	 */
	if (mgmt->u.action.u.ttlm_res.status_code != WLAN_STATUS_SUCCESS)
		__ieee80211_disconnect(sdata);
}

static void ieee80211_teardown_ttlm_work(struct wiphy *wiphy,
					 struct wiphy_work *work)
{
	u16 new_dormant_links;
	struct ieee80211_sub_if_data *sdata =
		container_of(work, struct ieee80211_sub_if_data,
			     u.mgd.teardown_ttlm_work);

	if (!sdata->vif.neg_ttlm.valid)
		return;

	memset(&sdata->vif.neg_ttlm, 0, sizeof(sdata->vif.neg_ttlm));
	new_dormant_links =
		sdata->vif.dormant_links & ~sdata->vif.suspended_links;
	sdata->vif.suspended_links = 0;
	ieee80211_vif_set_links(sdata, sdata->vif.valid_links,
				new_dormant_links);
	ieee80211_vif_cfg_change_notify(sdata, BSS_CHANGED_MLD_TTLM |
					       BSS_CHANGED_MLD_VALID_LINKS);
}

void ieee80211_send_teardown_neg_ttlm(struct ieee80211_vif *vif)
{
	struct ieee80211_sub_if_data *sdata = vif_to_sdata(vif);
	struct ieee80211_local *local = sdata->local;
	struct ieee80211_mgmt *mgmt;
	struct sk_buff *skb;
	int frame_len = offsetofend(struct ieee80211_mgmt,
				  u.action.u.ttlm_tear_down);
	struct ieee80211_tx_info *info;

	skb = dev_alloc_skb(local->hw.extra_tx_headroom + frame_len);
	if (!skb)
		return;

	skb_reserve(skb, local->hw.extra_tx_headroom);
	mgmt = skb_put_zero(skb, frame_len);
	mgmt->frame_control = cpu_to_le16(IEEE80211_FTYPE_MGMT |
					  IEEE80211_STYPE_ACTION);
	memcpy(mgmt->da, sdata->vif.cfg.ap_addr, ETH_ALEN);
	memcpy(mgmt->sa, sdata->vif.addr, ETH_ALEN);
	memcpy(mgmt->bssid, sdata->vif.cfg.ap_addr, ETH_ALEN);

	mgmt->u.action.category = WLAN_CATEGORY_PROTECTED_EHT;
	mgmt->u.action.u.ttlm_tear_down.action_code =
		WLAN_PROTECTED_EHT_ACTION_TTLM_TEARDOWN;

	info = IEEE80211_SKB_CB(skb);
	info->flags |= IEEE80211_TX_CTL_REQ_TX_STATUS;
	info->status_data = IEEE80211_STATUS_TYPE_NEG_TTLM;
	ieee80211_tx_skb(sdata, skb);
}
EXPORT_SYMBOL(ieee80211_send_teardown_neg_ttlm);

void ieee80211_sta_rx_queued_ext(struct ieee80211_sub_if_data *sdata,
				 struct sk_buff *skb)
{
	struct ieee80211_link_data *link = &sdata->deflink;
	struct ieee80211_rx_status *rx_status;
	struct ieee80211_hdr *hdr;
	u16 fc;

	lockdep_assert_wiphy(sdata->local->hw.wiphy);

	rx_status = (struct ieee80211_rx_status *) skb->cb;
	hdr = (struct ieee80211_hdr *) skb->data;
	fc = le16_to_cpu(hdr->frame_control);

	switch (fc & IEEE80211_FCTL_STYPE) {
	case IEEE80211_STYPE_S1G_BEACON:
		ieee80211_rx_mgmt_beacon(link, hdr, skb->len, rx_status);
		break;
	}
}

void ieee80211_sta_rx_queued_mgmt(struct ieee80211_sub_if_data *sdata,
				  struct sk_buff *skb)
{
	struct ieee80211_link_data *link = &sdata->deflink;
	struct ieee80211_rx_status *rx_status;
	struct ieee802_11_elems *elems;
	struct ieee80211_mgmt *mgmt;
	u16 fc;
	int ies_len;

	lockdep_assert_wiphy(sdata->local->hw.wiphy);

	rx_status = (struct ieee80211_rx_status *) skb->cb;
	mgmt = (struct ieee80211_mgmt *) skb->data;
	fc = le16_to_cpu(mgmt->frame_control);

	if (rx_status->link_valid) {
		link = sdata_dereference(sdata->link[rx_status->link_id],
					 sdata);
		if (!link)
			return;
	}

	switch (fc & IEEE80211_FCTL_STYPE) {
	case IEEE80211_STYPE_BEACON:
		ieee80211_rx_mgmt_beacon(link, (void *)mgmt,
					 skb->len, rx_status);
		break;
	case IEEE80211_STYPE_PROBE_RESP:
		ieee80211_rx_mgmt_probe_resp(link, skb);
		break;
	case IEEE80211_STYPE_AUTH:
		ieee80211_rx_mgmt_auth(sdata, mgmt, skb->len);
		break;
	case IEEE80211_STYPE_DEAUTH:
		ieee80211_rx_mgmt_deauth(sdata, mgmt, skb->len);
		break;
	case IEEE80211_STYPE_DISASSOC:
		ieee80211_rx_mgmt_disassoc(sdata, mgmt, skb->len);
		break;
	case IEEE80211_STYPE_ASSOC_RESP:
	case IEEE80211_STYPE_REASSOC_RESP:
		ieee80211_rx_mgmt_assoc_resp(sdata, mgmt, skb->len);
		break;
	case IEEE80211_STYPE_ACTION:
		if (!sdata->u.mgd.associated ||
		    !ether_addr_equal(mgmt->bssid, sdata->vif.cfg.ap_addr))
			break;

		switch (mgmt->u.action.category) {
		case WLAN_CATEGORY_SPECTRUM_MGMT:
			ies_len = skb->len -
				  offsetof(struct ieee80211_mgmt,
					   u.action.u.chan_switch.variable);

			if (ies_len < 0)
				break;

			/* CSA IE cannot be overridden, no need for BSSID */
			elems = ieee802_11_parse_elems(
					mgmt->u.action.u.chan_switch.variable,
					ies_len, true, NULL);

			if (elems && !elems->parse_error) {
				enum ieee80211_csa_source src =
					IEEE80211_CSA_SOURCE_PROT_ACTION;

				ieee80211_sta_process_chanswitch(link,
								 rx_status->mactime,
								 rx_status->device_timestamp,
								 elems, elems,
								 src);
			}
			kfree(elems);
			break;
		case WLAN_CATEGORY_PUBLIC:
		case WLAN_CATEGORY_PROTECTED_DUAL_OF_ACTION:
			ies_len = skb->len -
				  offsetof(struct ieee80211_mgmt,
					   u.action.u.ext_chan_switch.variable);

			if (ies_len < 0)
				break;

			/*
			 * extended CSA IE can't be overridden, no need for
			 * BSSID
			 */
			elems = ieee802_11_parse_elems(
					mgmt->u.action.u.ext_chan_switch.variable,
					ies_len, true, NULL);

			if (elems && !elems->parse_error) {
				enum ieee80211_csa_source src;

				if (mgmt->u.action.category ==
						WLAN_CATEGORY_PROTECTED_DUAL_OF_ACTION)
					src = IEEE80211_CSA_SOURCE_PROT_ACTION;
				else
					src = IEEE80211_CSA_SOURCE_UNPROT_ACTION;

				/* for the handling code pretend it was an IE */
				elems->ext_chansw_ie =
					&mgmt->u.action.u.ext_chan_switch.data;

				ieee80211_sta_process_chanswitch(link,
								 rx_status->mactime,
								 rx_status->device_timestamp,
								 elems, elems,
								 src);
			}

			kfree(elems);
			break;
		}
		break;
	}
}

static void ieee80211_sta_timer(struct timer_list *t)
{
	struct ieee80211_sub_if_data *sdata =
		from_timer(sdata, t, u.mgd.timer);

	wiphy_work_queue(sdata->local->hw.wiphy, &sdata->work);
}

void ieee80211_sta_connection_lost(struct ieee80211_sub_if_data *sdata,
				   u8 reason, bool tx)
{
	u8 frame_buf[IEEE80211_DEAUTH_FRAME_LEN];

	ieee80211_set_disassoc(sdata, IEEE80211_STYPE_DEAUTH, reason,
			       tx, frame_buf);

	ieee80211_report_disconnect(sdata, frame_buf, sizeof(frame_buf), true,
				    reason, false);
}

static int ieee80211_auth(struct ieee80211_sub_if_data *sdata)
{
	struct ieee80211_local *local = sdata->local;
	struct ieee80211_if_managed *ifmgd = &sdata->u.mgd;
	struct ieee80211_mgd_auth_data *auth_data = ifmgd->auth_data;
	u32 tx_flags = 0;
	u16 trans = 1;
	u16 status = 0;
	struct ieee80211_prep_tx_info info = {
		.subtype = IEEE80211_STYPE_AUTH,
	};

	lockdep_assert_wiphy(sdata->local->hw.wiphy);

	if (WARN_ON_ONCE(!auth_data))
		return -EINVAL;

	auth_data->tries++;

	if (auth_data->tries > IEEE80211_AUTH_MAX_TRIES) {
		sdata_info(sdata, "authentication with %pM timed out\n",
			   auth_data->ap_addr);

		/*
		 * Most likely AP is not in the range so remove the
		 * bss struct for that AP.
		 */
		cfg80211_unlink_bss(local->hw.wiphy, auth_data->bss);

		return -ETIMEDOUT;
	}

	if (auth_data->algorithm == WLAN_AUTH_SAE)
		info.duration = jiffies_to_msecs(IEEE80211_AUTH_TIMEOUT_SAE);

	info.link_id = auth_data->link_id;
	drv_mgd_prepare_tx(local, sdata, &info);

	sdata_info(sdata, "send auth to %pM (try %d/%d)\n",
		   auth_data->ap_addr, auth_data->tries,
		   IEEE80211_AUTH_MAX_TRIES);

	auth_data->expected_transaction = 2;

	if (auth_data->algorithm == WLAN_AUTH_SAE) {
		trans = auth_data->sae_trans;
		status = auth_data->sae_status;
		auth_data->expected_transaction = trans;
	}

	if (ieee80211_hw_check(&local->hw, REPORTS_TX_ACK_STATUS))
		tx_flags = IEEE80211_TX_CTL_REQ_TX_STATUS |
			   IEEE80211_TX_INTFL_MLME_CONN_TX;

	ieee80211_send_auth(sdata, trans, auth_data->algorithm, status,
			    auth_data->data, auth_data->data_len,
			    auth_data->ap_addr, auth_data->ap_addr,
			    NULL, 0, 0, tx_flags);

	if (tx_flags == 0) {
		if (auth_data->algorithm == WLAN_AUTH_SAE)
			auth_data->timeout = jiffies +
				IEEE80211_AUTH_TIMEOUT_SAE;
		else
			auth_data->timeout = jiffies + IEEE80211_AUTH_TIMEOUT;
	} else {
		auth_data->timeout =
			round_jiffies_up(jiffies + IEEE80211_AUTH_TIMEOUT_LONG);
	}

	auth_data->timeout_started = true;
	run_again(sdata, auth_data->timeout);

	return 0;
}

static int ieee80211_do_assoc(struct ieee80211_sub_if_data *sdata)
{
	struct ieee80211_mgd_assoc_data *assoc_data = sdata->u.mgd.assoc_data;
	struct ieee80211_local *local = sdata->local;
	int ret;

	lockdep_assert_wiphy(sdata->local->hw.wiphy);

	assoc_data->tries++;
	assoc_data->comeback = false;
	if (assoc_data->tries > IEEE80211_ASSOC_MAX_TRIES) {
		sdata_info(sdata, "association with %pM timed out\n",
			   assoc_data->ap_addr);

		/*
		 * Most likely AP is not in the range so remove the
		 * bss struct for that AP.
		 */
		cfg80211_unlink_bss(local->hw.wiphy,
				    assoc_data->link[assoc_data->assoc_link_id].bss);

		return -ETIMEDOUT;
	}

	sdata_info(sdata, "associate with %pM (try %d/%d)\n",
		   assoc_data->ap_addr, assoc_data->tries,
		   IEEE80211_ASSOC_MAX_TRIES);
	ret = ieee80211_send_assoc(sdata);
	if (ret)
		return ret;

	if (!ieee80211_hw_check(&local->hw, REPORTS_TX_ACK_STATUS)) {
		assoc_data->timeout = jiffies + IEEE80211_ASSOC_TIMEOUT;
		assoc_data->timeout_started = true;
		run_again(sdata, assoc_data->timeout);
	} else {
		assoc_data->timeout =
			round_jiffies_up(jiffies +
					 IEEE80211_ASSOC_TIMEOUT_LONG);
		assoc_data->timeout_started = true;
		run_again(sdata, assoc_data->timeout);
	}

	return 0;
}

void ieee80211_mgd_conn_tx_status(struct ieee80211_sub_if_data *sdata,
				  __le16 fc, bool acked)
{
	struct ieee80211_local *local = sdata->local;

	sdata->u.mgd.status_fc = fc;
	sdata->u.mgd.status_acked = acked;
	sdata->u.mgd.status_received = true;

	wiphy_work_queue(local->hw.wiphy, &sdata->work);
}

void ieee80211_sta_work(struct ieee80211_sub_if_data *sdata)
{
	struct ieee80211_local *local = sdata->local;
	struct ieee80211_if_managed *ifmgd = &sdata->u.mgd;

	lockdep_assert_wiphy(sdata->local->hw.wiphy);

	if (ifmgd->status_received) {
		__le16 fc = ifmgd->status_fc;
		bool status_acked = ifmgd->status_acked;

		ifmgd->status_received = false;
		if (ifmgd->auth_data && ieee80211_is_auth(fc)) {
			if (status_acked) {
				if (ifmgd->auth_data->algorithm ==
				    WLAN_AUTH_SAE)
					ifmgd->auth_data->timeout =
						jiffies +
						IEEE80211_AUTH_TIMEOUT_SAE;
				else
					ifmgd->auth_data->timeout =
						jiffies +
						IEEE80211_AUTH_TIMEOUT_SHORT;
				run_again(sdata, ifmgd->auth_data->timeout);
			} else {
				ifmgd->auth_data->timeout = jiffies - 1;
			}
			ifmgd->auth_data->timeout_started = true;
		} else if (ifmgd->assoc_data &&
			   !ifmgd->assoc_data->comeback &&
			   (ieee80211_is_assoc_req(fc) ||
			    ieee80211_is_reassoc_req(fc))) {
			/*
			 * Update association timeout based on the TX status
			 * for the (Re)Association Request frame. Skip this if
			 * we have already processed a (Re)Association Response
			 * frame that indicated need for association comeback
			 * at a specific time in the future. This could happen
			 * if the TX status information is delayed enough for
			 * the response to be received and processed first.
			 */
			if (status_acked) {
				ifmgd->assoc_data->timeout =
					jiffies + IEEE80211_ASSOC_TIMEOUT_SHORT;
				run_again(sdata, ifmgd->assoc_data->timeout);
			} else {
				ifmgd->assoc_data->timeout = jiffies - 1;
			}
			ifmgd->assoc_data->timeout_started = true;
		}
	}

	if (ifmgd->auth_data && ifmgd->auth_data->timeout_started &&
	    time_after(jiffies, ifmgd->auth_data->timeout)) {
		if (ifmgd->auth_data->done || ifmgd->auth_data->waiting) {
			/*
			 * ok ... we waited for assoc or continuation but
			 * userspace didn't do it, so kill the auth data
			 */
			ieee80211_destroy_auth_data(sdata, false);
		} else if (ieee80211_auth(sdata)) {
			u8 ap_addr[ETH_ALEN];
			struct ieee80211_event event = {
				.type = MLME_EVENT,
				.u.mlme.data = AUTH_EVENT,
				.u.mlme.status = MLME_TIMEOUT,
			};

			memcpy(ap_addr, ifmgd->auth_data->ap_addr, ETH_ALEN);

			ieee80211_destroy_auth_data(sdata, false);

			cfg80211_auth_timeout(sdata->dev, ap_addr);
			drv_event_callback(sdata->local, sdata, &event);
		}
	} else if (ifmgd->auth_data && ifmgd->auth_data->timeout_started)
		run_again(sdata, ifmgd->auth_data->timeout);

	if (ifmgd->assoc_data && ifmgd->assoc_data->timeout_started &&
	    time_after(jiffies, ifmgd->assoc_data->timeout)) {
		if ((ifmgd->assoc_data->need_beacon &&
		     !sdata->deflink.u.mgd.have_beacon) ||
		    ieee80211_do_assoc(sdata)) {
			struct ieee80211_event event = {
				.type = MLME_EVENT,
				.u.mlme.data = ASSOC_EVENT,
				.u.mlme.status = MLME_TIMEOUT,
			};

			ieee80211_destroy_assoc_data(sdata, ASSOC_TIMEOUT);
			drv_event_callback(sdata->local, sdata, &event);
		}
	} else if (ifmgd->assoc_data && ifmgd->assoc_data->timeout_started)
		run_again(sdata, ifmgd->assoc_data->timeout);

	if (ifmgd->flags & IEEE80211_STA_CONNECTION_POLL &&
	    ifmgd->associated) {
		u8 *bssid = sdata->deflink.u.mgd.bssid;
		int max_tries;

		if (ieee80211_hw_check(&local->hw, REPORTS_TX_ACK_STATUS))
			max_tries = max_nullfunc_tries;
		else
			max_tries = max_probe_tries;

		/* ACK received for nullfunc probing frame */
		if (!ifmgd->probe_send_count)
			ieee80211_reset_ap_probe(sdata);
		else if (ifmgd->nullfunc_failed) {
			if (ifmgd->probe_send_count < max_tries) {
				mlme_dbg(sdata,
					 "No ack for nullfunc frame to AP %pM, try %d/%i\n",
					 bssid, ifmgd->probe_send_count,
					 max_tries);
				ieee80211_mgd_probe_ap_send(sdata);
			} else {
				mlme_dbg(sdata,
					 "No ack for nullfunc frame to AP %pM, disconnecting.\n",
					 bssid);
				ieee80211_sta_connection_lost(sdata,
					WLAN_REASON_DISASSOC_DUE_TO_INACTIVITY,
					false);
			}
		} else if (time_is_after_jiffies(ifmgd->probe_timeout))
			run_again(sdata, ifmgd->probe_timeout);
		else if (ieee80211_hw_check(&local->hw, REPORTS_TX_ACK_STATUS)) {
			mlme_dbg(sdata,
				 "Failed to send nullfunc to AP %pM after %dms, disconnecting\n",
				 bssid, probe_wait_ms);
			ieee80211_sta_connection_lost(sdata,
				WLAN_REASON_DISASSOC_DUE_TO_INACTIVITY, false);
		} else if (ifmgd->probe_send_count < max_tries) {
			mlme_dbg(sdata,
				 "No probe response from AP %pM after %dms, try %d/%i\n",
				 bssid, probe_wait_ms,
				 ifmgd->probe_send_count, max_tries);
			ieee80211_mgd_probe_ap_send(sdata);
		} else {
			/*
			 * We actually lost the connection ... or did we?
			 * Let's make sure!
			 */
			mlme_dbg(sdata,
				 "No probe response from AP %pM after %dms, disconnecting.\n",
				 bssid, probe_wait_ms);

			ieee80211_sta_connection_lost(sdata,
				WLAN_REASON_DISASSOC_DUE_TO_INACTIVITY, false);
		}
	}
}

static void ieee80211_sta_bcn_mon_timer(struct timer_list *t)
{
	struct ieee80211_sub_if_data *sdata =
		from_timer(sdata, t, u.mgd.bcn_mon_timer);

	if (WARN_ON(ieee80211_vif_is_mld(&sdata->vif)))
		return;

	if (sdata->vif.bss_conf.csa_active &&
	    !sdata->deflink.u.mgd.csa.waiting_bcn)
		return;

	if (sdata->vif.driver_flags & IEEE80211_VIF_BEACON_FILTER)
		return;

	sdata->u.mgd.connection_loss = false;
	wiphy_work_queue(sdata->local->hw.wiphy,
			 &sdata->u.mgd.beacon_connection_loss_work);
}

static void ieee80211_sta_conn_mon_timer(struct timer_list *t)
{
	struct ieee80211_sub_if_data *sdata =
		from_timer(sdata, t, u.mgd.conn_mon_timer);
	struct ieee80211_if_managed *ifmgd = &sdata->u.mgd;
	struct ieee80211_local *local = sdata->local;
	struct sta_info *sta;
	unsigned long timeout;

	if (WARN_ON(ieee80211_vif_is_mld(&sdata->vif)))
		return;

	if (sdata->vif.bss_conf.csa_active &&
	    !sdata->deflink.u.mgd.csa.waiting_bcn)
		return;

	sta = sta_info_get(sdata, sdata->vif.cfg.ap_addr);
	if (!sta)
		return;

	timeout = sta->deflink.status_stats.last_ack;
	if (time_before(sta->deflink.status_stats.last_ack, sta->deflink.rx_stats.last_rx))
		timeout = sta->deflink.rx_stats.last_rx;
	timeout += IEEE80211_CONNECTION_IDLE_TIME;

	/* If timeout is after now, then update timer to fire at
	 * the later date, but do not actually probe at this time.
	 */
	if (time_is_after_jiffies(timeout)) {
		mod_timer(&ifmgd->conn_mon_timer, round_jiffies_up(timeout));
		return;
	}

	wiphy_work_queue(local->hw.wiphy, &sdata->u.mgd.monitor_work);
}

static void ieee80211_sta_monitor_work(struct wiphy *wiphy,
				       struct wiphy_work *work)
{
	struct ieee80211_sub_if_data *sdata =
		container_of(work, struct ieee80211_sub_if_data,
			     u.mgd.monitor_work);

	ieee80211_mgd_probe_ap(sdata, false);
}

static void ieee80211_restart_sta_timer(struct ieee80211_sub_if_data *sdata)
{
	if (sdata->vif.type == NL80211_IFTYPE_STATION) {
		__ieee80211_stop_poll(sdata);

		/* let's probe the connection once */
		if (!ieee80211_hw_check(&sdata->local->hw, CONNECTION_MONITOR))
			wiphy_work_queue(sdata->local->hw.wiphy,
					 &sdata->u.mgd.monitor_work);
	}
}

#ifdef CONFIG_PM
void ieee80211_mgd_quiesce(struct ieee80211_sub_if_data *sdata)
{
	struct ieee80211_if_managed *ifmgd = &sdata->u.mgd;
	u8 frame_buf[IEEE80211_DEAUTH_FRAME_LEN];

	lockdep_assert_wiphy(sdata->local->hw.wiphy);

	if (ifmgd->auth_data || ifmgd->assoc_data) {
		const u8 *ap_addr = ifmgd->auth_data ?
				ifmgd->auth_data->ap_addr :
				ifmgd->assoc_data->ap_addr;

		/*
		 * If we are trying to authenticate / associate while suspending,
		 * cfg80211 won't know and won't actually abort those attempts,
		 * thus we need to do that ourselves.
		 */
		ieee80211_send_deauth_disassoc(sdata, ap_addr, ap_addr,
					       IEEE80211_STYPE_DEAUTH,
					       WLAN_REASON_DEAUTH_LEAVING,
					       false, frame_buf);
		if (ifmgd->assoc_data)
			ieee80211_destroy_assoc_data(sdata, ASSOC_ABANDON);
		if (ifmgd->auth_data)
			ieee80211_destroy_auth_data(sdata, false);
		cfg80211_tx_mlme_mgmt(sdata->dev, frame_buf,
				      IEEE80211_DEAUTH_FRAME_LEN,
				      false);
	}

	/* This is a bit of a hack - we should find a better and more generic
	 * solution to this. Normally when suspending, cfg80211 will in fact
	 * deauthenticate. However, it doesn't (and cannot) stop an ongoing
	 * auth (not so important) or assoc (this is the problem) process.
	 *
	 * As a consequence, it can happen that we are in the process of both
	 * associating and suspending, and receive an association response
	 * after cfg80211 has checked if it needs to disconnect, but before
	 * we actually set the flag to drop incoming frames. This will then
	 * cause the workqueue flush to process the association response in
	 * the suspend, resulting in a successful association just before it
	 * tries to remove the interface from the driver, which now though
	 * has a channel context assigned ... this results in issues.
	 *
	 * To work around this (for now) simply deauth here again if we're
	 * now connected.
	 */
	if (ifmgd->associated && !sdata->local->wowlan) {
		u8 bssid[ETH_ALEN];
		struct cfg80211_deauth_request req = {
			.reason_code = WLAN_REASON_DEAUTH_LEAVING,
			.bssid = bssid,
		};

		memcpy(bssid, sdata->vif.cfg.ap_addr, ETH_ALEN);
		ieee80211_mgd_deauth(sdata, &req);
	}
}
#endif

void ieee80211_sta_restart(struct ieee80211_sub_if_data *sdata)
{
	struct ieee80211_if_managed *ifmgd = &sdata->u.mgd;

	lockdep_assert_wiphy(sdata->local->hw.wiphy);

	if (!ifmgd->associated)
		return;

	if (sdata->flags & IEEE80211_SDATA_DISCONNECT_RESUME) {
		sdata->flags &= ~IEEE80211_SDATA_DISCONNECT_RESUME;
		mlme_dbg(sdata, "driver requested disconnect after resume\n");
		ieee80211_sta_connection_lost(sdata,
					      WLAN_REASON_UNSPECIFIED,
					      true);
		return;
	}

	if (sdata->flags & IEEE80211_SDATA_DISCONNECT_HW_RESTART) {
		sdata->flags &= ~IEEE80211_SDATA_DISCONNECT_HW_RESTART;
		mlme_dbg(sdata, "driver requested disconnect after hardware restart\n");
		ieee80211_sta_connection_lost(sdata,
					      WLAN_REASON_UNSPECIFIED,
					      true);
		return;
	}
}

static void ieee80211_request_smps_mgd_work(struct wiphy *wiphy,
					    struct wiphy_work *work)
{
	struct ieee80211_link_data *link =
		container_of(work, struct ieee80211_link_data,
			     u.mgd.request_smps_work);

	__ieee80211_request_smps_mgd(link->sdata, link,
				     link->u.mgd.driver_smps_mode);
}

/* interface setup */
void ieee80211_sta_setup_sdata(struct ieee80211_sub_if_data *sdata)
{
	struct ieee80211_if_managed *ifmgd = &sdata->u.mgd;

	wiphy_work_init(&ifmgd->monitor_work, ieee80211_sta_monitor_work);
	wiphy_work_init(&ifmgd->beacon_connection_loss_work,
			ieee80211_beacon_connection_loss_work);
	wiphy_work_init(&ifmgd->csa_connection_drop_work,
			ieee80211_csa_connection_drop_work);
	wiphy_delayed_work_init(&ifmgd->tdls_peer_del_work,
				ieee80211_tdls_peer_del_work);
	wiphy_delayed_work_init(&ifmgd->ml_reconf_work,
				ieee80211_ml_reconf_work);
	timer_setup(&ifmgd->timer, ieee80211_sta_timer, 0);
	timer_setup(&ifmgd->bcn_mon_timer, ieee80211_sta_bcn_mon_timer, 0);
	timer_setup(&ifmgd->conn_mon_timer, ieee80211_sta_conn_mon_timer, 0);
	wiphy_delayed_work_init(&ifmgd->tx_tspec_wk,
				ieee80211_sta_handle_tspec_ac_params_wk);
	wiphy_delayed_work_init(&ifmgd->ttlm_work,
				ieee80211_tid_to_link_map_work);
	wiphy_delayed_work_init(&ifmgd->neg_ttlm_timeout_work,
				ieee80211_neg_ttlm_timeout_work);
	wiphy_work_init(&ifmgd->teardown_ttlm_work,
			ieee80211_teardown_ttlm_work);

	ifmgd->flags = 0;
	ifmgd->powersave = sdata->wdev.ps;
	ifmgd->uapsd_queues = sdata->local->hw.uapsd_queues;
	ifmgd->uapsd_max_sp_len = sdata->local->hw.uapsd_max_sp_len;
	/* Setup TDLS data */
	spin_lock_init(&ifmgd->teardown_lock);
	ifmgd->teardown_skb = NULL;
	ifmgd->orig_teardown_skb = NULL;
	ifmgd->mcast_seq_last = IEEE80211_SN_MODULO;
}

static void ieee80211_recalc_smps_work(struct wiphy *wiphy,
				       struct wiphy_work *work)
{
	struct ieee80211_link_data *link =
		container_of(work, struct ieee80211_link_data,
			     u.mgd.recalc_smps);

	ieee80211_recalc_smps(link->sdata, link);
}

void ieee80211_mgd_setup_link(struct ieee80211_link_data *link)
{
	struct ieee80211_sub_if_data *sdata = link->sdata;
	struct ieee80211_local *local = sdata->local;
	unsigned int link_id = link->link_id;

	link->u.mgd.p2p_noa_index = -1;
	link->conf->bssid = link->u.mgd.bssid;
	link->smps_mode = IEEE80211_SMPS_OFF;

	wiphy_work_init(&link->u.mgd.request_smps_work,
			ieee80211_request_smps_mgd_work);
	wiphy_work_init(&link->u.mgd.recalc_smps,
			ieee80211_recalc_smps_work);
	if (local->hw.wiphy->features & NL80211_FEATURE_DYNAMIC_SMPS)
		link->u.mgd.req_smps = IEEE80211_SMPS_AUTOMATIC;
	else
		link->u.mgd.req_smps = IEEE80211_SMPS_OFF;

	wiphy_delayed_work_init(&link->u.mgd.csa.switch_work,
				ieee80211_csa_switch_work);

	ieee80211_clear_tpe(&link->conf->tpe);

	if (sdata->u.mgd.assoc_data)
		ether_addr_copy(link->conf->addr,
				sdata->u.mgd.assoc_data->link[link_id].addr);
	else if (!is_valid_ether_addr(link->conf->addr))
		eth_random_addr(link->conf->addr);
}

/* scan finished notification */
void ieee80211_mlme_notify_scan_completed(struct ieee80211_local *local)
{
	struct ieee80211_sub_if_data *sdata;

	/* Restart STA timers */
	rcu_read_lock();
	list_for_each_entry_rcu(sdata, &local->interfaces, list) {
		if (ieee80211_sdata_running(sdata))
			ieee80211_restart_sta_timer(sdata);
	}
	rcu_read_unlock();
}

static int ieee80211_prep_connection(struct ieee80211_sub_if_data *sdata,
				     struct cfg80211_bss *cbss, s8 link_id,
				     const u8 *ap_mld_addr, bool assoc,
				     struct ieee80211_conn_settings *conn,
				     bool override)
{
	struct ieee80211_local *local = sdata->local;
	struct ieee80211_if_managed *ifmgd = &sdata->u.mgd;
	struct ieee80211_bss *bss = (void *)cbss->priv;
	struct sta_info *new_sta = NULL;
	struct ieee80211_link_data *link;
	bool have_sta = false;
	bool mlo;
	int err;

	if (link_id >= 0) {
		mlo = true;
		if (WARN_ON(!ap_mld_addr))
			return -EINVAL;
		err = ieee80211_vif_set_links(sdata, BIT(link_id), 0);
	} else {
		if (WARN_ON(ap_mld_addr))
			return -EINVAL;
		ap_mld_addr = cbss->bssid;
		err = ieee80211_vif_set_links(sdata, 0, 0);
		link_id = 0;
		mlo = false;
	}

	if (err)
		return err;

	link = sdata_dereference(sdata->link[link_id], sdata);
	if (WARN_ON(!link)) {
		err = -ENOLINK;
		goto out_err;
	}

	if (WARN_ON(!ifmgd->auth_data && !ifmgd->assoc_data)) {
		err = -EINVAL;
		goto out_err;
	}

	/* If a reconfig is happening, bail out */
	if (local->in_reconfig) {
		err = -EBUSY;
		goto out_err;
	}

	if (assoc) {
		rcu_read_lock();
		have_sta = sta_info_get(sdata, ap_mld_addr);
		rcu_read_unlock();
	}

	if (!have_sta) {
		if (mlo)
			new_sta = sta_info_alloc_with_link(sdata, ap_mld_addr,
							   link_id, cbss->bssid,
							   GFP_KERNEL);
		else
			new_sta = sta_info_alloc(sdata, ap_mld_addr, GFP_KERNEL);

		if (!new_sta) {
			err = -ENOMEM;
			goto out_err;
		}

		new_sta->sta.mlo = mlo;
	}

	/*
	 * Set up the information for the new channel before setting the
	 * new channel. We can't - completely race-free - change the basic
	 * rates bitmap and the channel (sband) that it refers to, but if
	 * we set it up before we at least avoid calling into the driver's
	 * bss_info_changed() method with invalid information (since we do
	 * call that from changing the channel - only for IDLE and perhaps
	 * some others, but ...).
	 *
	 * So to avoid that, just set up all the new information before the
	 * channel, but tell the driver to apply it only afterwards, since
	 * it might need the new channel for that.
	 */
	if (new_sta) {
		const struct cfg80211_bss_ies *ies;
		struct link_sta_info *link_sta;

		rcu_read_lock();
		link_sta = rcu_dereference(new_sta->link[link_id]);
		if (WARN_ON(!link_sta)) {
			rcu_read_unlock();
			sta_info_free(local, new_sta);
			err = -EINVAL;
			goto out_err;
		}

		err = ieee80211_mgd_setup_link_sta(link, new_sta,
						   link_sta, cbss);
		if (err) {
			rcu_read_unlock();
			sta_info_free(local, new_sta);
			goto out_err;
		}

		memcpy(link->u.mgd.bssid, cbss->bssid, ETH_ALEN);

		/* set timing information */
		link->conf->beacon_int = cbss->beacon_interval;
		ies = rcu_dereference(cbss->beacon_ies);
		if (ies) {
			link->conf->sync_tsf = ies->tsf;
			link->conf->sync_device_ts =
				bss->device_ts_beacon;

			ieee80211_get_dtim(ies,
					   &link->conf->sync_dtim_count,
					   NULL);
		} else if (!ieee80211_hw_check(&sdata->local->hw,
					       TIMING_BEACON_ONLY)) {
			ies = rcu_dereference(cbss->proberesp_ies);
			/* must be non-NULL since beacon IEs were NULL */
			link->conf->sync_tsf = ies->tsf;
			link->conf->sync_device_ts =
				bss->device_ts_presp;
			link->conf->sync_dtim_count = 0;
		} else {
			link->conf->sync_tsf = 0;
			link->conf->sync_device_ts = 0;
			link->conf->sync_dtim_count = 0;
		}
		rcu_read_unlock();
	}

	if (new_sta || override) {
		/*
		 * Only set this if we're also going to calculate the AP
		 * settings etc., otherwise this was set before in a
		 * previous call. Note override is set to %true in assoc
		 * if the settings were changed.
		 */
		link->u.mgd.conn = *conn;
		err = ieee80211_prep_channel(sdata, link, link->link_id, cbss,
					     mlo, &link->u.mgd.conn);
		if (err) {
			if (new_sta)
				sta_info_free(local, new_sta);
			goto out_err;
		}
		/* pass out for use in assoc */
		*conn = link->u.mgd.conn;
	}

	if (new_sta) {
		/*
		 * tell driver about BSSID, basic rates and timing
		 * this was set up above, before setting the channel
		 */
		ieee80211_link_info_change_notify(sdata, link,
						  BSS_CHANGED_BSSID |
						  BSS_CHANGED_BASIC_RATES |
						  BSS_CHANGED_BEACON_INT);

		if (assoc)
			sta_info_pre_move_state(new_sta, IEEE80211_STA_AUTH);

		err = sta_info_insert(new_sta);
		new_sta = NULL;
		if (err) {
			sdata_info(sdata,
				   "failed to insert STA entry for the AP (error %d)\n",
				   err);
			goto out_release_chan;
		}
	} else
		WARN_ON_ONCE(!ether_addr_equal(link->u.mgd.bssid, cbss->bssid));

	/* Cancel scan to ensure that nothing interferes with connection */
	if (local->scanning)
		ieee80211_scan_cancel(local);

	return 0;

out_release_chan:
	ieee80211_link_release_channel(link);
out_err:
	ieee80211_vif_set_links(sdata, 0, 0);
	return err;
}

static bool ieee80211_mgd_csa_present(struct ieee80211_sub_if_data *sdata,
				      const struct cfg80211_bss_ies *ies,
				      u8 cur_channel, bool ignore_ecsa)
{
	const struct element *csa_elem, *ecsa_elem;
	struct ieee80211_channel_sw_ie *csa = NULL;
	struct ieee80211_ext_chansw_ie *ecsa = NULL;

	if (!ies)
		return false;

	csa_elem = cfg80211_find_elem(WLAN_EID_CHANNEL_SWITCH,
				      ies->data, ies->len);
	if (csa_elem && csa_elem->datalen == sizeof(*csa))
		csa = (void *)csa_elem->data;

	ecsa_elem = cfg80211_find_elem(WLAN_EID_EXT_CHANSWITCH_ANN,
				       ies->data, ies->len);
	if (ecsa_elem && ecsa_elem->datalen == sizeof(*ecsa))
		ecsa = (void *)ecsa_elem->data;

	if (csa && csa->count == 0)
		csa = NULL;
	if (csa && !csa->mode && csa->new_ch_num == cur_channel)
		csa = NULL;

	if (ecsa && ecsa->count == 0)
		ecsa = NULL;
	if (ecsa && !ecsa->mode && ecsa->new_ch_num == cur_channel)
		ecsa = NULL;

	if (ignore_ecsa && ecsa) {
		sdata_info(sdata,
			   "Ignoring ECSA in probe response - was considered stuck!\n");
		return csa;
	}

	return csa || ecsa;
}

static bool ieee80211_mgd_csa_in_process(struct ieee80211_sub_if_data *sdata,
					 struct cfg80211_bss *bss)
{
	u8 cur_channel;
	bool ret;

	cur_channel = ieee80211_frequency_to_channel(bss->channel->center_freq);

	rcu_read_lock();
	if (ieee80211_mgd_csa_present(sdata,
				      rcu_dereference(bss->beacon_ies),
				      cur_channel, false)) {
		ret = true;
		goto out;
	}

	if (ieee80211_mgd_csa_present(sdata,
				      rcu_dereference(bss->proberesp_ies),
				      cur_channel, bss->proberesp_ecsa_stuck)) {
		ret = true;
		goto out;
	}

	ret = false;
out:
	rcu_read_unlock();
	return ret;
}

/* config hooks */
int ieee80211_mgd_auth(struct ieee80211_sub_if_data *sdata,
		       struct cfg80211_auth_request *req)
{
	struct ieee80211_local *local = sdata->local;
	struct ieee80211_if_managed *ifmgd = &sdata->u.mgd;
	struct ieee80211_mgd_auth_data *auth_data;
	struct ieee80211_conn_settings conn;
	struct ieee80211_link_data *link;
	struct ieee80211_supported_band *sband;
	struct ieee80211_bss *bss;
	u16 auth_alg;
	int err;
	bool cont_auth, wmm_used;

	lockdep_assert_wiphy(sdata->local->hw.wiphy);

	/* prepare auth data structure */

	switch (req->auth_type) {
	case NL80211_AUTHTYPE_OPEN_SYSTEM:
		auth_alg = WLAN_AUTH_OPEN;
		break;
	case NL80211_AUTHTYPE_SHARED_KEY:
		if (fips_enabled)
			return -EOPNOTSUPP;
		auth_alg = WLAN_AUTH_SHARED_KEY;
		break;
	case NL80211_AUTHTYPE_FT:
		auth_alg = WLAN_AUTH_FT;
		break;
	case NL80211_AUTHTYPE_NETWORK_EAP:
		auth_alg = WLAN_AUTH_LEAP;
		break;
	case NL80211_AUTHTYPE_SAE:
		auth_alg = WLAN_AUTH_SAE;
		break;
	case NL80211_AUTHTYPE_FILS_SK:
		auth_alg = WLAN_AUTH_FILS_SK;
		break;
	case NL80211_AUTHTYPE_FILS_SK_PFS:
		auth_alg = WLAN_AUTH_FILS_SK_PFS;
		break;
	case NL80211_AUTHTYPE_FILS_PK:
		auth_alg = WLAN_AUTH_FILS_PK;
		break;
	default:
		return -EOPNOTSUPP;
	}

	if (ifmgd->assoc_data)
		return -EBUSY;

	if (ieee80211_mgd_csa_in_process(sdata, req->bss)) {
		sdata_info(sdata, "AP is in CSA process, reject auth\n");
		return -EINVAL;
	}

	auth_data = kzalloc(sizeof(*auth_data) + req->auth_data_len +
			    req->ie_len, GFP_KERNEL);
	if (!auth_data)
		return -ENOMEM;

	memcpy(auth_data->ap_addr,
	       req->ap_mld_addr ?: req->bss->bssid,
	       ETH_ALEN);
	auth_data->bss = req->bss;
	auth_data->link_id = req->link_id;

	if (req->auth_data_len >= 4) {
		if (req->auth_type == NL80211_AUTHTYPE_SAE) {
			__le16 *pos = (__le16 *) req->auth_data;

			auth_data->sae_trans = le16_to_cpu(pos[0]);
			auth_data->sae_status = le16_to_cpu(pos[1]);
		}
		memcpy(auth_data->data, req->auth_data + 4,
		       req->auth_data_len - 4);
		auth_data->data_len += req->auth_data_len - 4;
	}

	/* Check if continuing authentication or trying to authenticate with the
	 * same BSS that we were in the process of authenticating with and avoid
	 * removal and re-addition of the STA entry in
	 * ieee80211_prep_connection().
	 */
	cont_auth = ifmgd->auth_data && req->bss == ifmgd->auth_data->bss &&
		    ifmgd->auth_data->link_id == req->link_id;

	if (req->ie && req->ie_len) {
		memcpy(&auth_data->data[auth_data->data_len],
		       req->ie, req->ie_len);
		auth_data->data_len += req->ie_len;
	}

	if (req->key && req->key_len) {
		auth_data->key_len = req->key_len;
		auth_data->key_idx = req->key_idx;
		memcpy(auth_data->key, req->key, req->key_len);
	}

	auth_data->algorithm = auth_alg;

	/* try to authenticate/probe */

	if (ifmgd->auth_data) {
		if (cont_auth && req->auth_type == NL80211_AUTHTYPE_SAE) {
			auth_data->peer_confirmed =
				ifmgd->auth_data->peer_confirmed;
		}
		ieee80211_destroy_auth_data(sdata, cont_auth);
	}

	/* prep auth_data so we don't go into idle on disassoc */
	ifmgd->auth_data = auth_data;

	/* If this is continuation of an ongoing SAE authentication exchange
	 * (i.e., request to send SAE Confirm) and the peer has already
	 * confirmed, mark authentication completed since we are about to send
	 * out SAE Confirm.
	 */
	if (cont_auth && req->auth_type == NL80211_AUTHTYPE_SAE &&
	    auth_data->peer_confirmed && auth_data->sae_trans == 2)
		ieee80211_mark_sta_auth(sdata);

	if (ifmgd->associated) {
		u8 frame_buf[IEEE80211_DEAUTH_FRAME_LEN];

		sdata_info(sdata,
			   "disconnect from AP %pM for new auth to %pM\n",
			   sdata->vif.cfg.ap_addr, auth_data->ap_addr);
		ieee80211_set_disassoc(sdata, IEEE80211_STYPE_DEAUTH,
				       WLAN_REASON_UNSPECIFIED,
				       false, frame_buf);

		ieee80211_report_disconnect(sdata, frame_buf,
					    sizeof(frame_buf), true,
					    WLAN_REASON_UNSPECIFIED,
					    false);
	}

	/* needed for transmitting the auth frame(s) properly */
	memcpy(sdata->vif.cfg.ap_addr, auth_data->ap_addr, ETH_ALEN);

	bss = (void *)req->bss->priv;
	wmm_used = bss->wmm_used && (local->hw.queues >= IEEE80211_NUM_ACS);

	sband = local->hw.wiphy->bands[req->bss->channel->band];

	ieee80211_determine_our_sta_mode_auth(sdata, sband, req, wmm_used,
					      &conn);

	err = ieee80211_prep_connection(sdata, req->bss, req->link_id,
					req->ap_mld_addr, cont_auth,
					&conn, false);
	if (err)
		goto err_clear;

	if (req->link_id >= 0)
		link = sdata_dereference(sdata->link[req->link_id], sdata);
	else
		link = &sdata->deflink;

	if (WARN_ON(!link)) {
		err = -ENOLINK;
		goto err_clear;
	}

	sdata_info(sdata, "authenticate with %pM (local address=%pM)\n",
		   auth_data->ap_addr, link->conf->addr);

	err = ieee80211_auth(sdata);
	if (err) {
		sta_info_destroy_addr(sdata, auth_data->ap_addr);
		goto err_clear;
	}

	/* hold our own reference */
	cfg80211_ref_bss(local->hw.wiphy, auth_data->bss);
	return 0;

 err_clear:
	if (!ieee80211_vif_is_mld(&sdata->vif)) {
		eth_zero_addr(sdata->deflink.u.mgd.bssid);
		ieee80211_link_info_change_notify(sdata, &sdata->deflink,
						  BSS_CHANGED_BSSID);
		ieee80211_link_release_channel(&sdata->deflink);
	}
	ifmgd->auth_data = NULL;
	kfree(auth_data);
	return err;
}

static void
ieee80211_setup_assoc_link(struct ieee80211_sub_if_data *sdata,
			   struct ieee80211_mgd_assoc_data *assoc_data,
			   struct cfg80211_assoc_request *req,
			   struct ieee80211_conn_settings *conn,
			   unsigned int link_id)
{
	struct ieee80211_local *local = sdata->local;
	const struct cfg80211_bss_ies *bss_ies;
	struct ieee80211_supported_band *sband;
	struct ieee80211_link_data *link;
	struct cfg80211_bss *cbss;
	struct ieee80211_bss *bss;

	cbss = assoc_data->link[link_id].bss;
	if (WARN_ON(!cbss))
		return;

	bss = (void *)cbss->priv;

	sband = local->hw.wiphy->bands[cbss->channel->band];
	if (WARN_ON(!sband))
		return;

	link = sdata_dereference(sdata->link[link_id], sdata);
	if (WARN_ON(!link))
		return;

	/* for MLO connections assume advertising all rates is OK */
	if (!req->ap_mld_addr) {
		assoc_data->supp_rates = bss->supp_rates;
		assoc_data->supp_rates_len = bss->supp_rates_len;
	}

	/* copy and link elems for the STA profile */
	if (req->links[link_id].elems_len) {
		memcpy(assoc_data->ie_pos, req->links[link_id].elems,
		       req->links[link_id].elems_len);
		assoc_data->link[link_id].elems = assoc_data->ie_pos;
		assoc_data->link[link_id].elems_len = req->links[link_id].elems_len;
		assoc_data->ie_pos += req->links[link_id].elems_len;
	}

	link->u.mgd.beacon_crc_valid = false;
	link->u.mgd.dtim_period = 0;
	link->u.mgd.have_beacon = false;

	/* override HT configuration only if the AP and we support it */
	if (conn->mode >= IEEE80211_CONN_MODE_HT) {
		struct ieee80211_sta_ht_cap sta_ht_cap;

		memcpy(&sta_ht_cap, &sband->ht_cap, sizeof(sta_ht_cap));
		ieee80211_apply_htcap_overrides(sdata, &sta_ht_cap);
	}

	rcu_read_lock();
	bss_ies = rcu_dereference(cbss->beacon_ies);
	if (bss_ies) {
		u8 dtim_count = 0;

		ieee80211_get_dtim(bss_ies, &dtim_count,
				   &link->u.mgd.dtim_period);

		sdata->deflink.u.mgd.have_beacon = true;

		if (ieee80211_hw_check(&local->hw, TIMING_BEACON_ONLY)) {
			link->conf->sync_tsf = bss_ies->tsf;
			link->conf->sync_device_ts = bss->device_ts_beacon;
			link->conf->sync_dtim_count = dtim_count;
		}
	} else {
		bss_ies = rcu_dereference(cbss->ies);
	}

	if (bss_ies) {
		const struct element *elem;

		elem = cfg80211_find_ext_elem(WLAN_EID_EXT_MULTIPLE_BSSID_CONFIGURATION,
					      bss_ies->data, bss_ies->len);
		if (elem && elem->datalen >= 3)
			link->conf->profile_periodicity = elem->data[2];
		else
			link->conf->profile_periodicity = 0;

		elem = cfg80211_find_elem(WLAN_EID_EXT_CAPABILITY,
					  bss_ies->data, bss_ies->len);
		if (elem && elem->datalen >= 11 &&
		    (elem->data[10] & WLAN_EXT_CAPA11_EMA_SUPPORT))
			link->conf->ema_ap = true;
		else
			link->conf->ema_ap = false;
	}
	rcu_read_unlock();

	if (bss->corrupt_data) {
		char *corrupt_type = "data";

		if (bss->corrupt_data & IEEE80211_BSS_CORRUPT_BEACON) {
			if (bss->corrupt_data & IEEE80211_BSS_CORRUPT_PROBE_RESP)
				corrupt_type = "beacon and probe response";
			else
				corrupt_type = "beacon";
		} else if (bss->corrupt_data & IEEE80211_BSS_CORRUPT_PROBE_RESP) {
			corrupt_type = "probe response";
		}
		sdata_info(sdata, "associating to AP %pM with corrupt %s\n",
			   cbss->bssid, corrupt_type);
	}

	if (link->u.mgd.req_smps == IEEE80211_SMPS_AUTOMATIC) {
		if (sdata->u.mgd.powersave)
			link->smps_mode = IEEE80211_SMPS_DYNAMIC;
		else
			link->smps_mode = IEEE80211_SMPS_OFF;
	} else {
		link->smps_mode = link->u.mgd.req_smps;
	}
}

static int
ieee80211_mgd_get_ap_ht_vht_capa(struct ieee80211_sub_if_data *sdata,
				 struct ieee80211_mgd_assoc_data *assoc_data,
				 int link_id)
{
	struct cfg80211_bss *cbss = assoc_data->link[link_id].bss;
	enum nl80211_band band = cbss->channel->band;
	struct ieee80211_supported_band *sband;
	const struct element *elem;
	int err;

	/* neither HT nor VHT elements used on 6 GHz */
	if (band == NL80211_BAND_6GHZ)
		return 0;

	if (assoc_data->link[link_id].conn.mode < IEEE80211_CONN_MODE_HT)
		return 0;

	rcu_read_lock();
	elem = ieee80211_bss_get_elem(cbss, WLAN_EID_HT_OPERATION);
	if (!elem || elem->datalen < sizeof(struct ieee80211_ht_operation)) {
		mlme_link_id_dbg(sdata, link_id, "no HT operation on BSS %pM\n",
				 cbss->bssid);
		err = -EINVAL;
		goto out_rcu;
	}
	assoc_data->link[link_id].ap_ht_param =
		((struct ieee80211_ht_operation *)(elem->data))->ht_param;
	rcu_read_unlock();

	if (assoc_data->link[link_id].conn.mode < IEEE80211_CONN_MODE_VHT)
		return 0;

	/* some drivers want to support VHT on 2.4 GHz even */
	sband = sdata->local->hw.wiphy->bands[band];
	if (!sband->vht_cap.vht_supported)
		return 0;

	rcu_read_lock();
	elem = ieee80211_bss_get_elem(cbss, WLAN_EID_VHT_CAPABILITY);
	/* but even then accept it not being present on the AP */
	if (!elem && band == NL80211_BAND_2GHZ) {
		err = 0;
		goto out_rcu;
	}
	if (!elem || elem->datalen < sizeof(struct ieee80211_vht_cap)) {
		mlme_link_id_dbg(sdata, link_id, "no VHT capa on BSS %pM\n",
				 cbss->bssid);
		err = -EINVAL;
		goto out_rcu;
	}
	memcpy(&assoc_data->link[link_id].ap_vht_cap, elem->data,
	       sizeof(struct ieee80211_vht_cap));
	rcu_read_unlock();

	return 0;
out_rcu:
	rcu_read_unlock();
	return err;
}

int ieee80211_mgd_assoc(struct ieee80211_sub_if_data *sdata,
			struct cfg80211_assoc_request *req)
{
	unsigned int assoc_link_id = req->link_id < 0 ? 0 : req->link_id;
	struct ieee80211_local *local = sdata->local;
	struct ieee80211_if_managed *ifmgd = &sdata->u.mgd;
	struct ieee80211_mgd_assoc_data *assoc_data;
	const struct element *ssid_elem;
	struct ieee80211_vif_cfg *vif_cfg = &sdata->vif.cfg;
	struct ieee80211_link_data *link;
	struct cfg80211_bss *cbss;
	bool override, uapsd_supported;
	bool match_auth;
	int i, err;
	size_t size = sizeof(*assoc_data) + req->ie_len;

	for (i = 0; i < IEEE80211_MLD_MAX_NUM_LINKS; i++)
		size += req->links[i].elems_len;

	/* FIXME: no support for 4-addr MLO yet */
	if (sdata->u.mgd.use_4addr && req->link_id >= 0)
		return -EOPNOTSUPP;

	assoc_data = kzalloc(size, GFP_KERNEL);
	if (!assoc_data)
		return -ENOMEM;

	cbss = req->link_id < 0 ? req->bss : req->links[req->link_id].bss;

	if (ieee80211_mgd_csa_in_process(sdata, cbss)) {
		sdata_info(sdata, "AP is in CSA process, reject assoc\n");
		err = -EINVAL;
		goto err_free;
	}

	rcu_read_lock();
	ssid_elem = ieee80211_bss_get_elem(cbss, WLAN_EID_SSID);
	if (!ssid_elem || ssid_elem->datalen > sizeof(assoc_data->ssid)) {
		rcu_read_unlock();
		err = -EINVAL;
		goto err_free;
	}

	memcpy(assoc_data->ssid, ssid_elem->data, ssid_elem->datalen);
	assoc_data->ssid_len = ssid_elem->datalen;
	rcu_read_unlock();

	if (req->ap_mld_addr)
		memcpy(assoc_data->ap_addr, req->ap_mld_addr, ETH_ALEN);
	else
		memcpy(assoc_data->ap_addr, cbss->bssid, ETH_ALEN);

	if (ifmgd->associated) {
		u8 frame_buf[IEEE80211_DEAUTH_FRAME_LEN];

		sdata_info(sdata,
			   "disconnect from AP %pM for new assoc to %pM\n",
			   sdata->vif.cfg.ap_addr, assoc_data->ap_addr);
		ieee80211_set_disassoc(sdata, IEEE80211_STYPE_DEAUTH,
				       WLAN_REASON_UNSPECIFIED,
				       false, frame_buf);

		ieee80211_report_disconnect(sdata, frame_buf,
					    sizeof(frame_buf), true,
					    WLAN_REASON_UNSPECIFIED,
					    false);
	}

	memcpy(&ifmgd->ht_capa, &req->ht_capa, sizeof(ifmgd->ht_capa));
	memcpy(&ifmgd->ht_capa_mask, &req->ht_capa_mask,
	       sizeof(ifmgd->ht_capa_mask));

	memcpy(&ifmgd->vht_capa, &req->vht_capa, sizeof(ifmgd->vht_capa));
	memcpy(&ifmgd->vht_capa_mask, &req->vht_capa_mask,
	       sizeof(ifmgd->vht_capa_mask));

	memcpy(&ifmgd->s1g_capa, &req->s1g_capa, sizeof(ifmgd->s1g_capa));
	memcpy(&ifmgd->s1g_capa_mask, &req->s1g_capa_mask,
	       sizeof(ifmgd->s1g_capa_mask));

	/* keep some setup (AP STA, channel, ...) if matching */
	match_auth = ifmgd->auth_data &&
		     ether_addr_equal(ifmgd->auth_data->ap_addr,
				      assoc_data->ap_addr) &&
		     ifmgd->auth_data->link_id == req->link_id;

	if (req->ap_mld_addr) {
		uapsd_supported = true;

		if (req->flags & (ASSOC_REQ_DISABLE_HT |
				  ASSOC_REQ_DISABLE_VHT |
				  ASSOC_REQ_DISABLE_HE |
				  ASSOC_REQ_DISABLE_EHT)) {
			err = -EINVAL;
			goto err_free;
		}

		for (i = 0; i < IEEE80211_MLD_MAX_NUM_LINKS; i++) {
			struct ieee80211_supported_band *sband;
			struct cfg80211_bss *link_cbss = req->links[i].bss;
			struct ieee80211_bss *bss;

			if (!link_cbss)
				continue;

			bss = (void *)link_cbss->priv;

			if (!bss->wmm_used) {
				err = -EINVAL;
				req->links[i].error = err;
				goto err_free;
			}

			if (link_cbss->channel->band == NL80211_BAND_S1GHZ) {
				err = -EINVAL;
				req->links[i].error = err;
				goto err_free;
			}

			link = sdata_dereference(sdata->link[i], sdata);
			if (link)
				ether_addr_copy(assoc_data->link[i].addr,
						link->conf->addr);
			else
				eth_random_addr(assoc_data->link[i].addr);
			sband = local->hw.wiphy->bands[link_cbss->channel->band];

			if (match_auth && i == assoc_link_id && link)
				assoc_data->link[i].conn = link->u.mgd.conn;
			else
				assoc_data->link[i].conn =
					ieee80211_conn_settings_unlimited;
			ieee80211_determine_our_sta_mode_assoc(sdata, sband,
							       req, true, i,
							       &assoc_data->link[i].conn);
			assoc_data->link[i].bss = link_cbss;
			assoc_data->link[i].disabled = req->links[i].disabled;

			if (!bss->uapsd_supported)
				uapsd_supported = false;

			if (assoc_data->link[i].conn.mode < IEEE80211_CONN_MODE_EHT) {
				err = -EINVAL;
				req->links[i].error = err;
				goto err_free;
			}

			err = ieee80211_mgd_get_ap_ht_vht_capa(sdata,
							       assoc_data, i);
			if (err) {
				err = -EINVAL;
				req->links[i].error = err;
				goto err_free;
			}
		}

		assoc_data->wmm = true;
	} else {
		struct ieee80211_supported_band *sband;
		struct ieee80211_bss *bss = (void *)cbss->priv;

		memcpy(assoc_data->link[0].addr, sdata->vif.addr, ETH_ALEN);
		assoc_data->s1g = cbss->channel->band == NL80211_BAND_S1GHZ;

		assoc_data->wmm = bss->wmm_used &&
				  (local->hw.queues >= IEEE80211_NUM_ACS);

		if (cbss->channel->band == NL80211_BAND_6GHZ &&
		    req->flags & (ASSOC_REQ_DISABLE_HT |
				  ASSOC_REQ_DISABLE_VHT |
				  ASSOC_REQ_DISABLE_HE)) {
			err = -EINVAL;
			goto err_free;
		}

		sband = local->hw.wiphy->bands[cbss->channel->band];

		assoc_data->link[0].bss = cbss;

		if (match_auth)
			assoc_data->link[0].conn = sdata->deflink.u.mgd.conn;
		else
			assoc_data->link[0].conn =
				ieee80211_conn_settings_unlimited;
		ieee80211_determine_our_sta_mode_assoc(sdata, sband, req,
						       assoc_data->wmm, 0,
						       &assoc_data->link[0].conn);

		uapsd_supported = bss->uapsd_supported;

		err = ieee80211_mgd_get_ap_ht_vht_capa(sdata, assoc_data, 0);
		if (err)
			goto err_free;
	}

	assoc_data->spp_amsdu = req->flags & ASSOC_REQ_SPP_AMSDU;

	if (ifmgd->auth_data && !ifmgd->auth_data->done) {
		err = -EBUSY;
		goto err_free;
	}

	if (ifmgd->assoc_data) {
		err = -EBUSY;
		goto err_free;
	}

	/* Cleanup is delayed if auth_data matches */
	if (ifmgd->auth_data && !match_auth)
		ieee80211_destroy_auth_data(sdata, false);

	if (req->ie && req->ie_len) {
		memcpy(assoc_data->ie, req->ie, req->ie_len);
		assoc_data->ie_len = req->ie_len;
		assoc_data->ie_pos = assoc_data->ie + assoc_data->ie_len;
	} else {
		assoc_data->ie_pos = assoc_data->ie;
	}

	if (req->fils_kek) {
		/* should already be checked in cfg80211 - so warn */
		if (WARN_ON(req->fils_kek_len > FILS_MAX_KEK_LEN)) {
			err = -EINVAL;
			goto err_free;
		}
		memcpy(assoc_data->fils_kek, req->fils_kek,
		       req->fils_kek_len);
		assoc_data->fils_kek_len = req->fils_kek_len;
	}

	if (req->fils_nonces)
		memcpy(assoc_data->fils_nonces, req->fils_nonces,
		       2 * FILS_NONCE_LEN);

	/* default timeout */
	assoc_data->timeout = jiffies;
	assoc_data->timeout_started = true;

	assoc_data->assoc_link_id = assoc_link_id;

	if (req->ap_mld_addr) {
		/* if there was no authentication, set up the link */
		err = ieee80211_vif_set_links(sdata, BIT(assoc_link_id), 0);
		if (err)
			goto err_clear;
	}

	link = sdata_dereference(sdata->link[assoc_link_id], sdata);
	if (WARN_ON(!link)) {
		err = -EINVAL;
		goto err_clear;
	}

	override = link->u.mgd.conn.mode !=
			assoc_data->link[assoc_link_id].conn.mode ||
		   link->u.mgd.conn.bw_limit !=
			assoc_data->link[assoc_link_id].conn.bw_limit;
	link->u.mgd.conn = assoc_data->link[assoc_link_id].conn;

	ieee80211_setup_assoc_link(sdata, assoc_data, req, &link->u.mgd.conn,
				   assoc_link_id);

	if (WARN((sdata->vif.driver_flags & IEEE80211_VIF_SUPPORTS_UAPSD) &&
		 ieee80211_hw_check(&local->hw, PS_NULLFUNC_STACK),
	     "U-APSD not supported with HW_PS_NULLFUNC_STACK\n"))
		sdata->vif.driver_flags &= ~IEEE80211_VIF_SUPPORTS_UAPSD;

	if (assoc_data->wmm && uapsd_supported &&
	    (sdata->vif.driver_flags & IEEE80211_VIF_SUPPORTS_UAPSD)) {
		assoc_data->uapsd = true;
		ifmgd->flags |= IEEE80211_STA_UAPSD_ENABLED;
	} else {
		assoc_data->uapsd = false;
		ifmgd->flags &= ~IEEE80211_STA_UAPSD_ENABLED;
	}

	if (req->prev_bssid)
		memcpy(assoc_data->prev_ap_addr, req->prev_bssid, ETH_ALEN);

	if (req->use_mfp) {
		ifmgd->mfp = IEEE80211_MFP_REQUIRED;
		ifmgd->flags |= IEEE80211_STA_MFP_ENABLED;
	} else {
		ifmgd->mfp = IEEE80211_MFP_DISABLED;
		ifmgd->flags &= ~IEEE80211_STA_MFP_ENABLED;
	}

	if (req->flags & ASSOC_REQ_USE_RRM)
		ifmgd->flags |= IEEE80211_STA_ENABLE_RRM;
	else
		ifmgd->flags &= ~IEEE80211_STA_ENABLE_RRM;

	if (req->crypto.control_port)
		ifmgd->flags |= IEEE80211_STA_CONTROL_PORT;
	else
		ifmgd->flags &= ~IEEE80211_STA_CONTROL_PORT;

	sdata->control_port_protocol = req->crypto.control_port_ethertype;
	sdata->control_port_no_encrypt = req->crypto.control_port_no_encrypt;
	sdata->control_port_over_nl80211 =
					req->crypto.control_port_over_nl80211;
	sdata->control_port_no_preauth = req->crypto.control_port_no_preauth;

	/* kick off associate process */
	ifmgd->assoc_data = assoc_data;

	for (i = 0; i < ARRAY_SIZE(assoc_data->link); i++) {
		if (!assoc_data->link[i].bss)
			continue;
		if (i == assoc_data->assoc_link_id)
			continue;
		/* only calculate the mode, hence link == NULL */
		err = ieee80211_prep_channel(sdata, NULL, i,
					     assoc_data->link[i].bss, true,
					     &assoc_data->link[i].conn);
		if (err) {
			req->links[i].error = err;
			goto err_clear;
		}
	}

	memcpy(vif_cfg->ssid, assoc_data->ssid, assoc_data->ssid_len);
	vif_cfg->ssid_len = assoc_data->ssid_len;

	/* needed for transmitting the assoc frames properly */
	memcpy(sdata->vif.cfg.ap_addr, assoc_data->ap_addr, ETH_ALEN);

	err = ieee80211_prep_connection(sdata, cbss, req->link_id,
					req->ap_mld_addr, true,
					&assoc_data->link[assoc_link_id].conn,
					override);
	if (err)
		goto err_clear;

	if (ieee80211_hw_check(&sdata->local->hw, NEED_DTIM_BEFORE_ASSOC)) {
		const struct cfg80211_bss_ies *beacon_ies;

		rcu_read_lock();
		beacon_ies = rcu_dereference(req->bss->beacon_ies);
		if (!beacon_ies) {
			/*
			 * Wait up to one beacon interval ...
			 * should this be more if we miss one?
			 */
			sdata_info(sdata, "waiting for beacon from %pM\n",
				   link->u.mgd.bssid);
			assoc_data->timeout = TU_TO_EXP_TIME(req->bss->beacon_interval);
			assoc_data->timeout_started = true;
			assoc_data->need_beacon = true;
		}
		rcu_read_unlock();
	}

	run_again(sdata, assoc_data->timeout);

	/* We are associating, clean up auth_data */
	if (ifmgd->auth_data)
		ieee80211_destroy_auth_data(sdata, true);

	return 0;
 err_clear:
	if (!ifmgd->auth_data) {
		eth_zero_addr(sdata->deflink.u.mgd.bssid);
		ieee80211_link_info_change_notify(sdata, &sdata->deflink,
						  BSS_CHANGED_BSSID);
	}
	ifmgd->assoc_data = NULL;
 err_free:
	kfree(assoc_data);
	return err;
}

int ieee80211_mgd_deauth(struct ieee80211_sub_if_data *sdata,
			 struct cfg80211_deauth_request *req)
{
	struct ieee80211_if_managed *ifmgd = &sdata->u.mgd;
	u8 frame_buf[IEEE80211_DEAUTH_FRAME_LEN];
	bool tx = !req->local_state_change;
	struct ieee80211_prep_tx_info info = {
		.subtype = IEEE80211_STYPE_DEAUTH,
	};

	if (ifmgd->auth_data &&
	    ether_addr_equal(ifmgd->auth_data->ap_addr, req->bssid)) {
		sdata_info(sdata,
			   "aborting authentication with %pM by local choice (Reason: %u=%s)\n",
			   req->bssid, req->reason_code,
			   ieee80211_get_reason_code_string(req->reason_code));

		info.link_id = ifmgd->auth_data->link_id;
		drv_mgd_prepare_tx(sdata->local, sdata, &info);
		ieee80211_send_deauth_disassoc(sdata, req->bssid, req->bssid,
					       IEEE80211_STYPE_DEAUTH,
					       req->reason_code, tx,
					       frame_buf);
		ieee80211_destroy_auth_data(sdata, false);
		ieee80211_report_disconnect(sdata, frame_buf,
					    sizeof(frame_buf), true,
					    req->reason_code, false);
		drv_mgd_complete_tx(sdata->local, sdata, &info);
		return 0;
	}

	if (ifmgd->assoc_data &&
	    ether_addr_equal(ifmgd->assoc_data->ap_addr, req->bssid)) {
		sdata_info(sdata,
			   "aborting association with %pM by local choice (Reason: %u=%s)\n",
			   req->bssid, req->reason_code,
			   ieee80211_get_reason_code_string(req->reason_code));

		info.link_id = ifmgd->assoc_data->assoc_link_id;
		drv_mgd_prepare_tx(sdata->local, sdata, &info);
		ieee80211_send_deauth_disassoc(sdata, req->bssid, req->bssid,
					       IEEE80211_STYPE_DEAUTH,
					       req->reason_code, tx,
					       frame_buf);
		ieee80211_destroy_assoc_data(sdata, ASSOC_ABANDON);
		ieee80211_report_disconnect(sdata, frame_buf,
					    sizeof(frame_buf), true,
					    req->reason_code, false);
		drv_mgd_complete_tx(sdata->local, sdata, &info);
		return 0;
	}

	if (ifmgd->associated &&
	    ether_addr_equal(sdata->vif.cfg.ap_addr, req->bssid)) {
		sdata_info(sdata,
			   "deauthenticating from %pM by local choice (Reason: %u=%s)\n",
			   req->bssid, req->reason_code,
			   ieee80211_get_reason_code_string(req->reason_code));

		ieee80211_set_disassoc(sdata, IEEE80211_STYPE_DEAUTH,
				       req->reason_code, tx, frame_buf);
		ieee80211_report_disconnect(sdata, frame_buf,
					    sizeof(frame_buf), true,
					    req->reason_code, false);
		drv_mgd_complete_tx(sdata->local, sdata, &info);
		return 0;
	}

	return -ENOTCONN;
}

int ieee80211_mgd_disassoc(struct ieee80211_sub_if_data *sdata,
			   struct cfg80211_disassoc_request *req)
{
	u8 frame_buf[IEEE80211_DEAUTH_FRAME_LEN];

	if (!sdata->u.mgd.associated ||
	    memcmp(sdata->vif.cfg.ap_addr, req->ap_addr, ETH_ALEN))
		return -ENOTCONN;

	sdata_info(sdata,
		   "disassociating from %pM by local choice (Reason: %u=%s)\n",
		   req->ap_addr, req->reason_code,
		   ieee80211_get_reason_code_string(req->reason_code));

	ieee80211_set_disassoc(sdata, IEEE80211_STYPE_DISASSOC,
			       req->reason_code, !req->local_state_change,
			       frame_buf);

	ieee80211_report_disconnect(sdata, frame_buf, sizeof(frame_buf), true,
				    req->reason_code, false);

	return 0;
}

void ieee80211_mgd_stop_link(struct ieee80211_link_data *link)
{
	wiphy_work_cancel(link->sdata->local->hw.wiphy,
			  &link->u.mgd.request_smps_work);
	wiphy_work_cancel(link->sdata->local->hw.wiphy,
			  &link->u.mgd.recalc_smps);
	wiphy_delayed_work_cancel(link->sdata->local->hw.wiphy,
				  &link->u.mgd.csa.switch_work);
}

void ieee80211_mgd_stop(struct ieee80211_sub_if_data *sdata)
{
	struct ieee80211_if_managed *ifmgd = &sdata->u.mgd;

	/*
	 * Make sure some work items will not run after this,
	 * they will not do anything but might not have been
	 * cancelled when disconnecting.
	 */
	wiphy_work_cancel(sdata->local->hw.wiphy,
			  &ifmgd->monitor_work);
	wiphy_work_cancel(sdata->local->hw.wiphy,
			  &ifmgd->beacon_connection_loss_work);
	wiphy_work_cancel(sdata->local->hw.wiphy,
			  &ifmgd->csa_connection_drop_work);
	wiphy_delayed_work_cancel(sdata->local->hw.wiphy,
				  &ifmgd->tdls_peer_del_work);

	if (ifmgd->assoc_data)
		ieee80211_destroy_assoc_data(sdata, ASSOC_TIMEOUT);
	if (ifmgd->auth_data)
		ieee80211_destroy_auth_data(sdata, false);
	spin_lock_bh(&ifmgd->teardown_lock);
	if (ifmgd->teardown_skb) {
		kfree_skb(ifmgd->teardown_skb);
		ifmgd->teardown_skb = NULL;
		ifmgd->orig_teardown_skb = NULL;
	}
	kfree(ifmgd->assoc_req_ies);
	ifmgd->assoc_req_ies = NULL;
	ifmgd->assoc_req_ies_len = 0;
	spin_unlock_bh(&ifmgd->teardown_lock);
	del_timer_sync(&ifmgd->timer);
}

void ieee80211_cqm_rssi_notify(struct ieee80211_vif *vif,
			       enum nl80211_cqm_rssi_threshold_event rssi_event,
			       s32 rssi_level,
			       gfp_t gfp)
{
	struct ieee80211_sub_if_data *sdata = vif_to_sdata(vif);

	trace_api_cqm_rssi_notify(sdata, rssi_event, rssi_level);

	cfg80211_cqm_rssi_notify(sdata->dev, rssi_event, rssi_level, gfp);
}
EXPORT_SYMBOL(ieee80211_cqm_rssi_notify);

void ieee80211_cqm_beacon_loss_notify(struct ieee80211_vif *vif, gfp_t gfp)
{
	struct ieee80211_sub_if_data *sdata = vif_to_sdata(vif);

	trace_api_cqm_beacon_loss_notify(sdata->local, sdata);

	cfg80211_cqm_beacon_loss_notify(sdata->dev, gfp);
}
EXPORT_SYMBOL(ieee80211_cqm_beacon_loss_notify);

static void _ieee80211_enable_rssi_reports(struct ieee80211_sub_if_data *sdata,
					    int rssi_min_thold,
					    int rssi_max_thold)
{
	trace_api_enable_rssi_reports(sdata, rssi_min_thold, rssi_max_thold);

	if (WARN_ON(sdata->vif.type != NL80211_IFTYPE_STATION))
		return;

	/*
	 * Scale up threshold values before storing it, as the RSSI averaging
	 * algorithm uses a scaled up value as well. Change this scaling
	 * factor if the RSSI averaging algorithm changes.
	 */
	sdata->u.mgd.rssi_min_thold = rssi_min_thold*16;
	sdata->u.mgd.rssi_max_thold = rssi_max_thold*16;
}

void ieee80211_enable_rssi_reports(struct ieee80211_vif *vif,
				    int rssi_min_thold,
				    int rssi_max_thold)
{
	struct ieee80211_sub_if_data *sdata = vif_to_sdata(vif);

	WARN_ON(rssi_min_thold == rssi_max_thold ||
		rssi_min_thold > rssi_max_thold);

	_ieee80211_enable_rssi_reports(sdata, rssi_min_thold,
				       rssi_max_thold);
}
EXPORT_SYMBOL(ieee80211_enable_rssi_reports);

void ieee80211_disable_rssi_reports(struct ieee80211_vif *vif)
{
	struct ieee80211_sub_if_data *sdata = vif_to_sdata(vif);

	_ieee80211_enable_rssi_reports(sdata, 0, 0);
}
EXPORT_SYMBOL(ieee80211_disable_rssi_reports);<|MERGE_RESOLUTION|>--- conflicted
+++ resolved
@@ -2386,7 +2386,6 @@
 
 		if (WARN_ON(!cbss))
 			return;
-<<<<<<< HEAD
 
 		current_band = cbss->channel->band;
 		bss = (void *)cbss->priv;
@@ -2405,26 +2404,6 @@
 			ch_switch.delay = csa_ie.max_switch_time;
 		}
 
-=======
-
-		current_band = cbss->channel->band;
-		bss = (void *)cbss->priv;
-
-		res = ieee80211_parse_ch_switch_ie(sdata, csa_elems,
-						   current_band,
-						   bss->vht_cap_info,
-						   &link->u.mgd.conn,
-						   link->u.mgd.bssid,
-						   source == IEEE80211_CSA_SOURCE_UNPROT_ACTION,
-						   &csa_ie);
-		if (res == 0) {
-			ch_switch.block_tx = csa_ie.mode;
-			ch_switch.chandef = csa_ie.chanreq.oper;
-			ch_switch.count = csa_ie.count;
-			ch_switch.delay = csa_ie.max_switch_time;
-		}
-
->>>>>>> adc21867
 		link->u.mgd.csa.tpe = csa_elems->csa_tpe;
 	} else {
 		/*
@@ -3052,20 +3031,16 @@
 
 void ieee80211_dfs_cac_timer_work(struct wiphy *wiphy, struct wiphy_work *work)
 {
-	struct ieee80211_sub_if_data *sdata =
-		container_of(work, struct ieee80211_sub_if_data,
+	struct ieee80211_link_data *link =
+		container_of(work, struct ieee80211_link_data,
 			     dfs_cac_timer_work.work);
-	struct cfg80211_chan_def chandef = sdata->vif.bss_conf.chanreq.oper;
+	struct cfg80211_chan_def chandef = link->conf->chanreq.oper;
+	struct ieee80211_sub_if_data *sdata = link->sdata;
 
 	lockdep_assert_wiphy(sdata->local->hw.wiphy);
 
-<<<<<<< HEAD
-	if (sdata->wdev.cac_started) {
-		ieee80211_link_release_channel(&sdata->deflink);
-=======
 	if (sdata->wdev.links[link->link_id].cac_started) {
 		ieee80211_link_release_channel(link);
->>>>>>> adc21867
 		cfg80211_cac_event(sdata->dev, &chandef,
 				   NL80211_RADAR_CAC_FINISHED,
 				   GFP_KERNEL, link->link_id);
