--- conflicted
+++ resolved
@@ -3482,16 +3482,6 @@
 	lockdep_assert_wiphy(local->hw.wiphy);
 
 	list_for_each_entry(sdata, &local->interfaces, list) {
-<<<<<<< HEAD
-		wiphy_delayed_work_cancel(local->hw.wiphy,
-					  &sdata->dfs_cac_timer_work);
-
-		if (sdata->wdev.cac_started) {
-			chandef = sdata->vif.bss_conf.chanreq.oper;
-			ieee80211_link_release_channel(&sdata->deflink);
-			cfg80211_cac_event(sdata->dev,
-					   &chandef,
-=======
 		for (link_id = 0; link_id < IEEE80211_MLD_MAX_NUM_LINKS;
 		     link_id++) {
 			link = sdata_dereference(sdata->link[link_id],
@@ -3513,7 +3503,6 @@
 			chandef = link->conf->chanreq.oper;
 			ieee80211_link_release_channel(link);
 			cfg80211_cac_event(sdata->dev, &chandef,
->>>>>>> adc21867
 					   NL80211_RADAR_CAC_ABORTED,
 					   GFP_KERNEL, link_id);
 		}
