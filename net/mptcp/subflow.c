--- conflicted
+++ resolved
@@ -181,11 +181,8 @@
 
 		if (mp_opt.backup)
 			SUBFLOW_REQ_INC_STATS(req, MPTCP_MIB_JOINSYNBACKUPRX);
-<<<<<<< HEAD
-=======
 	} else if (unlikely(listener->pm_listener)) {
 		return subflow_reset_req_endp(req, skb);
->>>>>>> adc21867
 	}
 
 	if (opt_mp_capable && listener->request_mptcp) {
