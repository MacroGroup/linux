--- conflicted
+++ resolved
@@ -547,14 +547,6 @@
 
 	BUG_ON(!rfkill);
 
-<<<<<<< HEAD
-	if (WARN(reason & ~(RFKILL_HARD_BLOCK_SIGNAL |
-			    RFKILL_HARD_BLOCK_NOT_OWNER),
-		 "hw_state reason not supported: 0x%lx", reason))
-		return rfkill_blocked(rfkill);
-
-=======
->>>>>>> adc21867
 	spin_lock_irqsave(&rfkill->lock, flags);
 	prev = !!(rfkill->hard_block_reasons & reason);
 	if (blocked) {
