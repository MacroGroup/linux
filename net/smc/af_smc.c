--- conflicted
+++ resolved
@@ -3359,15 +3359,10 @@
 	else
 		rc = smc_create_clcsk(net, sk, family);
 
-<<<<<<< HEAD
-	if (rc)
-		sk_common_release(sk);
-=======
 	if (rc) {
 		sk_common_release(sk);
 		sock->sk = NULL;
 	}
->>>>>>> adc21867
 out:
 	return rc;
 }
