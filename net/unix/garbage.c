// SPDX-License-Identifier: GPL-2.0-or-later
/*
 * NET3:	Garbage Collector For AF_UNIX sockets
 *
 * Garbage Collector:
 *	Copyright (C) Barak A. Pearlmutter.
 *
 * Chopped about by Alan Cox 22/3/96 to make it fit the AF_UNIX socket problem.
 * If it doesn't work blame me, it worked when Barak sent it.
 *
 * Assumptions:
 *
 *  - object w/ a bit
 *  - free list
 *
 * Current optimizations:
 *
 *  - explicit stack instead of recursion
 *  - tail recurse on first born instead of immediate push/pop
 *  - we gather the stuff that should not be killed into tree
 *    and stack is just a path from root to the current pointer.
 *
 *  Future optimizations:
 *
 *  - don't just push entire root set; process in place
 *
 *  Fixes:
 *	Alan Cox	07 Sept	1997	Vmalloc internal stack as needed.
 *					Cope with changing max_files.
 *	Al Viro		11 Oct 1998
 *		Graph may have cycles. That is, we can send the descriptor
 *		of foo to bar and vice versa. Current code chokes on that.
 *		Fix: move SCM_RIGHTS ones into the separate list and then
 *		skb_free() them all instead of doing explicit fput's.
 *		Another problem: since fput() may block somebody may
 *		create a new unix_socket when we are in the middle of sweep
 *		phase. Fix: revert the logic wrt MARKED. Mark everything
 *		upon the beginning and unmark non-junk ones.
 *
 *		[12 Oct 1998] AAARGH! New code purges all SCM_RIGHTS
 *		sent to connect()'ed but still not accept()'ed sockets.
 *		Fixed. Old code had slightly different problem here:
 *		extra fput() in situation when we passed the descriptor via
 *		such socket and closed it (descriptor). That would happen on
 *		each unix_gc() until the accept(). Since the struct file in
 *		question would go to the free list and might be reused...
 *		That might be the reason of random oopses on filp_close()
 *		in unrelated processes.
 *
 *	AV		28 Feb 1999
 *		Kill the explicit allocation of stack. Now we keep the tree
 *		with root in dummy + pointer (gc_current) to one of the nodes.
 *		Stack is represented as path from gc_current to dummy. Unmark
 *		now means "add to tree". Push == "make it a son of gc_current".
 *		Pop == "move gc_current to parent". We keep only pointers to
 *		parents (->gc_tree).
 *	AV		1 Mar 1999
 *		Damn. Added missing check for ->dead in listen queues scanning.
 *
 *	Miklos Szeredi 25 Jun 2007
 *		Reimplement with a cycle collecting algorithm. This should
 *		solve several problems with the previous code, like being racy
 *		wrt receive and holding up unrelated socket operations.
 */

#include <linux/kernel.h>
#include <linux/string.h>
#include <linux/socket.h>
#include <linux/un.h>
#include <linux/net.h>
#include <linux/fs.h>
#include <linux/skbuff.h>
#include <linux/netdevice.h>
#include <linux/file.h>
#include <linux/proc_fs.h>
#include <linux/mutex.h>
#include <linux/wait.h>

#include <net/sock.h>
#include <net/af_unix.h>
#include <net/scm.h>
#include <net/tcp_states.h>

struct unix_sock *unix_get_socket(struct file *filp)
{
	struct inode *inode = file_inode(filp);

	/* Socket ? */
	if (S_ISSOCK(inode->i_mode) && !(filp->f_mode & FMODE_PATH)) {
		struct socket *sock = SOCKET_I(inode);
		const struct proto_ops *ops;
		struct sock *sk = sock->sk;

		ops = READ_ONCE(sock->ops);

		/* PF_UNIX ? */
		if (sk && ops && ops->family == PF_UNIX)
			return unix_sk(sk);
	}

	return NULL;
}

static struct unix_vertex *unix_edge_successor(struct unix_edge *edge)
{
	/* If an embryo socket has a fd,
	 * the listener indirectly holds the fd's refcnt.
	 */
	if (edge->successor->listener)
		return unix_sk(edge->successor->listener)->vertex;

	return edge->successor->vertex;
}

static bool unix_graph_maybe_cyclic;
static bool unix_graph_grouped;

static void unix_update_graph(struct unix_vertex *vertex)
{
	/* If the receiver socket is not inflight, no cyclic
	 * reference could be formed.
	 */
	if (!vertex)
		return;

	unix_graph_maybe_cyclic = true;
	unix_graph_grouped = false;
}

static LIST_HEAD(unix_unvisited_vertices);

enum unix_vertex_index {
	UNIX_VERTEX_INDEX_MARK1,
	UNIX_VERTEX_INDEX_MARK2,
	UNIX_VERTEX_INDEX_START,
};

static unsigned long unix_vertex_unvisited_index = UNIX_VERTEX_INDEX_MARK1;

static void unix_add_edge(struct scm_fp_list *fpl, struct unix_edge *edge)
{
	struct unix_vertex *vertex = edge->predecessor->vertex;

	if (!vertex) {
		vertex = list_first_entry(&fpl->vertices, typeof(*vertex), entry);
		vertex->index = unix_vertex_unvisited_index;
		vertex->out_degree = 0;
		INIT_LIST_HEAD(&vertex->edges);
		INIT_LIST_HEAD(&vertex->scc_entry);

		list_move_tail(&vertex->entry, &unix_unvisited_vertices);
		edge->predecessor->vertex = vertex;
	}

	vertex->out_degree++;
	list_add_tail(&edge->vertex_entry, &vertex->edges);

	unix_update_graph(unix_edge_successor(edge));
}

static void unix_del_edge(struct scm_fp_list *fpl, struct unix_edge *edge)
{
	struct unix_vertex *vertex = edge->predecessor->vertex;

	if (!fpl->dead)
		unix_update_graph(unix_edge_successor(edge));

	list_del(&edge->vertex_entry);
	vertex->out_degree--;

	if (!vertex->out_degree) {
		edge->predecessor->vertex = NULL;
		list_move_tail(&vertex->entry, &fpl->vertices);
	}
}

static void unix_free_vertices(struct scm_fp_list *fpl)
{
	struct unix_vertex *vertex, *next_vertex;

	list_for_each_entry_safe(vertex, next_vertex, &fpl->vertices, entry) {
		list_del(&vertex->entry);
		kfree(vertex);
	}
}

static DEFINE_SPINLOCK(unix_gc_lock);
unsigned int unix_tot_inflight;

void unix_add_edges(struct scm_fp_list *fpl, struct unix_sock *receiver)
{
	int i = 0, j = 0;

	spin_lock(&unix_gc_lock);

	if (!fpl->count_unix)
		goto out;

	do {
		struct unix_sock *inflight = unix_get_socket(fpl->fp[j++]);
		struct unix_edge *edge;

		if (!inflight)
			continue;

		edge = fpl->edges + i++;
		edge->predecessor = inflight;
		edge->successor = receiver;

		unix_add_edge(fpl, edge);
	} while (i < fpl->count_unix);

	receiver->scm_stat.nr_unix_fds += fpl->count_unix;
	WRITE_ONCE(unix_tot_inflight, unix_tot_inflight + fpl->count_unix);
out:
	WRITE_ONCE(fpl->user->unix_inflight, fpl->user->unix_inflight + fpl->count);

	spin_unlock(&unix_gc_lock);

	fpl->inflight = true;

	unix_free_vertices(fpl);
}

void unix_del_edges(struct scm_fp_list *fpl)
{
	struct unix_sock *receiver;
	int i = 0;

	spin_lock(&unix_gc_lock);

	if (!fpl->count_unix)
		goto out;

	do {
		struct unix_edge *edge = fpl->edges + i++;

		unix_del_edge(fpl, edge);
	} while (i < fpl->count_unix);

	if (!fpl->dead) {
		receiver = fpl->edges[0].successor;
		receiver->scm_stat.nr_unix_fds -= fpl->count_unix;
	}
	WRITE_ONCE(unix_tot_inflight, unix_tot_inflight - fpl->count_unix);
out:
	WRITE_ONCE(fpl->user->unix_inflight, fpl->user->unix_inflight - fpl->count);

	spin_unlock(&unix_gc_lock);

	fpl->inflight = false;
}

void unix_update_edges(struct unix_sock *receiver)
{
	/* nr_unix_fds is only updated under unix_state_lock().
	 * If it's 0 here, the embryo socket is not part of the
	 * inflight graph, and GC will not see it, so no lock needed.
	 */
	if (!receiver->scm_stat.nr_unix_fds) {
		receiver->listener = NULL;
	} else {
		spin_lock(&unix_gc_lock);
		unix_update_graph(unix_sk(receiver->listener)->vertex);
		receiver->listener = NULL;
		spin_unlock(&unix_gc_lock);
	}
}

int unix_prepare_fpl(struct scm_fp_list *fpl)
{
	struct unix_vertex *vertex;
	int i;

	if (!fpl->count_unix)
		return 0;

	for (i = 0; i < fpl->count_unix; i++) {
		vertex = kmalloc(sizeof(*vertex), GFP_KERNEL);
		if (!vertex)
			goto err;

		list_add(&vertex->entry, &fpl->vertices);
	}

	fpl->edges = kvmalloc_array(fpl->count_unix, sizeof(*fpl->edges),
				    GFP_KERNEL_ACCOUNT);
	if (!fpl->edges)
		goto err;

	return 0;

err:
	unix_free_vertices(fpl);
	return -ENOMEM;
}

void unix_destroy_fpl(struct scm_fp_list *fpl)
{
	if (fpl->inflight)
		unix_del_edges(fpl);

	kvfree(fpl->edges);
	unix_free_vertices(fpl);
}

static bool unix_vertex_dead(struct unix_vertex *vertex)
{
	struct unix_edge *edge;
	struct unix_sock *u;
	long total_ref;

	list_for_each_entry(edge, &vertex->edges, vertex_entry) {
		struct unix_vertex *next_vertex = unix_edge_successor(edge);

		/* The vertex's fd can be received by a non-inflight socket. */
		if (!next_vertex)
			return false;

		/* The vertex's fd can be received by an inflight socket in
		 * another SCC.
		 */
		if (next_vertex->scc_index != vertex->scc_index)
			return false;
	}

	/* No receiver exists out of the same SCC. */

	edge = list_first_entry(&vertex->edges, typeof(*edge), vertex_entry);
	u = edge->predecessor;
	total_ref = file_count(u->sk.sk_socket->file);

	/* If not close()d, total_ref > out_degree. */
	if (total_ref != vertex->out_degree)
		return false;

	return true;
}

<<<<<<< HEAD
static void unix_collect_queue(struct unix_sock *u, struct sk_buff_head *hitlist)
{
	skb_queue_splice_init(&u->sk.sk_receive_queue, hitlist);

#if IS_ENABLED(CONFIG_AF_UNIX_OOB)
	if (u->oob_skb) {
		WARN_ON_ONCE(skb_unref(u->oob_skb));
		u->oob_skb = NULL;
	}
#endif
}

=======
>>>>>>> adc21867
static void unix_collect_skb(struct list_head *scc, struct sk_buff_head *hitlist)
{
	struct unix_vertex *vertex;

	list_for_each_entry_reverse(vertex, scc, scc_entry) {
		struct sk_buff_head *queue;
		struct unix_edge *edge;
		struct unix_sock *u;

		edge = list_first_entry(&vertex->edges, typeof(*edge), vertex_entry);
		u = edge->predecessor;
		queue = &u->sk.sk_receive_queue;

		spin_lock(&queue->lock);

		if (u->sk.sk_state == TCP_LISTEN) {
			struct sk_buff *skb;

			skb_queue_walk(queue, skb) {
				struct sk_buff_head *embryo_queue = &skb->sk->sk_receive_queue;

				spin_lock(&embryo_queue->lock);
<<<<<<< HEAD
				unix_collect_queue(unix_sk(skb->sk), hitlist);
=======
				skb_queue_splice_init(embryo_queue, hitlist);
>>>>>>> adc21867
				spin_unlock(&embryo_queue->lock);
			}
		} else {
			skb_queue_splice_init(queue, hitlist);
		}

		spin_unlock(&queue->lock);
	}
}

static bool unix_scc_cyclic(struct list_head *scc)
{
	struct unix_vertex *vertex;
	struct unix_edge *edge;

	/* SCC containing multiple vertices ? */
	if (!list_is_singular(scc))
		return true;

	vertex = list_first_entry(scc, typeof(*vertex), scc_entry);

	/* Self-reference or a embryo-listener circle ? */
	list_for_each_entry(edge, &vertex->edges, vertex_entry) {
		if (unix_edge_successor(edge) == vertex)
			return true;
	}

	return false;
}

static LIST_HEAD(unix_visited_vertices);
static unsigned long unix_vertex_grouped_index = UNIX_VERTEX_INDEX_MARK2;

static void __unix_walk_scc(struct unix_vertex *vertex, unsigned long *last_index,
			    struct sk_buff_head *hitlist)
{
	LIST_HEAD(vertex_stack);
	struct unix_edge *edge;
	LIST_HEAD(edge_stack);

next_vertex:
	/* Push vertex to vertex_stack and mark it as on-stack
	 * (index >= UNIX_VERTEX_INDEX_START).
	 * The vertex will be popped when finalising SCC later.
	 */
	list_add(&vertex->scc_entry, &vertex_stack);

	vertex->index = *last_index;
	vertex->scc_index = *last_index;
	(*last_index)++;

	/* Explore neighbour vertices (receivers of the current vertex's fd). */
	list_for_each_entry(edge, &vertex->edges, vertex_entry) {
		struct unix_vertex *next_vertex = unix_edge_successor(edge);

		if (!next_vertex)
			continue;

		if (next_vertex->index == unix_vertex_unvisited_index) {
			/* Iterative deepening depth first search
			 *
			 *   1. Push a forward edge to edge_stack and set
			 *      the successor to vertex for the next iteration.
			 */
			list_add(&edge->stack_entry, &edge_stack);

			vertex = next_vertex;
			goto next_vertex;

			/*   2. Pop the edge directed to the current vertex
			 *      and restore the ancestor for backtracking.
			 */
prev_vertex:
			edge = list_first_entry(&edge_stack, typeof(*edge), stack_entry);
			list_del_init(&edge->stack_entry);

			next_vertex = vertex;
			vertex = edge->predecessor->vertex;

			/* If the successor has a smaller scc_index, two vertices
			 * are in the same SCC, so propagate the smaller scc_index
			 * to skip SCC finalisation.
			 */
			vertex->scc_index = min(vertex->scc_index, next_vertex->scc_index);
		} else if (next_vertex->index != unix_vertex_grouped_index) {
			/* Loop detected by a back/cross edge.
			 *
			 * The successor is on vertex_stack, so two vertices are in
			 * the same SCC.  If the successor has a smaller *scc_index*,
			 * propagate it to skip SCC finalisation.
			 */
			vertex->scc_index = min(vertex->scc_index, next_vertex->scc_index);
		} else {
			/* The successor was already grouped as another SCC */
		}
	}

	if (vertex->index == vertex->scc_index) {
		struct unix_vertex *v;
		struct list_head scc;
		bool scc_dead = true;

		/* SCC finalised.
		 *
		 * If the scc_index was not updated, all the vertices above on
		 * vertex_stack are in the same SCC.  Group them using scc_entry.
		 */
		__list_cut_position(&scc, &vertex_stack, &vertex->scc_entry);

		list_for_each_entry_reverse(v, &scc, scc_entry) {
			/* Don't restart DFS from this vertex in unix_walk_scc(). */
			list_move_tail(&v->entry, &unix_visited_vertices);

			/* Mark vertex as off-stack. */
			v->index = unix_vertex_grouped_index;

			if (scc_dead)
				scc_dead = unix_vertex_dead(v);
		}

		if (scc_dead)
			unix_collect_skb(&scc, hitlist);
		else if (!unix_graph_maybe_cyclic)
			unix_graph_maybe_cyclic = unix_scc_cyclic(&scc);

		list_del(&scc);
	}

	/* Need backtracking ? */
	if (!list_empty(&edge_stack))
		goto prev_vertex;
}

static void unix_walk_scc(struct sk_buff_head *hitlist)
{
	unsigned long last_index = UNIX_VERTEX_INDEX_START;

	unix_graph_maybe_cyclic = false;

	/* Visit every vertex exactly once.
	 * __unix_walk_scc() moves visited vertices to unix_visited_vertices.
	 */
	while (!list_empty(&unix_unvisited_vertices)) {
		struct unix_vertex *vertex;

		vertex = list_first_entry(&unix_unvisited_vertices, typeof(*vertex), entry);
		__unix_walk_scc(vertex, &last_index, hitlist);
	}

	list_replace_init(&unix_visited_vertices, &unix_unvisited_vertices);
	swap(unix_vertex_unvisited_index, unix_vertex_grouped_index);

	unix_graph_grouped = true;
}

static void unix_walk_scc_fast(struct sk_buff_head *hitlist)
{
	unix_graph_maybe_cyclic = false;

	while (!list_empty(&unix_unvisited_vertices)) {
		struct unix_vertex *vertex;
		struct list_head scc;
		bool scc_dead = true;

		vertex = list_first_entry(&unix_unvisited_vertices, typeof(*vertex), entry);
		list_add(&scc, &vertex->scc_entry);

		list_for_each_entry_reverse(vertex, &scc, scc_entry) {
			list_move_tail(&vertex->entry, &unix_visited_vertices);

			if (scc_dead)
				scc_dead = unix_vertex_dead(vertex);
		}

		if (scc_dead)
			unix_collect_skb(&scc, hitlist);
		else if (!unix_graph_maybe_cyclic)
			unix_graph_maybe_cyclic = unix_scc_cyclic(&scc);

		list_del(&scc);
	}

	list_replace_init(&unix_visited_vertices, &unix_unvisited_vertices);
}

static bool gc_in_progress;

static void __unix_gc(struct work_struct *work)
{
	struct sk_buff_head hitlist;
	struct sk_buff *skb;

	spin_lock(&unix_gc_lock);

	if (!unix_graph_maybe_cyclic) {
		spin_unlock(&unix_gc_lock);
		goto skip_gc;
	}

	__skb_queue_head_init(&hitlist);

	if (unix_graph_grouped)
		unix_walk_scc_fast(&hitlist);
	else
		unix_walk_scc(&hitlist);

	spin_unlock(&unix_gc_lock);

	skb_queue_walk(&hitlist, skb) {
		if (UNIXCB(skb).fp)
			UNIXCB(skb).fp->dead = true;
	}

	__skb_queue_purge(&hitlist);
skip_gc:
	WRITE_ONCE(gc_in_progress, false);
}

static DECLARE_WORK(unix_gc_work, __unix_gc);

void unix_gc(void)
{
	WRITE_ONCE(gc_in_progress, true);
	queue_work(system_unbound_wq, &unix_gc_work);
}

#define UNIX_INFLIGHT_TRIGGER_GC 16000
#define UNIX_INFLIGHT_SANE_USER (SCM_MAX_FD * 8)

void wait_for_unix_gc(struct scm_fp_list *fpl)
{
	/* If number of inflight sockets is insane,
	 * force a garbage collect right now.
	 *
	 * Paired with the WRITE_ONCE() in unix_inflight(),
	 * unix_notinflight(), and __unix_gc().
	 */
	if (READ_ONCE(unix_tot_inflight) > UNIX_INFLIGHT_TRIGGER_GC &&
	    !READ_ONCE(gc_in_progress))
		unix_gc();

	/* Penalise users who want to send AF_UNIX sockets
	 * but whose sockets have not been received yet.
	 */
	if (!fpl || !fpl->count_unix ||
	    READ_ONCE(fpl->user->unix_inflight) < UNIX_INFLIGHT_SANE_USER)
		return;

	if (READ_ONCE(gc_in_progress))
		flush_work(&unix_gc_work);
}<|MERGE_RESOLUTION|>--- conflicted
+++ resolved
@@ -337,21 +337,6 @@
 	return true;
 }
 
-<<<<<<< HEAD
-static void unix_collect_queue(struct unix_sock *u, struct sk_buff_head *hitlist)
-{
-	skb_queue_splice_init(&u->sk.sk_receive_queue, hitlist);
-
-#if IS_ENABLED(CONFIG_AF_UNIX_OOB)
-	if (u->oob_skb) {
-		WARN_ON_ONCE(skb_unref(u->oob_skb));
-		u->oob_skb = NULL;
-	}
-#endif
-}
-
-=======
->>>>>>> adc21867
 static void unix_collect_skb(struct list_head *scc, struct sk_buff_head *hitlist)
 {
 	struct unix_vertex *vertex;
@@ -374,11 +359,7 @@
 				struct sk_buff_head *embryo_queue = &skb->sk->sk_receive_queue;
 
 				spin_lock(&embryo_queue->lock);
-<<<<<<< HEAD
-				unix_collect_queue(unix_sk(skb->sk), hitlist);
-=======
 				skb_queue_splice_init(embryo_queue, hitlist);
->>>>>>> adc21867
 				spin_unlock(&embryo_queue->lock);
 			}
 		} else {
