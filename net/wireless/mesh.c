// SPDX-License-Identifier: GPL-2.0
/*
 * Portions
 * Copyright (C) 2022-2024 Intel Corporation
 */
#include <linux/ieee80211.h>
#include <linux/export.h>
#include <net/cfg80211.h>
#include "nl80211.h"
#include "core.h"
#include "rdev-ops.h"

/* Default values, timeouts in ms */
#define MESH_TTL 		31
#define MESH_DEFAULT_ELEMENT_TTL 31
#define MESH_MAX_RETR	 	3
#define MESH_RET_T 		100
#define MESH_CONF_T 		100
#define MESH_HOLD_T 		100

#define MESH_PATH_TIMEOUT	5000
#define MESH_RANN_INTERVAL      5000
#define MESH_PATH_TO_ROOT_TIMEOUT      6000
#define MESH_ROOT_INTERVAL     5000
#define MESH_ROOT_CONFIRMATION_INTERVAL 2000
#define MESH_DEFAULT_PLINK_TIMEOUT	1800 /* timeout in seconds */

/*
 * Minimum interval between two consecutive PREQs originated by the same
 * interface
 */
#define MESH_PREQ_MIN_INT	10
#define MESH_PERR_MIN_INT	100
#define MESH_DIAM_TRAVERSAL_TIME 50

#define MESH_RSSI_THRESHOLD	0

/*
 * A path will be refreshed if it is used PATH_REFRESH_TIME milliseconds
 * before timing out.  This way it will remain ACTIVE and no data frames
 * will be unnecessarily held in the pending queue.
 */
#define MESH_PATH_REFRESH_TIME			1000
#define MESH_MIN_DISCOVERY_TIMEOUT (2 * MESH_DIAM_TRAVERSAL_TIME)

/* Default maximum number of established plinks per interface */
#define MESH_MAX_ESTAB_PLINKS	32

#define MESH_MAX_PREQ_RETRIES	4

#define MESH_SYNC_NEIGHBOR_OFFSET_MAX 50

#define MESH_DEFAULT_BEACON_INTERVAL	1000	/* in 1024 us units (=TUs) */
#define MESH_DEFAULT_DTIM_PERIOD	2
#define MESH_DEFAULT_AWAKE_WINDOW	10	/* in 1024 us units (=TUs) */

const struct mesh_config default_mesh_config = {
	.dot11MeshRetryTimeout = MESH_RET_T,
	.dot11MeshConfirmTimeout = MESH_CONF_T,
	.dot11MeshHoldingTimeout = MESH_HOLD_T,
	.dot11MeshMaxRetries = MESH_MAX_RETR,
	.dot11MeshTTL = MESH_TTL,
	.element_ttl = MESH_DEFAULT_ELEMENT_TTL,
	.auto_open_plinks = true,
	.dot11MeshMaxPeerLinks = MESH_MAX_ESTAB_PLINKS,
	.dot11MeshNbrOffsetMaxNeighbor = MESH_SYNC_NEIGHBOR_OFFSET_MAX,
	.dot11MeshHWMPactivePathTimeout = MESH_PATH_TIMEOUT,
	.dot11MeshHWMPpreqMinInterval = MESH_PREQ_MIN_INT,
	.dot11MeshHWMPperrMinInterval = MESH_PERR_MIN_INT,
	.dot11MeshHWMPnetDiameterTraversalTime = MESH_DIAM_TRAVERSAL_TIME,
	.dot11MeshHWMPmaxPREQretries = MESH_MAX_PREQ_RETRIES,
	.path_refresh_time = MESH_PATH_REFRESH_TIME,
	.min_discovery_timeout = MESH_MIN_DISCOVERY_TIMEOUT,
	.dot11MeshHWMPRannInterval = MESH_RANN_INTERVAL,
	.dot11MeshGateAnnouncementProtocol = false,
	.dot11MeshForwarding = true,
	.rssi_threshold = MESH_RSSI_THRESHOLD,
	.ht_opmode = IEEE80211_HT_OP_MODE_PROTECTION_NONHT_MIXED,
	.dot11MeshHWMPactivePathToRootTimeout = MESH_PATH_TO_ROOT_TIMEOUT,
	.dot11MeshHWMProotInterval = MESH_ROOT_INTERVAL,
	.dot11MeshHWMPconfirmationInterval = MESH_ROOT_CONFIRMATION_INTERVAL,
	.power_mode = NL80211_MESH_POWER_ACTIVE,
	.dot11MeshAwakeWindowDuration = MESH_DEFAULT_AWAKE_WINDOW,
	.plink_timeout = MESH_DEFAULT_PLINK_TIMEOUT,
	.dot11MeshNolearn = false,
};

const struct mesh_setup default_mesh_setup = {
	/* cfg80211_join_mesh() will pick a channel if needed */
	.sync_method = IEEE80211_SYNC_METHOD_NEIGHBOR_OFFSET,
	.path_sel_proto = IEEE80211_PATH_PROTOCOL_HWMP,
	.path_metric = IEEE80211_PATH_METRIC_AIRTIME,
	.auth_id = 0, /* open */
	.ie = NULL,
	.ie_len = 0,
	.is_secure = false,
	.user_mpm = false,
	.beacon_interval = MESH_DEFAULT_BEACON_INTERVAL,
	.dtim_period = MESH_DEFAULT_DTIM_PERIOD,
};

int __cfg80211_join_mesh(struct cfg80211_registered_device *rdev,
			 struct net_device *dev,
			 struct mesh_setup *setup,
			 const struct mesh_config *conf)
{
	struct wireless_dev *wdev = dev->ieee80211_ptr;
	int err;

	BUILD_BUG_ON(IEEE80211_MAX_SSID_LEN != IEEE80211_MAX_MESH_ID_LEN);

	lockdep_assert_wiphy(wdev->wiphy);

	if (dev->ieee80211_ptr->iftype != NL80211_IFTYPE_MESH_POINT)
		return -EOPNOTSUPP;

	if (!(rdev->wiphy.flags & WIPHY_FLAG_MESH_AUTH) &&
	      setup->is_secure)
		return -EOPNOTSUPP;

	if (wdev->u.mesh.id_len)
		return -EALREADY;

	if (!setup->mesh_id_len)
		return -EINVAL;

	if (!rdev->ops->join_mesh)
		return -EOPNOTSUPP;

<<<<<<< HEAD
	if (wdev->cac_started)
=======
	if (wdev->links[0].cac_started)
>>>>>>> adc21867
		return -EBUSY;

	if (!setup->chandef.chan) {
		/* if no channel explicitly given, use preset channel */
		setup->chandef = wdev->u.mesh.preset_chandef;
	}

	if (!setup->chandef.chan) {
		/* if we don't have that either, use the first usable channel */
		enum nl80211_band band;

		for (band = 0; band < NUM_NL80211_BANDS; band++) {
			struct ieee80211_supported_band *sband;
			struct ieee80211_channel *chan;
			int i;

			sband = rdev->wiphy.bands[band];
			if (!sband)
				continue;

			for (i = 0; i < sband->n_channels; i++) {
				chan = &sband->channels[i];
				if (chan->flags & (IEEE80211_CHAN_NO_IR |
						   IEEE80211_CHAN_DISABLED |
						   IEEE80211_CHAN_RADAR))
					continue;
				setup->chandef.chan = chan;
				break;
			}

			if (setup->chandef.chan)
				break;
		}

		/* no usable channel ... */
		if (!setup->chandef.chan)
			return -EINVAL;

		setup->chandef.width = NL80211_CHAN_WIDTH_20_NOHT;
		setup->chandef.center_freq1 = setup->chandef.chan->center_freq;
	}

	/*
	 * check if basic rates are available otherwise use mandatory rates as
	 * basic rates
	 */
	if (!setup->basic_rates) {
		struct ieee80211_supported_band *sband =
				rdev->wiphy.bands[setup->chandef.chan->band];

		if (setup->chandef.chan->band == NL80211_BAND_2GHZ) {
			int i;

			/*
			 * Older versions selected the mandatory rates for
			 * 2.4 GHz as well, but were broken in that only
			 * 1 Mbps was regarded as a mandatory rate. Keep
			 * using just 1 Mbps as the default basic rate for
			 * mesh to be interoperable with older versions.
			 */
			for (i = 0; i < sband->n_bitrates; i++) {
				if (sband->bitrates[i].bitrate == 10) {
					setup->basic_rates = BIT(i);
					break;
				}
			}
		} else {
			setup->basic_rates = ieee80211_mandatory_rates(sband);
		}
	}

	err = cfg80211_chandef_dfs_required(&rdev->wiphy,
					    &setup->chandef,
					    NL80211_IFTYPE_MESH_POINT);
	if (err < 0)
		return err;
	if (err > 0 && !setup->userspace_handles_dfs)
		return -EINVAL;

	if (!cfg80211_reg_can_beacon(&rdev->wiphy, &setup->chandef,
				     NL80211_IFTYPE_MESH_POINT))
		return -EINVAL;

	err = rdev_join_mesh(rdev, dev, conf, setup);
	if (!err) {
		memcpy(wdev->u.mesh.id, setup->mesh_id, setup->mesh_id_len);
		wdev->u.mesh.id_len = setup->mesh_id_len;
		wdev->u.mesh.chandef = setup->chandef;
		wdev->u.mesh.beacon_interval = setup->beacon_interval;
	}

	return err;
}

int cfg80211_set_mesh_channel(struct cfg80211_registered_device *rdev,
			      struct wireless_dev *wdev,
			      struct cfg80211_chan_def *chandef)
{
	int err;

	/*
	 * Workaround for libertas (only!), it puts the interface
	 * into mesh mode but doesn't implement join_mesh. Instead,
	 * it is configured via sysfs and then joins the mesh when
	 * you set the channel. Note that the libertas mesh isn't
	 * compatible with 802.11 mesh.
	 */
	if (rdev->ops->libertas_set_mesh_channel) {
		if (chandef->width != NL80211_CHAN_WIDTH_20_NOHT)
			return -EINVAL;

		if (!netif_running(wdev->netdev))
			return -ENETDOWN;

		err = rdev_libertas_set_mesh_channel(rdev, wdev->netdev,
						     chandef->chan);
		if (!err)
			wdev->u.mesh.chandef = *chandef;

		return err;
	}

	if (wdev->u.mesh.id_len)
		return -EBUSY;

	wdev->u.mesh.preset_chandef = *chandef;
	return 0;
}

int cfg80211_leave_mesh(struct cfg80211_registered_device *rdev,
			struct net_device *dev)
{
	struct wireless_dev *wdev = dev->ieee80211_ptr;
	int err;

	lockdep_assert_wiphy(wdev->wiphy);

	if (dev->ieee80211_ptr->iftype != NL80211_IFTYPE_MESH_POINT)
		return -EOPNOTSUPP;

	if (!rdev->ops->leave_mesh)
		return -EOPNOTSUPP;

	if (!wdev->u.mesh.id_len)
		return -ENOTCONN;

	err = rdev_leave_mesh(rdev, dev);
	if (!err) {
		wdev->conn_owner_nlportid = 0;
		wdev->u.mesh.id_len = 0;
		wdev->u.mesh.beacon_interval = 0;
		memset(&wdev->u.mesh.chandef, 0,
		       sizeof(wdev->u.mesh.chandef));
		rdev_set_qos_map(rdev, dev, NULL);
		cfg80211_sched_dfs_chan_update(rdev);
	}

	return err;
}<|MERGE_RESOLUTION|>--- conflicted
+++ resolved
@@ -127,11 +127,7 @@
 	if (!rdev->ops->join_mesh)
 		return -EOPNOTSUPP;
 
-<<<<<<< HEAD
-	if (wdev->cac_started)
-=======
 	if (wdev->links[0].cac_started)
->>>>>>> adc21867
 		return -EBUSY;
 
 	if (!setup->chandef.chan) {
