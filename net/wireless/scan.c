/*
 * cfg80211 scan result handling
 *
 * Copyright 2008 Johannes Berg <johannes@sipsolutions.net>
 */
#include <linux/kernel.h>
#include <linux/module.h>
#include <linux/netdevice.h>
#include <linux/wireless.h>
#include <linux/nl80211.h>
#include <linux/etherdevice.h>
#include <net/arp.h>
#include <net/cfg80211.h>
#include <net/iw_handler.h>
#include "core.h"
#include "nl80211.h"

#define IEEE80211_SCAN_RESULT_EXPIRE	(10 * HZ)

void __cfg80211_scan_done(struct work_struct *wk)
{
	struct cfg80211_registered_device *rdev;
	struct cfg80211_scan_request *request;
	struct net_device *dev;
#ifdef CONFIG_WIRELESS_EXT
	union iwreq_data wrqu;
#endif

	rdev = container_of(wk, struct cfg80211_registered_device,
			    scan_done_wk);

	mutex_lock(&rdev->mtx);
	request = rdev->scan_req;

	dev = dev_get_by_index(&init_net, request->ifidx);
	if (!dev)
		goto out;

	/*
	 * This must be before sending the other events!
	 * Otherwise, wpa_supplicant gets completely confused with
	 * wext events.
	 */
	cfg80211_sme_scan_done(dev);

	if (request->aborted)
		nl80211_send_scan_aborted(wiphy_to_dev(request->wiphy), dev);
	else
		nl80211_send_scan_done(wiphy_to_dev(request->wiphy), dev);

#ifdef CONFIG_WIRELESS_EXT
	if (!request->aborted) {
		memset(&wrqu, 0, sizeof(wrqu));

		wireless_send_event(dev, SIOCGIWSCAN, &wrqu, NULL);
	}
#endif

	dev_put(dev);

 out:
<<<<<<< HEAD
	cfg80211_unlock_rdev(rdev);
=======
	wiphy_to_dev(request->wiphy)->scan_req = NULL;
>>>>>>> ffafa60d
	kfree(request);
}

void cfg80211_scan_done(struct cfg80211_scan_request *request, bool aborted)
{
	struct net_device *dev = dev_get_by_index(&init_net, request->ifidx);
	if (WARN_ON(!dev)) {
		kfree(request);
		return;
	}

	WARN_ON(request != wiphy_to_dev(request->wiphy)->scan_req);

	request->aborted = aborted;
	schedule_work(&wiphy_to_dev(request->wiphy)->scan_done_wk);
	dev_put(dev);
}
EXPORT_SYMBOL(cfg80211_scan_done);

static void bss_release(struct kref *ref)
{
	struct cfg80211_internal_bss *bss;

	bss = container_of(ref, struct cfg80211_internal_bss, ref);
	if (bss->pub.free_priv)
		bss->pub.free_priv(&bss->pub);

	if (bss->ies_allocated)
		kfree(bss->pub.information_elements);

	BUG_ON(atomic_read(&bss->hold));

	kfree(bss);
}

/* must hold dev->bss_lock! */
void cfg80211_bss_age(struct cfg80211_registered_device *dev,
                      unsigned long age_secs)
{
	struct cfg80211_internal_bss *bss;
	unsigned long age_jiffies = msecs_to_jiffies(age_secs * MSEC_PER_SEC);

	list_for_each_entry(bss, &dev->bss_list, list) {
		bss->ts -= age_jiffies;
	}
}

/* must hold dev->bss_lock! */
void cfg80211_bss_expire(struct cfg80211_registered_device *dev)
{
	struct cfg80211_internal_bss *bss, *tmp;
	bool expired = false;

	list_for_each_entry_safe(bss, tmp, &dev->bss_list, list) {
		if (atomic_read(&bss->hold))
			continue;
		if (!time_after(jiffies, bss->ts + IEEE80211_SCAN_RESULT_EXPIRE))
			continue;
		list_del(&bss->list);
		rb_erase(&bss->rbn, &dev->bss_tree);
		kref_put(&bss->ref, bss_release);
		expired = true;
	}

	if (expired)
		dev->bss_generation++;
}

static u8 *find_ie(u8 num, u8 *ies, size_t len)
{
	while (len > 2 && ies[0] != num) {
		len -= ies[1] + 2;
		ies += ies[1] + 2;
	}
	if (len < 2)
		return NULL;
	if (len < 2 + ies[1])
		return NULL;
	return ies;
}

static int cmp_ies(u8 num, u8 *ies1, size_t len1, u8 *ies2, size_t len2)
{
	const u8 *ie1 = find_ie(num, ies1, len1);
	const u8 *ie2 = find_ie(num, ies2, len2);
	int r;

	if (!ie1 && !ie2)
		return 0;
	if (!ie1)
		return -1;

	r = memcmp(ie1 + 2, ie2 + 2, min(ie1[1], ie2[1]));
	if (r == 0 && ie1[1] != ie2[1])
		return ie2[1] - ie1[1];
	return r;
}

static bool is_bss(struct cfg80211_bss *a,
		   const u8 *bssid,
		   const u8 *ssid, size_t ssid_len)
{
	const u8 *ssidie;

	if (bssid && compare_ether_addr(a->bssid, bssid))
		return false;

	if (!ssid)
		return true;

	ssidie = find_ie(WLAN_EID_SSID,
			 a->information_elements,
			 a->len_information_elements);
	if (!ssidie)
		return false;
	if (ssidie[1] != ssid_len)
		return false;
	return memcmp(ssidie + 2, ssid, ssid_len) == 0;
}

static bool is_mesh(struct cfg80211_bss *a,
		    const u8 *meshid, size_t meshidlen,
		    const u8 *meshcfg)
{
	const u8 *ie;

	if (!is_zero_ether_addr(a->bssid))
		return false;

	ie = find_ie(WLAN_EID_MESH_ID,
		     a->information_elements,
		     a->len_information_elements);
	if (!ie)
		return false;
	if (ie[1] != meshidlen)
		return false;
	if (memcmp(ie + 2, meshid, meshidlen))
		return false;

	ie = find_ie(WLAN_EID_MESH_CONFIG,
		     a->information_elements,
		     a->len_information_elements);
	if (ie[1] != IEEE80211_MESH_CONFIG_LEN)
		return false;

	/*
	 * Ignore mesh capability (last two bytes of the IE) when
	 * comparing since that may differ between stations taking
	 * part in the same mesh.
	 */
	return memcmp(ie + 2, meshcfg, IEEE80211_MESH_CONFIG_LEN - 2) == 0;
}

static int cmp_bss(struct cfg80211_bss *a,
		   struct cfg80211_bss *b)
{
	int r;

	if (a->channel != b->channel)
		return b->channel->center_freq - a->channel->center_freq;

	r = memcmp(a->bssid, b->bssid, ETH_ALEN);
	if (r)
		return r;

	if (is_zero_ether_addr(a->bssid)) {
		r = cmp_ies(WLAN_EID_MESH_ID,
			    a->information_elements,
			    a->len_information_elements,
			    b->information_elements,
			    b->len_information_elements);
		if (r)
			return r;
		return cmp_ies(WLAN_EID_MESH_CONFIG,
			       a->information_elements,
			       a->len_information_elements,
			       b->information_elements,
			       b->len_information_elements);
	}

	return cmp_ies(WLAN_EID_SSID,
		       a->information_elements,
		       a->len_information_elements,
		       b->information_elements,
		       b->len_information_elements);
}

struct cfg80211_bss *cfg80211_get_bss(struct wiphy *wiphy,
				      struct ieee80211_channel *channel,
				      const u8 *bssid,
				      const u8 *ssid, size_t ssid_len,
				      u16 capa_mask, u16 capa_val)
{
	struct cfg80211_registered_device *dev = wiphy_to_dev(wiphy);
	struct cfg80211_internal_bss *bss, *res = NULL;

	spin_lock_bh(&dev->bss_lock);

	list_for_each_entry(bss, &dev->bss_list, list) {
		if ((bss->pub.capability & capa_mask) != capa_val)
			continue;
		if (channel && bss->pub.channel != channel)
			continue;
		if (is_bss(&bss->pub, bssid, ssid, ssid_len)) {
			res = bss;
			kref_get(&res->ref);
			break;
		}
	}

	spin_unlock_bh(&dev->bss_lock);
	if (!res)
		return NULL;
	return &res->pub;
}
EXPORT_SYMBOL(cfg80211_get_bss);

struct cfg80211_bss *cfg80211_get_mesh(struct wiphy *wiphy,
				       struct ieee80211_channel *channel,
				       const u8 *meshid, size_t meshidlen,
				       const u8 *meshcfg)
{
	struct cfg80211_registered_device *dev = wiphy_to_dev(wiphy);
	struct cfg80211_internal_bss *bss, *res = NULL;

	spin_lock_bh(&dev->bss_lock);

	list_for_each_entry(bss, &dev->bss_list, list) {
		if (channel && bss->pub.channel != channel)
			continue;
		if (is_mesh(&bss->pub, meshid, meshidlen, meshcfg)) {
			res = bss;
			kref_get(&res->ref);
			break;
		}
	}

	spin_unlock_bh(&dev->bss_lock);
	if (!res)
		return NULL;
	return &res->pub;
}
EXPORT_SYMBOL(cfg80211_get_mesh);


static void rb_insert_bss(struct cfg80211_registered_device *dev,
			  struct cfg80211_internal_bss *bss)
{
	struct rb_node **p = &dev->bss_tree.rb_node;
	struct rb_node *parent = NULL;
	struct cfg80211_internal_bss *tbss;
	int cmp;

	while (*p) {
		parent = *p;
		tbss = rb_entry(parent, struct cfg80211_internal_bss, rbn);

		cmp = cmp_bss(&bss->pub, &tbss->pub);

		if (WARN_ON(!cmp)) {
			/* will sort of leak this BSS */
			return;
		}

		if (cmp < 0)
			p = &(*p)->rb_left;
		else
			p = &(*p)->rb_right;
	}

	rb_link_node(&bss->rbn, parent, p);
	rb_insert_color(&bss->rbn, &dev->bss_tree);
}

static struct cfg80211_internal_bss *
rb_find_bss(struct cfg80211_registered_device *dev,
	    struct cfg80211_internal_bss *res)
{
	struct rb_node *n = dev->bss_tree.rb_node;
	struct cfg80211_internal_bss *bss;
	int r;

	while (n) {
		bss = rb_entry(n, struct cfg80211_internal_bss, rbn);
		r = cmp_bss(&res->pub, &bss->pub);

		if (r == 0)
			return bss;
		else if (r < 0)
			n = n->rb_left;
		else
			n = n->rb_right;
	}

	return NULL;
}

static struct cfg80211_internal_bss *
cfg80211_bss_update(struct cfg80211_registered_device *dev,
		    struct cfg80211_internal_bss *res,
		    bool overwrite)
{
	struct cfg80211_internal_bss *found = NULL;
	const u8 *meshid, *meshcfg;

	/*
	 * The reference to "res" is donated to this function.
	 */

	if (WARN_ON(!res->pub.channel)) {
		kref_put(&res->ref, bss_release);
		return NULL;
	}

	res->ts = jiffies;

	if (is_zero_ether_addr(res->pub.bssid)) {
		/* must be mesh, verify */
		meshid = find_ie(WLAN_EID_MESH_ID, res->pub.information_elements,
				 res->pub.len_information_elements);
		meshcfg = find_ie(WLAN_EID_MESH_CONFIG,
				  res->pub.information_elements,
				  res->pub.len_information_elements);
		if (!meshid || !meshcfg ||
		    meshcfg[1] != IEEE80211_MESH_CONFIG_LEN) {
			/* bogus mesh */
			kref_put(&res->ref, bss_release);
			return NULL;
		}
	}

	spin_lock_bh(&dev->bss_lock);

	found = rb_find_bss(dev, res);

	if (found) {
		found->pub.beacon_interval = res->pub.beacon_interval;
		found->pub.tsf = res->pub.tsf;
		found->pub.signal = res->pub.signal;
		found->pub.capability = res->pub.capability;
		found->ts = res->ts;

		/* overwrite IEs */
		if (overwrite) {
			size_t used = dev->wiphy.bss_priv_size + sizeof(*res);
			size_t ielen = res->pub.len_information_elements;

			if (!found->ies_allocated && ksize(found) >= used + ielen) {
				memcpy(found->pub.information_elements,
				       res->pub.information_elements, ielen);
				found->pub.len_information_elements = ielen;
			} else {
				u8 *ies = found->pub.information_elements;

				if (found->ies_allocated)
					ies = krealloc(ies, ielen, GFP_ATOMIC);
				else
					ies = kmalloc(ielen, GFP_ATOMIC);

				if (ies) {
					memcpy(ies, res->pub.information_elements, ielen);
					found->ies_allocated = true;
					found->pub.information_elements = ies;
					found->pub.len_information_elements = ielen;
				}
			}
		}

		kref_put(&res->ref, bss_release);
	} else {
		/* this "consumes" the reference */
		list_add_tail(&res->list, &dev->bss_list);
		rb_insert_bss(dev, res);
		found = res;
	}

	dev->bss_generation++;
	spin_unlock_bh(&dev->bss_lock);

	kref_get(&found->ref);
	return found;
}

struct cfg80211_bss*
cfg80211_inform_bss(struct wiphy *wiphy,
		    struct ieee80211_channel *channel,
		    const u8 *bssid,
		    u64 timestamp, u16 capability, u16 beacon_interval,
		    const u8 *ie, size_t ielen,
		    s32 signal, gfp_t gfp)
{
	struct cfg80211_internal_bss *res;
	size_t privsz;

	if (WARN_ON(!wiphy))
		return NULL;

	privsz = wiphy->bss_priv_size;

	if (WARN_ON(wiphy->signal_type == NL80211_BSS_SIGNAL_UNSPEC &&
			(signal < 0 || signal > 100)))
		return NULL;

	res = kzalloc(sizeof(*res) + privsz + ielen, gfp);
	if (!res)
		return NULL;

	memcpy(res->pub.bssid, bssid, ETH_ALEN);
	res->pub.channel = channel;
	res->pub.signal = signal;
	res->pub.tsf = timestamp;
	res->pub.beacon_interval = beacon_interval;
	res->pub.capability = capability;
	/* point to after the private area */
	res->pub.information_elements = (u8 *)res + sizeof(*res) + privsz;
	memcpy(res->pub.information_elements, ie, ielen);
	res->pub.len_information_elements = ielen;

	kref_init(&res->ref);

	res = cfg80211_bss_update(wiphy_to_dev(wiphy), res, 0);
	if (!res)
		return NULL;

	if (res->pub.capability & WLAN_CAPABILITY_ESS)
		regulatory_hint_found_beacon(wiphy, channel, gfp);

	/* cfg80211_bss_update gives us a referenced result */
	return &res->pub;
}
EXPORT_SYMBOL(cfg80211_inform_bss);

struct cfg80211_bss *
cfg80211_inform_bss_frame(struct wiphy *wiphy,
			  struct ieee80211_channel *channel,
			  struct ieee80211_mgmt *mgmt, size_t len,
			  s32 signal, gfp_t gfp)
{
	struct cfg80211_internal_bss *res;
	size_t ielen = len - offsetof(struct ieee80211_mgmt,
				      u.probe_resp.variable);
	bool overwrite;
	size_t privsz = wiphy->bss_priv_size;

	if (WARN_ON(wiphy->signal_type == NL80211_BSS_SIGNAL_UNSPEC &&
	            (signal < 0 || signal > 100)))
		return NULL;

	if (WARN_ON(!mgmt || !wiphy ||
		    len < offsetof(struct ieee80211_mgmt, u.probe_resp.variable)))
		return NULL;

	res = kzalloc(sizeof(*res) + privsz + ielen, gfp);
	if (!res)
		return NULL;

	memcpy(res->pub.bssid, mgmt->bssid, ETH_ALEN);
	res->pub.channel = channel;
	res->pub.signal = signal;
	res->pub.tsf = le64_to_cpu(mgmt->u.probe_resp.timestamp);
	res->pub.beacon_interval = le16_to_cpu(mgmt->u.probe_resp.beacon_int);
	res->pub.capability = le16_to_cpu(mgmt->u.probe_resp.capab_info);
	/* point to after the private area */
	res->pub.information_elements = (u8 *)res + sizeof(*res) + privsz;
	memcpy(res->pub.information_elements, mgmt->u.probe_resp.variable, ielen);
	res->pub.len_information_elements = ielen;

	kref_init(&res->ref);

	overwrite = ieee80211_is_probe_resp(mgmt->frame_control);

	res = cfg80211_bss_update(wiphy_to_dev(wiphy), res, overwrite);
	if (!res)
		return NULL;

	if (res->pub.capability & WLAN_CAPABILITY_ESS)
		regulatory_hint_found_beacon(wiphy, channel, gfp);

	/* cfg80211_bss_update gives us a referenced result */
	return &res->pub;
}
EXPORT_SYMBOL(cfg80211_inform_bss_frame);

void cfg80211_put_bss(struct cfg80211_bss *pub)
{
	struct cfg80211_internal_bss *bss;

	if (!pub)
		return;

	bss = container_of(pub, struct cfg80211_internal_bss, pub);
	kref_put(&bss->ref, bss_release);
}
EXPORT_SYMBOL(cfg80211_put_bss);

void cfg80211_unlink_bss(struct wiphy *wiphy, struct cfg80211_bss *pub)
{
	struct cfg80211_registered_device *dev = wiphy_to_dev(wiphy);
	struct cfg80211_internal_bss *bss;

	if (WARN_ON(!pub))
		return;

	bss = container_of(pub, struct cfg80211_internal_bss, pub);

	spin_lock_bh(&dev->bss_lock);

	list_del(&bss->list);
	rb_erase(&bss->rbn, &dev->bss_tree);

	spin_unlock_bh(&dev->bss_lock);

	kref_put(&bss->ref, bss_release);
}
EXPORT_SYMBOL(cfg80211_unlink_bss);

#ifdef CONFIG_WIRELESS_EXT
int cfg80211_wext_siwscan(struct net_device *dev,
			  struct iw_request_info *info,
			  union iwreq_data *wrqu, char *extra)
{
	struct cfg80211_registered_device *rdev;
	struct wiphy *wiphy;
	struct iw_scan_req *wreq = NULL;
	struct cfg80211_scan_request *creq;
	int i, err, n_channels = 0;
	enum ieee80211_band band;

	if (!netif_running(dev))
		return -ENETDOWN;

	rdev = cfg80211_get_dev_from_ifindex(dev->ifindex);

	if (IS_ERR(rdev))
		return PTR_ERR(rdev);

	if (rdev->scan_req) {
		err = -EBUSY;
		goto out;
	}

	wiphy = &rdev->wiphy;

	for (band = 0; band < IEEE80211_NUM_BANDS; band++)
		if (wiphy->bands[band])
			n_channels += wiphy->bands[band]->n_channels;

	creq = kzalloc(sizeof(*creq) + sizeof(struct cfg80211_ssid) +
		       n_channels * sizeof(void *),
		       GFP_ATOMIC);
	if (!creq) {
		err = -ENOMEM;
		goto out;
	}

	creq->wiphy = wiphy;
	creq->ifidx = dev->ifindex;
	creq->ssids = (void *)(creq + 1);
	creq->channels = (void *)(creq->ssids + 1);
	creq->n_channels = n_channels;
	creq->n_ssids = 1;

	/* all channels */
	i = 0;
	for (band = 0; band < IEEE80211_NUM_BANDS; band++) {
		int j;
		if (!wiphy->bands[band])
			continue;
		for (j = 0; j < wiphy->bands[band]->n_channels; j++) {
			creq->channels[i] = &wiphy->bands[band]->channels[j];
			i++;
		}
	}

	/* translate scan request */
	if (wrqu->data.length == sizeof(struct iw_scan_req)) {
		wreq = (struct iw_scan_req *)extra;

		if (wrqu->data.flags & IW_SCAN_THIS_ESSID) {
			if (wreq->essid_len > IEEE80211_MAX_SSID_LEN)
				return -EINVAL;
			memcpy(creq->ssids[0].ssid, wreq->essid, wreq->essid_len);
			creq->ssids[0].ssid_len = wreq->essid_len;
		}
		if (wreq->scan_type == IW_SCAN_TYPE_PASSIVE)
			creq->n_ssids = 0;
	}

	rdev->scan_req = creq;
	err = rdev->ops->scan(wiphy, dev, creq);
	if (err) {
		rdev->scan_req = NULL;
		kfree(creq);
	} else
		nl80211_send_scan_start(rdev, dev);
 out:
	cfg80211_unlock_rdev(rdev);
	return err;
}
EXPORT_SYMBOL_GPL(cfg80211_wext_siwscan);

static void ieee80211_scan_add_ies(struct iw_request_info *info,
				   struct cfg80211_bss *bss,
				   char **current_ev, char *end_buf)
{
	u8 *pos, *end, *next;
	struct iw_event iwe;

	if (!bss->information_elements ||
	    !bss->len_information_elements)
		return;

	/*
	 * If needed, fragment the IEs buffer (at IE boundaries) into short
	 * enough fragments to fit into IW_GENERIC_IE_MAX octet messages.
	 */
	pos = bss->information_elements;
	end = pos + bss->len_information_elements;

	while (end - pos > IW_GENERIC_IE_MAX) {
		next = pos + 2 + pos[1];
		while (next + 2 + next[1] - pos < IW_GENERIC_IE_MAX)
			next = next + 2 + next[1];

		memset(&iwe, 0, sizeof(iwe));
		iwe.cmd = IWEVGENIE;
		iwe.u.data.length = next - pos;
		*current_ev = iwe_stream_add_point(info, *current_ev,
						   end_buf, &iwe, pos);

		pos = next;
	}

	if (end > pos) {
		memset(&iwe, 0, sizeof(iwe));
		iwe.cmd = IWEVGENIE;
		iwe.u.data.length = end - pos;
		*current_ev = iwe_stream_add_point(info, *current_ev,
						   end_buf, &iwe, pos);
	}
}

static inline unsigned int elapsed_jiffies_msecs(unsigned long start)
{
	unsigned long end = jiffies;

	if (end >= start)
		return jiffies_to_msecs(end - start);

	return jiffies_to_msecs(end + (MAX_JIFFY_OFFSET - start) + 1);
}

static char *
ieee80211_bss(struct wiphy *wiphy, struct iw_request_info *info,
	      struct cfg80211_internal_bss *bss, char *current_ev,
	      char *end_buf)
{
	struct iw_event iwe;
	u8 *buf, *cfg, *p;
	u8 *ie = bss->pub.information_elements;
	int rem = bss->pub.len_information_elements, i, sig;
	bool ismesh = false;

	memset(&iwe, 0, sizeof(iwe));
	iwe.cmd = SIOCGIWAP;
	iwe.u.ap_addr.sa_family = ARPHRD_ETHER;
	memcpy(iwe.u.ap_addr.sa_data, bss->pub.bssid, ETH_ALEN);
	current_ev = iwe_stream_add_event(info, current_ev, end_buf, &iwe,
					  IW_EV_ADDR_LEN);

	memset(&iwe, 0, sizeof(iwe));
	iwe.cmd = SIOCGIWFREQ;
	iwe.u.freq.m = ieee80211_frequency_to_channel(bss->pub.channel->center_freq);
	iwe.u.freq.e = 0;
	current_ev = iwe_stream_add_event(info, current_ev, end_buf, &iwe,
					  IW_EV_FREQ_LEN);

	memset(&iwe, 0, sizeof(iwe));
	iwe.cmd = SIOCGIWFREQ;
	iwe.u.freq.m = bss->pub.channel->center_freq;
	iwe.u.freq.e = 6;
	current_ev = iwe_stream_add_event(info, current_ev, end_buf, &iwe,
					  IW_EV_FREQ_LEN);

	if (wiphy->signal_type != CFG80211_SIGNAL_TYPE_NONE) {
		memset(&iwe, 0, sizeof(iwe));
		iwe.cmd = IWEVQUAL;
		iwe.u.qual.updated = IW_QUAL_LEVEL_UPDATED |
				     IW_QUAL_NOISE_INVALID |
				     IW_QUAL_QUAL_UPDATED;
		switch (wiphy->signal_type) {
		case CFG80211_SIGNAL_TYPE_MBM:
			sig = bss->pub.signal / 100;
			iwe.u.qual.level = sig;
			iwe.u.qual.updated |= IW_QUAL_DBM;
			if (sig < -110)		/* rather bad */
				sig = -110;
			else if (sig > -40)	/* perfect */
				sig = -40;
			/* will give a range of 0 .. 70 */
			iwe.u.qual.qual = sig + 110;
			break;
		case CFG80211_SIGNAL_TYPE_UNSPEC:
			iwe.u.qual.level = bss->pub.signal;
			/* will give range 0 .. 100 */
			iwe.u.qual.qual = bss->pub.signal;
			break;
		default:
			/* not reached */
			break;
		}
		current_ev = iwe_stream_add_event(info, current_ev, end_buf,
						  &iwe, IW_EV_QUAL_LEN);
	}

	memset(&iwe, 0, sizeof(iwe));
	iwe.cmd = SIOCGIWENCODE;
	if (bss->pub.capability & WLAN_CAPABILITY_PRIVACY)
		iwe.u.data.flags = IW_ENCODE_ENABLED | IW_ENCODE_NOKEY;
	else
		iwe.u.data.flags = IW_ENCODE_DISABLED;
	iwe.u.data.length = 0;
	current_ev = iwe_stream_add_point(info, current_ev, end_buf,
					  &iwe, "");

	while (rem >= 2) {
		/* invalid data */
		if (ie[1] > rem - 2)
			break;

		switch (ie[0]) {
		case WLAN_EID_SSID:
			memset(&iwe, 0, sizeof(iwe));
			iwe.cmd = SIOCGIWESSID;
			iwe.u.data.length = ie[1];
			iwe.u.data.flags = 1;
			current_ev = iwe_stream_add_point(info, current_ev, end_buf,
							  &iwe, ie + 2);
			break;
		case WLAN_EID_MESH_ID:
			memset(&iwe, 0, sizeof(iwe));
			iwe.cmd = SIOCGIWESSID;
			iwe.u.data.length = ie[1];
			iwe.u.data.flags = 1;
			current_ev = iwe_stream_add_point(info, current_ev, end_buf,
							  &iwe, ie + 2);
			break;
		case WLAN_EID_MESH_CONFIG:
			ismesh = true;
			if (ie[1] != IEEE80211_MESH_CONFIG_LEN)
				break;
			buf = kmalloc(50, GFP_ATOMIC);
			if (!buf)
				break;
			cfg = ie + 2;
			memset(&iwe, 0, sizeof(iwe));
			iwe.cmd = IWEVCUSTOM;
			sprintf(buf, "Mesh network (version %d)", cfg[0]);
			iwe.u.data.length = strlen(buf);
			current_ev = iwe_stream_add_point(info, current_ev,
							  end_buf,
							  &iwe, buf);
			sprintf(buf, "Path Selection Protocol ID: "
				"0x%02X%02X%02X%02X", cfg[1], cfg[2], cfg[3],
							cfg[4]);
			iwe.u.data.length = strlen(buf);
			current_ev = iwe_stream_add_point(info, current_ev,
							  end_buf,
							  &iwe, buf);
			sprintf(buf, "Path Selection Metric ID: "
				"0x%02X%02X%02X%02X", cfg[5], cfg[6], cfg[7],
							cfg[8]);
			iwe.u.data.length = strlen(buf);
			current_ev = iwe_stream_add_point(info, current_ev,
							  end_buf,
							  &iwe, buf);
			sprintf(buf, "Congestion Control Mode ID: "
				"0x%02X%02X%02X%02X", cfg[9], cfg[10],
							cfg[11], cfg[12]);
			iwe.u.data.length = strlen(buf);
			current_ev = iwe_stream_add_point(info, current_ev,
							  end_buf,
							  &iwe, buf);
			sprintf(buf, "Channel Precedence: "
				"0x%02X%02X%02X%02X", cfg[13], cfg[14],
							cfg[15], cfg[16]);
			iwe.u.data.length = strlen(buf);
			current_ev = iwe_stream_add_point(info, current_ev,
							  end_buf,
							  &iwe, buf);
			kfree(buf);
			break;
		case WLAN_EID_SUPP_RATES:
		case WLAN_EID_EXT_SUPP_RATES:
			/* display all supported rates in readable format */
			p = current_ev + iwe_stream_lcp_len(info);

			memset(&iwe, 0, sizeof(iwe));
			iwe.cmd = SIOCGIWRATE;
			/* Those two flags are ignored... */
			iwe.u.bitrate.fixed = iwe.u.bitrate.disabled = 0;

			for (i = 0; i < ie[1]; i++) {
				iwe.u.bitrate.value =
					((ie[i + 2] & 0x7f) * 500000);
				p = iwe_stream_add_value(info, current_ev, p,
						end_buf, &iwe, IW_EV_PARAM_LEN);
			}
			current_ev = p;
			break;
		}
		rem -= ie[1] + 2;
		ie += ie[1] + 2;
	}

	if (bss->pub.capability & (WLAN_CAPABILITY_ESS | WLAN_CAPABILITY_IBSS)
	    || ismesh) {
		memset(&iwe, 0, sizeof(iwe));
		iwe.cmd = SIOCGIWMODE;
		if (ismesh)
			iwe.u.mode = IW_MODE_MESH;
		else if (bss->pub.capability & WLAN_CAPABILITY_ESS)
			iwe.u.mode = IW_MODE_MASTER;
		else
			iwe.u.mode = IW_MODE_ADHOC;
		current_ev = iwe_stream_add_event(info, current_ev, end_buf,
						  &iwe, IW_EV_UINT_LEN);
	}

	buf = kmalloc(30, GFP_ATOMIC);
	if (buf) {
		memset(&iwe, 0, sizeof(iwe));
		iwe.cmd = IWEVCUSTOM;
		sprintf(buf, "tsf=%016llx", (unsigned long long)(bss->pub.tsf));
		iwe.u.data.length = strlen(buf);
		current_ev = iwe_stream_add_point(info, current_ev, end_buf,
						  &iwe, buf);
		memset(&iwe, 0, sizeof(iwe));
		iwe.cmd = IWEVCUSTOM;
		sprintf(buf, " Last beacon: %ums ago",
			elapsed_jiffies_msecs(bss->ts));
		iwe.u.data.length = strlen(buf);
		current_ev = iwe_stream_add_point(info, current_ev,
						  end_buf, &iwe, buf);
		kfree(buf);
	}

	ieee80211_scan_add_ies(info, &bss->pub, &current_ev, end_buf);

	return current_ev;
}


static int ieee80211_scan_results(struct cfg80211_registered_device *dev,
				  struct iw_request_info *info,
				  char *buf, size_t len)
{
	char *current_ev = buf;
	char *end_buf = buf + len;
	struct cfg80211_internal_bss *bss;

	spin_lock_bh(&dev->bss_lock);
	cfg80211_bss_expire(dev);

	list_for_each_entry(bss, &dev->bss_list, list) {
		if (buf + len - current_ev <= IW_EV_ADDR_LEN) {
			spin_unlock_bh(&dev->bss_lock);
			return -E2BIG;
		}
		current_ev = ieee80211_bss(&dev->wiphy, info, bss,
					   current_ev, end_buf);
	}
	spin_unlock_bh(&dev->bss_lock);
	return current_ev - buf;
}


int cfg80211_wext_giwscan(struct net_device *dev,
			  struct iw_request_info *info,
			  struct iw_point *data, char *extra)
{
	struct cfg80211_registered_device *rdev;
	int res;

	if (!netif_running(dev))
		return -ENETDOWN;

	rdev = cfg80211_get_dev_from_ifindex(dev->ifindex);

	if (IS_ERR(rdev))
		return PTR_ERR(rdev);

	if (rdev->scan_req) {
		res = -EAGAIN;
		goto out;
	}

	res = ieee80211_scan_results(rdev, info, extra, data->length);
	data->length = 0;
	if (res >= 0) {
		data->length = res;
		res = 0;
	}

 out:
	cfg80211_unlock_rdev(rdev);
	return res;
}
EXPORT_SYMBOL_GPL(cfg80211_wext_giwscan);
#endif<|MERGE_RESOLUTION|>--- conflicted
+++ resolved
@@ -59,11 +59,8 @@
 	dev_put(dev);
 
  out:
-<<<<<<< HEAD
 	cfg80211_unlock_rdev(rdev);
-=======
 	wiphy_to_dev(request->wiphy)->scan_req = NULL;
->>>>>>> ffafa60d
 	kfree(request);
 }
 
