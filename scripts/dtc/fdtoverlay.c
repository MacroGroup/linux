--- conflicted
+++ resolved
@@ -48,11 +48,7 @@
 	int ret;
 
 	/*
-<<<<<<< HEAD
-	 * We take a copies first, because a failed apply can trash
-=======
 	 * We take copies first, because a failed apply can trash
->>>>>>> adc21867
 	 * both the base blob and the overlay
 	 */
 	tmpo = xmalloc(fdt_totalsize(overlay));
