--- conflicted
+++ resolved
@@ -374,16 +374,7 @@
 	/* table of offset markers, that give the offset in the compressed stream
 	 * every 256 symbols */
 	markers_cnt = (table_cnt + 255) / 256;
-<<<<<<< HEAD
-	markers = malloc(sizeof(*markers) * markers_cnt);
-	if (!markers) {
-		fprintf(stderr, "kallsyms failure: "
-			"unable to allocate required memory\n");
-		exit(EXIT_FAILURE);
-	}
-=======
 	markers = xmalloc(sizeof(*markers) * markers_cnt);
->>>>>>> adc21867
 
 	output_label("kallsyms_names");
 	off = 0;
@@ -464,27 +455,6 @@
 		 */
 
 		long long offset;
-<<<<<<< HEAD
-		int overflow;
-
-		if (!absolute_percpu) {
-			offset = table[i]->addr - relative_base;
-			overflow = (offset < 0 || offset > UINT_MAX);
-		} else if (symbol_absolute(table[i])) {
-			offset = table[i]->addr;
-			overflow = (offset < 0 || offset > INT_MAX);
-		} else {
-			offset = relative_base - table[i]->addr - 1;
-			overflow = (offset < INT_MIN || offset >= 0);
-		}
-		if (overflow) {
-			fprintf(stderr, "kallsyms failure: "
-				"%s symbol value %#llx out of range in relative mode\n",
-				symbol_absolute(table[i]) ? "absolute" : "relative",
-				table[i]->addr);
-			exit(EXIT_FAILURE);
-		}
-=======
 		bool overflow;
 
 		if (!absolute_percpu) {
@@ -504,21 +474,16 @@
 				table[i]->addr);
 			exit(EXIT_FAILURE);
 		}
->>>>>>> adc21867
 		printf("\t.long\t%#x\t/* %s */\n", (int)offset, table[i]->sym);
 	}
 	printf("\n");
 
 	output_label("kallsyms_relative_base");
-<<<<<<< HEAD
-	output_address(relative_base);
-=======
 	/* Provide proper symbols relocatability by their '_text' relativeness. */
 	if (_text <= relative_base)
 		printf("\tPTR\t_text + %#llx\n", relative_base - _text);
 	else
 		printf("\tPTR\t_text - %#llx\n", _text - relative_base);
->>>>>>> adc21867
 	printf("\n");
 
 	sort_symbols_by_name();
