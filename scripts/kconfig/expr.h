/* SPDX-License-Identifier: GPL-2.0 */
/*
 * Copyright (C) 2002 Roman Zippel <zippel@linux-m68k.org>
 */

#ifndef EXPR_H
#define EXPR_H

#ifdef __cplusplus
extern "C" {
#endif

#include <assert.h>
#include <stdio.h>
#ifndef __cplusplus
#include <stdbool.h>
#endif

#include <list_types.h>

typedef enum tristate {
	no, mod, yes
} tristate;

enum expr_type {
	E_NONE, E_OR, E_AND, E_NOT,
	E_EQUAL, E_UNEQUAL, E_LTH, E_LEQ, E_GTH, E_GEQ,
	E_SYMBOL, E_RANGE
};

union expr_data {
	struct expr * const expr;
	struct symbol * const sym;
	void *_initdata;
};

/**
 * struct expr - expression
 *
 * @node:  link node for the hash table
 * @type:  expressoin type
 * @val: calculated tristate value
 * @val_is_valid: indicate whether the value is valid
 * @left:  left node
 * @right: right node
 */
struct expr {
	struct hlist_node node;
	enum expr_type type;
	tristate val;
	bool val_is_valid;
	union expr_data left, right;
};

#define EXPR_OR(dep1, dep2)	(((dep1)>(dep2))?(dep1):(dep2))
#define EXPR_AND(dep1, dep2)	(((dep1)<(dep2))?(dep1):(dep2))
#define EXPR_NOT(dep)		(2-(dep))

struct expr_value {
	struct expr *expr;
	tristate tri;
};

struct symbol_value {
	void *val;
	tristate tri;
};

enum symbol_type {
	S_UNKNOWN, S_BOOLEAN, S_TRISTATE, S_INT, S_HEX, S_STRING
};

/* enum values are used as index to symbol.def[] */
enum {
	S_DEF_USER,		/* main user value */
	S_DEF_AUTO,		/* values read from auto.conf */
	S_DEF_DEF3,		/* Reserved for UI usage */
	S_DEF_DEF4,		/* Reserved for UI usage */
	S_DEF_COUNT
};

/*
 * Represents a configuration symbol.
 *
 * Choices are represented as a special kind of symbol with null name.
 *
 * @choice_link: linked to menu::choice_members
 */
struct symbol {
	/* link node for the hash table */
	struct hlist_node node;

	/* The name of the symbol, e.g. "FOO" for 'config FOO' */
	char *name;

	/* S_BOOLEAN, S_TRISTATE, ... */
	enum symbol_type type;

	/*
	 * The calculated value of the symbol. The SYMBOL_VALID bit is set in
	 * 'flags' when this is up to date. Note that this value might differ
	 * from the user value set in e.g. a .config file, due to visibility.
	 */
	struct symbol_value curr;

	/*
	 * Values for the symbol provided from outside. def[S_DEF_USER] holds
	 * the .config value.
	 */
	struct symbol_value def[S_DEF_COUNT];

	/*
	 * An upper bound on the tristate value the user can set for the symbol
	 * if it is a boolean or tristate. Calculated from prompt dependencies,
	 * which also inherit dependencies from enclosing menus, choices, and
	 * ifs. If 'n', the user value will be ignored.
	 *
	 * Symbols lacking prompts always have visibility 'n'.
	 */
	tristate visible;

	/* config entries associated with this symbol */
	struct list_head menus;

	struct list_head choice_link;

	/* SYMBOL_* flags */
	int flags;

	/* List of properties. See prop_type. */
	struct property *prop;

	/* Dependencies from enclosing menus, choices, and ifs */
	struct expr_value dir_dep;

	/* Reverse dependencies through being selected by other symbols */
	struct expr_value rev_dep;

	/*
	 * "Weak" reverse dependencies through being implied by other symbols
	 */
	struct expr_value implied;
};

#define SYMBOL_CONST      0x0001  /* symbol is const */
#define SYMBOL_CHECK      0x0008  /* used during dependency checking */
#define SYMBOL_VALID      0x0080  /* set when symbol.curr is calculated */
#define SYMBOL_WRITE      0x0200  /* write symbol to file (KCONFIG_CONFIG) */
#define SYMBOL_WRITTEN    0x0800  /* track info to avoid double-write to .config */
#define SYMBOL_CHECKED    0x2000  /* used during dependency checking */
#define SYMBOL_WARNED     0x8000  /* warning has been issued */

/* Set when symbol.def[] is used */
#define SYMBOL_DEF        0x10000  /* First bit of SYMBOL_DEF */
#define SYMBOL_DEF_USER   0x10000  /* symbol.def[S_DEF_USER] is valid */
#define SYMBOL_DEF_AUTO   0x20000  /* symbol.def[S_DEF_AUTO] is valid */
#define SYMBOL_DEF3       0x40000  /* symbol.def[S_DEF_3] is valid */
#define SYMBOL_DEF4       0x80000  /* symbol.def[S_DEF_4] is valid */

#define SYMBOL_MAXLENGTH	256

/* A property represent the config options that can be associated
 * with a config "symbol".
 * Sample:
 * config FOO
 *         default y
 *         prompt "foo prompt"
 *         select BAR
 * config BAZ
 *         int "BAZ Value"
 *         range 1..255
 *
 * Please, also check parser.y:print_symbol() when modifying the
 * list of property types!
 */
enum prop_type {
	P_UNKNOWN,
	P_PROMPT,   /* prompt "foo prompt" or "BAZ Value" */
	P_COMMENT,  /* text associated with a comment */
	P_MENU,     /* prompt associated with a menu or menuconfig symbol */
	P_DEFAULT,  /* default y */
	P_SELECT,   /* select BAR */
	P_IMPLY,    /* imply BAR */
	P_RANGE,    /* range 7..100 (for a symbol) */
};

struct property {
	struct property *next;     /* next property - null if last */
	enum prop_type type;       /* type of property */
	const char *text;          /* the prompt value - P_PROMPT, P_MENU, P_COMMENT */
	struct expr_value visible;
	struct expr *expr;         /* the optional conditional part of the property */
	struct menu *menu;         /* the menu the property are associated with
	                            * valid for: P_SELECT, P_RANGE,
	                            * P_PROMPT, P_DEFAULT, P_MENU, P_COMMENT */
	const char *filename;      /* what file was this property defined */
	int lineno;                /* what lineno was this property defined */
};

#define for_all_properties(sym, st, tok) \
	for (st = sym->prop; st; st = st->next) \
		if (st->type == (tok))
#define for_all_defaults(sym, st) for_all_properties(sym, st, P_DEFAULT)
#define for_all_prompts(sym, st) \
	for (st = sym->prop; st; st = st->next) \
		if (st->text)

/*
 * Represents a node in the menu tree, as seen in e.g. menuconfig (though used
 * for all front ends). Each symbol, menu, etc. defined in the Kconfig files
 * gets a node. A symbol defined in multiple locations gets one node at each
 * location.
 *
 * @choice_members: list of choice members with priority.
 */
struct menu {
	/* The next menu node at the same level */
	struct menu *next;

	/* The parent menu node, corresponding to e.g. a menu or choice */
	struct menu *parent;

	/* The first child menu node, for e.g. menus and choices */
	struct menu *list;

	/*
	 * The symbol associated with the menu node. Choices are implemented as
	 * a special kind of symbol. NULL for menus, comments, and ifs.
	 */
	struct symbol *sym;

	struct list_head link;	/* link to symbol::menus */

	struct list_head choice_members;

	/*
	 * The prompt associated with the node. This holds the prompt for a
	 * symbol as well as the text for a menu or comment, along with the
	 * type (P_PROMPT, P_MENU, etc.)
	 */
	struct property *prompt;

	/*
	 * 'visible if' dependencies. If more than one is given, they will be
	 * ANDed together.
	 */
	struct expr *visibility;

	/*
	 * Ordinary dependencies from e.g. 'depends on' and 'if', ANDed
	 * together
	 */
	struct expr *dep;

	/* MENU_* flags */
	unsigned int flags;

	/* Any help text associated with the node */
	char *help;

	/* The location where the menu node appears in the Kconfig files */
	const char *filename;
	int lineno;

	/* For use by front ends that need to store auxiliary data */
	void *data;
};

/*
 * Set on a menu node when the corresponding symbol changes state in some way.
 * Can be checked by front ends.
 */
#define MENU_CHANGED		0x0001

#define MENU_ROOT		0x0002

struct jump_key {
	struct list_head entries;
	size_t offset;
	struct menu *target;
};

extern struct symbol symbol_yes, symbol_no, symbol_mod;
extern struct symbol *modules_sym;
extern int cdebug;
struct expr *expr_alloc_symbol(struct symbol *sym);
struct expr *expr_alloc_one(enum expr_type type, struct expr *ce);
struct expr *expr_alloc_two(enum expr_type type, struct expr *e1, struct expr *e2);
struct expr *expr_alloc_comp(enum expr_type type, struct symbol *s1, struct symbol *s2);
struct expr *expr_alloc_and(struct expr *e1, struct expr *e2);
struct expr *expr_alloc_or(struct expr *e1, struct expr *e2);
void expr_eliminate_eq(struct expr **ep1, struct expr **ep2);
bool expr_eq(struct expr *e1, struct expr *e2);
tristate expr_calc_value(struct expr *e);
struct expr *expr_eliminate_dups(struct expr *e);
struct expr *expr_transform(struct expr *e);
bool expr_contains_symbol(struct expr *dep, struct symbol *sym);
bool expr_depends_symbol(struct expr *dep, struct symbol *sym);
struct expr *expr_trans_compare(struct expr *e, enum expr_type type, struct symbol *sym);

void expr_fprint(struct expr *e, FILE *out);
struct gstr; /* forward */
void expr_gstr_print(const struct expr *e, struct gstr *gs);
void expr_gstr_print_revdep(struct expr *e, struct gstr *gs,
			    tristate pr_type, const char *title);

<<<<<<< HEAD
static inline int expr_is_yes(const struct expr *e)
=======
static inline bool expr_is_yes(const struct expr *e)
>>>>>>> adc21867
{
	return !e || (e->type == E_SYMBOL && e->left.sym == &symbol_yes);
}

#ifdef __cplusplus
}
#endif

#endif /* EXPR_H */<|MERGE_RESOLUTION|>--- conflicted
+++ resolved
@@ -304,11 +304,7 @@
 void expr_gstr_print_revdep(struct expr *e, struct gstr *gs,
 			    tristate pr_type, const char *title);
 
-<<<<<<< HEAD
-static inline int expr_is_yes(const struct expr *e)
-=======
 static inline bool expr_is_yes(const struct expr *e)
->>>>>>> adc21867
 {
 	return !e || (e->type == E_SYMBOL && e->left.sym == &symbol_yes);
 }
