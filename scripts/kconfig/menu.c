// SPDX-License-Identifier: GPL-2.0
/*
 * Copyright (C) 2002 Roman Zippel <zippel@linux-m68k.org>
 */

#include <ctype.h>
#include <stdarg.h>
#include <stdlib.h>
#include <string.h>

#include <list.h>
<<<<<<< HEAD
=======
#include <xalloc.h>
>>>>>>> adc21867
#include "lkc.h"
#include "internal.h"

static const char nohelp_text[] = "There is no help available for this option.";

struct menu rootmenu;
static struct menu **last_entry_ptr;

/**
 * menu_next - return the next menu entry with depth-first traversal
 * @menu: pointer to the current menu
 * @root: root of the sub-tree to traverse. If NULL is given, the traveral
 *        continues until it reaches the end of the entire menu tree.
 * return: the menu to visit next, or NULL when it reaches the end.
 */
struct menu *menu_next(struct menu *menu, struct menu *root)
{
	if (menu->list)
		return menu->list;

	while (menu != root && !menu->next)
		menu = menu->parent;

	if (menu == root)
		return NULL;

	return menu->next;
}

void menu_warn(const struct menu *menu, const char *fmt, ...)
{
	va_list ap;
	va_start(ap, fmt);
	fprintf(stderr, "%s:%d:warning: ", menu->filename, menu->lineno);
	vfprintf(stderr, fmt, ap);
	fprintf(stderr, "\n");
	va_end(ap);
}

static void prop_warn(const struct property *prop, const char *fmt, ...)
{
	va_list ap;
	va_start(ap, fmt);
	fprintf(stderr, "%s:%d:warning: ", prop->filename, prop->lineno);
	vfprintf(stderr, fmt, ap);
	fprintf(stderr, "\n");
	va_end(ap);
}

void _menu_init(void)
{
	current_entry = current_menu = &rootmenu;
	last_entry_ptr = &rootmenu.list;
}

void menu_add_entry(struct symbol *sym)
{
	struct menu *menu;

	menu = xmalloc(sizeof(*menu));
	memset(menu, 0, sizeof(*menu));
	menu->sym = sym;
	menu->parent = current_menu;
	menu->filename = cur_filename;
	menu->lineno = cur_lineno;

	*last_entry_ptr = menu;
	last_entry_ptr = &menu->next;
	current_entry = menu;
	if (sym)
		list_add_tail(&menu->link, &sym->menus);
}

struct menu *menu_add_menu(void)
{
	last_entry_ptr = &current_entry->list;
	current_menu = current_entry;
	return current_menu;
}

void menu_end_menu(void)
{
	last_entry_ptr = &current_menu->next;
	current_menu = current_menu->parent;
}

/*
 * Rewrites 'm' to 'm' && MODULES, so that it evaluates to 'n' when running
 * without modules
 */
static struct expr *rewrite_m(struct expr *e)
{
	if (!e)
		return e;

	switch (e->type) {
	case E_NOT:
		e = expr_alloc_one(E_NOT, rewrite_m(e->left.expr));
		break;
	case E_OR:
	case E_AND:
		e = expr_alloc_two(e->type,
				   rewrite_m(e->left.expr),
				   rewrite_m(e->right.expr));
		break;
	case E_SYMBOL:
		/* change 'm' into 'm' && MODULES */
		if (e->left.sym == &symbol_mod)
			return expr_alloc_and(e, expr_alloc_symbol(modules_sym));
		break;
	default:
		break;
	}
	return e;
}

void menu_add_dep(struct expr *dep)
{
	current_entry->dep = expr_alloc_and(current_entry->dep, dep);
}

void menu_set_type(int type)
{
	struct symbol *sym = current_entry->sym;

	if (sym->type == type)
		return;
	if (sym->type == S_UNKNOWN) {
		sym->type = type;
		return;
	}
	menu_warn(current_entry,
		"ignoring type redefinition of '%s' from '%s' to '%s'",
		sym->name ? sym->name : "<choice>",
		sym_type_name(sym->type), sym_type_name(type));
}

static struct property *menu_add_prop(enum prop_type type, struct expr *expr,
				      struct expr *dep)
{
	struct property *prop;

	prop = xmalloc(sizeof(*prop));
	memset(prop, 0, sizeof(*prop));
	prop->type = type;
	prop->filename = cur_filename;
	prop->lineno = cur_lineno;
	prop->menu = current_entry;
	prop->expr = expr;
	prop->visible.expr = dep;

	/* append property to the prop list of symbol */
	if (current_entry->sym) {
		struct property **propp;

		for (propp = &current_entry->sym->prop;
		     *propp;
		     propp = &(*propp)->next)
			;
		*propp = prop;
	}

	return prop;
}

struct property *menu_add_prompt(enum prop_type type, const char *prompt,
				 struct expr *dep)
{
	struct property *prop = menu_add_prop(type, NULL, dep);

	if (isspace(*prompt)) {
		prop_warn(prop, "leading whitespace ignored");
		while (isspace(*prompt))
			prompt++;
	}
	if (current_entry->prompt)
		prop_warn(prop, "prompt redefined");

	/* Apply all upper menus' visibilities to actual prompts. */
	if (type == P_PROMPT) {
		struct menu *menu = current_entry;

		while ((menu = menu->parent) != NULL) {

			if (!menu->visibility)
				continue;
			prop->visible.expr = expr_alloc_and(prop->visible.expr,
							    menu->visibility);
		}
	}

	current_entry->prompt = prop;
	prop->text = prompt;

	return prop;
}

void menu_add_visibility(struct expr *expr)
{
	current_entry->visibility = expr_alloc_and(current_entry->visibility,
	    expr);
}

void menu_add_expr(enum prop_type type, struct expr *expr, struct expr *dep)
{
	menu_add_prop(type, expr, dep);
}

void menu_add_symbol(enum prop_type type, struct symbol *sym, struct expr *dep)
{
	menu_add_prop(type, expr_alloc_symbol(sym), dep);
}

static int menu_validate_number(struct symbol *sym, struct symbol *sym2)
{
	return sym2->type == S_INT || sym2->type == S_HEX ||
	       (sym2->type == S_UNKNOWN && sym_string_valid(sym, sym2->name));
}

static void sym_check_prop(struct symbol *sym)
{
	struct property *prop;
	struct symbol *sym2;
	char *use;

	for (prop = sym->prop; prop; prop = prop->next) {
		switch (prop->type) {
		case P_DEFAULT:
			if ((sym->type == S_STRING || sym->type == S_INT || sym->type == S_HEX) &&
			    prop->expr->type != E_SYMBOL)
				prop_warn(prop,
				    "default for config symbol '%s'"
				    " must be a single symbol", sym->name);
			if (prop->expr->type != E_SYMBOL)
				break;
			sym2 = prop_get_symbol(prop);
			if (sym->type == S_HEX || sym->type == S_INT) {
				if (!menu_validate_number(sym, sym2))
					prop_warn(prop,
					    "'%s': number is invalid",
					    sym->name);
			}
			if (sym_is_choice(sym)) {
				struct menu *choice = sym_get_choice_menu(sym2);

				if (!choice || choice->sym != sym)
					prop_warn(prop,
						  "choice default symbol '%s' is not contained in the choice",
						  sym2->name);
			}
			break;
		case P_SELECT:
		case P_IMPLY:
			use = prop->type == P_SELECT ? "select" : "imply";
			sym2 = prop_get_symbol(prop);
			if (sym->type != S_BOOLEAN && sym->type != S_TRISTATE)
				prop_warn(prop,
				    "config symbol '%s' uses %s, but is "
				    "not bool or tristate", sym->name, use);
			else if (sym2->type != S_UNKNOWN &&
				 sym2->type != S_BOOLEAN &&
				 sym2->type != S_TRISTATE)
				prop_warn(prop,
				    "'%s' has wrong type. '%s' only "
				    "accept arguments of bool and "
				    "tristate type", sym2->name, use);
			break;
		case P_RANGE:
			if (sym->type != S_INT && sym->type != S_HEX)
				prop_warn(prop, "range is only allowed "
						"for int or hex symbols");
			if (!menu_validate_number(sym, prop->expr->left.sym) ||
			    !menu_validate_number(sym, prop->expr->right.sym))
				prop_warn(prop, "range is invalid");
			break;
		default:
			;
		}
	}
}

static void _menu_finalize(struct menu *parent, bool inside_choice)
{
	struct menu *menu, *last_menu;
	struct symbol *sym;
	struct property *prop;
	struct expr *basedep, *dep, *dep2;

	sym = parent->sym;
	if (parent->list) {
		/*
		 * This menu node has children. We (recursively) process them
		 * and propagate parent dependencies before moving on.
		 */

		/* For each child menu node... */
		for (menu = parent->list; menu; menu = menu->next) {
			/*
			 * Propagate parent dependencies to the child menu
			 * node, also rewriting and simplifying expressions
			 */
			basedep = rewrite_m(menu->dep);
			basedep = expr_transform(basedep);
<<<<<<< HEAD
			basedep = expr_alloc_and(expr_copy(parent->dep), basedep);
=======
			basedep = expr_alloc_and(parent->dep, basedep);
>>>>>>> adc21867
			basedep = expr_eliminate_dups(basedep);
			menu->dep = basedep;

			if (menu->sym)
				/*
				 * Note: For symbols, all prompts are included
				 * too in the symbol's own property list
				 */
				prop = menu->sym->prop;
			else
				/*
				 * For non-symbol menu nodes, we just need to
				 * handle the prompt
				 */
				prop = menu->prompt;

			/* For each property... */
			for (; prop; prop = prop->next) {
				if (prop->menu != menu)
					/*
					 * Two possibilities:
					 *
					 * 1. The property lacks dependencies
					 *    and so isn't location-specific,
					 *    e.g. an 'option'
					 *
					 * 2. The property belongs to a symbol
					 *    defined in multiple locations and
					 *    is from some other location. It
					 *    will be handled there in that
					 *    case.
					 *
					 * Skip the property.
					 */
					continue;

				/*
				 * Propagate parent dependencies to the
				 * property's condition, rewriting and
				 * simplifying expressions at the same time
				 */
				dep = rewrite_m(prop->visible.expr);
				dep = expr_transform(dep);
				dep = expr_alloc_and(basedep, dep);
				dep = expr_eliminate_dups(dep);
				prop->visible.expr = dep;

				/*
				 * Handle selects and implies, which modify the
				 * dependencies of the selected/implied symbol
				 */
				if (prop->type == P_SELECT) {
					struct symbol *es = prop_get_symbol(prop);
					es->rev_dep.expr = expr_alloc_or(es->rev_dep.expr,
							expr_alloc_and(expr_alloc_symbol(menu->sym), dep));
				} else if (prop->type == P_IMPLY) {
					struct symbol *es = prop_get_symbol(prop);
					es->implied.expr = expr_alloc_or(es->implied.expr,
							expr_alloc_and(expr_alloc_symbol(menu->sym), dep));
				}
			}
		}

		/*
		 * Recursively process children in the same fashion before
		 * moving on
		 */
		for (menu = parent->list; menu; menu = menu->next)
			_menu_finalize(menu, sym && sym_is_choice(sym));
	} else if (!inside_choice && sym) {
		/*
		 * Automatic submenu creation. If sym is a symbol and A, B, C,
		 * ... are consecutive items (symbols, menus, ifs, etc.) that
		 * all depend on sym, then the following menu structure is
		 * created:
		 *
		 *	sym
		 *	 +-A
		 *	 +-B
		 *	 +-C
		 *	 ...
		 *
		 * This also works recursively, giving the following structure
		 * if A is a symbol and B depends on A:
		 *
		 *	sym
		 *	 +-A
		 *	 | +-B
		 *	 +-C
		 *	 ...
		 */

		basedep = parent->prompt ? parent->prompt->visible.expr : NULL;
		basedep = expr_trans_compare(basedep, E_UNEQUAL, &symbol_no);
		basedep = expr_eliminate_dups(expr_transform(basedep));

		/* Examine consecutive elements after sym */
		last_menu = NULL;
		for (menu = parent->next; menu; menu = menu->next) {
			dep = menu->prompt ? menu->prompt->visible.expr : menu->dep;
			if (!expr_contains_symbol(dep, sym))
				/* No dependency, quit */
				break;
			if (expr_depends_symbol(dep, sym))
				/* Absolute dependency, put in submenu */
				goto next;

			/*
			 * Also consider it a dependency on sym if our
			 * dependencies contain sym and are a "superset" of
			 * sym's dependencies, e.g. '(sym || Q) && R' when sym
			 * depends on R.
			 *
			 * Note that 'R' might be from an enclosing menu or if,
			 * making this a more common case than it might seem.
			 */
			dep = expr_trans_compare(dep, E_UNEQUAL, &symbol_no);
			dep = expr_eliminate_dups(expr_transform(dep));
			dep2 = basedep;
			expr_eliminate_eq(&dep, &dep2);
			if (!expr_is_yes(dep2)) {
				/* Not superset, quit */
				break;
			}
			/* Superset, put in submenu */
		next:
			_menu_finalize(menu, false);
			menu->parent = parent;
			last_menu = menu;
		}
		if (last_menu) {
			parent->list = parent->next;
			parent->next = last_menu->next;
			last_menu->next = NULL;
		}

		sym->dir_dep.expr = expr_alloc_or(sym->dir_dep.expr, parent->dep);
	}
	for (menu = parent->list; menu; menu = menu->next) {
		/*
		 * This code serves two purposes:
		 *
		 * (1) Flattening 'if' blocks, which do not specify a submenu
		 *     and only add dependencies.
		 *
		 *     (Automatic submenu creation might still create a submenu
		 *     from an 'if' before this code runs.)
		 *
		 * (2) "Undoing" any automatic submenus created earlier below
		 *     promptless symbols.
		 *
		 * Before:
		 *
		 *	A
		 *	if ... (or promptless symbol)
		 *	 +-B
		 *	 +-C
		 *	D
		 *
		 * After:
		 *
		 *	A
		 *	if ... (or promptless symbol)
		 *	B
		 *	C
		 *	D
		 */
		if (menu->list && (!menu->prompt || !menu->prompt->text)) {
			for (last_menu = menu->list; ; last_menu = last_menu->next) {
				last_menu->parent = parent;
				if (!last_menu->next)
					break;
			}
			last_menu->next = menu->next;
			menu->next = menu->list;
			menu->list = NULL;
		}
	}

	if (sym && !(sym->flags & SYMBOL_WARNED)) {
		if (sym->type == S_UNKNOWN)
			menu_warn(parent, "config symbol defined without type");

		/* Check properties connected to this symbol */
		sym_check_prop(sym);
		sym->flags |= SYMBOL_WARNED;
	}
}

void menu_finalize(void)
{
	_menu_finalize(&rootmenu, false);
}

bool menu_has_prompt(const struct menu *menu)
{
	if (!menu->prompt)
		return false;
	return true;
}

/*
 * Determine if a menu is empty.
 * A menu is considered empty if it contains no or only
 * invisible entries.
 */
bool menu_is_empty(struct menu *menu)
{
	struct menu *child;

	for (child = menu->list; child; child = child->next) {
		if (menu_is_visible(child))
			return(false);
	}
	return(true);
}

bool menu_is_visible(struct menu *menu)
{
	struct symbol *sym;
	tristate visible;

	if (!menu->prompt)
		return false;

	if (menu->visibility) {
		if (expr_calc_value(menu->visibility) == no)
			return false;
	}

	sym = menu->sym;
	if (sym) {
		sym_calc_value(sym);
		visible = menu->prompt->visible.tri;
	} else
		visible = menu->prompt->visible.tri = expr_calc_value(menu->prompt->visible.expr);

<<<<<<< HEAD
	return visible != no;
=======
	if (visible != no)
		return true;

	if (!sym || sym_get_tristate_value(menu->sym) == no)
		return false;

	for (child = menu->list; child; child = child->next)
		if (menu_is_visible(child))
			return true;

	return false;
>>>>>>> adc21867
}

const char *menu_get_prompt(const struct menu *menu)
{
	if (menu->prompt)
		return menu->prompt->text;
	else if (menu->sym)
		return menu->sym->name;
	return NULL;
}

struct menu *menu_get_parent_menu(struct menu *menu)
{
	enum prop_type type;

	for (; menu != &rootmenu; menu = menu->parent) {
		type = menu->prompt ? menu->prompt->type : 0;
		if (type == P_MENU)
			break;
	}
	return menu;
}

static void get_def_str(struct gstr *r, const struct menu *menu)
{
	str_printf(r, "Defined at %s:%d\n",
		   menu->filename, menu->lineno);
}

static void get_dep_str(struct gstr *r, const struct expr *expr,
			const char *prefix)
{
	if (!expr_is_yes(expr)) {
		str_append(r, prefix);
		expr_gstr_print(expr, r);
		str_append(r, "\n");
	}
}

int __attribute__((weak)) get_jump_key_char(void)
{
	return -1;
}

static void get_prompt_str(struct gstr *r, struct property *prop,
			   struct list_head *head)
{
	int i, j;
	struct menu *submenu[8], *menu, *location = NULL;
	struct jump_key *jump = NULL;

	str_printf(r, "  Prompt: %s\n", prop->text);

	get_dep_str(r, prop->menu->dep, "  Depends on: ");
	/*
	 * Most prompts in Linux have visibility that exactly matches their
	 * dependencies. For these, we print only the dependencies to improve
	 * readability. However, prompts with inline "if" expressions and
	 * prompts with a parent that has a "visible if" expression have
	 * differing dependencies and visibility. In these rare cases, we
	 * print both.
	 */
	if (!expr_eq(prop->menu->dep, prop->visible.expr))
		get_dep_str(r, prop->visible.expr, "  Visible if: ");

	menu = prop->menu;
	for (i = 0; menu != &rootmenu && i < 8; menu = menu->parent) {
		submenu[i++] = menu;
		if (location == NULL && menu_is_visible(menu))
			location = menu;
	}
	if (head && location) {
		jump = xmalloc(sizeof(struct jump_key));
		jump->target = location;
		list_add_tail(&jump->entries, head);
	}

	str_printf(r, "  Location:\n");
	for (j = 0; --i >= 0; j++) {
		int jk = -1;
		int indent = 2 * j + 4;

		menu = submenu[i];
		if (jump && menu == location) {
			jump->offset = strlen(r->s);
			jk = get_jump_key_char();
		}

		if (jk >= 0) {
			str_printf(r, "(%c)", jk);
			indent -= 3;
		}

		str_printf(r, "%*c-> %s", indent, ' ', menu_get_prompt(menu));
		if (menu->sym) {
			str_printf(r, " (%s [=%s])", menu->sym->name ?
				menu->sym->name : "<choice>",
				sym_get_string_value(menu->sym));
		}
		str_append(r, "\n");
	}
}

static void get_symbol_props_str(struct gstr *r, struct symbol *sym,
				 enum prop_type tok, const char *prefix)
{
	bool hit = false;
	struct property *prop;

	for_all_properties(sym, prop, tok) {
		if (!hit) {
			str_append(r, prefix);
			hit = true;
		} else
			str_printf(r, " && ");
		expr_gstr_print(prop->expr, r);
	}
	if (hit)
		str_append(r, "\n");
}

/*
 * head is optional and may be NULL
 */
static void get_symbol_str(struct gstr *r, struct symbol *sym,
		    struct list_head *head)
{
	struct property *prop;
	struct menu *menu;

	if (sym && sym->name) {
		str_printf(r, "Symbol: %s [=%s]\n", sym->name,
			   sym_get_string_value(sym));
		str_printf(r, "Type  : %s\n", sym_type_name(sym->type));
		if (sym->type == S_INT || sym->type == S_HEX) {
			prop = sym_get_range_prop(sym);
			if (prop) {
				str_printf(r, "Range : ");
				expr_gstr_print(prop->expr, r);
				str_append(r, "\n");
			}
		}
	}

	/* Print the definitions with prompts before the ones without */
	list_for_each_entry(menu, &sym->menus, link) {
		if (menu->prompt) {
			get_def_str(r, menu);
			get_prompt_str(r, menu->prompt, head);
		}
	}

	list_for_each_entry(menu, &sym->menus, link) {
		if (!menu->prompt) {
			get_def_str(r, menu);
			get_dep_str(r, menu->dep, "  Depends on: ");
		}
	}

	get_symbol_props_str(r, sym, P_SELECT, "Selects: ");
	if (sym->rev_dep.expr) {
		expr_gstr_print_revdep(sym->rev_dep.expr, r, yes, "Selected by [y]:\n");
		expr_gstr_print_revdep(sym->rev_dep.expr, r, mod, "Selected by [m]:\n");
		expr_gstr_print_revdep(sym->rev_dep.expr, r, no, "Selected by [n]:\n");
	}

	get_symbol_props_str(r, sym, P_IMPLY, "Implies: ");
	if (sym->implied.expr) {
		expr_gstr_print_revdep(sym->implied.expr, r, yes, "Implied by [y]:\n");
		expr_gstr_print_revdep(sym->implied.expr, r, mod, "Implied by [m]:\n");
		expr_gstr_print_revdep(sym->implied.expr, r, no, "Implied by [n]:\n");
	}

	str_append(r, "\n\n");
}

struct gstr get_relations_str(struct symbol **sym_arr, struct list_head *head)
{
	struct symbol *sym;
	struct gstr res = str_new();
	int i;

	for (i = 0; sym_arr && (sym = sym_arr[i]); i++)
		get_symbol_str(&res, sym, head);
	if (!i)
		str_append(&res, "No matches found.\n");
	return res;
}


void menu_get_ext_help(struct menu *menu, struct gstr *help)
{
	struct symbol *sym = menu->sym;
	const char *help_text = nohelp_text;

	if (menu->help) {
		if (sym->name)
			str_printf(help, "%s%s:\n\n", CONFIG_, sym->name);
		help_text = menu->help;
	}
	str_printf(help, "%s\n", help_text);
	if (sym)
		get_symbol_str(help, sym, NULL);
}<|MERGE_RESOLUTION|>--- conflicted
+++ resolved
@@ -9,10 +9,7 @@
 #include <string.h>
 
 #include <list.h>
-<<<<<<< HEAD
-=======
 #include <xalloc.h>
->>>>>>> adc21867
 #include "lkc.h"
 #include "internal.h"
 
@@ -316,11 +313,7 @@
 			 */
 			basedep = rewrite_m(menu->dep);
 			basedep = expr_transform(basedep);
-<<<<<<< HEAD
-			basedep = expr_alloc_and(expr_copy(parent->dep), basedep);
-=======
 			basedep = expr_alloc_and(parent->dep, basedep);
->>>>>>> adc21867
 			basedep = expr_eliminate_dups(basedep);
 			menu->dep = basedep;
 
@@ -540,6 +533,7 @@
 
 bool menu_is_visible(struct menu *menu)
 {
+	struct menu *child;
 	struct symbol *sym;
 	tristate visible;
 
@@ -558,9 +552,6 @@
 	} else
 		visible = menu->prompt->visible.tri = expr_calc_value(menu->prompt->visible.expr);
 
-<<<<<<< HEAD
-	return visible != no;
-=======
 	if (visible != no)
 		return true;
 
@@ -572,7 +563,6 @@
 			return true;
 
 	return false;
->>>>>>> adc21867
 }
 
 const char *menu_get_prompt(const struct menu *menu)
