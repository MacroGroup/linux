// SPDX-License-Identifier: GPL-2.0
/*
 * Copyright (C) 2008 Nir Tzachar <nir.tzachar@gmail.com>
 *
 * Derived from menuconfig.
 */
#ifndef _GNU_SOURCE
#define _GNU_SOURCE
#endif
#include <string.h>
#include <strings.h>
#include <stdlib.h>

#include <list.h>
<<<<<<< HEAD
=======
#include <xalloc.h>
>>>>>>> adc21867
#include "lkc.h"
#include "mnconf-common.h"
#include "nconf.h"
#include <ctype.h>

static const char nconf_global_help[] =
"Help windows\n"
"------------\n"
"o  Global help:  Unless in a data entry window, pressing <F1> will give \n"
"   you the global help window, which you are just reading.\n"
"\n"
"o  A short version of the global help is available by pressing <F3>.\n"
"\n"
"o  Local help:  To get help related to the current menu entry, use any\n"
"   of <?> <h>, or if in a data entry window then press <F1>.\n"
"\n"
"\n"
"Menu entries\n"
"------------\n"
"This interface lets you select features and parameters for the kernel\n"
"build.  Kernel features can either be built-in, modularized, or removed.\n"
"Parameters must be entered as text or decimal or hexadecimal numbers.\n"
"\n"
"Menu entries beginning with following braces represent features that\n"
"  [ ]  can be built in or removed\n"
"  < >  can be built in, modularized or removed\n"
"  { }  can be built in or modularized, are selected by another feature\n"
"  - -  are selected by another feature\n"
"  XXX  cannot be selected.  Symbol Info <F2> tells you why.\n"
"*, M or whitespace inside braces means to build in, build as a module\n"
"or to exclude the feature respectively.\n"
"\n"
"To change any of these features, highlight it with the movement keys\n"
"listed below and press <y> to build it in, <m> to make it a module or\n"
"<n> to remove it.  You may press the <Space> key to cycle through the\n"
"available options.\n"
"\n"
"A trailing \"--->\" designates a submenu, a trailing \"----\" an\n"
"empty submenu.\n"
"\n"
"Menu navigation keys\n"
"----------------------------------------------------------------------\n"
"Linewise up                 <Up>    <k>\n"
"Linewise down               <Down>  <j>\n"
"Pagewise up                 <Page Up>\n"
"Pagewise down               <Page Down>\n"
"First entry                 <Home>\n"
"Last entry                  <End>\n"
"Enter a submenu             <Right>  <Enter>\n"
"Go back to parent menu      <Left>   <Esc>  <F5>\n"
"Close a help window         <Enter>  <Esc>  <F5>\n"
"Close entry window, apply   <Enter>\n"
"Close entry window, forget  <Esc>  <F5>\n"
"Start incremental, case-insensitive search for STRING in menu entries,\n"
"    no regex support, STRING is displayed in upper left corner\n"
"                            </>STRING\n"
"    Remove last character   <Backspace>\n"
"    Jump to next hit        <Down>\n"
"    Jump to previous hit    <Up>\n"
"Exit menu search mode       </>  <Esc>\n"
"Search for configuration variables with or without leading CONFIG_\n"
"                            <F8>RegExpr<Enter>\n"
"Verbose search help         <F8><F1>\n"
"----------------------------------------------------------------------\n"
"\n"
"Unless in a data entry window, key <1> may be used instead of <F1>,\n"
"<2> instead of <F2>, etc.\n"
"\n"
"\n"
"Radiolist (Choice list)\n"
"-----------------------\n"
"Use the movement keys listed above to select the option you wish to set\n"
"and press <Space>.\n"
"\n"
"\n"
"Data entry\n"
"----------\n"
"Enter the requested information and press <Enter>.  Hexadecimal values\n"
"may be entered without the \"0x\" prefix.\n"
"\n"
"\n"
"Text Box (Help Window)\n"
"----------------------\n"
"Use movement keys as listed in table above.\n"
"\n"
"Press any of <Enter> <Esc> <q> <F5> <F9> to exit.\n"
"\n"
"\n"
"Alternate configuration files\n"
"-----------------------------\n"
"nconfig supports switching between different configurations.\n"
"Press <F6> to save your current configuration.  Press <F7> and enter\n"
"a file name to load a previously saved configuration.\n"
"\n"
"\n"
"Terminal configuration\n"
"----------------------\n"
"If you use nconfig in a xterm window, make sure your TERM environment\n"
"variable specifies a terminal configuration which supports at least\n"
"16 colors.  Otherwise nconfig will look rather bad.\n"
"\n"
"If the \"stty size\" command reports the current terminalsize correctly,\n"
"nconfig will adapt to sizes larger than the traditional 80x25 \"standard\"\n"
"and display longer menus properly.\n"
"\n"
"\n"
"Single menu mode\n"
"----------------\n"
"If you prefer to have all of the menu entries listed in a single menu,\n"
"rather than the default multimenu hierarchy, run nconfig with\n"
"NCONFIG_MODE environment variable set to single_menu.  Example:\n"
"\n"
"make NCONFIG_MODE=single_menu nconfig\n"
"\n"
"<Enter> will then unfold the appropriate category, or fold it if it\n"
"is already unfolded.  Folded menu entries will be designated by a\n"
"leading \"++>\" and unfolded entries by a leading \"-->\".\n"
"\n"
"Note that this mode can eventually be a little more CPU expensive than\n"
"the default mode, especially with a larger number of unfolded submenus.\n"
"\n",
menu_no_f_instructions[] =
"Legend:  [*] built-in  [ ] excluded  <M> module  < > module capable.\n"
"Submenus are designated by a trailing \"--->\", empty ones by \"----\".\n"
"\n"
"Use the following keys to navigate the menus:\n"
"Move up or down with <Up> and <Down>.\n"
"Enter a submenu with <Enter> or <Right>.\n"
"Exit a submenu to its parent menu with <Esc> or <Left>.\n"
"Pressing <y> includes, <n> excludes, <m> modularizes features.\n"
"Pressing <Space> cycles through the available options.\n"
"To search for menu entries press </>.\n"
"<Esc> always leaves the current window.\n"
"\n"
"You do not have function keys support.\n"
"Press <1> instead of <F1>, <2> instead of <F2>, etc.\n"
"For verbose global help use key <1>.\n"
"For help related to the current menu entry press <?> or <h>.\n",
menu_instructions[] =
"Legend:  [*] built-in  [ ] excluded  <M> module  < > module capable.\n"
"Submenus are designated by a trailing \"--->\", empty ones by \"----\".\n"
"\n"
"Use the following keys to navigate the menus:\n"
"Move up or down with <Up> or <Down>.\n"
"Enter a submenu with <Enter> or <Right>.\n"
"Exit a submenu to its parent menu with <Esc> or <Left>.\n"
"Pressing <y> includes, <n> excludes, <m> modularizes features.\n"
"Pressing <Space> cycles through the available options.\n"
"To search for menu entries press </>.\n"
"<Esc> always leaves the current window.\n"
"\n"
"Pressing <1> may be used instead of <F1>, <2> instead of <F2>, etc.\n"
"For verbose global help press <F1>.\n"
"For help related to the current menu entry press <?> or <h>.\n",
radiolist_instructions[] =
"Press <Up>, <Down>, <Home> or <End> to navigate a radiolist, select\n"
"with <Space>.\n"
"For help related to the current entry press <?> or <h>.\n"
"For global help press <F1>.\n",
inputbox_instructions_int[] =
"Please enter a decimal value.\n"
"Fractions will not be accepted.\n"
"Press <Enter> to apply, <Esc> to cancel.",
inputbox_instructions_hex[] =
"Please enter a hexadecimal value.\n"
"Press <Enter> to apply, <Esc> to cancel.",
inputbox_instructions_string[] =
"Please enter a string value.\n"
"Press <Enter> to apply, <Esc> to cancel.",
setmod_text[] =
"This feature depends on another feature which has been configured as a\n"
"module.  As a result, the current feature will be built as a module too.",
load_config_text[] =
"Enter the name of the configuration file you wish to load.\n"
"Accept the name shown to restore the configuration you last\n"
"retrieved.  Leave empty to abort.",
load_config_help[] =
"For various reasons, one may wish to keep several different\n"
"configurations available on a single machine.\n"
"\n"
"If you have saved a previous configuration in a file other than the\n"
"default one, entering its name here will allow you to load and modify\n"
"that configuration.\n"
"\n"
"Leave empty to abort.\n",
save_config_text[] =
"Enter a filename to which this configuration should be saved\n"
"as an alternate.  Leave empty to abort.",
save_config_help[] =
"For various reasons, one may wish to keep several different\n"
"configurations available on a single machine.\n"
"\n"
"Entering a file name here will allow you to later retrieve, modify\n"
"and use the current configuration as an alternate to whatever\n"
"configuration options you have selected at that time.\n"
"\n"
"Leave empty to abort.\n",
search_help[] =
"Search for symbols (configuration variable names CONFIG_*) and display\n"
"their relations.  Regular expressions are supported.\n"
"Example:  Search for \"^FOO\".\n"
"Result:\n"
"-----------------------------------------------------------------\n"
"Symbol: FOO [ = m]\n"
"Prompt: Foo bus is used to drive the bar HW\n"
"Defined at drivers/pci/Kconfig:47\n"
"Depends on: X86_LOCAL_APIC && X86_IO_APIC\n"
"Location:\n"
"  -> Bus options (PCI, PCMCIA, EISA, ISA)\n"
"    -> PCI support (PCI [ = y])\n"
"(1)   -> PCI access mode (<choice> [ = y])\n"
"Selects: LIBCRC32\n"
"Selected by: BAR\n"
"-----------------------------------------------------------------\n"
"o  The line 'Prompt:' shows the text displayed for this symbol in\n"
"   the menu hierarchy.\n"
"o  The 'Defined at' line tells at what file / line number the symbol is\n"
"   defined.\n"
"o  The 'Depends on:' line lists symbols that need to be defined for\n"
"   this symbol to be visible and selectable in the menu.\n"
"o  The 'Location:' lines tell, where in the menu structure this symbol\n"
"   is located.\n"
"     A location followed by a [ = y] indicates that this is\n"
"     a selectable menu item, and the current value is displayed inside\n"
"     brackets.\n"
"     Press the key in the (#) prefix to jump directly to that\n"
"     location. You will be returned to the current search results\n"
"     after exiting this new menu.\n"
"o  The 'Selects:' line tells, what symbol will be automatically selected\n"
"   if this symbol is selected (y or m).\n"
"o  The 'Selected by' line tells what symbol has selected this symbol.\n"
"\n"
"Only relevant lines are shown.\n"
"\n\n"
"Search examples:\n"
"USB  => find all symbols containing USB\n"
"^USB => find all symbols starting with USB\n"
"USB$ => find all symbols ending with USB\n"
"\n";

struct mitem {
	char str[256];
	char tag;
	void *usrptr;
	int is_visible;
};

#define MAX_MENU_ITEMS 4096
static int show_all_items;
static int indent;
static struct menu *current_menu;
static int child_count;
static int single_menu_mode;
/* the window in which all information appears */
static WINDOW *main_window;
/* the largest size of the menu window */
static int mwin_max_lines;
static int mwin_max_cols;
/* the window in which we show option buttons */
static MENU *curses_menu;
static ITEM *curses_menu_items[MAX_MENU_ITEMS];
static struct mitem k_menu_items[MAX_MENU_ITEMS];
static unsigned int items_num;
static int global_exit;
/* the currently selected button */
static const char *current_instructions = menu_instructions;

static char *dialog_input_result;
static int dialog_input_result_len;

static void selected_conf(struct menu *menu, struct menu *active_menu);
static void conf(struct menu *menu);
static void conf_choice(struct menu *menu);
static void conf_string(struct menu *menu);
static void conf_load(void);
static void conf_save(void);
static void show_help(struct menu *menu);
static int do_exit(void);
static void setup_windows(void);
static void search_conf(void);

typedef void (*function_key_handler_t)(int *key, struct menu *menu);
static void handle_f1(int *key, struct menu *current_item);
static void handle_f2(int *key, struct menu *current_item);
static void handle_f3(int *key, struct menu *current_item);
static void handle_f4(int *key, struct menu *current_item);
static void handle_f5(int *key, struct menu *current_item);
static void handle_f6(int *key, struct menu *current_item);
static void handle_f7(int *key, struct menu *current_item);
static void handle_f8(int *key, struct menu *current_item);
static void handle_f9(int *key, struct menu *current_item);

struct function_keys {
	const char *key_str;
	const char *func;
	function_key key;
	function_key_handler_t handler;
};

static const int function_keys_num = 9;
static struct function_keys function_keys[] = {
	{
		.key_str = "F1",
		.func = "Help",
		.key = F_HELP,
		.handler = handle_f1,
	},
	{
		.key_str = "F2",
		.func = "SymInfo",
		.key = F_SYMBOL,
		.handler = handle_f2,
	},
	{
		.key_str = "F3",
		.func = "Help 2",
		.key = F_INSTS,
		.handler = handle_f3,
	},
	{
		.key_str = "F4",
		.func = "ShowAll",
		.key = F_CONF,
		.handler = handle_f4,
	},
	{
		.key_str = "F5",
		.func = "Back",
		.key = F_BACK,
		.handler = handle_f5,
	},
	{
		.key_str = "F6",
		.func = "Save",
		.key = F_SAVE,
		.handler = handle_f6,
	},
	{
		.key_str = "F7",
		.func = "Load",
		.key = F_LOAD,
		.handler = handle_f7,
	},
	{
		.key_str = "F8",
		.func = "SymSearch",
		.key = F_SEARCH,
		.handler = handle_f8,
	},
	{
		.key_str = "F9",
		.func = "Exit",
		.key = F_EXIT,
		.handler = handle_f9,
	},
};

static void print_function_line(void)
{
	int i;
	int offset = 1;
	const int skip = 1;
	int lines = getmaxy(stdscr);

	for (i = 0; i < function_keys_num; i++) {
		wattrset(main_window, attr_function_highlight);
		mvwprintw(main_window, lines-3, offset,
				"%s",
				function_keys[i].key_str);
		wattrset(main_window, attr_function_text);
		offset += strlen(function_keys[i].key_str);
		mvwprintw(main_window, lines-3,
				offset, "%s",
				function_keys[i].func);
		offset += strlen(function_keys[i].func) + skip;
	}
	wattrset(main_window, attr_normal);
}

/* help */
static void handle_f1(int *key, struct menu *current_item)
{
	show_scroll_win(main_window,
			"Global help", nconf_global_help);
	return;
}

/* symbole help */
static void handle_f2(int *key, struct menu *current_item)
{
	show_help(current_item);
	return;
}

/* instructions */
static void handle_f3(int *key, struct menu *current_item)
{
	show_scroll_win(main_window,
			"Short help",
			current_instructions);
	return;
}

/* config */
static void handle_f4(int *key, struct menu *current_item)
{
	int res = btn_dialog(main_window,
			"Show all symbols?",
			2,
			"   <Show All>   ",
			"<Don't show all>");
	if (res == 0)
		show_all_items = 1;
	else if (res == 1)
		show_all_items = 0;

	return;
}

/* back */
static void handle_f5(int *key, struct menu *current_item)
{
	*key = KEY_LEFT;
	return;
}

/* save */
static void handle_f6(int *key, struct menu *current_item)
{
	conf_save();
	return;
}

/* load */
static void handle_f7(int *key, struct menu *current_item)
{
	conf_load();
	return;
}

/* search */
static void handle_f8(int *key, struct menu *current_item)
{
	search_conf();
	return;
}

/* exit */
static void handle_f9(int *key, struct menu *current_item)
{
	do_exit();
	return;
}

/* return != 0 to indicate the key was handles */
static int process_special_keys(int *key, struct menu *menu)
{
	int i;

	if (*key == KEY_RESIZE) {
		setup_windows();
		return 1;
	}

	for (i = 0; i < function_keys_num; i++) {
		if (*key == KEY_F(function_keys[i].key) ||
		    *key == '0' + function_keys[i].key){
			function_keys[i].handler(key, menu);
			return 1;
		}
	}

	return 0;
}

static void clean_items(void)
{
	int i;
	for (i = 0; curses_menu_items[i]; i++)
		free_item(curses_menu_items[i]);
	bzero(curses_menu_items, sizeof(curses_menu_items));
	bzero(k_menu_items, sizeof(k_menu_items));
	items_num = 0;
}

typedef enum {MATCH_TINKER_PATTERN_UP, MATCH_TINKER_PATTERN_DOWN,
	FIND_NEXT_MATCH_DOWN, FIND_NEXT_MATCH_UP} match_f;

/* return the index of the matched item, or -1 if no such item exists */
static int get_mext_match(const char *match_str, match_f flag)
{
	int match_start, index;

	/* Do not search if the menu is empty (i.e. items_num == 0) */
	match_start = item_index(current_item(curses_menu));
	if (match_start == ERR)
		return -1;

	if (flag == FIND_NEXT_MATCH_DOWN)
		++match_start;
	else if (flag == FIND_NEXT_MATCH_UP)
		--match_start;

	match_start = (match_start + items_num) % items_num;
	index = match_start;
	while (true) {
		char *str = k_menu_items[index].str;
		if (strcasestr(str, match_str) != NULL)
			return index;
		if (flag == FIND_NEXT_MATCH_UP ||
		    flag == MATCH_TINKER_PATTERN_UP)
			--index;
		else
			++index;
		index = (index + items_num) % items_num;
		if (index == match_start)
			return -1;
	}
}

/* Make a new item. */
static void item_make(struct menu *menu, char tag, const char *fmt, ...)
{
	va_list ap;

	if (items_num > MAX_MENU_ITEMS-1)
		return;

	bzero(&k_menu_items[items_num], sizeof(k_menu_items[0]));
	k_menu_items[items_num].tag = tag;
	k_menu_items[items_num].usrptr = menu;
	if (menu != NULL)
		k_menu_items[items_num].is_visible =
			menu_is_visible(menu);
	else
		k_menu_items[items_num].is_visible = 1;

	va_start(ap, fmt);
	vsnprintf(k_menu_items[items_num].str,
		  sizeof(k_menu_items[items_num].str),
		  fmt, ap);
	va_end(ap);

	if (!k_menu_items[items_num].is_visible)
		memcpy(k_menu_items[items_num].str, "XXX", 3);

	curses_menu_items[items_num] = new_item(
			k_menu_items[items_num].str,
			k_menu_items[items_num].str);
	set_item_userptr(curses_menu_items[items_num],
			&k_menu_items[items_num]);
	/*
	if (!k_menu_items[items_num].is_visible)
		item_opts_off(curses_menu_items[items_num], O_SELECTABLE);
	*/

	items_num++;
	curses_menu_items[items_num] = NULL;
}

/* very hackish. adds a string to the last item added */
static void item_add_str(const char *fmt, ...)
{
	va_list ap;
	int index = items_num-1;
	char new_str[256];
	char tmp_str[256];

	if (index < 0)
		return;

	va_start(ap, fmt);
	vsnprintf(new_str, sizeof(new_str), fmt, ap);
	va_end(ap);
	snprintf(tmp_str, sizeof(tmp_str), "%s%s",
			k_menu_items[index].str, new_str);
	strncpy(k_menu_items[index].str,
		tmp_str,
		sizeof(k_menu_items[index].str));

	free_item(curses_menu_items[index]);
	curses_menu_items[index] = new_item(
			k_menu_items[index].str,
			k_menu_items[index].str);
	set_item_userptr(curses_menu_items[index],
			&k_menu_items[index]);
}

/* get the tag of the currently selected item */
static char item_tag(void)
{
	ITEM *cur;
	struct mitem *mcur;

	cur = current_item(curses_menu);
	if (cur == NULL)
		return 0;
	mcur = (struct mitem *) item_userptr(cur);
	return mcur->tag;
}

static int curses_item_index(void)
{
	return  item_index(current_item(curses_menu));
}

static void *item_data(void)
{
	ITEM *cur;
	struct mitem *mcur;

	cur = current_item(curses_menu);
	if (!cur)
		return NULL;
	mcur = (struct mitem *) item_userptr(cur);
	return mcur->usrptr;

}

static int item_is_tag(char tag)
{
	return item_tag() == tag;
}

static char filename[PATH_MAX+1];
static char menu_backtitle[PATH_MAX+128];
static void set_config_filename(const char *config_filename)
{
	snprintf(menu_backtitle, sizeof(menu_backtitle), "%s - %s",
		 config_filename, rootmenu.prompt->text);

	snprintf(filename, sizeof(filename), "%s", config_filename);
}

/* return = 0 means we are successful.
 * -1 means go on doing what you were doing
 */
static int do_exit(void)
{
	int res;
	if (!conf_get_changed()) {
		global_exit = 1;
		return 0;
	}
	res = btn_dialog(main_window,
			"Do you wish to save your new configuration?\n"
				"<ESC> to cancel and resume nconfig.",
			2,
			"   <save>   ",
			"<don't save>");
	if (res == KEY_EXIT) {
		global_exit = 0;
		return -1;
	}

	/* if we got here, the user really wants to exit */
	switch (res) {
	case 0:
		res = conf_write(filename);
		if (res)
			btn_dialog(
				main_window,
				"Error during writing of configuration.\n"
				  "Your configuration changes were NOT saved.",
				  1,
				  "<OK>");
		conf_write_autoconf(0);
		break;
	default:
		btn_dialog(
			main_window,
			"Your configuration changes were NOT saved.",
			1,
			"<OK>");
		break;
	}
	global_exit = 1;
	return 0;
}


static void search_conf(void)
{
	struct symbol **sym_arr;
	struct gstr res;
	struct gstr title;
	char *dialog_input;
	int dres, vscroll = 0, hscroll = 0;
	bool again;

	title = str_new();
	str_printf( &title, "Enter (sub)string or regexp to search for "
			      "(with or without \"%s\")", CONFIG_);

again:
	dres = dialog_inputbox(main_window,
			"Search Configuration Parameter",
			str_get(&title),
			"", &dialog_input_result, &dialog_input_result_len);
	switch (dres) {
	case 0:
		break;
	case 1:
		show_scroll_win(main_window,
				"Search Configuration", search_help);
		goto again;
	default:
		str_free(&title);
		return;
	}

	/* strip the prefix if necessary */
	dialog_input = dialog_input_result;
	if (strncasecmp(dialog_input_result, CONFIG_, strlen(CONFIG_)) == 0)
		dialog_input += strlen(CONFIG_);

	sym_arr = sym_re_search(dialog_input);

	do {
		LIST_HEAD(head);
		struct search_data data = {
			.head = &head,
			.target = NULL,
		};
		jump_key_char = 0;
		res = get_relations_str(sym_arr, &head);
		dres = show_scroll_win_ext(main_window,
				"Search Results", str_get(&res),
				&vscroll, &hscroll,
				handle_search_keys, &data);
		again = false;
		if (dres >= '1' && dres <= '9') {
			assert(data.target != NULL);
			selected_conf(data.target->parent, data.target);
			again = true;
		}
		str_free(&res);
	} while (again);
	free(sym_arr);
	str_free(&title);
}


static void build_conf(struct menu *menu)
{
	struct symbol *sym;
	struct property *prop;
	struct menu *child;
	int type, tmp, doint = 2;
	tristate val;
	char ch;

	if (!menu || (!show_all_items && !menu_is_visible(menu)))
		return;

	sym = menu->sym;
	prop = menu->prompt;
	if (!sym) {
		if (prop && menu != current_menu) {
			const char *prompt = menu_get_prompt(menu);
			enum prop_type ptype;
			ptype = menu->prompt ? menu->prompt->type : P_UNKNOWN;
			switch (ptype) {
			case P_MENU:
				child_count++;
				if (single_menu_mode) {
					item_make(menu, 'm',
						"%s%*c%s",
						menu->data ? "-->" : "++>",
						indent + 1, ' ', prompt);
				} else
					item_make(menu, 'm',
						  "   %*c%s  %s",
						  indent + 1, ' ', prompt,
						  menu_is_empty(menu) ? "----" : "--->");

				if (single_menu_mode && menu->data)
					goto conf_childs;
				return;
			case P_COMMENT:
				if (prompt) {
					child_count++;
					item_make(menu, ':',
						"   %*c*** %s ***",
						indent + 1, ' ',
						prompt);
				}
				break;
			default:
				if (prompt) {
					child_count++;
					item_make(menu, ':', "---%*c%s",
						indent + 1, ' ',
						prompt);
				}
			}
		} else
			doint = 0;
		goto conf_childs;
	}

	type = sym_get_type(sym);
	if (sym_is_choice(sym)) {
		struct symbol *def_sym = sym_calc_choice(menu);
		struct menu *def_menu = NULL;

		child_count++;
		for (child = menu->list; child; child = child->next) {
			if (menu_is_visible(child) && child->sym == def_sym)
				def_menu = child;
		}

		val = sym_get_tristate_value(sym);
		item_make(menu, def_menu ? 't' : ':', "   ");

		item_add_str("%*c%s", indent + 1,
				' ', menu_get_prompt(menu));
		if (def_menu)
			item_add_str(" (%s)  --->", menu_get_prompt(def_menu));
		return;
	} else {
		if (menu == current_menu) {
			item_make(menu, ':',
				"---%*c%s", indent + 1,
				' ', menu_get_prompt(menu));
			goto conf_childs;
		}
		child_count++;
		val = sym_get_tristate_value(sym);
		switch (type) {
		case S_BOOLEAN:
			if (sym_is_changeable(sym))
				item_make(menu, 't', "[%c]",
					  val == no ? ' ' : '*');
			else
				item_make(menu, 't', "-%c-",
					  val == no ? ' ' : '*');
			break;
		case S_TRISTATE:
			switch (val) {
			case yes:
				ch = '*';
				break;
			case mod:
				ch = 'M';
				break;
			default:
				ch = ' ';
				break;
			}
			if (sym_is_changeable(sym)) {
				if (sym->rev_dep.tri == mod)
					item_make(menu, 't', "{%c}", ch);
				else
					item_make(menu, 't', "<%c>", ch);
			} else
				item_make(menu, 't', "-%c-", ch);
			break;
		default:
			tmp = 2 + strlen(sym_get_string_value(sym));
			item_make(menu, 's', "    (%s)",
				  sym_get_string_value(sym));
			tmp = indent - tmp + 4;
			if (tmp < 0)
				tmp = 0;
			item_add_str("%*c%s%s", tmp, ' ', menu_get_prompt(menu),
				     (sym_has_value(sym) ||
				      !sym_is_changeable(sym)) ? "" : " (NEW)");
			goto conf_childs;
		}
		item_add_str("%*c%s%s", indent + 1, ' ',
				menu_get_prompt(menu),
				(sym_has_value(sym) || !sym_is_changeable(sym)) ?
				"" : " (NEW)");
		if (menu->prompt && menu->prompt->type == P_MENU) {
			item_add_str("  %s", menu_is_empty(menu) ? "----" : "--->");
			return;
		}
	}

conf_childs:
	indent += doint;
	for (child = menu->list; child; child = child->next)
		build_conf(child);
	indent -= doint;
}

static void reset_menu(void)
{
	unpost_menu(curses_menu);
	clean_items();
}

/* adjust the menu to show this item.
 * prefer not to scroll the menu if possible*/
static void center_item(int selected_index, int *last_top_row)
{
	int toprow;

	set_top_row(curses_menu, *last_top_row);
	toprow = top_row(curses_menu);
	if (selected_index < toprow ||
	    selected_index >= toprow+mwin_max_lines) {
		toprow = max(selected_index-mwin_max_lines/2, 0);
		if (toprow >= item_count(curses_menu)-mwin_max_lines)
			toprow = item_count(curses_menu)-mwin_max_lines;
		set_top_row(curses_menu, toprow);
	}
	set_current_item(curses_menu,
			curses_menu_items[selected_index]);
	*last_top_row = toprow;
	post_menu(curses_menu);
	refresh_all_windows(main_window);
}

/* this function assumes reset_menu has been called before */
static void show_menu(const char *prompt, const char *instructions,
		int selected_index, int *last_top_row)
{
	int maxx, maxy;
	WINDOW *menu_window;

	current_instructions = instructions;

	clear();
	print_in_middle(stdscr, 1, getmaxx(stdscr),
			menu_backtitle,
			attr_main_heading);

	wattrset(main_window, attr_main_menu_box);
	box(main_window, 0, 0);
	wattrset(main_window, attr_main_menu_heading);
	mvwprintw(main_window, 0, 3, " %s ", prompt);
	wattrset(main_window, attr_normal);

	set_menu_items(curses_menu, curses_menu_items);

	/* position the menu at the middle of the screen */
	scale_menu(curses_menu, &maxy, &maxx);
	maxx = min(maxx, mwin_max_cols-2);
	maxy = mwin_max_lines;
	menu_window = derwin(main_window,
			maxy,
			maxx,
			2,
			(mwin_max_cols-maxx)/2);
	keypad(menu_window, TRUE);
	set_menu_win(curses_menu, menu_window);
	set_menu_sub(curses_menu, menu_window);

	/* must reassert this after changing items, otherwise returns to a
	 * default of 16
	 */
	set_menu_format(curses_menu, maxy, 1);
	center_item(selected_index, last_top_row);
	set_menu_format(curses_menu, maxy, 1);

	print_function_line();

	/* Post the menu */
	post_menu(curses_menu);
	refresh_all_windows(main_window);
}

static void adj_match_dir(match_f *match_direction)
{
	if (*match_direction == FIND_NEXT_MATCH_DOWN)
		*match_direction =
			MATCH_TINKER_PATTERN_DOWN;
	else if (*match_direction == FIND_NEXT_MATCH_UP)
		*match_direction =
			MATCH_TINKER_PATTERN_UP;
	/* else, do no change.. */
}

struct match_state
{
	int in_search;
	match_f match_direction;
	char pattern[256];
};

/* Return 0 means I have handled the key. In such a case, ans should hold the
 * item to center, or -1 otherwise.
 * Else return -1 .
 */
static int do_match(int key, struct match_state *state, int *ans)
{
	char c = (char) key;
	int terminate_search = 0;
	*ans = -1;
	if (key == '/' || (state->in_search && key == 27)) {
		move(0, 0);
		refresh();
		clrtoeol();
		state->in_search = 1-state->in_search;
		bzero(state->pattern, sizeof(state->pattern));
		state->match_direction = MATCH_TINKER_PATTERN_DOWN;
		return 0;
	} else if (!state->in_search)
		return 1;

	if (isalnum(c) || isgraph(c) || c == ' ') {
		state->pattern[strlen(state->pattern)] = c;
		state->pattern[strlen(state->pattern)] = '\0';
		adj_match_dir(&state->match_direction);
		*ans = get_mext_match(state->pattern,
				state->match_direction);
	} else if (key == KEY_DOWN) {
		state->match_direction = FIND_NEXT_MATCH_DOWN;
		*ans = get_mext_match(state->pattern,
				state->match_direction);
	} else if (key == KEY_UP) {
		state->match_direction = FIND_NEXT_MATCH_UP;
		*ans = get_mext_match(state->pattern,
				state->match_direction);
	} else if (key == KEY_BACKSPACE || key == 8 || key == 127) {
		state->pattern[strlen(state->pattern)-1] = '\0';
		adj_match_dir(&state->match_direction);
	} else
		terminate_search = 1;

	if (terminate_search) {
		state->in_search = 0;
		bzero(state->pattern, sizeof(state->pattern));
		move(0, 0);
		refresh();
		clrtoeol();
		return -1;
	}
	return 0;
}

static void conf(struct menu *menu)
{
	selected_conf(menu, NULL);
}

static void selected_conf(struct menu *menu, struct menu *active_menu)
{
	struct menu *submenu = NULL;
	struct symbol *sym;
	int i, res;
	int current_index = 0;
	int last_top_row = 0;
	struct match_state match_state = {
		.in_search = 0,
		.match_direction = MATCH_TINKER_PATTERN_DOWN,
		.pattern = "",
	};

	while (!global_exit) {
		reset_menu();
		current_menu = menu;
		build_conf(menu);
		if (!child_count)
			break;

		if (active_menu != NULL) {
			for (i = 0; i < items_num; i++) {
				struct mitem *mcur;

				mcur = (struct mitem *) item_userptr(curses_menu_items[i]);
				if ((struct menu *) mcur->usrptr == active_menu) {
					current_index = i;
					break;
				}
			}
			active_menu = NULL;
		}

		show_menu(menu_get_prompt(menu), menu_instructions,
			  current_index, &last_top_row);
		keypad((menu_win(curses_menu)), TRUE);
		while (!global_exit) {
			if (match_state.in_search) {
				mvprintw(0, 0,
					"searching: %s", match_state.pattern);
				clrtoeol();
			}
			refresh_all_windows(main_window);
			res = wgetch(menu_win(curses_menu));
			if (!res)
				break;
			if (do_match(res, &match_state, &current_index) == 0) {
				if (current_index != -1)
					center_item(current_index,
						    &last_top_row);
				continue;
			}
			if (process_special_keys(&res,
						(struct menu *) item_data()))
				break;
			switch (res) {
			case KEY_DOWN:
			case 'j':
				menu_driver(curses_menu, REQ_DOWN_ITEM);
				break;
			case KEY_UP:
			case 'k':
				menu_driver(curses_menu, REQ_UP_ITEM);
				break;
			case KEY_NPAGE:
				menu_driver(curses_menu, REQ_SCR_DPAGE);
				break;
			case KEY_PPAGE:
				menu_driver(curses_menu, REQ_SCR_UPAGE);
				break;
			case KEY_HOME:
				menu_driver(curses_menu, REQ_FIRST_ITEM);
				break;
			case KEY_END:
				menu_driver(curses_menu, REQ_LAST_ITEM);
				break;
			case 'h':
			case '?':
				show_help((struct menu *) item_data());
				break;
			}
			if (res == 10 || res == 27 ||
				res == 32 || res == 'n' || res == 'y' ||
				res == KEY_LEFT || res == KEY_RIGHT ||
				res == 'm')
				break;
			refresh_all_windows(main_window);
		}

		refresh_all_windows(main_window);
		/* if ESC or left*/
		if (res == 27 || (menu != &rootmenu && res == KEY_LEFT))
			break;

		/* remember location in the menu */
		last_top_row = top_row(curses_menu);
		current_index = curses_item_index();

		if (!item_tag())
			continue;

		submenu = (struct menu *) item_data();
		if (!submenu || !menu_is_visible(submenu))
			continue;
		sym = submenu->sym;

		switch (res) {
		case ' ':
			if (item_is_tag('t'))
				sym_toggle_tristate_value(sym);
			else if (item_is_tag('m'))
				conf(submenu);
			break;
		case KEY_RIGHT:
		case 10: /* ENTER WAS PRESSED */
			switch (item_tag()) {
			case 'm':
				if (single_menu_mode)
					submenu->data =
						(void *) (long) !submenu->data;
				else
					conf(submenu);
				break;
			case 't':
				if (sym_is_choice(sym))
					conf_choice(submenu);
				else if (submenu->prompt &&
					 submenu->prompt->type == P_MENU)
					conf(submenu);
				else if (res == 10)
					sym_toggle_tristate_value(sym);
				break;
			case 's':
				conf_string(submenu);
				break;
			}
			break;
		case 'y':
			if (item_is_tag('t')) {
				if (sym_set_tristate_value(sym, yes))
					break;
				if (sym_set_tristate_value(sym, mod))
					btn_dialog(main_window, setmod_text, 0);
			}
			break;
		case 'n':
			if (item_is_tag('t'))
				sym_set_tristate_value(sym, no);
			break;
		case 'm':
			if (item_is_tag('t'))
				sym_set_tristate_value(sym, mod);
			break;
		}
	}
}

static void conf_message_callback(const char *s)
{
	btn_dialog(main_window, s, 1, "<OK>");
}

static void show_help(struct menu *menu)
{
	struct gstr help;

	if (!menu)
		return;

	help = str_new();
	menu_get_ext_help(menu, &help);
	show_scroll_win(main_window, menu_get_prompt(menu), str_get(&help));
	str_free(&help);
}

static void conf_choice(struct menu *menu)
{
	const char *prompt = menu_get_prompt(menu);
	struct menu *child = NULL;
	struct symbol *active;
	int selected_index = 0;
	int last_top_row = 0;
	int res, i = 0;
	struct match_state match_state = {
		.in_search = 0,
		.match_direction = MATCH_TINKER_PATTERN_DOWN,
		.pattern = "",
	};

	active = sym_calc_choice(menu);
	/* this is mostly duplicated from the conf() function. */
	while (!global_exit) {
		reset_menu();

		for (i = 0, child = menu->list; child; child = child->next) {
			if (!show_all_items && !menu_is_visible(child))
				continue;

			if (child->sym == sym_calc_choice(menu))
				item_make(child, ':', "<X> %s",
						menu_get_prompt(child));
			else if (child->sym)
				item_make(child, ':', "    %s",
						menu_get_prompt(child));
			else
				item_make(child, ':', "*** %s ***",
						menu_get_prompt(child));

			if (child->sym == active){
				last_top_row = top_row(curses_menu);
				selected_index = i;
			}
			i++;
		}
		show_menu(prompt ? prompt : "Choice Menu",
				radiolist_instructions,
				selected_index,
				&last_top_row);
		while (!global_exit) {
			if (match_state.in_search) {
				mvprintw(0, 0, "searching: %s",
					 match_state.pattern);
				clrtoeol();
			}
			refresh_all_windows(main_window);
			res = wgetch(menu_win(curses_menu));
			if (!res)
				break;
			if (do_match(res, &match_state, &selected_index) == 0) {
				if (selected_index != -1)
					center_item(selected_index,
						    &last_top_row);
				continue;
			}
			if (process_special_keys(
						&res,
						(struct menu *) item_data()))
				break;
			switch (res) {
			case KEY_DOWN:
			case 'j':
				menu_driver(curses_menu, REQ_DOWN_ITEM);
				break;
			case KEY_UP:
			case 'k':
				menu_driver(curses_menu, REQ_UP_ITEM);
				break;
			case KEY_NPAGE:
				menu_driver(curses_menu, REQ_SCR_DPAGE);
				break;
			case KEY_PPAGE:
				menu_driver(curses_menu, REQ_SCR_UPAGE);
				break;
			case KEY_HOME:
				menu_driver(curses_menu, REQ_FIRST_ITEM);
				break;
			case KEY_END:
				menu_driver(curses_menu, REQ_LAST_ITEM);
				break;
			case 'h':
			case '?':
				show_help((struct menu *) item_data());
				break;
			}
			if (res == 10 || res == 27 || res == ' ' ||
					res == KEY_LEFT){
				break;
			}
			refresh_all_windows(main_window);
		}
		/* if ESC or left */
		if (res == 27 || res == KEY_LEFT)
			break;

		child = item_data();
		if (!child || !menu_is_visible(child) || !child->sym)
			continue;
		switch (res) {
		case ' ':
		case  10:
		case KEY_RIGHT:
			choice_set_value(menu, child->sym);
			return;
		case 'h':
		case '?':
			show_help(child);
			active = child->sym;
			break;
		case KEY_EXIT:
			return;
		}
	}
}

static void conf_string(struct menu *menu)
{
	const char *prompt = menu_get_prompt(menu);

	while (1) {
		int res;
		const char *heading;

		switch (sym_get_type(menu->sym)) {
		case S_INT:
			heading = inputbox_instructions_int;
			break;
		case S_HEX:
			heading = inputbox_instructions_hex;
			break;
		case S_STRING:
			heading = inputbox_instructions_string;
			break;
		default:
			heading = "Internal nconf error!";
		}
		res = dialog_inputbox(main_window,
				prompt ? prompt : "Main Menu",
				heading,
				sym_get_string_value(menu->sym),
				&dialog_input_result,
				&dialog_input_result_len);
		switch (res) {
		case 0:
			if (sym_set_string_value(menu->sym,
						dialog_input_result))
				return;
			btn_dialog(main_window,
				"You have made an invalid entry.", 0);
			break;
		case 1:
			show_help(menu);
			break;
		case KEY_EXIT:
			return;
		}
	}
}

static void conf_load(void)
{
	while (1) {
		int res;
		res = dialog_inputbox(main_window,
				NULL, load_config_text,
				filename,
				&dialog_input_result,
				&dialog_input_result_len);
		switch (res) {
		case 0:
			if (!dialog_input_result[0])
				return;
			if (!conf_read(dialog_input_result)) {
				set_config_filename(dialog_input_result);
				conf_set_changed(true);
				return;
			}
			btn_dialog(main_window, "File does not exist!", 0);
			break;
		case 1:
			show_scroll_win(main_window,
					"Load Alternate Configuration",
					load_config_help);
			break;
		case KEY_EXIT:
			return;
		}
	}
}

static void conf_save(void)
{
	while (1) {
		int res;
		res = dialog_inputbox(main_window,
				NULL, save_config_text,
				filename,
				&dialog_input_result,
				&dialog_input_result_len);
		switch (res) {
		case 0:
			if (!dialog_input_result[0])
				return;
			res = conf_write(dialog_input_result);
			if (!res) {
				set_config_filename(dialog_input_result);
				return;
			}
			btn_dialog(main_window, "Can't create file!",
				1, "<OK>");
			break;
		case 1:
			show_scroll_win(main_window,
				"Save Alternate Configuration",
				save_config_help);
			break;
		case KEY_EXIT:
			return;
		}
	}
}

static void setup_windows(void)
{
	int lines, columns;

	getmaxyx(stdscr, lines, columns);

	if (main_window != NULL)
		delwin(main_window);

	/* set up the menu and menu window */
	main_window = newwin(lines-2, columns-2, 2, 1);
	keypad(main_window, TRUE);
	mwin_max_lines = lines-7;
	mwin_max_cols = columns-6;

	/* panels order is from bottom to top */
	new_panel(main_window);
}

int main(int ac, char **av)
{
	int lines, columns;
	char *mode;

	if (ac > 1 && strcmp(av[1], "-s") == 0) {
		/* Silence conf_read() until the real callback is set up */
		conf_set_message_callback(NULL);
		av++;
	}
	conf_parse(av[1]);
	conf_read(NULL);

	mode = getenv("NCONFIG_MODE");
	if (mode) {
		if (!strcasecmp(mode, "single_menu"))
			single_menu_mode = 1;
	}

	/* Initialize curses */
	initscr();
	/* set color theme */
	set_colors();

	cbreak();
	noecho();
	keypad(stdscr, TRUE);
	curs_set(0);

	getmaxyx(stdscr, lines, columns);
	if (columns < 75 || lines < 20) {
		endwin();
		printf("Your terminal should have at "
			"least 20 lines and 75 columns\n");
		return 1;
	}

	notimeout(stdscr, FALSE);
#if NCURSES_REENTRANT
	set_escdelay(1);
#else
	ESCDELAY = 1;
#endif

	/* set btns menu */
	curses_menu = new_menu(curses_menu_items);
	menu_opts_off(curses_menu, O_SHOWDESC);
	menu_opts_on(curses_menu, O_SHOWMATCH);
	menu_opts_on(curses_menu, O_ONEVALUE);
	menu_opts_on(curses_menu, O_NONCYCLIC);
	menu_opts_on(curses_menu, O_IGNORECASE);
	set_menu_mark(curses_menu, " ");
	set_menu_fore(curses_menu, attr_main_menu_fore);
	set_menu_back(curses_menu, attr_main_menu_back);
	set_menu_grey(curses_menu, attr_main_menu_grey);

	set_config_filename(conf_get_configname());
	setup_windows();

	/* check for KEY_FUNC(1) */
	if (has_key(KEY_F(1)) == FALSE) {
		show_scroll_win(main_window,
				"Instructions",
				menu_no_f_instructions);
	}

	conf_set_message_callback(conf_message_callback);
	/* do the work */
	while (!global_exit) {
		conf(&rootmenu);
		if (!global_exit && do_exit() == 0)
			break;
	}
	/* ok, we are done */
	unpost_menu(curses_menu);
	free_menu(curses_menu);
	delwin(main_window);
	clear();
	refresh();
	endwin();
	return 0;
}<|MERGE_RESOLUTION|>--- conflicted
+++ resolved
@@ -12,10 +12,7 @@
 #include <stdlib.h>
 
 #include <list.h>
-<<<<<<< HEAD
-=======
 #include <xalloc.h>
->>>>>>> adc21867
 #include "lkc.h"
 #include "mnconf-common.h"
 #include "nconf.h"
