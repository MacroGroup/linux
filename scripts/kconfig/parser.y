/* SPDX-License-Identifier: GPL-2.0 */
/*
 * Copyright (C) 2002 Roman Zippel <zippel@linux-m68k.org>
 */
%{

#include <ctype.h>
#include <stdarg.h>
#include <stdio.h>
#include <stdlib.h>
#include <string.h>
#include <stdbool.h>

#include <xalloc.h>
#include "lkc.h"
#include "internal.h"
#include "preprocess.h"

#define printd(mask, fmt...) if (cdebug & (mask)) printf(fmt)

#define PRINTD		0x0001
#define DEBUG_PARSE	0x0002

int cdebug = PRINTD;

static void yyerror(const char *err);
static void zconfprint(const char *err, ...);
static void zconf_error(const char *err, ...);
static bool zconf_endtoken(const char *tokenname,
			   const char *expected_tokenname);

struct menu *current_menu, *current_entry, *current_choice;

%}

%union
{
	char *string;
	struct symbol *symbol;
	struct expr *expr;
	struct menu *menu;
	enum symbol_type type;
	enum variable_flavor flavor;
}

%token <string> T_HELPTEXT
%token <string> T_WORD
%token <string> T_WORD_QUOTE
%token T_BOOL
%token T_CHOICE
%token T_CLOSE_PAREN
%token T_COLON_EQUAL
%token T_COMMENT
%token T_CONFIG
%token T_DEFAULT
%token T_DEF_BOOL
%token T_DEF_TRISTATE
%token T_DEPENDS
%token T_ENDCHOICE
%token T_ENDIF
%token T_ENDMENU
%token T_HELP
%token T_HEX
%token T_IF
%token T_IMPLY
%token T_INT
%token T_MAINMENU
%token T_MENU
%token T_MENUCONFIG
%token T_MODULES
%token T_ON
%token T_OPEN_PAREN
%token T_PLUS_EQUAL
%token T_PROMPT
%token T_RANGE
%token T_SELECT
%token T_SOURCE
%token T_STRING
%token T_TRISTATE
%token T_VISIBLE
%token T_EOL
%token <string> T_ASSIGN_VAL

%left T_OR
%left T_AND
%left T_EQUAL T_UNEQUAL
%left T_LESS T_LESS_EQUAL T_GREATER T_GREATER_EQUAL
%nonassoc T_NOT

%type <symbol> nonconst_symbol
%type <symbol> symbol
%type <type> type default
%type <expr> expr
%type <expr> if_expr
%type <string> end
%type <menu> if_entry menu_entry choice_entry
%type <string> assign_val
%type <flavor> assign_op

%destructor {
	fprintf(stderr, "%s:%d: missing end statement for this entry\n",
		$$->filename, $$->lineno);
	if (current_menu == $$)
		menu_end_menu();
} if_entry menu_entry choice_entry

%%
input: mainmenu_stmt stmt_list | stmt_list;

/* mainmenu entry */

mainmenu_stmt: T_MAINMENU T_WORD_QUOTE T_EOL
{
	menu_add_prompt(P_MENU, $2, NULL);
};

stmt_list:
	  /* empty */
	| stmt_list assignment_stmt
	| stmt_list choice_stmt
	| stmt_list comment_stmt
	| stmt_list config_stmt
	| stmt_list if_stmt
	| stmt_list menu_stmt
	| stmt_list menuconfig_stmt
	| stmt_list source_stmt
	| stmt_list T_WORD error T_EOL	{ zconf_error("unknown statement \"%s\"", $2); }
	| stmt_list error T_EOL		{ zconf_error("invalid statement"); }
;

stmt_list_in_choice:
	  /* empty */
	| stmt_list_in_choice comment_stmt
	| stmt_list_in_choice config_stmt
	| stmt_list_in_choice if_stmt_in_choice
	| stmt_list_in_choice error T_EOL	{ zconf_error("invalid statement"); }
;

/* config/menuconfig entry */

config_entry_start: T_CONFIG nonconst_symbol T_EOL
{
	menu_add_entry($2);
	printd(DEBUG_PARSE, "%s:%d:config %s\n", cur_filename, cur_lineno, $2->name);
};

config_stmt: config_entry_start config_option_list
{
	if (current_choice) {
		if (!current_entry->prompt) {
			fprintf(stderr, "%s:%d: error: choice member must have a prompt\n",
				current_entry->filename, current_entry->lineno);
			yynerrs++;
		}

		if (current_entry->sym->type != S_BOOLEAN) {
			fprintf(stderr, "%s:%d: error: choice member must be bool\n",
				current_entry->filename, current_entry->lineno);
			yynerrs++;
		}

<<<<<<< HEAD
		list_add_tail(&current_entry->sym->choice_link,
			      &current_choice->choice_members);
=======
		/*
		 * If the same symbol appears twice in a choice block, the list
		 * node would be added twice, leading to a broken linked list.
		 * list_empty() ensures that this symbol has not yet added.
		 */
		if (list_empty(&current_entry->sym->choice_link))
			list_add_tail(&current_entry->sym->choice_link,
				      &current_choice->choice_members);
>>>>>>> adc21867
	}

	printd(DEBUG_PARSE, "%s:%d:endconfig\n", cur_filename, cur_lineno);
};

menuconfig_entry_start: T_MENUCONFIG nonconst_symbol T_EOL
{
	menu_add_entry($2);
	printd(DEBUG_PARSE, "%s:%d:menuconfig %s\n", cur_filename, cur_lineno, $2->name);
};

menuconfig_stmt: menuconfig_entry_start config_option_list
{
	if (current_entry->prompt)
		current_entry->prompt->type = P_MENU;
	else
		zconfprint("warning: menuconfig statement without prompt");
	printd(DEBUG_PARSE, "%s:%d:endconfig\n", cur_filename, cur_lineno);
};

config_option_list:
	  /* empty */
	| config_option_list config_option
	| config_option_list depends
	| config_option_list help
;

config_option: type prompt_stmt_opt T_EOL
{
	menu_set_type($1);
	printd(DEBUG_PARSE, "%s:%d:type(%u)\n", cur_filename, cur_lineno, $1);
};

config_option: T_PROMPT T_WORD_QUOTE if_expr T_EOL
{
	menu_add_prompt(P_PROMPT, $2, $3);
	printd(DEBUG_PARSE, "%s:%d:prompt\n", cur_filename, cur_lineno);
};

config_option: default expr if_expr T_EOL
{
	menu_add_expr(P_DEFAULT, $2, $3);
	if ($1 != S_UNKNOWN)
		menu_set_type($1);
	printd(DEBUG_PARSE, "%s:%d:default(%u)\n", cur_filename, cur_lineno,
		$1);
};

config_option: T_SELECT nonconst_symbol if_expr T_EOL
{
	menu_add_symbol(P_SELECT, $2, $3);
	printd(DEBUG_PARSE, "%s:%d:select\n", cur_filename, cur_lineno);
};

config_option: T_IMPLY nonconst_symbol if_expr T_EOL
{
	menu_add_symbol(P_IMPLY, $2, $3);
	printd(DEBUG_PARSE, "%s:%d:imply\n", cur_filename, cur_lineno);
};

config_option: T_RANGE symbol symbol if_expr T_EOL
{
	menu_add_expr(P_RANGE, expr_alloc_comp(E_RANGE,$2, $3), $4);
	printd(DEBUG_PARSE, "%s:%d:range\n", cur_filename, cur_lineno);
};

config_option: T_MODULES T_EOL
{
	if (modules_sym)
		zconf_error("symbol '%s' redefines option 'modules' already defined by symbol '%s'",
			    current_entry->sym->name, modules_sym->name);
	modules_sym = current_entry->sym;
};

/* choice entry */

choice: T_CHOICE T_EOL
{
	struct symbol *sym = sym_lookup(NULL, 0);

	menu_add_entry(sym);
	menu_set_type(S_BOOLEAN);
	INIT_LIST_HEAD(&current_entry->choice_members);

	printd(DEBUG_PARSE, "%s:%d:choice\n", cur_filename, cur_lineno);
};

choice_entry: choice choice_option_list
{
	if (!current_entry->prompt) {
		fprintf(stderr, "%s:%d: error: choice must have a prompt\n",
			current_entry->filename, current_entry->lineno);
		yynerrs++;
	}

	$$ = menu_add_menu();

	current_choice = current_entry;
};

choice_end: end
{
	current_choice = NULL;

	if (zconf_endtoken($1, "choice")) {
		menu_end_menu();
		printd(DEBUG_PARSE, "%s:%d:endchoice\n", cur_filename, cur_lineno);
	}
};

choice_stmt: choice_entry stmt_list_in_choice choice_end
;

choice_option_list:
	  /* empty */
	| choice_option_list choice_option
	| choice_option_list depends
	| choice_option_list help
;

choice_option: T_PROMPT T_WORD_QUOTE if_expr T_EOL
{
	menu_add_prompt(P_PROMPT, $2, $3);
	printd(DEBUG_PARSE, "%s:%d:prompt\n", cur_filename, cur_lineno);
};

choice_option: T_BOOL T_WORD_QUOTE if_expr T_EOL
{
	menu_add_prompt(P_PROMPT, $2, $3);
	printd(DEBUG_PARSE, "%s:%d:bool\n", cur_filename, cur_lineno);
};

choice_option: T_DEFAULT nonconst_symbol if_expr T_EOL
{
	menu_add_symbol(P_DEFAULT, $2, $3);
	printd(DEBUG_PARSE, "%s:%d:default\n", cur_filename, cur_lineno);
};

type:
	  T_BOOL		{ $$ = S_BOOLEAN; }
	| T_TRISTATE		{ $$ = S_TRISTATE; }
	| T_INT			{ $$ = S_INT; }
	| T_HEX			{ $$ = S_HEX; }
	| T_STRING		{ $$ = S_STRING; }

default:
	  T_DEFAULT		{ $$ = S_UNKNOWN; }
	| T_DEF_BOOL		{ $$ = S_BOOLEAN; }
	| T_DEF_TRISTATE	{ $$ = S_TRISTATE; }

/* if entry */

if_entry: T_IF expr T_EOL
{
	printd(DEBUG_PARSE, "%s:%d:if\n", cur_filename, cur_lineno);
	menu_add_entry(NULL);
	menu_add_dep($2);
	$$ = menu_add_menu();
};

if_end: end
{
	if (zconf_endtoken($1, "if")) {
		menu_end_menu();
		printd(DEBUG_PARSE, "%s:%d:endif\n", cur_filename, cur_lineno);
	}
};

if_stmt: if_entry stmt_list if_end
;

if_stmt_in_choice: if_entry stmt_list_in_choice if_end
;

/* menu entry */

menu: T_MENU T_WORD_QUOTE T_EOL
{
	menu_add_entry(NULL);
	menu_add_prompt(P_MENU, $2, NULL);
	printd(DEBUG_PARSE, "%s:%d:menu\n", cur_filename, cur_lineno);
};

menu_entry: menu menu_option_list
{
	$$ = menu_add_menu();
};

menu_end: end
{
	if (zconf_endtoken($1, "menu")) {
		menu_end_menu();
		printd(DEBUG_PARSE, "%s:%d:endmenu\n", cur_filename, cur_lineno);
	}
};

menu_stmt: menu_entry stmt_list menu_end
;

menu_option_list:
	  /* empty */
	| menu_option_list visible
	| menu_option_list depends
;

source_stmt: T_SOURCE T_WORD_QUOTE T_EOL
{
	printd(DEBUG_PARSE, "%s:%d:source %s\n", cur_filename, cur_lineno, $2);
	zconf_nextfile($2);
	free($2);
};

/* comment entry */

comment: T_COMMENT T_WORD_QUOTE T_EOL
{
	menu_add_entry(NULL);
	menu_add_prompt(P_COMMENT, $2, NULL);
	printd(DEBUG_PARSE, "%s:%d:comment\n", cur_filename, cur_lineno);
};

comment_stmt: comment comment_option_list
;

comment_option_list:
	  /* empty */
	| comment_option_list depends
;

/* help option */

help_start: T_HELP T_EOL
{
	printd(DEBUG_PARSE, "%s:%d:help\n", cur_filename, cur_lineno);
	zconf_starthelp();
};

help: help_start T_HELPTEXT
{
	if (current_entry->help) {
		free(current_entry->help);
		zconfprint("warning: '%s' defined with more than one help text -- only the last one will be used",
			   current_entry->sym->name ?: "<choice>");
	}

	/* Is the help text empty or all whitespace? */
	if ($2[strspn($2, " \f\n\r\t\v")] == '\0')
		zconfprint("warning: '%s' defined with blank help text",
			   current_entry->sym->name ?: "<choice>");

	current_entry->help = $2;
};

/* depends option */

depends: T_DEPENDS T_ON expr T_EOL
{
	menu_add_dep($3);
	printd(DEBUG_PARSE, "%s:%d:depends on\n", cur_filename, cur_lineno);
};

/* visibility option */
visible: T_VISIBLE if_expr T_EOL
{
	menu_add_visibility($2);
};

/* prompt statement */

prompt_stmt_opt:
	  /* empty */
	| T_WORD_QUOTE if_expr
{
	menu_add_prompt(P_PROMPT, $1, $2);
};

end:	  T_ENDMENU T_EOL	{ $$ = "menu"; }
	| T_ENDCHOICE T_EOL	{ $$ = "choice"; }
	| T_ENDIF T_EOL		{ $$ = "if"; }
;

if_expr:  /* empty */			{ $$ = NULL; }
	| T_IF expr			{ $$ = $2; }
;

expr:	  symbol				{ $$ = expr_alloc_symbol($1); }
	| symbol T_LESS symbol			{ $$ = expr_alloc_comp(E_LTH, $1, $3); }
	| symbol T_LESS_EQUAL symbol		{ $$ = expr_alloc_comp(E_LEQ, $1, $3); }
	| symbol T_GREATER symbol		{ $$ = expr_alloc_comp(E_GTH, $1, $3); }
	| symbol T_GREATER_EQUAL symbol		{ $$ = expr_alloc_comp(E_GEQ, $1, $3); }
	| symbol T_EQUAL symbol			{ $$ = expr_alloc_comp(E_EQUAL, $1, $3); }
	| symbol T_UNEQUAL symbol		{ $$ = expr_alloc_comp(E_UNEQUAL, $1, $3); }
	| T_OPEN_PAREN expr T_CLOSE_PAREN	{ $$ = $2; }
	| T_NOT expr				{ $$ = expr_alloc_one(E_NOT, $2); }
	| expr T_OR expr			{ $$ = expr_alloc_two(E_OR, $1, $3); }
	| expr T_AND expr			{ $$ = expr_alloc_two(E_AND, $1, $3); }
;

/* For symbol definitions, selects, etc., where quotes are not accepted */
nonconst_symbol: T_WORD { $$ = sym_lookup($1, 0); free($1); };

symbol:	  nonconst_symbol
	| T_WORD_QUOTE	{ $$ = sym_lookup($1, SYMBOL_CONST); free($1); }
;

/* assignment statement */

assignment_stmt:  T_WORD assign_op assign_val T_EOL	{ variable_add($1, $3, $2); free($1); free($3); }

assign_op:
	  T_EQUAL	{ $$ = VAR_RECURSIVE; }
	| T_COLON_EQUAL	{ $$ = VAR_SIMPLE; }
	| T_PLUS_EQUAL	{ $$ = VAR_APPEND; }
;

assign_val:
	/* empty */		{ $$ = xstrdup(""); };
	| T_ASSIGN_VAL
;

%%

/**
 * choice_check_sanity - check sanity of a choice member
 *
 * @menu: menu of the choice member
 *
 * Return: -1 if an error is found, 0 otherwise.
 */
static int choice_check_sanity(const struct menu *menu)
{
	struct property *prop;
	int ret = 0;

	for (prop = menu->sym->prop; prop; prop = prop->next) {
		if (prop->type == P_DEFAULT) {
			fprintf(stderr, "%s:%d: error: %s",
				prop->filename, prop->lineno,
				"defaults for choice values not supported\n");
			ret = -1;
		}

		if (prop->menu != menu && prop->type == P_PROMPT &&
		    prop->menu->parent != menu->parent) {
			fprintf(stderr, "%s:%d: error: %s",
				prop->filename, prop->lineno,
				"choice value has a prompt outside its choice group\n");
			ret = -1;
		}
	}

	return ret;
}

void conf_parse(const char *name)
{
	struct menu *menu;

	autoconf_cmd = str_new();

	str_printf(&autoconf_cmd, "\ndeps_config := \\\n");

	zconf_initscan(name);

	_menu_init();

	if (getenv("ZCONF_DEBUG"))
		yydebug = 1;
	yyparse();

	str_printf(&autoconf_cmd,
		   "\n"
		   "$(autoconfig): $(deps_config)\n"
		   "$(deps_config): ;\n");

	env_write_dep(&autoconf_cmd);

	/* Variables are expanded in the parse phase. We can free them here. */
	variable_all_del();

	if (yynerrs)
		exit(1);
	if (!modules_sym)
		modules_sym = &symbol_no;

	if (!menu_has_prompt(&rootmenu)) {
		current_entry = &rootmenu;
		menu_add_prompt(P_MENU, "Main menu", NULL);
	}

	menu_finalize();

	menu_for_each_entry(menu) {
		struct menu *child;

		if (menu->sym && sym_check_deps(menu->sym))
			yynerrs++;

		if (menu->sym && sym_is_choice(menu->sym)) {
			menu_for_each_sub_entry(child, menu)
				if (child->sym && choice_check_sanity(child))
					yynerrs++;
		}
	}

	if (yynerrs)
		exit(1);
	conf_set_changed(true);
}

static bool zconf_endtoken(const char *tokenname,
			   const char *expected_tokenname)
{
	if (strcmp(tokenname, expected_tokenname)) {
		zconf_error("unexpected '%s' within %s block",
			    tokenname, expected_tokenname);
		yynerrs++;
		return false;
	}
	if (strcmp(current_menu->filename, cur_filename)) {
		zconf_error("'%s' in different file than '%s'",
			    tokenname, expected_tokenname);
		fprintf(stderr, "%s:%d: location of the '%s'\n",
			current_menu->filename, current_menu->lineno,
			expected_tokenname);
		yynerrs++;
		return false;
	}
	return true;
}

static void zconfprint(const char *err, ...)
{
	va_list ap;

	fprintf(stderr, "%s:%d: ", cur_filename, cur_lineno);
	va_start(ap, err);
	vfprintf(stderr, err, ap);
	va_end(ap);
	fprintf(stderr, "\n");
}

static void zconf_error(const char *err, ...)
{
	va_list ap;

	yynerrs++;
	fprintf(stderr, "%s:%d: ", cur_filename, cur_lineno);
	va_start(ap, err);
	vfprintf(stderr, err, ap);
	va_end(ap);
	fprintf(stderr, "\n");
}

static void yyerror(const char *err)
{
	fprintf(stderr, "%s:%d: %s\n", cur_filename, cur_lineno, err);
}

static void print_quoted_string(FILE *out, const char *str)
{
	const char *p;
	int len;

	putc('"', out);
	while ((p = strchr(str, '"'))) {
		len = p - str;
		if (len)
			fprintf(out, "%.*s", len, str);
		fputs("\\\"", out);
		str = p + 1;
	}
	fputs(str, out);
	putc('"', out);
}

static void print_symbol(FILE *out, const struct menu *menu)
{
	struct symbol *sym = menu->sym;
	struct property *prop;

	if (sym_is_choice(sym))
		fprintf(out, "\nchoice\n");
	else
		fprintf(out, "\nconfig %s\n", sym->name);
	switch (sym->type) {
	case S_BOOLEAN:
		fputs("  bool\n", out);
		break;
	case S_TRISTATE:
		fputs("  tristate\n", out);
		break;
	case S_STRING:
		fputs("  string\n", out);
		break;
	case S_INT:
		fputs("  integer\n", out);
		break;
	case S_HEX:
		fputs("  hex\n", out);
		break;
	default:
		fputs("  ???\n", out);
		break;
	}
	for (prop = sym->prop; prop; prop = prop->next) {
		if (prop->menu != menu)
			continue;
		switch (prop->type) {
		case P_PROMPT:
			fputs("  prompt ", out);
			print_quoted_string(out, prop->text);
			if (!expr_is_yes(prop->visible.expr)) {
				fputs(" if ", out);
				expr_fprint(prop->visible.expr, out);
			}
			fputc('\n', out);
			break;
		case P_DEFAULT:
			fputs( "  default ", out);
			expr_fprint(prop->expr, out);
			if (!expr_is_yes(prop->visible.expr)) {
				fputs(" if ", out);
				expr_fprint(prop->visible.expr, out);
			}
			fputc('\n', out);
			break;
		case P_SELECT:
			fputs( "  select ", out);
			expr_fprint(prop->expr, out);
			fputc('\n', out);
			break;
		case P_IMPLY:
			fputs( "  imply ", out);
			expr_fprint(prop->expr, out);
			fputc('\n', out);
			break;
		case P_RANGE:
			fputs( "  range ", out);
			expr_fprint(prop->expr, out);
			fputc('\n', out);
			break;
		case P_MENU:
			fputs( "  menu ", out);
			print_quoted_string(out, prop->text);
			fputc('\n', out);
			break;
		default:
			fprintf(out, "  unknown prop %d!\n", prop->type);
			break;
		}
	}
	if (menu->help) {
		int len = strlen(menu->help);
		while (menu->help[--len] == '\n')
			menu->help[len] = 0;
		fprintf(out, "  help\n%s\n", menu->help);
	}
}

void zconfdump(FILE *out)
{
	struct property *prop;
	struct symbol *sym;
	struct menu *menu;

	menu = rootmenu.list;
	while (menu) {
		if ((sym = menu->sym))
			print_symbol(out, menu);
		else if ((prop = menu->prompt)) {
			switch (prop->type) {
			case P_COMMENT:
				fputs("\ncomment ", out);
				print_quoted_string(out, prop->text);
				fputs("\n", out);
				break;
			case P_MENU:
				fputs("\nmenu ", out);
				print_quoted_string(out, prop->text);
				fputs("\n", out);
				break;
			default:
				;
			}
			if (!expr_is_yes(prop->visible.expr)) {
				fputs("  depends ", out);
				expr_fprint(prop->visible.expr, out);
				fputc('\n', out);
			}
		}

		if (menu->list)
			menu = menu->list;
		else if (menu->next)
			menu = menu->next;
		else while ((menu = menu->parent)) {
			if (menu->prompt && menu->prompt->type == P_MENU)
				fputs("\nendmenu\n", out);
			if (menu->next) {
				menu = menu->next;
				break;
			}
		}
	}
}<|MERGE_RESOLUTION|>--- conflicted
+++ resolved
@@ -159,10 +159,6 @@
 			yynerrs++;
 		}
 
-<<<<<<< HEAD
-		list_add_tail(&current_entry->sym->choice_link,
-			      &current_choice->choice_members);
-=======
 		/*
 		 * If the same symbol appears twice in a choice block, the list
 		 * node would be added twice, leading to a broken linked list.
@@ -171,7 +167,6 @@
 		if (list_empty(&current_entry->sym->choice_link))
 			list_add_tail(&current_entry->sym->choice_link,
 				      &current_choice->choice_members);
->>>>>>> adc21867
 	}
 
 	printd(DEBUG_PARSE, "%s:%d:endconfig\n", cur_filename, cur_lineno);
