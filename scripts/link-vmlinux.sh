#!/bin/sh
# SPDX-License-Identifier: GPL-2.0
#
# link vmlinux
#
# vmlinux is linked from the objects in vmlinux.a and $(KBUILD_VMLINUX_LIBS).
# vmlinux.a contains objects that are linked unconditionally.
# $(KBUILD_VMLINUX_LIBS) are archives which are linked conditionally
# (not within --whole-archive), and do not require symbol indexes added.
#
# vmlinux
#   ^
#   |
#   +--< vmlinux.a
#   |
#   +--< $(KBUILD_VMLINUX_LIBS)
#   |    +--< lib/lib.a + more
#   |
#   +-< ${kallsymso} (see description in KALLSYMS section)
#
# vmlinux version (uname -v) cannot be updated during normal
# descending-into-subdirs phase since we do not yet know if we need to
# update vmlinux.
# Therefore this step is delayed until just before final link of vmlinux.
#
# System.map is generated to document addresses of all kernel symbols

# Error out on error
set -e

LD="$1"
KBUILD_LDFLAGS="$2"
LDFLAGS_vmlinux="$3"

is_enabled() {
	grep -q "^$1=y" include/config/auto.conf
}

# Nice output in kbuild format
# Will be supressed by "make -s"
info()
{
	printf "  %-7s %s\n" "${1}" "${2}"
}

# Link of vmlinux
# ${1} - output file
vmlinux_link()
{
	local output=${1}
	local objs
	local libs
	local ld
	local ldflags
	local ldlibs

	info LD ${output}

	# skip output file argument
	shift

	if is_enabled CONFIG_LTO_CLANG || is_enabled CONFIG_X86_KERNEL_IBT; then
		# Use vmlinux.o instead of performing the slow LTO link again.
		objs=vmlinux.o
		libs=
	else
		objs=vmlinux.a
		libs="${KBUILD_VMLINUX_LIBS}"
	fi

	if is_enabled CONFIG_MODULES; then
		objs="${objs} .vmlinux.export.o"
	fi

	objs="${objs} init/version-timestamp.o"

	if [ "${SRCARCH}" = "um" ]; then
		wl=-Wl,
		ld="${CC}"
		ldflags="${CFLAGS_vmlinux}"
		ldlibs="-lutil -lrt -lpthread"
	else
		wl=
		ld="${LD}"
		ldflags="${KBUILD_LDFLAGS} ${LDFLAGS_vmlinux}"
		ldlibs=
	fi

	ldflags="${ldflags} ${wl}--script=${objtree}/${KBUILD_LDS}"

	# The kallsyms linking does not need debug symbols included.
	if [ -n "${strip_debug}" ] ; then
		ldflags="${ldflags} ${wl}--strip-debug"
	fi

	if is_enabled CONFIG_VMLINUX_MAP; then
		ldflags="${ldflags} ${wl}-Map=${output}.map"
	fi

	${ld} ${ldflags} -o ${output}					\
		${wl}--whole-archive ${objs} ${wl}--no-whole-archive	\
		${wl}--start-group ${libs} ${wl}--end-group		\
		${kallsymso} ${btf_vmlinux_bin_o} ${ldlibs}
}

# generate .BTF typeinfo from DWARF debuginfo
# ${1} - vmlinux image
gen_btf()
{
<<<<<<< HEAD
	local pahole_ver
	local btf_data=${1}.btf.o

	if ! [ -x "$(command -v ${PAHOLE})" ]; then
		echo >&2 "BTF: ${1}: pahole (${PAHOLE}) is not available"
		return 1
	fi

	pahole_ver=$(${PAHOLE} --version | sed -E 's/v([0-9]+)\.([0-9]+)/\1\2/')
	if [ "${pahole_ver}" -lt "116" ]; then
		echo >&2 "BTF: ${1}: pahole version $(${PAHOLE} --version) is too old, need at least v1.16"
		return 1
	fi

=======
	local btf_data=${1}.btf.o

>>>>>>> adc21867
	info BTF "${btf_data}"
	LLVM_OBJCOPY="${OBJCOPY}" ${PAHOLE} -J ${PAHOLE_FLAGS} ${1}

	# Create ${btf_data} which contains just .BTF section but no symbols. Add
	# SHF_ALLOC because .BTF will be part of the vmlinux image. --strip-all
	# deletes all symbols including __start_BTF and __stop_BTF, which will
	# be redefined in the linker script. Add 2>/dev/null to suppress GNU
	# objcopy warnings: "empty loadable segment detected at ..."
	${OBJCOPY} --only-section=.BTF --set-section-flags .BTF=alloc,readonly \
		--strip-all ${1} "${btf_data}" 2>/dev/null
	# Change e_type to ET_REL so that it can be used to link final vmlinux.
	# GNU ld 2.35+ and lld do not allow an ET_EXEC input.
	if is_enabled CONFIG_CPU_BIG_ENDIAN; then
		et_rel='\0\1'
	else
		et_rel='\1\0'
	fi
	printf "${et_rel}" | dd of="${btf_data}" conv=notrunc bs=1 seek=16 status=none

	btf_vmlinux_bin_o=${btf_data}
}

# Create ${2}.o file with all symbols from the ${1} object file
kallsyms()
{
	local kallsymopt;

	if is_enabled CONFIG_KALLSYMS_ALL; then
		kallsymopt="${kallsymopt} --all-symbols"
	fi

	if is_enabled CONFIG_KALLSYMS_ABSOLUTE_PERCPU; then
		kallsymopt="${kallsymopt} --absolute-percpu"
	fi

	info KSYMS "${2}.S"
	scripts/kallsyms ${kallsymopt} "${1}" > "${2}.S"

	info AS "${2}.o"
	${CC} ${NOSTDINC_FLAGS} ${LINUXINCLUDE} ${KBUILD_CPPFLAGS} \
	      ${KBUILD_AFLAGS} ${KBUILD_AFLAGS_KERNEL} -c -o "${2}.o" "${2}.S"

	kallsymso=${2}.o
}

# Perform kallsyms for the given temporary vmlinux.
sysmap_and_kallsyms()
{
	mksysmap "${1}" "${1}.syms"
	kallsyms "${1}.syms" "${1}.kallsyms"

	kallsyms_sysmap=${1}.syms
}

# Create map file with all symbols from ${1}
# See mksymap for additional details
mksysmap()
{
	info NM ${2}
	${NM} -n "${1}" | sed -f "${srctree}/scripts/mksysmap" > "${2}"
}

sorttable()
{
	${objtree}/scripts/sorttable ${1}
}

cleanup()
{
	rm -f .btf.*
	rm -f System.map
	rm -f vmlinux
	rm -f vmlinux.map
}

# Use "make V=1" to debug this script
case "${KBUILD_VERBOSE}" in
*1*)
	set -x
	;;
esac

if [ "$1" = "clean" ]; then
	cleanup
	exit 0
fi

${MAKE} -f "${srctree}/scripts/Makefile.build" obj=init init/version-timestamp.o

btf_vmlinux_bin_o=
kallsymso=
strip_debug=

if is_enabled CONFIG_KALLSYMS; then
<<<<<<< HEAD
	truncate -s0 .tmp_vmlinux.kallsyms0.syms
=======
	true > .tmp_vmlinux.kallsyms0.syms
>>>>>>> adc21867
	kallsyms .tmp_vmlinux.kallsyms0.syms .tmp_vmlinux0.kallsyms
fi

if is_enabled CONFIG_KALLSYMS || is_enabled CONFIG_DEBUG_INFO_BTF; then

	# The kallsyms linking does not need debug symbols, but the BTF does.
	if ! is_enabled CONFIG_DEBUG_INFO_BTF; then
		strip_debug=1
	fi

	vmlinux_link .tmp_vmlinux1
fi

if is_enabled CONFIG_DEBUG_INFO_BTF; then
	if ! gen_btf .tmp_vmlinux1; then
		echo >&2 "Failed to generate BTF for vmlinux"
		echo >&2 "Try to disable CONFIG_DEBUG_INFO_BTF"
		exit 1
	fi
fi

if is_enabled CONFIG_KALLSYMS; then

	# kallsyms support
	# Generate section listing all symbols and add it into vmlinux
	# It's a four step process:
	# 0)  Generate a dummy __kallsyms with empty symbol list.
	# 1)  Link .tmp_vmlinux.kallsyms1 so it has all symbols and sections,
	#     with a dummy __kallsyms.
	#     Running kallsyms on that gives us .tmp_kallsyms1.o with
	#     the right size
	# 2)  Link .tmp_vmlinux.kallsyms2 so it now has a __kallsyms section of
	#     the right size, but due to the added section, some
	#     addresses have shifted.
	#     From here, we generate a correct .tmp_vmlinux.kallsyms2.o
	# 3)  That link may have expanded the kernel image enough that
	#     more linker branch stubs / trampolines had to be added, which
	#     introduces new names, which further expands kallsyms. Do another
	#     pass if that is the case. In theory it's possible this results
	#     in even more stubs, but unlikely.
	#     KALLSYMS_EXTRA_PASS=1 may also used to debug or work around
	#     other bugs.
	# 4)  The correct ${kallsymso} is linked into the final vmlinux.
	#
	# a)  Verify that the System.map from vmlinux matches the map from
	#     ${kallsymso}.

	# The kallsyms linking does not need debug symbols included.
	strip_debug=1

	sysmap_and_kallsyms .tmp_vmlinux1
	size1=$(${CONFIG_SHELL} "${srctree}/scripts/file-size.sh" ${kallsymso})

	vmlinux_link .tmp_vmlinux2
	sysmap_and_kallsyms .tmp_vmlinux2
	size2=$(${CONFIG_SHELL} "${srctree}/scripts/file-size.sh" ${kallsymso})

	if [ $size1 -ne $size2 ] || [ -n "${KALLSYMS_EXTRA_PASS}" ]; then
		vmlinux_link .tmp_vmlinux3
		sysmap_and_kallsyms .tmp_vmlinux3
	fi
fi

strip_debug=

vmlinux_link vmlinux

# fill in BTF IDs
if is_enabled CONFIG_DEBUG_INFO_BTF; then
	info BTFIDS vmlinux
	${RESOLVE_BTFIDS} vmlinux
fi

mksysmap vmlinux System.map

if is_enabled CONFIG_BUILDTIME_TABLE_SORT; then
	info SORTTAB vmlinux
	if ! sorttable vmlinux; then
		echo >&2 Failed to sort kernel tables
		exit 1
	fi
fi

# step a (see comment above)
if is_enabled CONFIG_KALLSYMS; then
	if ! cmp -s System.map "${kallsyms_sysmap}"; then
		echo >&2 Inconsistent kallsyms data
		echo >&2 'Try "make KALLSYMS_EXTRA_PASS=1" as a workaround'
		exit 1
	fi
fi

# For fixdep
echo "vmlinux: $0" > .vmlinux.d<|MERGE_RESOLUTION|>--- conflicted
+++ resolved
@@ -107,25 +107,8 @@
 # ${1} - vmlinux image
 gen_btf()
 {
-<<<<<<< HEAD
-	local pahole_ver
 	local btf_data=${1}.btf.o
 
-	if ! [ -x "$(command -v ${PAHOLE})" ]; then
-		echo >&2 "BTF: ${1}: pahole (${PAHOLE}) is not available"
-		return 1
-	fi
-
-	pahole_ver=$(${PAHOLE} --version | sed -E 's/v([0-9]+)\.([0-9]+)/\1\2/')
-	if [ "${pahole_ver}" -lt "116" ]; then
-		echo >&2 "BTF: ${1}: pahole version $(${PAHOLE} --version) is too old, need at least v1.16"
-		return 1
-	fi
-
-=======
-	local btf_data=${1}.btf.o
-
->>>>>>> adc21867
 	info BTF "${btf_data}"
 	LLVM_OBJCOPY="${OBJCOPY}" ${PAHOLE} -J ${PAHOLE_FLAGS} ${1}
 
@@ -220,11 +203,7 @@
 strip_debug=
 
 if is_enabled CONFIG_KALLSYMS; then
-<<<<<<< HEAD
-	truncate -s0 .tmp_vmlinux.kallsyms0.syms
-=======
 	true > .tmp_vmlinux.kallsyms0.syms
->>>>>>> adc21867
 	kallsyms .tmp_vmlinux.kallsyms0.syms .tmp_vmlinux0.kallsyms
 fi
 
