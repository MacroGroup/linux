--- conflicted
+++ resolved
@@ -23,18 +23,6 @@
 	STR_OUT = SNDRV_RAWMIDI_STREAM_OUTPUT
 };
 
-<<<<<<< HEAD
-/* object per UMP group; corresponding to a sequencer port */
-struct seq_ump_group {
-	int group;			/* group index (0-based) */
-	unsigned int dir_bits;		/* directions */
-	bool active;			/* activeness */
-	bool valid;			/* valid group (referred by blocks) */
-	char name[64];			/* seq port name */
-};
-
-=======
->>>>>>> adc21867
 /* context for UMP input parsing, per EP */
 struct seq_ump_input_buffer {
 	unsigned char len;		/* total length in words */
@@ -216,11 +204,7 @@
 }
 
 /* skip non-existing group for static blocks */
-<<<<<<< HEAD
-static bool skip_group(struct seq_ump_client *client, struct seq_ump_group *group)
-=======
 static bool skip_group(struct seq_ump_client *client, struct snd_ump_group *group)
->>>>>>> adc21867
 {
 	return !group->valid &&
 		(client->ump->info.flags & SNDRV_UMP_EP_INFO_STATIC_BLOCKS);
@@ -269,11 +253,7 @@
 		return;
 
 	for (i = 0; i < SNDRV_UMP_MAX_GROUPS; i++) {
-<<<<<<< HEAD
-		if (skip_group(client, &client->groups[i]))
-=======
 		if (skip_group(client, &client->ump->groups[i]))
->>>>>>> adc21867
 			continue;
 
 		old->addr.client = client->seq_client;
@@ -297,60 +277,6 @@
 	}
 }
 
-<<<<<<< HEAD
-/* update dir_bits and active flag for all groups in the client */
-static void update_group_attrs(struct seq_ump_client *client)
-{
-	struct snd_ump_block *fb;
-	struct seq_ump_group *group;
-	int i;
-
-	for (i = 0; i < SNDRV_UMP_MAX_GROUPS; i++) {
-		group = &client->groups[i];
-		*group->name = 0;
-		group->dir_bits = 0;
-		group->active = 0;
-		group->group = i;
-		group->valid = false;
-	}
-
-	list_for_each_entry(fb, &client->ump->block_list, list) {
-		if (fb->info.first_group + fb->info.num_groups > SNDRV_UMP_MAX_GROUPS)
-			break;
-		group = &client->groups[fb->info.first_group];
-		for (i = 0; i < fb->info.num_groups; i++, group++) {
-			group->valid = true;
-			if (fb->info.active)
-				group->active = 1;
-			switch (fb->info.direction) {
-			case SNDRV_UMP_DIR_INPUT:
-				group->dir_bits |= (1 << STR_IN);
-				break;
-			case SNDRV_UMP_DIR_OUTPUT:
-				group->dir_bits |= (1 << STR_OUT);
-				break;
-			case SNDRV_UMP_DIR_BIDIRECTION:
-				group->dir_bits |= (1 << STR_OUT) | (1 << STR_IN);
-				break;
-			}
-			if (!*fb->info.name)
-				continue;
-			if (!*group->name) {
-				/* store the first matching name */
-				strscpy(group->name, fb->info.name,
-					sizeof(group->name));
-			} else {
-				/* when overlapping, concat names */
-				strlcat(group->name, ", ", sizeof(group->name));
-				strlcat(group->name, fb->info.name,
-					sizeof(group->name));
-			}
-		}
-	}
-}
-
-=======
->>>>>>> adc21867
 /* create a UMP Endpoint port */
 static int create_ump_endpoint_port(struct seq_ump_client *client)
 {
