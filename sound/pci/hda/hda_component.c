--- conflicted
+++ resolved
@@ -142,10 +142,6 @@
 
 	/* Init shared and component specific data */
 	memset(parent->comps, 0, sizeof(parent->comps));
-<<<<<<< HEAD
-	parent->codec = cdc;
-=======
->>>>>>> adc21867
 
 	mutex_lock(&parent->mutex);
 	ret = component_bind_all(hda_codec_dev(cdc), parent);
@@ -166,8 +162,6 @@
 	struct hda_scodec_match *sm;
 	int ret, i;
 
-<<<<<<< HEAD
-=======
 	if (parent->codec) {
 		codec_err(cdc, "Component binding already created (SSID: %x)\n",
 			  cdc->core.subsystem_id);
@@ -175,7 +169,6 @@
 	}
 	parent->codec = cdc;
 
->>>>>>> adc21867
 	mutex_init(&parent->mutex);
 
 	for (i = 0; i < count; i++) {
