// SPDX-License-Identifier: GPL-2.0-or-later
/*
 * Universal Interface for Intel High Definition Audio Codec
 *
 * HD audio interface patch for Realtek ALC codecs
 *
 * Copyright (c) 2004 Kailang Yang <kailang@realtek.com.tw>
 *                    PeiSen Hou <pshou@realtek.com.tw>
 *                    Takashi Iwai <tiwai@suse.de>
 *                    Jonathan Woithe <jwoithe@just42.net>
 */

#include <linux/acpi.h>
#include <linux/cleanup.h>
#include <linux/init.h>
#include <linux/delay.h>
#include <linux/slab.h>
#include <linux/pci.h>
#include <linux/dmi.h>
#include <linux/module.h>
#include <linux/i2c.h>
#include <linux/input.h>
#include <linux/leds.h>
#include <linux/ctype.h>
#include <linux/spi/spi.h>
#include <sound/core.h>
#include <sound/jack.h>
#include <sound/hda_codec.h>
#include "hda_local.h"
#include "hda_auto_parser.h"
#include "hda_jack.h"
#include "hda_generic.h"
#include "hda_component.h"

/* keep halting ALC5505 DSP, for power saving */
#define HALT_REALTEK_ALC5505

/* extra amp-initialization sequence types */
enum {
	ALC_INIT_UNDEFINED,
	ALC_INIT_NONE,
	ALC_INIT_DEFAULT,
};

enum {
	ALC_HEADSET_MODE_UNKNOWN,
	ALC_HEADSET_MODE_UNPLUGGED,
	ALC_HEADSET_MODE_HEADSET,
	ALC_HEADSET_MODE_MIC,
	ALC_HEADSET_MODE_HEADPHONE,
};

enum {
	ALC_HEADSET_TYPE_UNKNOWN,
	ALC_HEADSET_TYPE_CTIA,
	ALC_HEADSET_TYPE_OMTP,
};

enum {
	ALC_KEY_MICMUTE_INDEX,
};

struct alc_customize_define {
	unsigned int  sku_cfg;
	unsigned char port_connectivity;
	unsigned char check_sum;
	unsigned char customization;
	unsigned char external_amp;
	unsigned int  enable_pcbeep:1;
	unsigned int  platform_type:1;
	unsigned int  swap:1;
	unsigned int  override:1;
	unsigned int  fixup:1; /* Means that this sku is set by driver, not read from hw */
};

struct alc_coef_led {
	unsigned int idx;
	unsigned int mask;
	unsigned int on;
	unsigned int off;
};

struct alc_spec {
	struct hda_gen_spec gen; /* must be at head */

	/* codec parameterization */
	struct alc_customize_define cdefine;
	unsigned int parse_flags; /* flag for snd_hda_parse_pin_defcfg() */

	/* GPIO bits */
	unsigned int gpio_mask;
	unsigned int gpio_dir;
	unsigned int gpio_data;
	bool gpio_write_delay;	/* add a delay before writing gpio_data */

	/* mute LED for HP laptops, see vref_mute_led_set() */
	int mute_led_polarity;
	int micmute_led_polarity;
	hda_nid_t mute_led_nid;
	hda_nid_t cap_mute_led_nid;

	unsigned int gpio_mute_led_mask;
	unsigned int gpio_mic_led_mask;
	struct alc_coef_led mute_led_coef;
	struct alc_coef_led mic_led_coef;
	struct mutex coef_mutex;

	hda_nid_t headset_mic_pin;
	hda_nid_t headphone_mic_pin;
	int current_headset_mode;
	int current_headset_type;

	/* hooks */
	void (*init_hook)(struct hda_codec *codec);
	void (*power_hook)(struct hda_codec *codec);
	void (*shutup)(struct hda_codec *codec);

	int init_amp;
	int codec_variant;	/* flag for other variants */
	unsigned int has_alc5505_dsp:1;
	unsigned int no_depop_delay:1;
	unsigned int done_hp_init:1;
	unsigned int no_shutup_pins:1;
	unsigned int ultra_low_power:1;
	unsigned int has_hs_key:1;
	unsigned int no_internal_mic_pin:1;
	unsigned int en_3kpull_low:1;
	int num_speaker_amps;

	/* for PLL fix */
	hda_nid_t pll_nid;
	unsigned int pll_coef_idx, pll_coef_bit;
	unsigned int coef0;
	struct input_dev *kb_dev;
	u8 alc_mute_keycode_map[1];

	/* component binding */
	struct hda_component_parent comps;
};

/*
 * COEF access helper functions
 */

static void coef_mutex_lock(struct hda_codec *codec)
{
	struct alc_spec *spec = codec->spec;

	snd_hda_power_up_pm(codec);
	mutex_lock(&spec->coef_mutex);
}

static void coef_mutex_unlock(struct hda_codec *codec)
{
	struct alc_spec *spec = codec->spec;

	mutex_unlock(&spec->coef_mutex);
	snd_hda_power_down_pm(codec);
}

static int __alc_read_coefex_idx(struct hda_codec *codec, hda_nid_t nid,
				 unsigned int coef_idx)
{
	unsigned int val;

	snd_hda_codec_write(codec, nid, 0, AC_VERB_SET_COEF_INDEX, coef_idx);
	val = snd_hda_codec_read(codec, nid, 0, AC_VERB_GET_PROC_COEF, 0);
	return val;
}

static int alc_read_coefex_idx(struct hda_codec *codec, hda_nid_t nid,
			       unsigned int coef_idx)
{
	unsigned int val;

	coef_mutex_lock(codec);
	val = __alc_read_coefex_idx(codec, nid, coef_idx);
	coef_mutex_unlock(codec);
	return val;
}

#define alc_read_coef_idx(codec, coef_idx) \
	alc_read_coefex_idx(codec, 0x20, coef_idx)

static void __alc_write_coefex_idx(struct hda_codec *codec, hda_nid_t nid,
				   unsigned int coef_idx, unsigned int coef_val)
{
	snd_hda_codec_write(codec, nid, 0, AC_VERB_SET_COEF_INDEX, coef_idx);
	snd_hda_codec_write(codec, nid, 0, AC_VERB_SET_PROC_COEF, coef_val);
}

static void alc_write_coefex_idx(struct hda_codec *codec, hda_nid_t nid,
				 unsigned int coef_idx, unsigned int coef_val)
{
	coef_mutex_lock(codec);
	__alc_write_coefex_idx(codec, nid, coef_idx, coef_val);
	coef_mutex_unlock(codec);
}

#define alc_write_coef_idx(codec, coef_idx, coef_val) \
	alc_write_coefex_idx(codec, 0x20, coef_idx, coef_val)

static void __alc_update_coefex_idx(struct hda_codec *codec, hda_nid_t nid,
				    unsigned int coef_idx, unsigned int mask,
				    unsigned int bits_set)
{
	unsigned int val = __alc_read_coefex_idx(codec, nid, coef_idx);

	if (val != -1)
		__alc_write_coefex_idx(codec, nid, coef_idx,
				       (val & ~mask) | bits_set);
}

static void alc_update_coefex_idx(struct hda_codec *codec, hda_nid_t nid,
				  unsigned int coef_idx, unsigned int mask,
				  unsigned int bits_set)
{
	coef_mutex_lock(codec);
	__alc_update_coefex_idx(codec, nid, coef_idx, mask, bits_set);
	coef_mutex_unlock(codec);
}

#define alc_update_coef_idx(codec, coef_idx, mask, bits_set)	\
	alc_update_coefex_idx(codec, 0x20, coef_idx, mask, bits_set)

/* a special bypass for COEF 0; read the cached value at the second time */
static unsigned int alc_get_coef0(struct hda_codec *codec)
{
	struct alc_spec *spec = codec->spec;

	if (!spec->coef0)
		spec->coef0 = alc_read_coef_idx(codec, 0);
	return spec->coef0;
}

/* coef writes/updates batch */
struct coef_fw {
	unsigned char nid;
	unsigned char idx;
	unsigned short mask;
	unsigned short val;
};

#define UPDATE_COEFEX(_nid, _idx, _mask, _val) \
	{ .nid = (_nid), .idx = (_idx), .mask = (_mask), .val = (_val) }
#define WRITE_COEFEX(_nid, _idx, _val) UPDATE_COEFEX(_nid, _idx, -1, _val)
#define WRITE_COEF(_idx, _val) WRITE_COEFEX(0x20, _idx, _val)
#define UPDATE_COEF(_idx, _mask, _val) UPDATE_COEFEX(0x20, _idx, _mask, _val)

static void alc_process_coef_fw(struct hda_codec *codec,
				const struct coef_fw *fw)
{
	coef_mutex_lock(codec);
	for (; fw->nid; fw++) {
		if (fw->mask == (unsigned short)-1)
			__alc_write_coefex_idx(codec, fw->nid, fw->idx, fw->val);
		else
			__alc_update_coefex_idx(codec, fw->nid, fw->idx,
						fw->mask, fw->val);
	}
	coef_mutex_unlock(codec);
}

/*
 * GPIO setup tables, used in initialization
 */

/* Enable GPIO mask and set output */
static void alc_setup_gpio(struct hda_codec *codec, unsigned int mask)
{
	struct alc_spec *spec = codec->spec;

	spec->gpio_mask |= mask;
	spec->gpio_dir |= mask;
	spec->gpio_data |= mask;
}

static void alc_write_gpio_data(struct hda_codec *codec)
{
	struct alc_spec *spec = codec->spec;

	snd_hda_codec_write(codec, 0x01, 0, AC_VERB_SET_GPIO_DATA,
			    spec->gpio_data);
}

static void alc_update_gpio_data(struct hda_codec *codec, unsigned int mask,
				 bool on)
{
	struct alc_spec *spec = codec->spec;
	unsigned int oldval = spec->gpio_data;

	if (on)
		spec->gpio_data |= mask;
	else
		spec->gpio_data &= ~mask;
	if (oldval != spec->gpio_data)
		alc_write_gpio_data(codec);
}

static void alc_write_gpio(struct hda_codec *codec)
{
	struct alc_spec *spec = codec->spec;

	if (!spec->gpio_mask)
		return;

	snd_hda_codec_write(codec, codec->core.afg, 0,
			    AC_VERB_SET_GPIO_MASK, spec->gpio_mask);
	snd_hda_codec_write(codec, codec->core.afg, 0,
			    AC_VERB_SET_GPIO_DIRECTION, spec->gpio_dir);
	if (spec->gpio_write_delay)
		msleep(1);
	alc_write_gpio_data(codec);
}

static void alc_fixup_gpio(struct hda_codec *codec, int action,
			   unsigned int mask)
{
	if (action == HDA_FIXUP_ACT_PRE_PROBE)
		alc_setup_gpio(codec, mask);
}

static void alc_fixup_gpio1(struct hda_codec *codec,
			    const struct hda_fixup *fix, int action)
{
	alc_fixup_gpio(codec, action, 0x01);
}

static void alc_fixup_gpio2(struct hda_codec *codec,
			    const struct hda_fixup *fix, int action)
{
	alc_fixup_gpio(codec, action, 0x02);
}

static void alc_fixup_gpio3(struct hda_codec *codec,
			    const struct hda_fixup *fix, int action)
{
	alc_fixup_gpio(codec, action, 0x03);
}

static void alc_fixup_gpio4(struct hda_codec *codec,
			    const struct hda_fixup *fix, int action)
{
	alc_fixup_gpio(codec, action, 0x04);
}

static void alc_fixup_micmute_led(struct hda_codec *codec,
				  const struct hda_fixup *fix, int action)
{
	if (action == HDA_FIXUP_ACT_PRE_PROBE)
		snd_hda_gen_add_micmute_led_cdev(codec, NULL);
}

/*
 * Fix hardware PLL issue
 * On some codecs, the analog PLL gating control must be off while
 * the default value is 1.
 */
static void alc_fix_pll(struct hda_codec *codec)
{
	struct alc_spec *spec = codec->spec;

	if (spec->pll_nid)
		alc_update_coefex_idx(codec, spec->pll_nid, spec->pll_coef_idx,
				      1 << spec->pll_coef_bit, 0);
}

static void alc_fix_pll_init(struct hda_codec *codec, hda_nid_t nid,
			     unsigned int coef_idx, unsigned int coef_bit)
{
	struct alc_spec *spec = codec->spec;
	spec->pll_nid = nid;
	spec->pll_coef_idx = coef_idx;
	spec->pll_coef_bit = coef_bit;
	alc_fix_pll(codec);
}

/* update the master volume per volume-knob's unsol event */
static void alc_update_knob_master(struct hda_codec *codec,
				   struct hda_jack_callback *jack)
{
	unsigned int val;
	struct snd_kcontrol *kctl;
	struct snd_ctl_elem_value *uctl;

	kctl = snd_hda_find_mixer_ctl(codec, "Master Playback Volume");
	if (!kctl)
		return;
	uctl = kzalloc(sizeof(*uctl), GFP_KERNEL);
	if (!uctl)
		return;
	val = snd_hda_codec_read(codec, jack->nid, 0,
				 AC_VERB_GET_VOLUME_KNOB_CONTROL, 0);
	val &= HDA_AMP_VOLMASK;
	uctl->value.integer.value[0] = val;
	uctl->value.integer.value[1] = val;
	kctl->put(kctl, uctl);
	kfree(uctl);
}

static void alc880_unsol_event(struct hda_codec *codec, unsigned int res)
{
	/* For some reason, the res given from ALC880 is broken.
	   Here we adjust it properly. */
	snd_hda_jack_unsol_event(codec, res >> 2);
}

/* Change EAPD to verb control */
static void alc_fill_eapd_coef(struct hda_codec *codec)
{
	int coef;

	coef = alc_get_coef0(codec);

	switch (codec->core.vendor_id) {
	case 0x10ec0262:
		alc_update_coef_idx(codec, 0x7, 0, 1<<5);
		break;
	case 0x10ec0267:
	case 0x10ec0268:
		alc_update_coef_idx(codec, 0x7, 0, 1<<13);
		break;
	case 0x10ec0269:
		if ((coef & 0x00f0) == 0x0010)
			alc_update_coef_idx(codec, 0xd, 0, 1<<14);
		if ((coef & 0x00f0) == 0x0020)
			alc_update_coef_idx(codec, 0x4, 1<<15, 0);
		if ((coef & 0x00f0) == 0x0030)
			alc_update_coef_idx(codec, 0x10, 1<<9, 0);
		break;
	case 0x10ec0280:
	case 0x10ec0284:
	case 0x10ec0290:
	case 0x10ec0292:
		alc_update_coef_idx(codec, 0x4, 1<<15, 0);
		break;
	case 0x10ec0225:
	case 0x10ec0295:
	case 0x10ec0299:
		alc_update_coef_idx(codec, 0x67, 0xf000, 0x3000);
		fallthrough;
	case 0x10ec0215:
	case 0x10ec0285:
	case 0x10ec0289:
		alc_update_coef_idx(codec, 0x36, 1<<13, 0);
		fallthrough;
	case 0x10ec0230:
	case 0x10ec0233:
	case 0x10ec0235:
	case 0x10ec0236:
	case 0x10ec0245:
	case 0x10ec0255:
	case 0x10ec0256:
	case 0x19e58326:
	case 0x10ec0257:
	case 0x10ec0282:
	case 0x10ec0283:
	case 0x10ec0286:
	case 0x10ec0288:
	case 0x10ec0298:
	case 0x10ec0300:
		alc_update_coef_idx(codec, 0x10, 1<<9, 0);
		break;
	case 0x10ec0275:
		alc_update_coef_idx(codec, 0xe, 0, 1<<0);
		break;
	case 0x10ec0287:
		alc_update_coef_idx(codec, 0x10, 1<<9, 0);
		alc_write_coef_idx(codec, 0x8, 0x4ab7);
		break;
	case 0x10ec0293:
		alc_update_coef_idx(codec, 0xa, 1<<13, 0);
		break;
	case 0x10ec0234:
	case 0x10ec0274:
	case 0x10ec0294:
	case 0x10ec0700:
	case 0x10ec0701:
	case 0x10ec0703:
	case 0x10ec0711:
		alc_update_coef_idx(codec, 0x10, 1<<15, 0);
		break;
	case 0x10ec0662:
		if ((coef & 0x00f0) == 0x0030)
			alc_update_coef_idx(codec, 0x4, 1<<10, 0); /* EAPD Ctrl */
		break;
	case 0x10ec0272:
	case 0x10ec0273:
	case 0x10ec0663:
	case 0x10ec0665:
	case 0x10ec0670:
	case 0x10ec0671:
	case 0x10ec0672:
		alc_update_coef_idx(codec, 0xd, 0, 1<<14); /* EAPD Ctrl */
		break;
	case 0x10ec0222:
	case 0x10ec0623:
		alc_update_coef_idx(codec, 0x19, 1<<13, 0);
		break;
	case 0x10ec0668:
		alc_update_coef_idx(codec, 0x7, 3<<13, 0);
		break;
	case 0x10ec0867:
		alc_update_coef_idx(codec, 0x4, 1<<10, 0);
		break;
	case 0x10ec0888:
		if ((coef & 0x00f0) == 0x0020 || (coef & 0x00f0) == 0x0030)
			alc_update_coef_idx(codec, 0x7, 1<<5, 0);
		break;
	case 0x10ec0892:
	case 0x10ec0897:
		alc_update_coef_idx(codec, 0x7, 1<<5, 0);
		break;
	case 0x10ec0899:
	case 0x10ec0900:
	case 0x10ec0b00:
	case 0x10ec1168:
	case 0x10ec1220:
		alc_update_coef_idx(codec, 0x7, 1<<1, 0);
		break;
	}
}

/* additional initialization for ALC888 variants */
static void alc888_coef_init(struct hda_codec *codec)
{
	switch (alc_get_coef0(codec) & 0x00f0) {
	/* alc888-VA */
	case 0x00:
	/* alc888-VB */
	case 0x10:
		alc_update_coef_idx(codec, 7, 0, 0x2030); /* Turn EAPD to High */
		break;
	}
}

/* turn on/off EAPD control (only if available) */
static void set_eapd(struct hda_codec *codec, hda_nid_t nid, int on)
{
	if (get_wcaps_type(get_wcaps(codec, nid)) != AC_WID_PIN)
		return;
	if (snd_hda_query_pin_caps(codec, nid) & AC_PINCAP_EAPD)
		snd_hda_codec_write(codec, nid, 0, AC_VERB_SET_EAPD_BTLENABLE,
				    on ? 2 : 0);
}

/* turn on/off EAPD controls of the codec */
static void alc_auto_setup_eapd(struct hda_codec *codec, bool on)
{
	/* We currently only handle front, HP */
	static const hda_nid_t pins[] = {
		0x0f, 0x10, 0x14, 0x15, 0x17, 0
	};
	const hda_nid_t *p;
	for (p = pins; *p; p++)
		set_eapd(codec, *p, on);
}

static int find_ext_mic_pin(struct hda_codec *codec);

static void alc_headset_mic_no_shutup(struct hda_codec *codec)
{
	const struct hda_pincfg *pin;
	int mic_pin = find_ext_mic_pin(codec);
	int i;

	/* don't shut up pins when unloading the driver; otherwise it breaks
	 * the default pin setup at the next load of the driver
	 */
	if (codec->bus->shutdown)
		return;

	snd_array_for_each(&codec->init_pins, i, pin) {
		/* use read here for syncing after issuing each verb */
		if (pin->nid != mic_pin)
			snd_hda_codec_read(codec, pin->nid, 0,
					AC_VERB_SET_PIN_WIDGET_CONTROL, 0);
	}

	codec->pins_shutup = 1;
}

static void alc_shutup_pins(struct hda_codec *codec)
{
	struct alc_spec *spec = codec->spec;

	switch (codec->core.vendor_id) {
	case 0x10ec0236:
	case 0x10ec0256:
	case 0x19e58326:
	case 0x10ec0283:
	case 0x10ec0285:
	case 0x10ec0286:
	case 0x10ec0287:
	case 0x10ec0288:
	case 0x10ec0295:
	case 0x10ec0298:
		alc_headset_mic_no_shutup(codec);
		break;
	default:
		if (!spec->no_shutup_pins)
			snd_hda_shutup_pins(codec);
		break;
	}
}

/* generic shutup callback;
 * just turning off EAPD and a little pause for avoiding pop-noise
 */
static void alc_eapd_shutup(struct hda_codec *codec)
{
	struct alc_spec *spec = codec->spec;

	alc_auto_setup_eapd(codec, false);
	if (!spec->no_depop_delay)
		msleep(200);
	alc_shutup_pins(codec);
}

/* generic EAPD initialization */
static void alc_auto_init_amp(struct hda_codec *codec, int type)
{
	alc_auto_setup_eapd(codec, true);
	alc_write_gpio(codec);
	switch (type) {
	case ALC_INIT_DEFAULT:
		switch (codec->core.vendor_id) {
		case 0x10ec0260:
			alc_update_coefex_idx(codec, 0x1a, 7, 0, 0x2010);
			break;
		case 0x10ec0880:
		case 0x10ec0882:
		case 0x10ec0883:
		case 0x10ec0885:
			alc_update_coef_idx(codec, 7, 0, 0x2030);
			break;
		case 0x10ec0888:
			alc888_coef_init(codec);
			break;
		}
		break;
	}
}

/* get a primary headphone pin if available */
static hda_nid_t alc_get_hp_pin(struct alc_spec *spec)
{
	if (spec->gen.autocfg.hp_pins[0])
		return spec->gen.autocfg.hp_pins[0];
	if (spec->gen.autocfg.line_out_type == AC_JACK_HP_OUT)
		return spec->gen.autocfg.line_out_pins[0];
	return 0;
}

/*
 * Realtek SSID verification
 */

/* Could be any non-zero and even value. When used as fixup, tells
 * the driver to ignore any present sku defines.
 */
#define ALC_FIXUP_SKU_IGNORE (2)

static void alc_fixup_sku_ignore(struct hda_codec *codec,
				 const struct hda_fixup *fix, int action)
{
	struct alc_spec *spec = codec->spec;
	if (action == HDA_FIXUP_ACT_PRE_PROBE) {
		spec->cdefine.fixup = 1;
		spec->cdefine.sku_cfg = ALC_FIXUP_SKU_IGNORE;
	}
}

static void alc_fixup_no_depop_delay(struct hda_codec *codec,
				    const struct hda_fixup *fix, int action)
{
	struct alc_spec *spec = codec->spec;

	if (action == HDA_FIXUP_ACT_PROBE) {
		spec->no_depop_delay = 1;
		codec->depop_delay = 0;
	}
}

static int alc_auto_parse_customize_define(struct hda_codec *codec)
{
	unsigned int ass, tmp, i;
	unsigned nid = 0;
	struct alc_spec *spec = codec->spec;

	spec->cdefine.enable_pcbeep = 1; /* assume always enabled */

	if (spec->cdefine.fixup) {
		ass = spec->cdefine.sku_cfg;
		if (ass == ALC_FIXUP_SKU_IGNORE)
			return -1;
		goto do_sku;
	}

	if (!codec->bus->pci)
		return -1;
	ass = codec->core.subsystem_id & 0xffff;
	if (ass != codec->bus->pci->subsystem_device && (ass & 1))
		goto do_sku;

	nid = 0x1d;
	if (codec->core.vendor_id == 0x10ec0260)
		nid = 0x17;
	ass = snd_hda_codec_get_pincfg(codec, nid);

	if (!(ass & 1)) {
		codec_info(codec, "%s: SKU not ready 0x%08x\n",
			   codec->core.chip_name, ass);
		return -1;
	}

	/* check sum */
	tmp = 0;
	for (i = 1; i < 16; i++) {
		if ((ass >> i) & 1)
			tmp++;
	}
	if (((ass >> 16) & 0xf) != tmp)
		return -1;

	spec->cdefine.port_connectivity = ass >> 30;
	spec->cdefine.enable_pcbeep = (ass & 0x100000) >> 20;
	spec->cdefine.check_sum = (ass >> 16) & 0xf;
	spec->cdefine.customization = ass >> 8;
do_sku:
	spec->cdefine.sku_cfg = ass;
	spec->cdefine.external_amp = (ass & 0x38) >> 3;
	spec->cdefine.platform_type = (ass & 0x4) >> 2;
	spec->cdefine.swap = (ass & 0x2) >> 1;
	spec->cdefine.override = ass & 0x1;

	codec_dbg(codec, "SKU: Nid=0x%x sku_cfg=0x%08x\n",
		   nid, spec->cdefine.sku_cfg);
	codec_dbg(codec, "SKU: port_connectivity=0x%x\n",
		   spec->cdefine.port_connectivity);
	codec_dbg(codec, "SKU: enable_pcbeep=0x%x\n", spec->cdefine.enable_pcbeep);
	codec_dbg(codec, "SKU: check_sum=0x%08x\n", spec->cdefine.check_sum);
	codec_dbg(codec, "SKU: customization=0x%08x\n", spec->cdefine.customization);
	codec_dbg(codec, "SKU: external_amp=0x%x\n", spec->cdefine.external_amp);
	codec_dbg(codec, "SKU: platform_type=0x%x\n", spec->cdefine.platform_type);
	codec_dbg(codec, "SKU: swap=0x%x\n", spec->cdefine.swap);
	codec_dbg(codec, "SKU: override=0x%x\n", spec->cdefine.override);

	return 0;
}

/* return the position of NID in the list, or -1 if not found */
static int find_idx_in_nid_list(hda_nid_t nid, const hda_nid_t *list, int nums)
{
	int i;
	for (i = 0; i < nums; i++)
		if (list[i] == nid)
			return i;
	return -1;
}
/* return true if the given NID is found in the list */
static bool found_in_nid_list(hda_nid_t nid, const hda_nid_t *list, int nums)
{
	return find_idx_in_nid_list(nid, list, nums) >= 0;
}

/* check subsystem ID and set up device-specific initialization;
 * return 1 if initialized, 0 if invalid SSID
 */
/* 32-bit subsystem ID for BIOS loading in HD Audio codec.
 *	31 ~ 16 :	Manufacture ID
 *	15 ~ 8	:	SKU ID
 *	7  ~ 0	:	Assembly ID
 *	port-A --> pin 39/41, port-E --> pin 14/15, port-D --> pin 35/36
 */
static int alc_subsystem_id(struct hda_codec *codec, const hda_nid_t *ports)
{
	unsigned int ass, tmp, i;
	unsigned nid;
	struct alc_spec *spec = codec->spec;

	if (spec->cdefine.fixup) {
		ass = spec->cdefine.sku_cfg;
		if (ass == ALC_FIXUP_SKU_IGNORE)
			return 0;
		goto do_sku;
	}

	ass = codec->core.subsystem_id & 0xffff;
	if (codec->bus->pci &&
	    ass != codec->bus->pci->subsystem_device && (ass & 1))
		goto do_sku;

	/* invalid SSID, check the special NID pin defcfg instead */
	/*
	 * 31~30	: port connectivity
	 * 29~21	: reserve
	 * 20		: PCBEEP input
	 * 19~16	: Check sum (15:1)
	 * 15~1		: Custom
	 * 0		: override
	*/
	nid = 0x1d;
	if (codec->core.vendor_id == 0x10ec0260)
		nid = 0x17;
	ass = snd_hda_codec_get_pincfg(codec, nid);
	codec_dbg(codec,
		  "realtek: No valid SSID, checking pincfg 0x%08x for NID 0x%x\n",
		   ass, nid);
	if (!(ass & 1))
		return 0;
	if ((ass >> 30) != 1)	/* no physical connection */
		return 0;

	/* check sum */
	tmp = 0;
	for (i = 1; i < 16; i++) {
		if ((ass >> i) & 1)
			tmp++;
	}
	if (((ass >> 16) & 0xf) != tmp)
		return 0;
do_sku:
	codec_dbg(codec, "realtek: Enabling init ASM_ID=0x%04x CODEC_ID=%08x\n",
		   ass & 0xffff, codec->core.vendor_id);
	/*
	 * 0 : override
	 * 1 :	Swap Jack
	 * 2 : 0 --> Desktop, 1 --> Laptop
	 * 3~5 : External Amplifier control
	 * 7~6 : Reserved
	*/
	tmp = (ass & 0x38) >> 3;	/* external Amp control */
	if (spec->init_amp == ALC_INIT_UNDEFINED) {
		switch (tmp) {
		case 1:
			alc_setup_gpio(codec, 0x01);
			break;
		case 3:
			alc_setup_gpio(codec, 0x02);
			break;
		case 7:
			alc_setup_gpio(codec, 0x04);
			break;
		case 5:
		default:
			spec->init_amp = ALC_INIT_DEFAULT;
			break;
		}
	}

	/* is laptop or Desktop and enable the function "Mute internal speaker
	 * when the external headphone out jack is plugged"
	 */
	if (!(ass & 0x8000))
		return 1;
	/*
	 * 10~8 : Jack location
	 * 12~11: Headphone out -> 00: PortA, 01: PortE, 02: PortD, 03: Resvered
	 * 14~13: Resvered
	 * 15   : 1 --> enable the function "Mute internal speaker
	 *	        when the external headphone out jack is plugged"
	 */
	if (!alc_get_hp_pin(spec)) {
		hda_nid_t nid;
		tmp = (ass >> 11) & 0x3;	/* HP to chassis */
		nid = ports[tmp];
		if (found_in_nid_list(nid, spec->gen.autocfg.line_out_pins,
				      spec->gen.autocfg.line_outs))
			return 1;
		spec->gen.autocfg.hp_pins[0] = nid;
	}
	return 1;
}

/* Check the validity of ALC subsystem-id
 * ports contains an array of 4 pin NIDs for port-A, E, D and I */
static void alc_ssid_check(struct hda_codec *codec, const hda_nid_t *ports)
{
	if (!alc_subsystem_id(codec, ports)) {
		struct alc_spec *spec = codec->spec;
		if (spec->init_amp == ALC_INIT_UNDEFINED) {
			codec_dbg(codec,
				  "realtek: Enable default setup for auto mode as fallback\n");
			spec->init_amp = ALC_INIT_DEFAULT;
		}
	}
}

/*
 */

static void alc_fixup_inv_dmic(struct hda_codec *codec,
			       const struct hda_fixup *fix, int action)
{
	struct alc_spec *spec = codec->spec;

	spec->gen.inv_dmic_split = 1;
}


static int alc_build_controls(struct hda_codec *codec)
{
	int err;

	err = snd_hda_gen_build_controls(codec);
	if (err < 0)
		return err;

	snd_hda_apply_fixup(codec, HDA_FIXUP_ACT_BUILD);
	return 0;
}


/*
 * Common callbacks
 */

static void alc_pre_init(struct hda_codec *codec)
{
	alc_fill_eapd_coef(codec);
}

#define is_s3_resume(codec) \
	((codec)->core.dev.power.power_state.event == PM_EVENT_RESUME)
#define is_s4_resume(codec) \
	((codec)->core.dev.power.power_state.event == PM_EVENT_RESTORE)
#define is_s4_suspend(codec) \
	((codec)->core.dev.power.power_state.event == PM_EVENT_FREEZE)

static int alc_init(struct hda_codec *codec)
{
	struct alc_spec *spec = codec->spec;

	/* hibernation resume needs the full chip initialization */
	if (is_s4_resume(codec))
		alc_pre_init(codec);

	if (spec->init_hook)
		spec->init_hook(codec);

	spec->gen.skip_verbs = 1; /* applied in below */
	snd_hda_gen_init(codec);
	alc_fix_pll(codec);
	alc_auto_init_amp(codec, spec->init_amp);
	snd_hda_apply_verbs(codec); /* apply verbs here after own init */

	snd_hda_apply_fixup(codec, HDA_FIXUP_ACT_INIT);

	return 0;
}

/* forward declaration */
static const struct component_master_ops comp_master_ops;

static void alc_free(struct hda_codec *codec)
{
	struct alc_spec *spec = codec->spec;

	if (spec)
		hda_component_manager_free(&spec->comps, &comp_master_ops);

	snd_hda_gen_free(codec);
}

static inline void alc_shutup(struct hda_codec *codec)
{
	struct alc_spec *spec = codec->spec;

	if (!snd_hda_get_bool_hint(codec, "shutup"))
		return; /* disabled explicitly by hints */

	if (spec && spec->shutup)
		spec->shutup(codec);
	else
		alc_shutup_pins(codec);
}

static void alc_power_eapd(struct hda_codec *codec)
{
	alc_auto_setup_eapd(codec, false);
}

static int alc_suspend(struct hda_codec *codec)
{
	struct alc_spec *spec = codec->spec;
	alc_shutup(codec);
	if (spec && spec->power_hook)
		spec->power_hook(codec);
	return 0;
}

static int alc_resume(struct hda_codec *codec)
{
	struct alc_spec *spec = codec->spec;

	if (!spec->no_depop_delay)
		msleep(150); /* to avoid pop noise */
	codec->patch_ops.init(codec);
	snd_hda_regmap_sync(codec);
	hda_call_check_power_status(codec, 0x01);
	return 0;
}

/*
 */
static const struct hda_codec_ops alc_patch_ops = {
	.build_controls = alc_build_controls,
	.build_pcms = snd_hda_gen_build_pcms,
	.init = alc_init,
	.free = alc_free,
	.unsol_event = snd_hda_jack_unsol_event,
	.resume = alc_resume,
	.suspend = alc_suspend,
	.check_power_status = snd_hda_gen_check_power_status,
};


#define alc_codec_rename(codec, name) snd_hda_codec_set_name(codec, name)

/*
 * Rename codecs appropriately from COEF value or subvendor id
 */
struct alc_codec_rename_table {
	unsigned int vendor_id;
	unsigned short coef_mask;
	unsigned short coef_bits;
	const char *name;
};

struct alc_codec_rename_pci_table {
	unsigned int codec_vendor_id;
	unsigned short pci_subvendor;
	unsigned short pci_subdevice;
	const char *name;
};

static const struct alc_codec_rename_table rename_tbl[] = {
	{ 0x10ec0221, 0xf00f, 0x1003, "ALC231" },
	{ 0x10ec0269, 0xfff0, 0x3010, "ALC277" },
	{ 0x10ec0269, 0xf0f0, 0x2010, "ALC259" },
	{ 0x10ec0269, 0xf0f0, 0x3010, "ALC258" },
	{ 0x10ec0269, 0x00f0, 0x0010, "ALC269VB" },
	{ 0x10ec0269, 0xffff, 0xa023, "ALC259" },
	{ 0x10ec0269, 0xffff, 0x6023, "ALC281X" },
	{ 0x10ec0269, 0x00f0, 0x0020, "ALC269VC" },
	{ 0x10ec0269, 0x00f0, 0x0030, "ALC269VD" },
	{ 0x10ec0662, 0xffff, 0x4020, "ALC656" },
	{ 0x10ec0887, 0x00f0, 0x0030, "ALC887-VD" },
	{ 0x10ec0888, 0x00f0, 0x0030, "ALC888-VD" },
	{ 0x10ec0888, 0xf0f0, 0x3020, "ALC886" },
	{ 0x10ec0899, 0x2000, 0x2000, "ALC899" },
	{ 0x10ec0892, 0xffff, 0x8020, "ALC661" },
	{ 0x10ec0892, 0xffff, 0x8011, "ALC661" },
	{ 0x10ec0892, 0xffff, 0x4011, "ALC656" },
	{ } /* terminator */
};

static const struct alc_codec_rename_pci_table rename_pci_tbl[] = {
	{ 0x10ec0280, 0x1028, 0, "ALC3220" },
	{ 0x10ec0282, 0x1028, 0, "ALC3221" },
	{ 0x10ec0283, 0x1028, 0, "ALC3223" },
	{ 0x10ec0288, 0x1028, 0, "ALC3263" },
	{ 0x10ec0292, 0x1028, 0, "ALC3226" },
	{ 0x10ec0293, 0x1028, 0, "ALC3235" },
	{ 0x10ec0255, 0x1028, 0, "ALC3234" },
	{ 0x10ec0668, 0x1028, 0, "ALC3661" },
	{ 0x10ec0275, 0x1028, 0, "ALC3260" },
	{ 0x10ec0899, 0x1028, 0, "ALC3861" },
	{ 0x10ec0298, 0x1028, 0, "ALC3266" },
	{ 0x10ec0236, 0x1028, 0, "ALC3204" },
	{ 0x10ec0256, 0x1028, 0, "ALC3246" },
	{ 0x10ec0225, 0x1028, 0, "ALC3253" },
	{ 0x10ec0295, 0x1028, 0, "ALC3254" },
	{ 0x10ec0299, 0x1028, 0, "ALC3271" },
	{ 0x10ec0670, 0x1025, 0, "ALC669X" },
	{ 0x10ec0676, 0x1025, 0, "ALC679X" },
	{ 0x10ec0282, 0x1043, 0, "ALC3229" },
	{ 0x10ec0233, 0x1043, 0, "ALC3236" },
	{ 0x10ec0280, 0x103c, 0, "ALC3228" },
	{ 0x10ec0282, 0x103c, 0, "ALC3227" },
	{ 0x10ec0286, 0x103c, 0, "ALC3242" },
	{ 0x10ec0290, 0x103c, 0, "ALC3241" },
	{ 0x10ec0668, 0x103c, 0, "ALC3662" },
	{ 0x10ec0283, 0x17aa, 0, "ALC3239" },
	{ 0x10ec0292, 0x17aa, 0, "ALC3232" },
	{ } /* terminator */
};

static int alc_codec_rename_from_preset(struct hda_codec *codec)
{
	const struct alc_codec_rename_table *p;
	const struct alc_codec_rename_pci_table *q;

	for (p = rename_tbl; p->vendor_id; p++) {
		if (p->vendor_id != codec->core.vendor_id)
			continue;
		if ((alc_get_coef0(codec) & p->coef_mask) == p->coef_bits)
			return alc_codec_rename(codec, p->name);
	}

	if (!codec->bus->pci)
		return 0;
	for (q = rename_pci_tbl; q->codec_vendor_id; q++) {
		if (q->codec_vendor_id != codec->core.vendor_id)
			continue;
		if (q->pci_subvendor != codec->bus->pci->subsystem_vendor)
			continue;
		if (!q->pci_subdevice ||
		    q->pci_subdevice == codec->bus->pci->subsystem_device)
			return alc_codec_rename(codec, q->name);
	}

	return 0;
}


/*
 * Digital-beep handlers
 */
#ifdef CONFIG_SND_HDA_INPUT_BEEP

/* additional beep mixers; private_value will be overwritten */
static const struct snd_kcontrol_new alc_beep_mixer[] = {
	HDA_CODEC_VOLUME("Beep Playback Volume", 0, 0, HDA_INPUT),
	HDA_CODEC_MUTE_BEEP("Beep Playback Switch", 0, 0, HDA_INPUT),
};

/* set up and create beep controls */
static int set_beep_amp(struct alc_spec *spec, hda_nid_t nid,
			int idx, int dir)
{
	struct snd_kcontrol_new *knew;
	unsigned int beep_amp = HDA_COMPOSE_AMP_VAL(nid, 3, idx, dir);
	int i;

	for (i = 0; i < ARRAY_SIZE(alc_beep_mixer); i++) {
		knew = snd_hda_gen_add_kctl(&spec->gen, NULL,
					    &alc_beep_mixer[i]);
		if (!knew)
			return -ENOMEM;
		knew->private_value = beep_amp;
	}
	return 0;
}

static const struct snd_pci_quirk beep_allow_list[] = {
	SND_PCI_QUIRK(0x1043, 0x103c, "ASUS", 1),
	SND_PCI_QUIRK(0x1043, 0x115d, "ASUS", 1),
	SND_PCI_QUIRK(0x1043, 0x829f, "ASUS", 1),
	SND_PCI_QUIRK(0x1043, 0x8376, "EeePC", 1),
	SND_PCI_QUIRK(0x1043, 0x83ce, "EeePC", 1),
	SND_PCI_QUIRK(0x1043, 0x831a, "EeePC", 1),
	SND_PCI_QUIRK(0x1043, 0x834a, "EeePC", 1),
	SND_PCI_QUIRK(0x1458, 0xa002, "GA-MA790X", 1),
	SND_PCI_QUIRK(0x8086, 0xd613, "Intel", 1),
	/* denylist -- no beep available */
	SND_PCI_QUIRK(0x17aa, 0x309e, "Lenovo ThinkCentre M73", 0),
	SND_PCI_QUIRK(0x17aa, 0x30a3, "Lenovo ThinkCentre M93", 0),
	{}
};

static inline int has_cdefine_beep(struct hda_codec *codec)
{
	struct alc_spec *spec = codec->spec;
	const struct snd_pci_quirk *q;
	q = snd_pci_quirk_lookup(codec->bus->pci, beep_allow_list);
	if (q)
		return q->value;
	return spec->cdefine.enable_pcbeep;
}
#else
#define set_beep_amp(spec, nid, idx, dir)	0
#define has_cdefine_beep(codec)		0
#endif

/* parse the BIOS configuration and set up the alc_spec */
/* return 1 if successful, 0 if the proper config is not found,
 * or a negative error code
 */
static int alc_parse_auto_config(struct hda_codec *codec,
				 const hda_nid_t *ignore_nids,
				 const hda_nid_t *ssid_nids)
{
	struct alc_spec *spec = codec->spec;
	struct auto_pin_cfg *cfg = &spec->gen.autocfg;
	int err;

	err = snd_hda_parse_pin_defcfg(codec, cfg, ignore_nids,
				       spec->parse_flags);
	if (err < 0)
		return err;

	if (ssid_nids)
		alc_ssid_check(codec, ssid_nids);

	err = snd_hda_gen_parse_auto_config(codec, cfg);
	if (err < 0)
		return err;

	return 1;
}

/* common preparation job for alc_spec */
static int alc_alloc_spec(struct hda_codec *codec, hda_nid_t mixer_nid)
{
	struct alc_spec *spec = kzalloc(sizeof(*spec), GFP_KERNEL);
	int err;

	if (!spec)
		return -ENOMEM;
	codec->spec = spec;
	snd_hda_gen_spec_init(&spec->gen);
	spec->gen.mixer_nid = mixer_nid;
	spec->gen.own_eapd_ctl = 1;
	codec->single_adc_amp = 1;
	/* FIXME: do we need this for all Realtek codec models? */
	codec->spdif_status_reset = 1;
	codec->forced_resume = 1;
	codec->patch_ops = alc_patch_ops;
	mutex_init(&spec->coef_mutex);

	err = alc_codec_rename_from_preset(codec);
	if (err < 0) {
		kfree(spec);
		return err;
	}
	return 0;
}

static int alc880_parse_auto_config(struct hda_codec *codec)
{
	static const hda_nid_t alc880_ignore[] = { 0x1d, 0 };
	static const hda_nid_t alc880_ssids[] = { 0x15, 0x1b, 0x14, 0 };
	return alc_parse_auto_config(codec, alc880_ignore, alc880_ssids);
}

/*
 * ALC880 fix-ups
 */
enum {
	ALC880_FIXUP_GPIO1,
	ALC880_FIXUP_GPIO2,
	ALC880_FIXUP_MEDION_RIM,
	ALC880_FIXUP_LG,
	ALC880_FIXUP_LG_LW25,
	ALC880_FIXUP_W810,
	ALC880_FIXUP_EAPD_COEF,
	ALC880_FIXUP_TCL_S700,
	ALC880_FIXUP_VOL_KNOB,
	ALC880_FIXUP_FUJITSU,
	ALC880_FIXUP_F1734,
	ALC880_FIXUP_UNIWILL,
	ALC880_FIXUP_UNIWILL_DIG,
	ALC880_FIXUP_Z71V,
	ALC880_FIXUP_ASUS_W5A,
	ALC880_FIXUP_3ST_BASE,
	ALC880_FIXUP_3ST,
	ALC880_FIXUP_3ST_DIG,
	ALC880_FIXUP_5ST_BASE,
	ALC880_FIXUP_5ST,
	ALC880_FIXUP_5ST_DIG,
	ALC880_FIXUP_6ST_BASE,
	ALC880_FIXUP_6ST,
	ALC880_FIXUP_6ST_DIG,
	ALC880_FIXUP_6ST_AUTOMUTE,
};

/* enable the volume-knob widget support on NID 0x21 */
static void alc880_fixup_vol_knob(struct hda_codec *codec,
				  const struct hda_fixup *fix, int action)
{
	if (action == HDA_FIXUP_ACT_PROBE)
		snd_hda_jack_detect_enable_callback(codec, 0x21,
						    alc_update_knob_master);
}

static const struct hda_fixup alc880_fixups[] = {
	[ALC880_FIXUP_GPIO1] = {
		.type = HDA_FIXUP_FUNC,
		.v.func = alc_fixup_gpio1,
	},
	[ALC880_FIXUP_GPIO2] = {
		.type = HDA_FIXUP_FUNC,
		.v.func = alc_fixup_gpio2,
	},
	[ALC880_FIXUP_MEDION_RIM] = {
		.type = HDA_FIXUP_VERBS,
		.v.verbs = (const struct hda_verb[]) {
			{ 0x20, AC_VERB_SET_COEF_INDEX, 0x07 },
			{ 0x20, AC_VERB_SET_PROC_COEF,  0x3060 },
			{ }
		},
		.chained = true,
		.chain_id = ALC880_FIXUP_GPIO2,
	},
	[ALC880_FIXUP_LG] = {
		.type = HDA_FIXUP_PINS,
		.v.pins = (const struct hda_pintbl[]) {
			/* disable bogus unused pins */
			{ 0x16, 0x411111f0 },
			{ 0x18, 0x411111f0 },
			{ 0x1a, 0x411111f0 },
			{ }
		}
	},
	[ALC880_FIXUP_LG_LW25] = {
		.type = HDA_FIXUP_PINS,
		.v.pins = (const struct hda_pintbl[]) {
			{ 0x1a, 0x0181344f }, /* line-in */
			{ 0x1b, 0x0321403f }, /* headphone */
			{ }
		}
	},
	[ALC880_FIXUP_W810] = {
		.type = HDA_FIXUP_PINS,
		.v.pins = (const struct hda_pintbl[]) {
			/* disable bogus unused pins */
			{ 0x17, 0x411111f0 },
			{ }
		},
		.chained = true,
		.chain_id = ALC880_FIXUP_GPIO2,
	},
	[ALC880_FIXUP_EAPD_COEF] = {
		.type = HDA_FIXUP_VERBS,
		.v.verbs = (const struct hda_verb[]) {
			/* change to EAPD mode */
			{ 0x20, AC_VERB_SET_COEF_INDEX, 0x07 },
			{ 0x20, AC_VERB_SET_PROC_COEF,  0x3060 },
			{}
		},
	},
	[ALC880_FIXUP_TCL_S700] = {
		.type = HDA_FIXUP_VERBS,
		.v.verbs = (const struct hda_verb[]) {
			/* change to EAPD mode */
			{ 0x20, AC_VERB_SET_COEF_INDEX, 0x07 },
			{ 0x20, AC_VERB_SET_PROC_COEF,  0x3070 },
			{}
		},
		.chained = true,
		.chain_id = ALC880_FIXUP_GPIO2,
	},
	[ALC880_FIXUP_VOL_KNOB] = {
		.type = HDA_FIXUP_FUNC,
		.v.func = alc880_fixup_vol_knob,
	},
	[ALC880_FIXUP_FUJITSU] = {
		/* override all pins as BIOS on old Amilo is broken */
		.type = HDA_FIXUP_PINS,
		.v.pins = (const struct hda_pintbl[]) {
			{ 0x14, 0x0121401f }, /* HP */
			{ 0x15, 0x99030120 }, /* speaker */
			{ 0x16, 0x99030130 }, /* bass speaker */
			{ 0x17, 0x411111f0 }, /* N/A */
			{ 0x18, 0x411111f0 }, /* N/A */
			{ 0x19, 0x01a19950 }, /* mic-in */
			{ 0x1a, 0x411111f0 }, /* N/A */
			{ 0x1b, 0x411111f0 }, /* N/A */
			{ 0x1c, 0x411111f0 }, /* N/A */
			{ 0x1d, 0x411111f0 }, /* N/A */
			{ 0x1e, 0x01454140 }, /* SPDIF out */
			{ }
		},
		.chained = true,
		.chain_id = ALC880_FIXUP_VOL_KNOB,
	},
	[ALC880_FIXUP_F1734] = {
		/* almost compatible with FUJITSU, but no bass and SPDIF */
		.type = HDA_FIXUP_PINS,
		.v.pins = (const struct hda_pintbl[]) {
			{ 0x14, 0x0121401f }, /* HP */
			{ 0x15, 0x99030120 }, /* speaker */
			{ 0x16, 0x411111f0 }, /* N/A */
			{ 0x17, 0x411111f0 }, /* N/A */
			{ 0x18, 0x411111f0 }, /* N/A */
			{ 0x19, 0x01a19950 }, /* mic-in */
			{ 0x1a, 0x411111f0 }, /* N/A */
			{ 0x1b, 0x411111f0 }, /* N/A */
			{ 0x1c, 0x411111f0 }, /* N/A */
			{ 0x1d, 0x411111f0 }, /* N/A */
			{ 0x1e, 0x411111f0 }, /* N/A */
			{ }
		},
		.chained = true,
		.chain_id = ALC880_FIXUP_VOL_KNOB,
	},
	[ALC880_FIXUP_UNIWILL] = {
		/* need to fix HP and speaker pins to be parsed correctly */
		.type = HDA_FIXUP_PINS,
		.v.pins = (const struct hda_pintbl[]) {
			{ 0x14, 0x0121411f }, /* HP */
			{ 0x15, 0x99030120 }, /* speaker */
			{ 0x16, 0x99030130 }, /* bass speaker */
			{ }
		},
	},
	[ALC880_FIXUP_UNIWILL_DIG] = {
		.type = HDA_FIXUP_PINS,
		.v.pins = (const struct hda_pintbl[]) {
			/* disable bogus unused pins */
			{ 0x17, 0x411111f0 },
			{ 0x19, 0x411111f0 },
			{ 0x1b, 0x411111f0 },
			{ 0x1f, 0x411111f0 },
			{ }
		}
	},
	[ALC880_FIXUP_Z71V] = {
		.type = HDA_FIXUP_PINS,
		.v.pins = (const struct hda_pintbl[]) {
			/* set up the whole pins as BIOS is utterly broken */
			{ 0x14, 0x99030120 }, /* speaker */
			{ 0x15, 0x0121411f }, /* HP */
			{ 0x16, 0x411111f0 }, /* N/A */
			{ 0x17, 0x411111f0 }, /* N/A */
			{ 0x18, 0x01a19950 }, /* mic-in */
			{ 0x19, 0x411111f0 }, /* N/A */
			{ 0x1a, 0x01813031 }, /* line-in */
			{ 0x1b, 0x411111f0 }, /* N/A */
			{ 0x1c, 0x411111f0 }, /* N/A */
			{ 0x1d, 0x411111f0 }, /* N/A */
			{ 0x1e, 0x0144111e }, /* SPDIF */
			{ }
		}
	},
	[ALC880_FIXUP_ASUS_W5A] = {
		.type = HDA_FIXUP_PINS,
		.v.pins = (const struct hda_pintbl[]) {
			/* set up the whole pins as BIOS is utterly broken */
			{ 0x14, 0x0121411f }, /* HP */
			{ 0x15, 0x411111f0 }, /* N/A */
			{ 0x16, 0x411111f0 }, /* N/A */
			{ 0x17, 0x411111f0 }, /* N/A */
			{ 0x18, 0x90a60160 }, /* mic */
			{ 0x19, 0x411111f0 }, /* N/A */
			{ 0x1a, 0x411111f0 }, /* N/A */
			{ 0x1b, 0x411111f0 }, /* N/A */
			{ 0x1c, 0x411111f0 }, /* N/A */
			{ 0x1d, 0x411111f0 }, /* N/A */
			{ 0x1e, 0xb743111e }, /* SPDIF out */
			{ }
		},
		.chained = true,
		.chain_id = ALC880_FIXUP_GPIO1,
	},
	[ALC880_FIXUP_3ST_BASE] = {
		.type = HDA_FIXUP_PINS,
		.v.pins = (const struct hda_pintbl[]) {
			{ 0x14, 0x01014010 }, /* line-out */
			{ 0x15, 0x411111f0 }, /* N/A */
			{ 0x16, 0x411111f0 }, /* N/A */
			{ 0x17, 0x411111f0 }, /* N/A */
			{ 0x18, 0x01a19c30 }, /* mic-in */
			{ 0x19, 0x0121411f }, /* HP */
			{ 0x1a, 0x01813031 }, /* line-in */
			{ 0x1b, 0x02a19c40 }, /* front-mic */
			{ 0x1c, 0x411111f0 }, /* N/A */
			{ 0x1d, 0x411111f0 }, /* N/A */
			/* 0x1e is filled in below */
			{ 0x1f, 0x411111f0 }, /* N/A */
			{ }
		}
	},
	[ALC880_FIXUP_3ST] = {
		.type = HDA_FIXUP_PINS,
		.v.pins = (const struct hda_pintbl[]) {
			{ 0x1e, 0x411111f0 }, /* N/A */
			{ }
		},
		.chained = true,
		.chain_id = ALC880_FIXUP_3ST_BASE,
	},
	[ALC880_FIXUP_3ST_DIG] = {
		.type = HDA_FIXUP_PINS,
		.v.pins = (const struct hda_pintbl[]) {
			{ 0x1e, 0x0144111e }, /* SPDIF */
			{ }
		},
		.chained = true,
		.chain_id = ALC880_FIXUP_3ST_BASE,
	},
	[ALC880_FIXUP_5ST_BASE] = {
		.type = HDA_FIXUP_PINS,
		.v.pins = (const struct hda_pintbl[]) {
			{ 0x14, 0x01014010 }, /* front */
			{ 0x15, 0x411111f0 }, /* N/A */
			{ 0x16, 0x01011411 }, /* CLFE */
			{ 0x17, 0x01016412 }, /* surr */
			{ 0x18, 0x01a19c30 }, /* mic-in */
			{ 0x19, 0x0121411f }, /* HP */
			{ 0x1a, 0x01813031 }, /* line-in */
			{ 0x1b, 0x02a19c40 }, /* front-mic */
			{ 0x1c, 0x411111f0 }, /* N/A */
			{ 0x1d, 0x411111f0 }, /* N/A */
			/* 0x1e is filled in below */
			{ 0x1f, 0x411111f0 }, /* N/A */
			{ }
		}
	},
	[ALC880_FIXUP_5ST] = {
		.type = HDA_FIXUP_PINS,
		.v.pins = (const struct hda_pintbl[]) {
			{ 0x1e, 0x411111f0 }, /* N/A */
			{ }
		},
		.chained = true,
		.chain_id = ALC880_FIXUP_5ST_BASE,
	},
	[ALC880_FIXUP_5ST_DIG] = {
		.type = HDA_FIXUP_PINS,
		.v.pins = (const struct hda_pintbl[]) {
			{ 0x1e, 0x0144111e }, /* SPDIF */
			{ }
		},
		.chained = true,
		.chain_id = ALC880_FIXUP_5ST_BASE,
	},
	[ALC880_FIXUP_6ST_BASE] = {
		.type = HDA_FIXUP_PINS,
		.v.pins = (const struct hda_pintbl[]) {
			{ 0x14, 0x01014010 }, /* front */
			{ 0x15, 0x01016412 }, /* surr */
			{ 0x16, 0x01011411 }, /* CLFE */
			{ 0x17, 0x01012414 }, /* side */
			{ 0x18, 0x01a19c30 }, /* mic-in */
			{ 0x19, 0x02a19c40 }, /* front-mic */
			{ 0x1a, 0x01813031 }, /* line-in */
			{ 0x1b, 0x0121411f }, /* HP */
			{ 0x1c, 0x411111f0 }, /* N/A */
			{ 0x1d, 0x411111f0 }, /* N/A */
			/* 0x1e is filled in below */
			{ 0x1f, 0x411111f0 }, /* N/A */
			{ }
		}
	},
	[ALC880_FIXUP_6ST] = {
		.type = HDA_FIXUP_PINS,
		.v.pins = (const struct hda_pintbl[]) {
			{ 0x1e, 0x411111f0 }, /* N/A */
			{ }
		},
		.chained = true,
		.chain_id = ALC880_FIXUP_6ST_BASE,
	},
	[ALC880_FIXUP_6ST_DIG] = {
		.type = HDA_FIXUP_PINS,
		.v.pins = (const struct hda_pintbl[]) {
			{ 0x1e, 0x0144111e }, /* SPDIF */
			{ }
		},
		.chained = true,
		.chain_id = ALC880_FIXUP_6ST_BASE,
	},
	[ALC880_FIXUP_6ST_AUTOMUTE] = {
		.type = HDA_FIXUP_PINS,
		.v.pins = (const struct hda_pintbl[]) {
			{ 0x1b, 0x0121401f }, /* HP with jack detect */
			{ }
		},
		.chained_before = true,
		.chain_id = ALC880_FIXUP_6ST_BASE,
	},
};

static const struct snd_pci_quirk alc880_fixup_tbl[] = {
	SND_PCI_QUIRK(0x1019, 0x0f69, "Coeus G610P", ALC880_FIXUP_W810),
	SND_PCI_QUIRK(0x1043, 0x10c3, "ASUS W5A", ALC880_FIXUP_ASUS_W5A),
	SND_PCI_QUIRK(0x1043, 0x1964, "ASUS Z71V", ALC880_FIXUP_Z71V),
	SND_PCI_QUIRK_VENDOR(0x1043, "ASUS", ALC880_FIXUP_GPIO1),
	SND_PCI_QUIRK(0x147b, 0x1045, "ABit AA8XE", ALC880_FIXUP_6ST_AUTOMUTE),
	SND_PCI_QUIRK(0x1558, 0x5401, "Clevo GPIO2", ALC880_FIXUP_GPIO2),
	SND_PCI_QUIRK_VENDOR(0x1558, "Clevo", ALC880_FIXUP_EAPD_COEF),
	SND_PCI_QUIRK(0x1584, 0x9050, "Uniwill", ALC880_FIXUP_UNIWILL_DIG),
	SND_PCI_QUIRK(0x1584, 0x9054, "Uniwill", ALC880_FIXUP_F1734),
	SND_PCI_QUIRK(0x1584, 0x9070, "Uniwill", ALC880_FIXUP_UNIWILL),
	SND_PCI_QUIRK(0x1584, 0x9077, "Uniwill P53", ALC880_FIXUP_VOL_KNOB),
	SND_PCI_QUIRK(0x161f, 0x203d, "W810", ALC880_FIXUP_W810),
	SND_PCI_QUIRK(0x161f, 0x205d, "Medion Rim 2150", ALC880_FIXUP_MEDION_RIM),
	SND_PCI_QUIRK(0x1631, 0xe011, "PB 13201056", ALC880_FIXUP_6ST_AUTOMUTE),
	SND_PCI_QUIRK(0x1734, 0x107c, "FSC Amilo M1437", ALC880_FIXUP_FUJITSU),
	SND_PCI_QUIRK(0x1734, 0x1094, "FSC Amilo M1451G", ALC880_FIXUP_FUJITSU),
	SND_PCI_QUIRK(0x1734, 0x10ac, "FSC AMILO Xi 1526", ALC880_FIXUP_F1734),
	SND_PCI_QUIRK(0x1734, 0x10b0, "FSC Amilo Pi1556", ALC880_FIXUP_FUJITSU),
	SND_PCI_QUIRK(0x1854, 0x003b, "LG", ALC880_FIXUP_LG),
	SND_PCI_QUIRK(0x1854, 0x005f, "LG P1 Express", ALC880_FIXUP_LG),
	SND_PCI_QUIRK(0x1854, 0x0068, "LG w1", ALC880_FIXUP_LG),
	SND_PCI_QUIRK(0x1854, 0x0077, "LG LW25", ALC880_FIXUP_LG_LW25),
	SND_PCI_QUIRK(0x19db, 0x4188, "TCL S700", ALC880_FIXUP_TCL_S700),

	/* Below is the copied entries from alc880_quirks.c.
	 * It's not quite sure whether BIOS sets the correct pin-config table
	 * on these machines, thus they are kept to be compatible with
	 * the old static quirks.  Once when it's confirmed to work without
	 * these overrides, it'd be better to remove.
	 */
	SND_PCI_QUIRK(0x1019, 0xa880, "ECS", ALC880_FIXUP_5ST_DIG),
	SND_PCI_QUIRK(0x1019, 0xa884, "Acer APFV", ALC880_FIXUP_6ST),
	SND_PCI_QUIRK(0x1025, 0x0070, "ULI", ALC880_FIXUP_3ST_DIG),
	SND_PCI_QUIRK(0x1025, 0x0077, "ULI", ALC880_FIXUP_6ST_DIG),
	SND_PCI_QUIRK(0x1025, 0x0078, "ULI", ALC880_FIXUP_6ST_DIG),
	SND_PCI_QUIRK(0x1025, 0x0087, "ULI", ALC880_FIXUP_6ST_DIG),
	SND_PCI_QUIRK(0x1025, 0xe309, "ULI", ALC880_FIXUP_3ST_DIG),
	SND_PCI_QUIRK(0x1025, 0xe310, "ULI", ALC880_FIXUP_3ST),
	SND_PCI_QUIRK(0x1039, 0x1234, NULL, ALC880_FIXUP_6ST_DIG),
	SND_PCI_QUIRK(0x104d, 0x81a0, "Sony", ALC880_FIXUP_3ST),
	SND_PCI_QUIRK(0x104d, 0x81d6, "Sony", ALC880_FIXUP_3ST),
	SND_PCI_QUIRK(0x107b, 0x3032, "Gateway", ALC880_FIXUP_5ST),
	SND_PCI_QUIRK(0x107b, 0x3033, "Gateway", ALC880_FIXUP_5ST),
	SND_PCI_QUIRK(0x107b, 0x4039, "Gateway", ALC880_FIXUP_5ST),
	SND_PCI_QUIRK(0x1297, 0xc790, "Shuttle ST20G5", ALC880_FIXUP_6ST_DIG),
	SND_PCI_QUIRK(0x1458, 0xa102, "Gigabyte K8", ALC880_FIXUP_6ST_DIG),
	SND_PCI_QUIRK(0x1462, 0x1150, "MSI", ALC880_FIXUP_6ST_DIG),
	SND_PCI_QUIRK(0x1509, 0x925d, "FIC P4M", ALC880_FIXUP_6ST_DIG),
	SND_PCI_QUIRK(0x1565, 0x8202, "Biostar", ALC880_FIXUP_5ST_DIG),
	SND_PCI_QUIRK(0x1695, 0x400d, "EPoX", ALC880_FIXUP_5ST_DIG),
	SND_PCI_QUIRK(0x1695, 0x4012, "EPox EP-5LDA", ALC880_FIXUP_5ST_DIG),
	SND_PCI_QUIRK(0x2668, 0x8086, NULL, ALC880_FIXUP_6ST_DIG), /* broken BIOS */
	SND_PCI_QUIRK(0x8086, 0x2668, NULL, ALC880_FIXUP_6ST_DIG),
	SND_PCI_QUIRK(0x8086, 0xa100, "Intel mobo", ALC880_FIXUP_5ST_DIG),
	SND_PCI_QUIRK(0x8086, 0xd400, "Intel mobo", ALC880_FIXUP_5ST_DIG),
	SND_PCI_QUIRK(0x8086, 0xd401, "Intel mobo", ALC880_FIXUP_5ST_DIG),
	SND_PCI_QUIRK(0x8086, 0xd402, "Intel mobo", ALC880_FIXUP_3ST_DIG),
	SND_PCI_QUIRK(0x8086, 0xe224, "Intel mobo", ALC880_FIXUP_5ST_DIG),
	SND_PCI_QUIRK(0x8086, 0xe305, "Intel mobo", ALC880_FIXUP_3ST_DIG),
	SND_PCI_QUIRK(0x8086, 0xe308, "Intel mobo", ALC880_FIXUP_3ST_DIG),
	SND_PCI_QUIRK(0x8086, 0xe400, "Intel mobo", ALC880_FIXUP_5ST_DIG),
	SND_PCI_QUIRK(0x8086, 0xe401, "Intel mobo", ALC880_FIXUP_5ST_DIG),
	SND_PCI_QUIRK(0x8086, 0xe402, "Intel mobo", ALC880_FIXUP_5ST_DIG),
	/* default Intel */
	SND_PCI_QUIRK_VENDOR(0x8086, "Intel mobo", ALC880_FIXUP_3ST),
	SND_PCI_QUIRK(0xa0a0, 0x0560, "AOpen i915GMm-HFS", ALC880_FIXUP_5ST_DIG),
	SND_PCI_QUIRK(0xe803, 0x1019, NULL, ALC880_FIXUP_6ST_DIG),
	{}
};

static const struct hda_model_fixup alc880_fixup_models[] = {
	{.id = ALC880_FIXUP_3ST, .name = "3stack"},
	{.id = ALC880_FIXUP_3ST_DIG, .name = "3stack-digout"},
	{.id = ALC880_FIXUP_5ST, .name = "5stack"},
	{.id = ALC880_FIXUP_5ST_DIG, .name = "5stack-digout"},
	{.id = ALC880_FIXUP_6ST, .name = "6stack"},
	{.id = ALC880_FIXUP_6ST_DIG, .name = "6stack-digout"},
	{.id = ALC880_FIXUP_6ST_AUTOMUTE, .name = "6stack-automute"},
	{}
};


/*
 * OK, here we have finally the patch for ALC880
 */
static int patch_alc880(struct hda_codec *codec)
{
	struct alc_spec *spec;
	int err;

	err = alc_alloc_spec(codec, 0x0b);
	if (err < 0)
		return err;

	spec = codec->spec;
	spec->gen.need_dac_fix = 1;
	spec->gen.beep_nid = 0x01;

	codec->patch_ops.unsol_event = alc880_unsol_event;

	alc_pre_init(codec);

	snd_hda_pick_fixup(codec, alc880_fixup_models, alc880_fixup_tbl,
		       alc880_fixups);
	snd_hda_apply_fixup(codec, HDA_FIXUP_ACT_PRE_PROBE);

	/* automatic parse from the BIOS config */
	err = alc880_parse_auto_config(codec);
	if (err < 0)
		goto error;

	if (!spec->gen.no_analog) {
		err = set_beep_amp(spec, 0x0b, 0x05, HDA_INPUT);
		if (err < 0)
			goto error;
	}

	snd_hda_apply_fixup(codec, HDA_FIXUP_ACT_PROBE);

	return 0;

 error:
	alc_free(codec);
	return err;
}


/*
 * ALC260 support
 */
static int alc260_parse_auto_config(struct hda_codec *codec)
{
	static const hda_nid_t alc260_ignore[] = { 0x17, 0 };
	static const hda_nid_t alc260_ssids[] = { 0x10, 0x15, 0x0f, 0 };
	return alc_parse_auto_config(codec, alc260_ignore, alc260_ssids);
}

/*
 * Pin config fixes
 */
enum {
	ALC260_FIXUP_HP_DC5750,
	ALC260_FIXUP_HP_PIN_0F,
	ALC260_FIXUP_COEF,
	ALC260_FIXUP_GPIO1,
	ALC260_FIXUP_GPIO1_TOGGLE,
	ALC260_FIXUP_REPLACER,
	ALC260_FIXUP_HP_B1900,
	ALC260_FIXUP_KN1,
	ALC260_FIXUP_FSC_S7020,
	ALC260_FIXUP_FSC_S7020_JWSE,
	ALC260_FIXUP_VAIO_PINS,
};

static void alc260_gpio1_automute(struct hda_codec *codec)
{
	struct alc_spec *spec = codec->spec;

	alc_update_gpio_data(codec, 0x01, spec->gen.hp_jack_present);
}

static void alc260_fixup_gpio1_toggle(struct hda_codec *codec,
				      const struct hda_fixup *fix, int action)
{
	struct alc_spec *spec = codec->spec;
	if (action == HDA_FIXUP_ACT_PROBE) {
		/* although the machine has only one output pin, we need to
		 * toggle GPIO1 according to the jack state
		 */
		spec->gen.automute_hook = alc260_gpio1_automute;
		spec->gen.detect_hp = 1;
		spec->gen.automute_speaker = 1;
		spec->gen.autocfg.hp_pins[0] = 0x0f; /* copy it for automute */
		snd_hda_jack_detect_enable_callback(codec, 0x0f,
						    snd_hda_gen_hp_automute);
		alc_setup_gpio(codec, 0x01);
	}
}

static void alc260_fixup_kn1(struct hda_codec *codec,
			     const struct hda_fixup *fix, int action)
{
	struct alc_spec *spec = codec->spec;
	static const struct hda_pintbl pincfgs[] = {
		{ 0x0f, 0x02214000 }, /* HP/speaker */
		{ 0x12, 0x90a60160 }, /* int mic */
		{ 0x13, 0x02a19000 }, /* ext mic */
		{ 0x18, 0x01446000 }, /* SPDIF out */
		/* disable bogus I/O pins */
		{ 0x10, 0x411111f0 },
		{ 0x11, 0x411111f0 },
		{ 0x14, 0x411111f0 },
		{ 0x15, 0x411111f0 },
		{ 0x16, 0x411111f0 },
		{ 0x17, 0x411111f0 },
		{ 0x19, 0x411111f0 },
		{ }
	};

	switch (action) {
	case HDA_FIXUP_ACT_PRE_PROBE:
		snd_hda_apply_pincfgs(codec, pincfgs);
		spec->init_amp = ALC_INIT_NONE;
		break;
	}
}

static void alc260_fixup_fsc_s7020(struct hda_codec *codec,
				   const struct hda_fixup *fix, int action)
{
	struct alc_spec *spec = codec->spec;
	if (action == HDA_FIXUP_ACT_PRE_PROBE)
		spec->init_amp = ALC_INIT_NONE;
}

static void alc260_fixup_fsc_s7020_jwse(struct hda_codec *codec,
				   const struct hda_fixup *fix, int action)
{
	struct alc_spec *spec = codec->spec;
	if (action == HDA_FIXUP_ACT_PRE_PROBE) {
		spec->gen.add_jack_modes = 1;
		spec->gen.hp_mic = 1;
	}
}

static const struct hda_fixup alc260_fixups[] = {
	[ALC260_FIXUP_HP_DC5750] = {
		.type = HDA_FIXUP_PINS,
		.v.pins = (const struct hda_pintbl[]) {
			{ 0x11, 0x90130110 }, /* speaker */
			{ }
		}
	},
	[ALC260_FIXUP_HP_PIN_0F] = {
		.type = HDA_FIXUP_PINS,
		.v.pins = (const struct hda_pintbl[]) {
			{ 0x0f, 0x01214000 }, /* HP */
			{ }
		}
	},
	[ALC260_FIXUP_COEF] = {
		.type = HDA_FIXUP_VERBS,
		.v.verbs = (const struct hda_verb[]) {
			{ 0x1a, AC_VERB_SET_COEF_INDEX, 0x07 },
			{ 0x1a, AC_VERB_SET_PROC_COEF,  0x3040 },
			{ }
		},
	},
	[ALC260_FIXUP_GPIO1] = {
		.type = HDA_FIXUP_FUNC,
		.v.func = alc_fixup_gpio1,
	},
	[ALC260_FIXUP_GPIO1_TOGGLE] = {
		.type = HDA_FIXUP_FUNC,
		.v.func = alc260_fixup_gpio1_toggle,
		.chained = true,
		.chain_id = ALC260_FIXUP_HP_PIN_0F,
	},
	[ALC260_FIXUP_REPLACER] = {
		.type = HDA_FIXUP_VERBS,
		.v.verbs = (const struct hda_verb[]) {
			{ 0x1a, AC_VERB_SET_COEF_INDEX, 0x07 },
			{ 0x1a, AC_VERB_SET_PROC_COEF,  0x3050 },
			{ }
		},
		.chained = true,
		.chain_id = ALC260_FIXUP_GPIO1_TOGGLE,
	},
	[ALC260_FIXUP_HP_B1900] = {
		.type = HDA_FIXUP_FUNC,
		.v.func = alc260_fixup_gpio1_toggle,
		.chained = true,
		.chain_id = ALC260_FIXUP_COEF,
	},
	[ALC260_FIXUP_KN1] = {
		.type = HDA_FIXUP_FUNC,
		.v.func = alc260_fixup_kn1,
	},
	[ALC260_FIXUP_FSC_S7020] = {
		.type = HDA_FIXUP_FUNC,
		.v.func = alc260_fixup_fsc_s7020,
	},
	[ALC260_FIXUP_FSC_S7020_JWSE] = {
		.type = HDA_FIXUP_FUNC,
		.v.func = alc260_fixup_fsc_s7020_jwse,
		.chained = true,
		.chain_id = ALC260_FIXUP_FSC_S7020,
	},
	[ALC260_FIXUP_VAIO_PINS] = {
		.type = HDA_FIXUP_PINS,
		.v.pins = (const struct hda_pintbl[]) {
			/* Pin configs are missing completely on some VAIOs */
			{ 0x0f, 0x01211020 },
			{ 0x10, 0x0001003f },
			{ 0x11, 0x411111f0 },
			{ 0x12, 0x01a15930 },
			{ 0x13, 0x411111f0 },
			{ 0x14, 0x411111f0 },
			{ 0x15, 0x411111f0 },
			{ 0x16, 0x411111f0 },
			{ 0x17, 0x411111f0 },
			{ 0x18, 0x411111f0 },
			{ 0x19, 0x411111f0 },
			{ }
		}
	},
};

static const struct snd_pci_quirk alc260_fixup_tbl[] = {
	SND_PCI_QUIRK(0x1025, 0x007b, "Acer C20x", ALC260_FIXUP_GPIO1),
	SND_PCI_QUIRK(0x1025, 0x007f, "Acer Aspire 9500", ALC260_FIXUP_COEF),
	SND_PCI_QUIRK(0x1025, 0x008f, "Acer", ALC260_FIXUP_GPIO1),
	SND_PCI_QUIRK(0x103c, 0x280a, "HP dc5750", ALC260_FIXUP_HP_DC5750),
	SND_PCI_QUIRK(0x103c, 0x30ba, "HP Presario B1900", ALC260_FIXUP_HP_B1900),
	SND_PCI_QUIRK(0x104d, 0x81bb, "Sony VAIO", ALC260_FIXUP_VAIO_PINS),
	SND_PCI_QUIRK(0x104d, 0x81e2, "Sony VAIO TX", ALC260_FIXUP_HP_PIN_0F),
	SND_PCI_QUIRK(0x10cf, 0x1326, "FSC LifeBook S7020", ALC260_FIXUP_FSC_S7020),
	SND_PCI_QUIRK(0x1509, 0x4540, "Favorit 100XS", ALC260_FIXUP_GPIO1),
	SND_PCI_QUIRK(0x152d, 0x0729, "Quanta KN1", ALC260_FIXUP_KN1),
	SND_PCI_QUIRK(0x161f, 0x2057, "Replacer 672V", ALC260_FIXUP_REPLACER),
	SND_PCI_QUIRK(0x1631, 0xc017, "PB V7900", ALC260_FIXUP_COEF),
	{}
};

static const struct hda_model_fixup alc260_fixup_models[] = {
	{.id = ALC260_FIXUP_GPIO1, .name = "gpio1"},
	{.id = ALC260_FIXUP_COEF, .name = "coef"},
	{.id = ALC260_FIXUP_FSC_S7020, .name = "fujitsu"},
	{.id = ALC260_FIXUP_FSC_S7020_JWSE, .name = "fujitsu-jwse"},
	{}
};

/*
 */
static int patch_alc260(struct hda_codec *codec)
{
	struct alc_spec *spec;
	int err;

	err = alc_alloc_spec(codec, 0x07);
	if (err < 0)
		return err;

	spec = codec->spec;
	/* as quite a few machines require HP amp for speaker outputs,
	 * it's easier to enable it unconditionally; even if it's unneeded,
	 * it's almost harmless.
	 */
	spec->gen.prefer_hp_amp = 1;
	spec->gen.beep_nid = 0x01;

	spec->shutup = alc_eapd_shutup;

	alc_pre_init(codec);

	snd_hda_pick_fixup(codec, alc260_fixup_models, alc260_fixup_tbl,
			   alc260_fixups);
	snd_hda_apply_fixup(codec, HDA_FIXUP_ACT_PRE_PROBE);

	/* automatic parse from the BIOS config */
	err = alc260_parse_auto_config(codec);
	if (err < 0)
		goto error;

	if (!spec->gen.no_analog) {
		err = set_beep_amp(spec, 0x07, 0x05, HDA_INPUT);
		if (err < 0)
			goto error;
	}

	snd_hda_apply_fixup(codec, HDA_FIXUP_ACT_PROBE);

	return 0;

 error:
	alc_free(codec);
	return err;
}


/*
 * ALC882/883/885/888/889 support
 *
 * ALC882 is almost identical with ALC880 but has cleaner and more flexible
 * configuration.  Each pin widget can choose any input DACs and a mixer.
 * Each ADC is connected from a mixer of all inputs.  This makes possible
 * 6-channel independent captures.
 *
 * In addition, an independent DAC for the multi-playback (not used in this
 * driver yet).
 */

/*
 * Pin config fixes
 */
enum {
	ALC882_FIXUP_ABIT_AW9D_MAX,
	ALC882_FIXUP_LENOVO_Y530,
	ALC882_FIXUP_PB_M5210,
	ALC882_FIXUP_ACER_ASPIRE_7736,
	ALC882_FIXUP_ASUS_W90V,
	ALC889_FIXUP_CD,
	ALC889_FIXUP_FRONT_HP_NO_PRESENCE,
	ALC889_FIXUP_VAIO_TT,
	ALC888_FIXUP_EEE1601,
	ALC886_FIXUP_EAPD,
	ALC882_FIXUP_EAPD,
	ALC883_FIXUP_EAPD,
	ALC883_FIXUP_ACER_EAPD,
	ALC882_FIXUP_GPIO1,
	ALC882_FIXUP_GPIO2,
	ALC882_FIXUP_GPIO3,
	ALC889_FIXUP_COEF,
	ALC882_FIXUP_ASUS_W2JC,
	ALC882_FIXUP_ACER_ASPIRE_4930G,
	ALC882_FIXUP_ACER_ASPIRE_8930G,
	ALC882_FIXUP_ASPIRE_8930G_VERBS,
	ALC885_FIXUP_MACPRO_GPIO,
	ALC889_FIXUP_DAC_ROUTE,
	ALC889_FIXUP_MBP_VREF,
	ALC889_FIXUP_IMAC91_VREF,
	ALC889_FIXUP_MBA11_VREF,
	ALC889_FIXUP_MBA21_VREF,
	ALC889_FIXUP_MP11_VREF,
	ALC889_FIXUP_MP41_VREF,
	ALC882_FIXUP_INV_DMIC,
	ALC882_FIXUP_NO_PRIMARY_HP,
	ALC887_FIXUP_ASUS_BASS,
	ALC887_FIXUP_BASS_CHMAP,
	ALC1220_FIXUP_GB_DUAL_CODECS,
	ALC1220_FIXUP_GB_X570,
	ALC1220_FIXUP_CLEVO_P950,
	ALC1220_FIXUP_CLEVO_PB51ED,
	ALC1220_FIXUP_CLEVO_PB51ED_PINS,
	ALC887_FIXUP_ASUS_AUDIO,
	ALC887_FIXUP_ASUS_HMIC,
	ALCS1200A_FIXUP_MIC_VREF,
	ALC888VD_FIXUP_MIC_100VREF,
};

static void alc889_fixup_coef(struct hda_codec *codec,
			      const struct hda_fixup *fix, int action)
{
	if (action != HDA_FIXUP_ACT_INIT)
		return;
	alc_update_coef_idx(codec, 7, 0, 0x2030);
}

/* set up GPIO at initialization */
static void alc885_fixup_macpro_gpio(struct hda_codec *codec,
				     const struct hda_fixup *fix, int action)
{
	struct alc_spec *spec = codec->spec;

	spec->gpio_write_delay = true;
	alc_fixup_gpio3(codec, fix, action);
}

/* Fix the connection of some pins for ALC889:
 * At least, Acer Aspire 5935 shows the connections to DAC3/4 don't
 * work correctly (bko#42740)
 */
static void alc889_fixup_dac_route(struct hda_codec *codec,
				   const struct hda_fixup *fix, int action)
{
	if (action == HDA_FIXUP_ACT_PRE_PROBE) {
		/* fake the connections during parsing the tree */
		static const hda_nid_t conn1[] = { 0x0c, 0x0d };
		static const hda_nid_t conn2[] = { 0x0e, 0x0f };
		snd_hda_override_conn_list(codec, 0x14, ARRAY_SIZE(conn1), conn1);
		snd_hda_override_conn_list(codec, 0x15, ARRAY_SIZE(conn1), conn1);
		snd_hda_override_conn_list(codec, 0x18, ARRAY_SIZE(conn2), conn2);
		snd_hda_override_conn_list(codec, 0x1a, ARRAY_SIZE(conn2), conn2);
	} else if (action == HDA_FIXUP_ACT_PROBE) {
		/* restore the connections */
		static const hda_nid_t conn[] = { 0x0c, 0x0d, 0x0e, 0x0f, 0x26 };
		snd_hda_override_conn_list(codec, 0x14, ARRAY_SIZE(conn), conn);
		snd_hda_override_conn_list(codec, 0x15, ARRAY_SIZE(conn), conn);
		snd_hda_override_conn_list(codec, 0x18, ARRAY_SIZE(conn), conn);
		snd_hda_override_conn_list(codec, 0x1a, ARRAY_SIZE(conn), conn);
	}
}

/* Set VREF on HP pin */
static void alc889_fixup_mbp_vref(struct hda_codec *codec,
				  const struct hda_fixup *fix, int action)
{
	static const hda_nid_t nids[] = { 0x14, 0x15, 0x19 };
	struct alc_spec *spec = codec->spec;
	int i;

	if (action != HDA_FIXUP_ACT_INIT)
		return;
	for (i = 0; i < ARRAY_SIZE(nids); i++) {
		unsigned int val = snd_hda_codec_get_pincfg(codec, nids[i]);
		if (get_defcfg_device(val) != AC_JACK_HP_OUT)
			continue;
		val = snd_hda_codec_get_pin_target(codec, nids[i]);
		val |= AC_PINCTL_VREF_80;
		snd_hda_set_pin_ctl(codec, nids[i], val);
		spec->gen.keep_vref_in_automute = 1;
		break;
	}
}

static void alc889_fixup_mac_pins(struct hda_codec *codec,
				  const hda_nid_t *nids, int num_nids)
{
	struct alc_spec *spec = codec->spec;
	int i;

	for (i = 0; i < num_nids; i++) {
		unsigned int val;
		val = snd_hda_codec_get_pin_target(codec, nids[i]);
		val |= AC_PINCTL_VREF_50;
		snd_hda_set_pin_ctl(codec, nids[i], val);
	}
	spec->gen.keep_vref_in_automute = 1;
}

/* Set VREF on speaker pins on imac91 */
static void alc889_fixup_imac91_vref(struct hda_codec *codec,
				     const struct hda_fixup *fix, int action)
{
	static const hda_nid_t nids[] = { 0x18, 0x1a };

	if (action == HDA_FIXUP_ACT_INIT)
		alc889_fixup_mac_pins(codec, nids, ARRAY_SIZE(nids));
}

/* Set VREF on speaker pins on mba11 */
static void alc889_fixup_mba11_vref(struct hda_codec *codec,
				    const struct hda_fixup *fix, int action)
{
	static const hda_nid_t nids[] = { 0x18 };

	if (action == HDA_FIXUP_ACT_INIT)
		alc889_fixup_mac_pins(codec, nids, ARRAY_SIZE(nids));
}

/* Set VREF on speaker pins on mba21 */
static void alc889_fixup_mba21_vref(struct hda_codec *codec,
				    const struct hda_fixup *fix, int action)
{
	static const hda_nid_t nids[] = { 0x18, 0x19 };

	if (action == HDA_FIXUP_ACT_INIT)
		alc889_fixup_mac_pins(codec, nids, ARRAY_SIZE(nids));
}

/* Don't take HP output as primary
 * Strangely, the speaker output doesn't work on Vaio Z and some Vaio
 * all-in-one desktop PCs (for example VGC-LN51JGB) through DAC 0x05
 */
static void alc882_fixup_no_primary_hp(struct hda_codec *codec,
				       const struct hda_fixup *fix, int action)
{
	struct alc_spec *spec = codec->spec;
	if (action == HDA_FIXUP_ACT_PRE_PROBE) {
		spec->gen.no_primary_hp = 1;
		spec->gen.no_multi_io = 1;
	}
}

static void alc_fixup_bass_chmap(struct hda_codec *codec,
				 const struct hda_fixup *fix, int action);

/* For dual-codec configuration, we need to disable some features to avoid
 * conflicts of kctls and PCM streams
 */
static void alc_fixup_dual_codecs(struct hda_codec *codec,
				  const struct hda_fixup *fix, int action)
{
	struct alc_spec *spec = codec->spec;

	if (action != HDA_FIXUP_ACT_PRE_PROBE)
		return;
	/* disable vmaster */
	spec->gen.suppress_vmaster = 1;
	/* auto-mute and auto-mic switch don't work with multiple codecs */
	spec->gen.suppress_auto_mute = 1;
	spec->gen.suppress_auto_mic = 1;
	/* disable aamix as well */
	spec->gen.mixer_nid = 0;
	/* add location prefix to avoid conflicts */
	codec->force_pin_prefix = 1;
}

static void rename_ctl(struct hda_codec *codec, const char *oldname,
		       const char *newname)
{
	struct snd_kcontrol *kctl;

	kctl = snd_hda_find_mixer_ctl(codec, oldname);
	if (kctl)
		snd_ctl_rename(codec->card, kctl, newname);
}

static void alc1220_fixup_gb_dual_codecs(struct hda_codec *codec,
					 const struct hda_fixup *fix,
					 int action)
{
	alc_fixup_dual_codecs(codec, fix, action);
	switch (action) {
	case HDA_FIXUP_ACT_PRE_PROBE:
		/* override card longname to provide a unique UCM profile */
		strcpy(codec->card->longname, "HDAudio-Gigabyte-ALC1220DualCodecs");
		break;
	case HDA_FIXUP_ACT_BUILD:
		/* rename Capture controls depending on the codec */
		rename_ctl(codec, "Capture Volume",
			   codec->addr == 0 ?
			   "Rear-Panel Capture Volume" :
			   "Front-Panel Capture Volume");
		rename_ctl(codec, "Capture Switch",
			   codec->addr == 0 ?
			   "Rear-Panel Capture Switch" :
			   "Front-Panel Capture Switch");
		break;
	}
}

static void alc1220_fixup_gb_x570(struct hda_codec *codec,
				     const struct hda_fixup *fix,
				     int action)
{
	static const hda_nid_t conn1[] = { 0x0c };
	static const struct coef_fw gb_x570_coefs[] = {
		WRITE_COEF(0x07, 0x03c0),
		WRITE_COEF(0x1a, 0x01c1),
		WRITE_COEF(0x1b, 0x0202),
		WRITE_COEF(0x43, 0x3005),
		{}
	};

	switch (action) {
	case HDA_FIXUP_ACT_PRE_PROBE:
		snd_hda_override_conn_list(codec, 0x14, ARRAY_SIZE(conn1), conn1);
		snd_hda_override_conn_list(codec, 0x1b, ARRAY_SIZE(conn1), conn1);
		break;
	case HDA_FIXUP_ACT_INIT:
		alc_process_coef_fw(codec, gb_x570_coefs);
		break;
	}
}

static void alc1220_fixup_clevo_p950(struct hda_codec *codec,
				     const struct hda_fixup *fix,
				     int action)
{
	static const hda_nid_t conn1[] = { 0x0c };

	if (action != HDA_FIXUP_ACT_PRE_PROBE)
		return;

	alc_update_coef_idx(codec, 0x7, 0, 0x3c3);
	/* We therefore want to make sure 0x14 (front headphone) and
	 * 0x1b (speakers) use the stereo DAC 0x02
	 */
	snd_hda_override_conn_list(codec, 0x14, ARRAY_SIZE(conn1), conn1);
	snd_hda_override_conn_list(codec, 0x1b, ARRAY_SIZE(conn1), conn1);
}

static void alc_fixup_headset_mode_no_hp_mic(struct hda_codec *codec,
				const struct hda_fixup *fix, int action);

static void alc1220_fixup_clevo_pb51ed(struct hda_codec *codec,
				     const struct hda_fixup *fix,
				     int action)
{
	alc1220_fixup_clevo_p950(codec, fix, action);
	alc_fixup_headset_mode_no_hp_mic(codec, fix, action);
}

static void alc887_asus_hp_automute_hook(struct hda_codec *codec,
					 struct hda_jack_callback *jack)
{
	struct alc_spec *spec = codec->spec;
	unsigned int vref;

	snd_hda_gen_hp_automute(codec, jack);

	if (spec->gen.hp_jack_present)
		vref = AC_PINCTL_VREF_80;
	else
		vref = AC_PINCTL_VREF_HIZ;
	snd_hda_set_pin_ctl(codec, 0x19, PIN_HP | vref);
}

static void alc887_fixup_asus_jack(struct hda_codec *codec,
				     const struct hda_fixup *fix, int action)
{
	struct alc_spec *spec = codec->spec;
	if (action != HDA_FIXUP_ACT_PROBE)
		return;
	snd_hda_set_pin_ctl_cache(codec, 0x1b, PIN_HP);
	spec->gen.hp_automute_hook = alc887_asus_hp_automute_hook;
}

static const struct hda_fixup alc882_fixups[] = {
	[ALC882_FIXUP_ABIT_AW9D_MAX] = {
		.type = HDA_FIXUP_PINS,
		.v.pins = (const struct hda_pintbl[]) {
			{ 0x15, 0x01080104 }, /* side */
			{ 0x16, 0x01011012 }, /* rear */
			{ 0x17, 0x01016011 }, /* clfe */
			{ }
		}
	},
	[ALC882_FIXUP_LENOVO_Y530] = {
		.type = HDA_FIXUP_PINS,
		.v.pins = (const struct hda_pintbl[]) {
			{ 0x15, 0x99130112 }, /* rear int speakers */
			{ 0x16, 0x99130111 }, /* subwoofer */
			{ }
		}
	},
	[ALC882_FIXUP_PB_M5210] = {
		.type = HDA_FIXUP_PINCTLS,
		.v.pins = (const struct hda_pintbl[]) {
			{ 0x19, PIN_VREF50 },
			{}
		}
	},
	[ALC882_FIXUP_ACER_ASPIRE_7736] = {
		.type = HDA_FIXUP_FUNC,
		.v.func = alc_fixup_sku_ignore,
	},
	[ALC882_FIXUP_ASUS_W90V] = {
		.type = HDA_FIXUP_PINS,
		.v.pins = (const struct hda_pintbl[]) {
			{ 0x16, 0x99130110 }, /* fix sequence for CLFE */
			{ }
		}
	},
	[ALC889_FIXUP_CD] = {
		.type = HDA_FIXUP_PINS,
		.v.pins = (const struct hda_pintbl[]) {
			{ 0x1c, 0x993301f0 }, /* CD */
			{ }
		}
	},
	[ALC889_FIXUP_FRONT_HP_NO_PRESENCE] = {
		.type = HDA_FIXUP_PINS,
		.v.pins = (const struct hda_pintbl[]) {
			{ 0x1b, 0x02214120 }, /* Front HP jack is flaky, disable jack detect */
			{ }
		},
		.chained = true,
		.chain_id = ALC889_FIXUP_CD,
	},
	[ALC889_FIXUP_VAIO_TT] = {
		.type = HDA_FIXUP_PINS,
		.v.pins = (const struct hda_pintbl[]) {
			{ 0x17, 0x90170111 }, /* hidden surround speaker */
			{ }
		}
	},
	[ALC888_FIXUP_EEE1601] = {
		.type = HDA_FIXUP_VERBS,
		.v.verbs = (const struct hda_verb[]) {
			{ 0x20, AC_VERB_SET_COEF_INDEX, 0x0b },
			{ 0x20, AC_VERB_SET_PROC_COEF,  0x0838 },
			{ }
		}
	},
	[ALC886_FIXUP_EAPD] = {
		.type = HDA_FIXUP_VERBS,
		.v.verbs = (const struct hda_verb[]) {
			/* change to EAPD mode */
			{ 0x20, AC_VERB_SET_COEF_INDEX, 0x07 },
			{ 0x20, AC_VERB_SET_PROC_COEF, 0x0068 },
			{ }
		}
	},
	[ALC882_FIXUP_EAPD] = {
		.type = HDA_FIXUP_VERBS,
		.v.verbs = (const struct hda_verb[]) {
			/* change to EAPD mode */
			{ 0x20, AC_VERB_SET_COEF_INDEX, 0x07 },
			{ 0x20, AC_VERB_SET_PROC_COEF, 0x3060 },
			{ }
		}
	},
	[ALC883_FIXUP_EAPD] = {
		.type = HDA_FIXUP_VERBS,
		.v.verbs = (const struct hda_verb[]) {
			/* change to EAPD mode */
			{ 0x20, AC_VERB_SET_COEF_INDEX, 0x07 },
			{ 0x20, AC_VERB_SET_PROC_COEF, 0x3070 },
			{ }
		}
	},
	[ALC883_FIXUP_ACER_EAPD] = {
		.type = HDA_FIXUP_VERBS,
		.v.verbs = (const struct hda_verb[]) {
			/* eanable EAPD on Acer laptops */
			{ 0x20, AC_VERB_SET_COEF_INDEX, 0x07 },
			{ 0x20, AC_VERB_SET_PROC_COEF, 0x3050 },
			{ }
		}
	},
	[ALC882_FIXUP_GPIO1] = {
		.type = HDA_FIXUP_FUNC,
		.v.func = alc_fixup_gpio1,
	},
	[ALC882_FIXUP_GPIO2] = {
		.type = HDA_FIXUP_FUNC,
		.v.func = alc_fixup_gpio2,
	},
	[ALC882_FIXUP_GPIO3] = {
		.type = HDA_FIXUP_FUNC,
		.v.func = alc_fixup_gpio3,
	},
	[ALC882_FIXUP_ASUS_W2JC] = {
		.type = HDA_FIXUP_FUNC,
		.v.func = alc_fixup_gpio1,
		.chained = true,
		.chain_id = ALC882_FIXUP_EAPD,
	},
	[ALC889_FIXUP_COEF] = {
		.type = HDA_FIXUP_FUNC,
		.v.func = alc889_fixup_coef,
	},
	[ALC882_FIXUP_ACER_ASPIRE_4930G] = {
		.type = HDA_FIXUP_PINS,
		.v.pins = (const struct hda_pintbl[]) {
			{ 0x16, 0x99130111 }, /* CLFE speaker */
			{ 0x17, 0x99130112 }, /* surround speaker */
			{ }
		},
		.chained = true,
		.chain_id = ALC882_FIXUP_GPIO1,
	},
	[ALC882_FIXUP_ACER_ASPIRE_8930G] = {
		.type = HDA_FIXUP_PINS,
		.v.pins = (const struct hda_pintbl[]) {
			{ 0x16, 0x99130111 }, /* CLFE speaker */
			{ 0x1b, 0x99130112 }, /* surround speaker */
			{ }
		},
		.chained = true,
		.chain_id = ALC882_FIXUP_ASPIRE_8930G_VERBS,
	},
	[ALC882_FIXUP_ASPIRE_8930G_VERBS] = {
		/* additional init verbs for Acer Aspire 8930G */
		.type = HDA_FIXUP_VERBS,
		.v.verbs = (const struct hda_verb[]) {
			/* Enable all DACs */
			/* DAC DISABLE/MUTE 1? */
			/*  setting bits 1-5 disables DAC nids 0x02-0x06
			 *  apparently. Init=0x38 */
			{ 0x20, AC_VERB_SET_COEF_INDEX, 0x03 },
			{ 0x20, AC_VERB_SET_PROC_COEF, 0x0000 },
			/* DAC DISABLE/MUTE 2? */
			/*  some bit here disables the other DACs.
			 *  Init=0x4900 */
			{ 0x20, AC_VERB_SET_COEF_INDEX, 0x08 },
			{ 0x20, AC_VERB_SET_PROC_COEF, 0x0000 },
			/* DMIC fix
			 * This laptop has a stereo digital microphone.
			 * The mics are only 1cm apart which makes the stereo
			 * useless. However, either the mic or the ALC889
			 * makes the signal become a difference/sum signal
			 * instead of standard stereo, which is annoying.
			 * So instead we flip this bit which makes the
			 * codec replicate the sum signal to both channels,
			 * turning it into a normal mono mic.
			 */
			/* DMIC_CONTROL? Init value = 0x0001 */
			{ 0x20, AC_VERB_SET_COEF_INDEX, 0x0b },
			{ 0x20, AC_VERB_SET_PROC_COEF, 0x0003 },
			{ 0x20, AC_VERB_SET_COEF_INDEX, 0x07 },
			{ 0x20, AC_VERB_SET_PROC_COEF, 0x3050 },
			{ }
		},
		.chained = true,
		.chain_id = ALC882_FIXUP_GPIO1,
	},
	[ALC885_FIXUP_MACPRO_GPIO] = {
		.type = HDA_FIXUP_FUNC,
		.v.func = alc885_fixup_macpro_gpio,
	},
	[ALC889_FIXUP_DAC_ROUTE] = {
		.type = HDA_FIXUP_FUNC,
		.v.func = alc889_fixup_dac_route,
	},
	[ALC889_FIXUP_MBP_VREF] = {
		.type = HDA_FIXUP_FUNC,
		.v.func = alc889_fixup_mbp_vref,
		.chained = true,
		.chain_id = ALC882_FIXUP_GPIO1,
	},
	[ALC889_FIXUP_IMAC91_VREF] = {
		.type = HDA_FIXUP_FUNC,
		.v.func = alc889_fixup_imac91_vref,
		.chained = true,
		.chain_id = ALC882_FIXUP_GPIO1,
	},
	[ALC889_FIXUP_MBA11_VREF] = {
		.type = HDA_FIXUP_FUNC,
		.v.func = alc889_fixup_mba11_vref,
		.chained = true,
		.chain_id = ALC889_FIXUP_MBP_VREF,
	},
	[ALC889_FIXUP_MBA21_VREF] = {
		.type = HDA_FIXUP_FUNC,
		.v.func = alc889_fixup_mba21_vref,
		.chained = true,
		.chain_id = ALC889_FIXUP_MBP_VREF,
	},
	[ALC889_FIXUP_MP11_VREF] = {
		.type = HDA_FIXUP_FUNC,
		.v.func = alc889_fixup_mba11_vref,
		.chained = true,
		.chain_id = ALC885_FIXUP_MACPRO_GPIO,
	},
	[ALC889_FIXUP_MP41_VREF] = {
		.type = HDA_FIXUP_FUNC,
		.v.func = alc889_fixup_mbp_vref,
		.chained = true,
		.chain_id = ALC885_FIXUP_MACPRO_GPIO,
	},
	[ALC882_FIXUP_INV_DMIC] = {
		.type = HDA_FIXUP_FUNC,
		.v.func = alc_fixup_inv_dmic,
	},
	[ALC882_FIXUP_NO_PRIMARY_HP] = {
		.type = HDA_FIXUP_FUNC,
		.v.func = alc882_fixup_no_primary_hp,
	},
	[ALC887_FIXUP_ASUS_BASS] = {
		.type = HDA_FIXUP_PINS,
		.v.pins = (const struct hda_pintbl[]) {
			{0x16, 0x99130130}, /* bass speaker */
			{}
		},
		.chained = true,
		.chain_id = ALC887_FIXUP_BASS_CHMAP,
	},
	[ALC887_FIXUP_BASS_CHMAP] = {
		.type = HDA_FIXUP_FUNC,
		.v.func = alc_fixup_bass_chmap,
	},
	[ALC1220_FIXUP_GB_DUAL_CODECS] = {
		.type = HDA_FIXUP_FUNC,
		.v.func = alc1220_fixup_gb_dual_codecs,
	},
	[ALC1220_FIXUP_GB_X570] = {
		.type = HDA_FIXUP_FUNC,
		.v.func = alc1220_fixup_gb_x570,
	},
	[ALC1220_FIXUP_CLEVO_P950] = {
		.type = HDA_FIXUP_FUNC,
		.v.func = alc1220_fixup_clevo_p950,
	},
	[ALC1220_FIXUP_CLEVO_PB51ED] = {
		.type = HDA_FIXUP_FUNC,
		.v.func = alc1220_fixup_clevo_pb51ed,
	},
	[ALC1220_FIXUP_CLEVO_PB51ED_PINS] = {
		.type = HDA_FIXUP_PINS,
		.v.pins = (const struct hda_pintbl[]) {
			{ 0x19, 0x01a1913c }, /* use as headset mic, without its own jack detect */
			{}
		},
		.chained = true,
		.chain_id = ALC1220_FIXUP_CLEVO_PB51ED,
	},
	[ALC887_FIXUP_ASUS_AUDIO] = {
		.type = HDA_FIXUP_PINS,
		.v.pins = (const struct hda_pintbl[]) {
			{ 0x15, 0x02a14150 }, /* use as headset mic, without its own jack detect */
			{ 0x19, 0x22219420 },
			{}
		},
	},
	[ALC887_FIXUP_ASUS_HMIC] = {
		.type = HDA_FIXUP_FUNC,
		.v.func = alc887_fixup_asus_jack,
		.chained = true,
		.chain_id = ALC887_FIXUP_ASUS_AUDIO,
	},
	[ALCS1200A_FIXUP_MIC_VREF] = {
		.type = HDA_FIXUP_PINCTLS,
		.v.pins = (const struct hda_pintbl[]) {
			{ 0x18, PIN_VREF50 }, /* rear mic */
			{ 0x19, PIN_VREF50 }, /* front mic */
			{}
		}
	},
	[ALC888VD_FIXUP_MIC_100VREF] = {
		.type = HDA_FIXUP_PINCTLS,
		.v.pins = (const struct hda_pintbl[]) {
			{ 0x18, PIN_VREF100 }, /* headset mic */
			{}
		}
	},
};

static const struct snd_pci_quirk alc882_fixup_tbl[] = {
	SND_PCI_QUIRK(0x1025, 0x006c, "Acer Aspire 9810", ALC883_FIXUP_ACER_EAPD),
	SND_PCI_QUIRK(0x1025, 0x0090, "Acer Aspire", ALC883_FIXUP_ACER_EAPD),
	SND_PCI_QUIRK(0x1025, 0x0107, "Acer Aspire", ALC883_FIXUP_ACER_EAPD),
	SND_PCI_QUIRK(0x1025, 0x010a, "Acer Ferrari 5000", ALC883_FIXUP_ACER_EAPD),
	SND_PCI_QUIRK(0x1025, 0x0110, "Acer Aspire", ALC883_FIXUP_ACER_EAPD),
	SND_PCI_QUIRK(0x1025, 0x0112, "Acer Aspire 9303", ALC883_FIXUP_ACER_EAPD),
	SND_PCI_QUIRK(0x1025, 0x0121, "Acer Aspire 5920G", ALC883_FIXUP_ACER_EAPD),
	SND_PCI_QUIRK(0x1025, 0x013e, "Acer Aspire 4930G",
		      ALC882_FIXUP_ACER_ASPIRE_4930G),
	SND_PCI_QUIRK(0x1025, 0x013f, "Acer Aspire 5930G",
		      ALC882_FIXUP_ACER_ASPIRE_4930G),
	SND_PCI_QUIRK(0x1025, 0x0145, "Acer Aspire 8930G",
		      ALC882_FIXUP_ACER_ASPIRE_8930G),
	SND_PCI_QUIRK(0x1025, 0x0146, "Acer Aspire 6935G",
		      ALC882_FIXUP_ACER_ASPIRE_8930G),
	SND_PCI_QUIRK(0x1025, 0x0142, "Acer Aspire 7730G",
		      ALC882_FIXUP_ACER_ASPIRE_4930G),
	SND_PCI_QUIRK(0x1025, 0x0155, "Packard-Bell M5120", ALC882_FIXUP_PB_M5210),
	SND_PCI_QUIRK(0x1025, 0x015e, "Acer Aspire 6930G",
		      ALC882_FIXUP_ACER_ASPIRE_4930G),
	SND_PCI_QUIRK(0x1025, 0x0166, "Acer Aspire 6530G",
		      ALC882_FIXUP_ACER_ASPIRE_4930G),
	SND_PCI_QUIRK(0x1025, 0x021e, "Acer Aspire 5739G",
		      ALC882_FIXUP_ACER_ASPIRE_4930G),
	SND_PCI_QUIRK(0x1025, 0x0259, "Acer Aspire 5935", ALC889_FIXUP_DAC_ROUTE),
	SND_PCI_QUIRK(0x1025, 0x026b, "Acer Aspire 8940G", ALC882_FIXUP_ACER_ASPIRE_8930G),
	SND_PCI_QUIRK(0x1025, 0x0296, "Acer Aspire 7736z", ALC882_FIXUP_ACER_ASPIRE_7736),
	SND_PCI_QUIRK(0x1043, 0x13c2, "Asus A7M", ALC882_FIXUP_EAPD),
	SND_PCI_QUIRK(0x1043, 0x1873, "ASUS W90V", ALC882_FIXUP_ASUS_W90V),
	SND_PCI_QUIRK(0x1043, 0x1971, "Asus W2JC", ALC882_FIXUP_ASUS_W2JC),
	SND_PCI_QUIRK(0x1043, 0x2390, "Asus D700SA", ALC887_FIXUP_ASUS_HMIC),
	SND_PCI_QUIRK(0x1043, 0x835f, "Asus Eee 1601", ALC888_FIXUP_EEE1601),
	SND_PCI_QUIRK(0x1043, 0x84bc, "ASUS ET2700", ALC887_FIXUP_ASUS_BASS),
	SND_PCI_QUIRK(0x1043, 0x8691, "ASUS ROG Ranger VIII", ALC882_FIXUP_GPIO3),
	SND_PCI_QUIRK(0x1043, 0x8797, "ASUS TUF B550M-PLUS", ALCS1200A_FIXUP_MIC_VREF),
	SND_PCI_QUIRK(0x104d, 0x9043, "Sony Vaio VGC-LN51JGB", ALC882_FIXUP_NO_PRIMARY_HP),
	SND_PCI_QUIRK(0x104d, 0x9044, "Sony VAIO AiO", ALC882_FIXUP_NO_PRIMARY_HP),
	SND_PCI_QUIRK(0x104d, 0x9047, "Sony Vaio TT", ALC889_FIXUP_VAIO_TT),
	SND_PCI_QUIRK(0x104d, 0x905a, "Sony Vaio Z", ALC882_FIXUP_NO_PRIMARY_HP),
	SND_PCI_QUIRK(0x104d, 0x9060, "Sony Vaio VPCL14M1R", ALC882_FIXUP_NO_PRIMARY_HP),

	/* All Apple entries are in codec SSIDs */
	SND_PCI_QUIRK(0x106b, 0x00a0, "MacBookPro 3,1", ALC889_FIXUP_MBP_VREF),
	SND_PCI_QUIRK(0x106b, 0x00a1, "Macbook", ALC889_FIXUP_MBP_VREF),
	SND_PCI_QUIRK(0x106b, 0x00a4, "MacbookPro 4,1", ALC889_FIXUP_MBP_VREF),
	SND_PCI_QUIRK(0x106b, 0x0c00, "Mac Pro", ALC889_FIXUP_MP11_VREF),
	SND_PCI_QUIRK(0x106b, 0x1000, "iMac 24", ALC885_FIXUP_MACPRO_GPIO),
	SND_PCI_QUIRK(0x106b, 0x2800, "AppleTV", ALC885_FIXUP_MACPRO_GPIO),
	SND_PCI_QUIRK(0x106b, 0x2c00, "MacbookPro rev3", ALC889_FIXUP_MBP_VREF),
	SND_PCI_QUIRK(0x106b, 0x3000, "iMac", ALC889_FIXUP_MBP_VREF),
	SND_PCI_QUIRK(0x106b, 0x3200, "iMac 7,1 Aluminum", ALC882_FIXUP_EAPD),
	SND_PCI_QUIRK(0x106b, 0x3400, "MacBookAir 1,1", ALC889_FIXUP_MBA11_VREF),
	SND_PCI_QUIRK(0x106b, 0x3500, "MacBookAir 2,1", ALC889_FIXUP_MBA21_VREF),
	SND_PCI_QUIRK(0x106b, 0x3600, "Macbook 3,1", ALC889_FIXUP_MBP_VREF),
	SND_PCI_QUIRK(0x106b, 0x3800, "MacbookPro 4,1", ALC889_FIXUP_MBP_VREF),
	SND_PCI_QUIRK(0x106b, 0x3e00, "iMac 24 Aluminum", ALC885_FIXUP_MACPRO_GPIO),
	SND_PCI_QUIRK(0x106b, 0x3f00, "Macbook 5,1", ALC889_FIXUP_IMAC91_VREF),
	SND_PCI_QUIRK(0x106b, 0x4000, "MacbookPro 5,1", ALC889_FIXUP_IMAC91_VREF),
	SND_PCI_QUIRK(0x106b, 0x4100, "Macmini 3,1", ALC889_FIXUP_IMAC91_VREF),
	SND_PCI_QUIRK(0x106b, 0x4200, "Mac Pro 4,1/5,1", ALC889_FIXUP_MP41_VREF),
	SND_PCI_QUIRK(0x106b, 0x4300, "iMac 9,1", ALC889_FIXUP_IMAC91_VREF),
	SND_PCI_QUIRK(0x106b, 0x4600, "MacbookPro 5,2", ALC889_FIXUP_IMAC91_VREF),
	SND_PCI_QUIRK(0x106b, 0x4900, "iMac 9,1 Aluminum", ALC889_FIXUP_IMAC91_VREF),
	SND_PCI_QUIRK(0x106b, 0x4a00, "Macbook 5,2", ALC889_FIXUP_MBA11_VREF),

	SND_PCI_QUIRK(0x1071, 0x8258, "Evesham Voyaeger", ALC882_FIXUP_EAPD),
	SND_PCI_QUIRK(0x10ec, 0x12d8, "iBase Elo Touch", ALC888VD_FIXUP_MIC_100VREF),
	SND_PCI_QUIRK(0x13fe, 0x1009, "Advantech MIT-W101", ALC886_FIXUP_EAPD),
	SND_PCI_QUIRK(0x1458, 0xa002, "Gigabyte EP45-DS3/Z87X-UD3H", ALC889_FIXUP_FRONT_HP_NO_PRESENCE),
	SND_PCI_QUIRK(0x1458, 0xa0b8, "Gigabyte AZ370-Gaming", ALC1220_FIXUP_GB_DUAL_CODECS),
	SND_PCI_QUIRK(0x1458, 0xa0cd, "Gigabyte X570 Aorus Master", ALC1220_FIXUP_GB_X570),
	SND_PCI_QUIRK(0x1458, 0xa0ce, "Gigabyte X570 Aorus Xtreme", ALC1220_FIXUP_GB_X570),
	SND_PCI_QUIRK(0x1458, 0xa0d5, "Gigabyte X570S Aorus Master", ALC1220_FIXUP_GB_X570),
	SND_PCI_QUIRK(0x1462, 0x11f7, "MSI-GE63", ALC1220_FIXUP_CLEVO_P950),
	SND_PCI_QUIRK(0x1462, 0x1228, "MSI-GP63", ALC1220_FIXUP_CLEVO_P950),
	SND_PCI_QUIRK(0x1462, 0x1229, "MSI-GP73", ALC1220_FIXUP_CLEVO_P950),
	SND_PCI_QUIRK(0x1462, 0x1275, "MSI-GL63", ALC1220_FIXUP_CLEVO_P950),
	SND_PCI_QUIRK(0x1462, 0x1276, "MSI-GL73", ALC1220_FIXUP_CLEVO_P950),
	SND_PCI_QUIRK(0x1462, 0x1293, "MSI-GP65", ALC1220_FIXUP_CLEVO_P950),
	SND_PCI_QUIRK(0x1462, 0x7350, "MSI-7350", ALC889_FIXUP_CD),
	SND_PCI_QUIRK(0x1462, 0xcc34, "MSI Godlike X570", ALC1220_FIXUP_GB_DUAL_CODECS),
	SND_PCI_QUIRK(0x1462, 0xda57, "MSI Z270-Gaming", ALC1220_FIXUP_GB_DUAL_CODECS),
	SND_PCI_QUIRK_VENDOR(0x1462, "MSI", ALC882_FIXUP_GPIO3),
	SND_PCI_QUIRK(0x147b, 0x107a, "Abit AW9D-MAX", ALC882_FIXUP_ABIT_AW9D_MAX),
	SND_PCI_QUIRK(0x1558, 0x3702, "Clevo X370SN[VW]", ALC1220_FIXUP_CLEVO_PB51ED_PINS),
	SND_PCI_QUIRK(0x1558, 0x50d3, "Clevo PC50[ER][CDF]", ALC1220_FIXUP_CLEVO_PB51ED_PINS),
	SND_PCI_QUIRK(0x1558, 0x65d1, "Clevo PB51[ER][CDF]", ALC1220_FIXUP_CLEVO_PB51ED_PINS),
	SND_PCI_QUIRK(0x1558, 0x65d2, "Clevo PB51R[CDF]", ALC1220_FIXUP_CLEVO_PB51ED_PINS),
	SND_PCI_QUIRK(0x1558, 0x65e1, "Clevo PB51[ED][DF]", ALC1220_FIXUP_CLEVO_PB51ED_PINS),
	SND_PCI_QUIRK(0x1558, 0x65e5, "Clevo PC50D[PRS](?:-D|-G)?", ALC1220_FIXUP_CLEVO_PB51ED_PINS),
	SND_PCI_QUIRK(0x1558, 0x65f1, "Clevo PC50HS", ALC1220_FIXUP_CLEVO_PB51ED_PINS),
	SND_PCI_QUIRK(0x1558, 0x65f5, "Clevo PD50PN[NRT]", ALC1220_FIXUP_CLEVO_PB51ED_PINS),
	SND_PCI_QUIRK(0x1558, 0x66a2, "Clevo PE60RNE", ALC1220_FIXUP_CLEVO_PB51ED_PINS),
	SND_PCI_QUIRK(0x1558, 0x66a6, "Clevo PE60SN[CDE]-[GS]", ALC1220_FIXUP_CLEVO_PB51ED_PINS),
	SND_PCI_QUIRK(0x1558, 0x67d1, "Clevo PB71[ER][CDF]", ALC1220_FIXUP_CLEVO_PB51ED_PINS),
	SND_PCI_QUIRK(0x1558, 0x67e1, "Clevo PB71[DE][CDF]", ALC1220_FIXUP_CLEVO_PB51ED_PINS),
	SND_PCI_QUIRK(0x1558, 0x67e5, "Clevo PC70D[PRS](?:-D|-G)?", ALC1220_FIXUP_CLEVO_PB51ED_PINS),
	SND_PCI_QUIRK(0x1558, 0x67f1, "Clevo PC70H[PRS]", ALC1220_FIXUP_CLEVO_PB51ED_PINS),
	SND_PCI_QUIRK(0x1558, 0x67f5, "Clevo PD70PN[NRT]", ALC1220_FIXUP_CLEVO_PB51ED_PINS),
	SND_PCI_QUIRK(0x1558, 0x70d1, "Clevo PC70[ER][CDF]", ALC1220_FIXUP_CLEVO_PB51ED_PINS),
	SND_PCI_QUIRK(0x1558, 0x7714, "Clevo X170SM", ALC1220_FIXUP_CLEVO_PB51ED_PINS),
	SND_PCI_QUIRK(0x1558, 0x7715, "Clevo X170KM-G", ALC1220_FIXUP_CLEVO_PB51ED),
	SND_PCI_QUIRK(0x1558, 0x9501, "Clevo P950HR", ALC1220_FIXUP_CLEVO_P950),
	SND_PCI_QUIRK(0x1558, 0x9506, "Clevo P955HQ", ALC1220_FIXUP_CLEVO_P950),
	SND_PCI_QUIRK(0x1558, 0x950a, "Clevo P955H[PR]", ALC1220_FIXUP_CLEVO_P950),
	SND_PCI_QUIRK(0x1558, 0x95e1, "Clevo P95xER", ALC1220_FIXUP_CLEVO_P950),
	SND_PCI_QUIRK(0x1558, 0x95e2, "Clevo P950ER", ALC1220_FIXUP_CLEVO_P950),
	SND_PCI_QUIRK(0x1558, 0x95e3, "Clevo P955[ER]T", ALC1220_FIXUP_CLEVO_P950),
	SND_PCI_QUIRK(0x1558, 0x95e4, "Clevo P955ER", ALC1220_FIXUP_CLEVO_P950),
	SND_PCI_QUIRK(0x1558, 0x95e5, "Clevo P955EE6", ALC1220_FIXUP_CLEVO_P950),
	SND_PCI_QUIRK(0x1558, 0x95e6, "Clevo P950R[CDF]", ALC1220_FIXUP_CLEVO_P950),
	SND_PCI_QUIRK(0x1558, 0x96e1, "Clevo P960[ER][CDFN]-K", ALC1220_FIXUP_CLEVO_P950),
	SND_PCI_QUIRK(0x1558, 0x97e1, "Clevo P970[ER][CDFN]", ALC1220_FIXUP_CLEVO_P950),
	SND_PCI_QUIRK(0x1558, 0x97e2, "Clevo P970RC-M", ALC1220_FIXUP_CLEVO_P950),
	SND_PCI_QUIRK(0x1558, 0xd502, "Clevo PD50SNE", ALC1220_FIXUP_CLEVO_PB51ED_PINS),
	SND_PCI_QUIRK_VENDOR(0x1558, "Clevo laptop", ALC882_FIXUP_EAPD),
	SND_PCI_QUIRK(0x161f, 0x2054, "Medion laptop", ALC883_FIXUP_EAPD),
	SND_PCI_QUIRK(0x17aa, 0x3a0d, "Lenovo Y530", ALC882_FIXUP_LENOVO_Y530),
	SND_PCI_QUIRK(0x8086, 0x0022, "DX58SO", ALC889_FIXUP_COEF),
	{}
};

static const struct hda_model_fixup alc882_fixup_models[] = {
	{.id = ALC882_FIXUP_ABIT_AW9D_MAX, .name = "abit-aw9d"},
	{.id = ALC882_FIXUP_LENOVO_Y530, .name = "lenovo-y530"},
	{.id = ALC882_FIXUP_ACER_ASPIRE_7736, .name = "acer-aspire-7736"},
	{.id = ALC882_FIXUP_ASUS_W90V, .name = "asus-w90v"},
	{.id = ALC889_FIXUP_CD, .name = "cd"},
	{.id = ALC889_FIXUP_FRONT_HP_NO_PRESENCE, .name = "no-front-hp"},
	{.id = ALC889_FIXUP_VAIO_TT, .name = "vaio-tt"},
	{.id = ALC888_FIXUP_EEE1601, .name = "eee1601"},
	{.id = ALC882_FIXUP_EAPD, .name = "alc882-eapd"},
	{.id = ALC883_FIXUP_EAPD, .name = "alc883-eapd"},
	{.id = ALC882_FIXUP_GPIO1, .name = "gpio1"},
	{.id = ALC882_FIXUP_GPIO2, .name = "gpio2"},
	{.id = ALC882_FIXUP_GPIO3, .name = "gpio3"},
	{.id = ALC889_FIXUP_COEF, .name = "alc889-coef"},
	{.id = ALC882_FIXUP_ASUS_W2JC, .name = "asus-w2jc"},
	{.id = ALC882_FIXUP_ACER_ASPIRE_4930G, .name = "acer-aspire-4930g"},
	{.id = ALC882_FIXUP_ACER_ASPIRE_8930G, .name = "acer-aspire-8930g"},
	{.id = ALC883_FIXUP_ACER_EAPD, .name = "acer-aspire"},
	{.id = ALC885_FIXUP_MACPRO_GPIO, .name = "macpro-gpio"},
	{.id = ALC889_FIXUP_DAC_ROUTE, .name = "dac-route"},
	{.id = ALC889_FIXUP_MBP_VREF, .name = "mbp-vref"},
	{.id = ALC889_FIXUP_IMAC91_VREF, .name = "imac91-vref"},
	{.id = ALC889_FIXUP_MBA11_VREF, .name = "mba11-vref"},
	{.id = ALC889_FIXUP_MBA21_VREF, .name = "mba21-vref"},
	{.id = ALC889_FIXUP_MP11_VREF, .name = "mp11-vref"},
	{.id = ALC889_FIXUP_MP41_VREF, .name = "mp41-vref"},
	{.id = ALC882_FIXUP_INV_DMIC, .name = "inv-dmic"},
	{.id = ALC882_FIXUP_NO_PRIMARY_HP, .name = "no-primary-hp"},
	{.id = ALC887_FIXUP_ASUS_BASS, .name = "asus-bass"},
	{.id = ALC1220_FIXUP_GB_DUAL_CODECS, .name = "dual-codecs"},
	{.id = ALC1220_FIXUP_GB_X570, .name = "gb-x570"},
	{.id = ALC1220_FIXUP_CLEVO_P950, .name = "clevo-p950"},
	{}
};

static const struct snd_hda_pin_quirk alc882_pin_fixup_tbl[] = {
	SND_HDA_PIN_QUIRK(0x10ec1220, 0x1043, "ASUS", ALC1220_FIXUP_CLEVO_P950,
		{0x14, 0x01014010},
		{0x15, 0x01011012},
		{0x16, 0x01016011},
		{0x18, 0x01a19040},
		{0x19, 0x02a19050},
		{0x1a, 0x0181304f},
		{0x1b, 0x0221401f},
		{0x1e, 0x01456130}),
	SND_HDA_PIN_QUIRK(0x10ec1220, 0x1462, "MS-7C35", ALC1220_FIXUP_CLEVO_P950,
		{0x14, 0x01015010},
		{0x15, 0x01011012},
		{0x16, 0x01011011},
		{0x18, 0x01a11040},
		{0x19, 0x02a19050},
		{0x1a, 0x0181104f},
		{0x1b, 0x0221401f},
		{0x1e, 0x01451130}),
	{}
};

/*
 * BIOS auto configuration
 */
/* almost identical with ALC880 parser... */
static int alc882_parse_auto_config(struct hda_codec *codec)
{
	static const hda_nid_t alc882_ignore[] = { 0x1d, 0 };
	static const hda_nid_t alc882_ssids[] = { 0x15, 0x1b, 0x14, 0 };
	return alc_parse_auto_config(codec, alc882_ignore, alc882_ssids);
}

/*
 */
static int patch_alc882(struct hda_codec *codec)
{
	struct alc_spec *spec;
	int err;

	err = alc_alloc_spec(codec, 0x0b);
	if (err < 0)
		return err;

	spec = codec->spec;

	switch (codec->core.vendor_id) {
	case 0x10ec0882:
	case 0x10ec0885:
	case 0x10ec0900:
	case 0x10ec0b00:
	case 0x10ec1220:
		break;
	default:
		/* ALC883 and variants */
		alc_fix_pll_init(codec, 0x20, 0x0a, 10);
		break;
	}

	alc_pre_init(codec);

	snd_hda_pick_fixup(codec, alc882_fixup_models, alc882_fixup_tbl,
		       alc882_fixups);
	snd_hda_pick_pin_fixup(codec, alc882_pin_fixup_tbl, alc882_fixups, true);
	snd_hda_apply_fixup(codec, HDA_FIXUP_ACT_PRE_PROBE);

	alc_auto_parse_customize_define(codec);

	if (has_cdefine_beep(codec))
		spec->gen.beep_nid = 0x01;

	/* automatic parse from the BIOS config */
	err = alc882_parse_auto_config(codec);
	if (err < 0)
		goto error;

	if (!spec->gen.no_analog && spec->gen.beep_nid) {
		err = set_beep_amp(spec, 0x0b, 0x05, HDA_INPUT);
		if (err < 0)
			goto error;
	}

	snd_hda_apply_fixup(codec, HDA_FIXUP_ACT_PROBE);

	return 0;

 error:
	alc_free(codec);
	return err;
}


/*
 * ALC262 support
 */
static int alc262_parse_auto_config(struct hda_codec *codec)
{
	static const hda_nid_t alc262_ignore[] = { 0x1d, 0 };
	static const hda_nid_t alc262_ssids[] = { 0x15, 0x1b, 0x14, 0 };
	return alc_parse_auto_config(codec, alc262_ignore, alc262_ssids);
}

/*
 * Pin config fixes
 */
enum {
	ALC262_FIXUP_FSC_H270,
	ALC262_FIXUP_FSC_S7110,
	ALC262_FIXUP_HP_Z200,
	ALC262_FIXUP_TYAN,
	ALC262_FIXUP_LENOVO_3000,
	ALC262_FIXUP_BENQ,
	ALC262_FIXUP_BENQ_T31,
	ALC262_FIXUP_INV_DMIC,
	ALC262_FIXUP_INTEL_BAYLEYBAY,
};

static const struct hda_fixup alc262_fixups[] = {
	[ALC262_FIXUP_FSC_H270] = {
		.type = HDA_FIXUP_PINS,
		.v.pins = (const struct hda_pintbl[]) {
			{ 0x14, 0x99130110 }, /* speaker */
			{ 0x15, 0x0221142f }, /* front HP */
			{ 0x1b, 0x0121141f }, /* rear HP */
			{ }
		}
	},
	[ALC262_FIXUP_FSC_S7110] = {
		.type = HDA_FIXUP_PINS,
		.v.pins = (const struct hda_pintbl[]) {
			{ 0x15, 0x90170110 }, /* speaker */
			{ }
		},
		.chained = true,
		.chain_id = ALC262_FIXUP_BENQ,
	},
	[ALC262_FIXUP_HP_Z200] = {
		.type = HDA_FIXUP_PINS,
		.v.pins = (const struct hda_pintbl[]) {
			{ 0x16, 0x99130120 }, /* internal speaker */
			{ }
		}
	},
	[ALC262_FIXUP_TYAN] = {
		.type = HDA_FIXUP_PINS,
		.v.pins = (const struct hda_pintbl[]) {
			{ 0x14, 0x1993e1f0 }, /* int AUX */
			{ }
		}
	},
	[ALC262_FIXUP_LENOVO_3000] = {
		.type = HDA_FIXUP_PINCTLS,
		.v.pins = (const struct hda_pintbl[]) {
			{ 0x19, PIN_VREF50 },
			{}
		},
		.chained = true,
		.chain_id = ALC262_FIXUP_BENQ,
	},
	[ALC262_FIXUP_BENQ] = {
		.type = HDA_FIXUP_VERBS,
		.v.verbs = (const struct hda_verb[]) {
			{ 0x20, AC_VERB_SET_COEF_INDEX, 0x07 },
			{ 0x20, AC_VERB_SET_PROC_COEF, 0x3070 },
			{}
		}
	},
	[ALC262_FIXUP_BENQ_T31] = {
		.type = HDA_FIXUP_VERBS,
		.v.verbs = (const struct hda_verb[]) {
			{ 0x20, AC_VERB_SET_COEF_INDEX, 0x07 },
			{ 0x20, AC_VERB_SET_PROC_COEF, 0x3050 },
			{}
		}
	},
	[ALC262_FIXUP_INV_DMIC] = {
		.type = HDA_FIXUP_FUNC,
		.v.func = alc_fixup_inv_dmic,
	},
	[ALC262_FIXUP_INTEL_BAYLEYBAY] = {
		.type = HDA_FIXUP_FUNC,
		.v.func = alc_fixup_no_depop_delay,
	},
};

static const struct snd_pci_quirk alc262_fixup_tbl[] = {
	SND_PCI_QUIRK(0x103c, 0x170b, "HP Z200", ALC262_FIXUP_HP_Z200),
	SND_PCI_QUIRK(0x10cf, 0x1397, "Fujitsu Lifebook S7110", ALC262_FIXUP_FSC_S7110),
	SND_PCI_QUIRK(0x10cf, 0x142d, "Fujitsu Lifebook E8410", ALC262_FIXUP_BENQ),
	SND_PCI_QUIRK(0x10f1, 0x2915, "Tyan Thunder n6650W", ALC262_FIXUP_TYAN),
	SND_PCI_QUIRK(0x1734, 0x1141, "FSC ESPRIMO U9210", ALC262_FIXUP_FSC_H270),
	SND_PCI_QUIRK(0x1734, 0x1147, "FSC Celsius H270", ALC262_FIXUP_FSC_H270),
	SND_PCI_QUIRK(0x17aa, 0x384e, "Lenovo 3000", ALC262_FIXUP_LENOVO_3000),
	SND_PCI_QUIRK(0x17ff, 0x0560, "Benq ED8", ALC262_FIXUP_BENQ),
	SND_PCI_QUIRK(0x17ff, 0x058d, "Benq T31-16", ALC262_FIXUP_BENQ_T31),
	SND_PCI_QUIRK(0x8086, 0x7270, "BayleyBay", ALC262_FIXUP_INTEL_BAYLEYBAY),
	{}
};

static const struct hda_model_fixup alc262_fixup_models[] = {
	{.id = ALC262_FIXUP_INV_DMIC, .name = "inv-dmic"},
	{.id = ALC262_FIXUP_FSC_H270, .name = "fsc-h270"},
	{.id = ALC262_FIXUP_FSC_S7110, .name = "fsc-s7110"},
	{.id = ALC262_FIXUP_HP_Z200, .name = "hp-z200"},
	{.id = ALC262_FIXUP_TYAN, .name = "tyan"},
	{.id = ALC262_FIXUP_LENOVO_3000, .name = "lenovo-3000"},
	{.id = ALC262_FIXUP_BENQ, .name = "benq"},
	{.id = ALC262_FIXUP_BENQ_T31, .name = "benq-t31"},
	{.id = ALC262_FIXUP_INTEL_BAYLEYBAY, .name = "bayleybay"},
	{}
};

/*
 */
static int patch_alc262(struct hda_codec *codec)
{
	struct alc_spec *spec;
	int err;

	err = alc_alloc_spec(codec, 0x0b);
	if (err < 0)
		return err;

	spec = codec->spec;
	spec->gen.shared_mic_vref_pin = 0x18;

	spec->shutup = alc_eapd_shutup;

#if 0
	/* pshou 07/11/05  set a zero PCM sample to DAC when FIFO is
	 * under-run
	 */
	alc_update_coefex_idx(codec, 0x1a, 7, 0, 0x80);
#endif
	alc_fix_pll_init(codec, 0x20, 0x0a, 10);

	alc_pre_init(codec);

	snd_hda_pick_fixup(codec, alc262_fixup_models, alc262_fixup_tbl,
		       alc262_fixups);
	snd_hda_apply_fixup(codec, HDA_FIXUP_ACT_PRE_PROBE);

	alc_auto_parse_customize_define(codec);

	if (has_cdefine_beep(codec))
		spec->gen.beep_nid = 0x01;

	/* automatic parse from the BIOS config */
	err = alc262_parse_auto_config(codec);
	if (err < 0)
		goto error;

	if (!spec->gen.no_analog && spec->gen.beep_nid) {
		err = set_beep_amp(spec, 0x0b, 0x05, HDA_INPUT);
		if (err < 0)
			goto error;
	}

	snd_hda_apply_fixup(codec, HDA_FIXUP_ACT_PROBE);

	return 0;

 error:
	alc_free(codec);
	return err;
}

/*
 *  ALC268
 */
/* bind Beep switches of both NID 0x0f and 0x10 */
static int alc268_beep_switch_put(struct snd_kcontrol *kcontrol,
				  struct snd_ctl_elem_value *ucontrol)
{
	struct hda_codec *codec = snd_kcontrol_chip(kcontrol);
	unsigned long pval;
	int err;

	mutex_lock(&codec->control_mutex);
	pval = kcontrol->private_value;
	kcontrol->private_value = (pval & ~0xff) | 0x0f;
	err = snd_hda_mixer_amp_switch_put(kcontrol, ucontrol);
	if (err >= 0) {
		kcontrol->private_value = (pval & ~0xff) | 0x10;
		err = snd_hda_mixer_amp_switch_put(kcontrol, ucontrol);
	}
	kcontrol->private_value = pval;
	mutex_unlock(&codec->control_mutex);
	return err;
}

static const struct snd_kcontrol_new alc268_beep_mixer[] = {
	HDA_CODEC_VOLUME("Beep Playback Volume", 0x1d, 0x0, HDA_INPUT),
	{
		.iface = SNDRV_CTL_ELEM_IFACE_MIXER,
		.name = "Beep Playback Switch",
		.subdevice = HDA_SUBDEV_AMP_FLAG,
		.info = snd_hda_mixer_amp_switch_info,
		.get = snd_hda_mixer_amp_switch_get,
		.put = alc268_beep_switch_put,
		.private_value = HDA_COMPOSE_AMP_VAL(0x0f, 3, 1, HDA_INPUT)
	},
};

/* set PCBEEP vol = 0, mute connections */
static const struct hda_verb alc268_beep_init_verbs[] = {
	{0x1d, AC_VERB_SET_AMP_GAIN_MUTE, AMP_IN_UNMUTE(0)},
	{0x0f, AC_VERB_SET_AMP_GAIN_MUTE, AMP_IN_MUTE(1)},
	{0x10, AC_VERB_SET_AMP_GAIN_MUTE, AMP_IN_MUTE(1)},
	{ }
};

enum {
	ALC268_FIXUP_INV_DMIC,
	ALC268_FIXUP_HP_EAPD,
	ALC268_FIXUP_SPDIF,
};

static const struct hda_fixup alc268_fixups[] = {
	[ALC268_FIXUP_INV_DMIC] = {
		.type = HDA_FIXUP_FUNC,
		.v.func = alc_fixup_inv_dmic,
	},
	[ALC268_FIXUP_HP_EAPD] = {
		.type = HDA_FIXUP_VERBS,
		.v.verbs = (const struct hda_verb[]) {
			{0x15, AC_VERB_SET_EAPD_BTLENABLE, 0},
			{}
		}
	},
	[ALC268_FIXUP_SPDIF] = {
		.type = HDA_FIXUP_PINS,
		.v.pins = (const struct hda_pintbl[]) {
			{ 0x1e, 0x014b1180 }, /* enable SPDIF out */
			{}
		}
	},
};

static const struct hda_model_fixup alc268_fixup_models[] = {
	{.id = ALC268_FIXUP_INV_DMIC, .name = "inv-dmic"},
	{.id = ALC268_FIXUP_HP_EAPD, .name = "hp-eapd"},
	{.id = ALC268_FIXUP_SPDIF, .name = "spdif"},
	{}
};

static const struct snd_pci_quirk alc268_fixup_tbl[] = {
	SND_PCI_QUIRK(0x1025, 0x0139, "Acer TravelMate 6293", ALC268_FIXUP_SPDIF),
	SND_PCI_QUIRK(0x1025, 0x015b, "Acer AOA 150 (ZG5)", ALC268_FIXUP_INV_DMIC),
	/* below is codec SSID since multiple Toshiba laptops have the
	 * same PCI SSID 1179:ff00
	 */
	SND_PCI_QUIRK(0x1179, 0xff06, "Toshiba P200", ALC268_FIXUP_HP_EAPD),
	{}
};

/*
 * BIOS auto configuration
 */
static int alc268_parse_auto_config(struct hda_codec *codec)
{
	static const hda_nid_t alc268_ssids[] = { 0x15, 0x1b, 0x14, 0 };
	return alc_parse_auto_config(codec, NULL, alc268_ssids);
}

/*
 */
static int patch_alc268(struct hda_codec *codec)
{
	struct alc_spec *spec;
	int i, err;

	/* ALC268 has no aa-loopback mixer */
	err = alc_alloc_spec(codec, 0);
	if (err < 0)
		return err;

	spec = codec->spec;
	if (has_cdefine_beep(codec))
		spec->gen.beep_nid = 0x01;

	spec->shutup = alc_eapd_shutup;

	alc_pre_init(codec);

	snd_hda_pick_fixup(codec, alc268_fixup_models, alc268_fixup_tbl, alc268_fixups);
	snd_hda_apply_fixup(codec, HDA_FIXUP_ACT_PRE_PROBE);

	/* automatic parse from the BIOS config */
	err = alc268_parse_auto_config(codec);
	if (err < 0)
		goto error;

	if (err > 0 && !spec->gen.no_analog &&
	    spec->gen.autocfg.speaker_pins[0] != 0x1d) {
		for (i = 0; i < ARRAY_SIZE(alc268_beep_mixer); i++) {
			if (!snd_hda_gen_add_kctl(&spec->gen, NULL,
						  &alc268_beep_mixer[i])) {
				err = -ENOMEM;
				goto error;
			}
		}
		snd_hda_add_verbs(codec, alc268_beep_init_verbs);
		if (!query_amp_caps(codec, 0x1d, HDA_INPUT))
			/* override the amp caps for beep generator */
			snd_hda_override_amp_caps(codec, 0x1d, HDA_INPUT,
					  (0x0c << AC_AMPCAP_OFFSET_SHIFT) |
					  (0x0c << AC_AMPCAP_NUM_STEPS_SHIFT) |
					  (0x07 << AC_AMPCAP_STEP_SIZE_SHIFT) |
					  (0 << AC_AMPCAP_MUTE_SHIFT));
	}

	snd_hda_apply_fixup(codec, HDA_FIXUP_ACT_PROBE);

	return 0;

 error:
	alc_free(codec);
	return err;
}

/*
 * ALC269
 */

static const struct hda_pcm_stream alc269_44k_pcm_analog_playback = {
	.rates = SNDRV_PCM_RATE_44100, /* fixed rate */
};

static const struct hda_pcm_stream alc269_44k_pcm_analog_capture = {
	.rates = SNDRV_PCM_RATE_44100, /* fixed rate */
};

/* different alc269-variants */
enum {
	ALC269_TYPE_ALC269VA,
	ALC269_TYPE_ALC269VB,
	ALC269_TYPE_ALC269VC,
	ALC269_TYPE_ALC269VD,
	ALC269_TYPE_ALC280,
	ALC269_TYPE_ALC282,
	ALC269_TYPE_ALC283,
	ALC269_TYPE_ALC284,
	ALC269_TYPE_ALC293,
	ALC269_TYPE_ALC286,
	ALC269_TYPE_ALC298,
	ALC269_TYPE_ALC255,
	ALC269_TYPE_ALC256,
	ALC269_TYPE_ALC257,
	ALC269_TYPE_ALC215,
	ALC269_TYPE_ALC225,
	ALC269_TYPE_ALC245,
	ALC269_TYPE_ALC287,
	ALC269_TYPE_ALC294,
	ALC269_TYPE_ALC300,
	ALC269_TYPE_ALC623,
	ALC269_TYPE_ALC700,
};

/*
 * BIOS auto configuration
 */
static int alc269_parse_auto_config(struct hda_codec *codec)
{
	static const hda_nid_t alc269_ignore[] = { 0x1d, 0 };
	static const hda_nid_t alc269_ssids[] = { 0, 0x1b, 0x14, 0x21 };
	static const hda_nid_t alc269va_ssids[] = { 0x15, 0x1b, 0x14, 0 };
	struct alc_spec *spec = codec->spec;
	const hda_nid_t *ssids;

	switch (spec->codec_variant) {
	case ALC269_TYPE_ALC269VA:
	case ALC269_TYPE_ALC269VC:
	case ALC269_TYPE_ALC280:
	case ALC269_TYPE_ALC284:
	case ALC269_TYPE_ALC293:
		ssids = alc269va_ssids;
		break;
	case ALC269_TYPE_ALC269VB:
	case ALC269_TYPE_ALC269VD:
	case ALC269_TYPE_ALC282:
	case ALC269_TYPE_ALC283:
	case ALC269_TYPE_ALC286:
	case ALC269_TYPE_ALC298:
	case ALC269_TYPE_ALC255:
	case ALC269_TYPE_ALC256:
	case ALC269_TYPE_ALC257:
	case ALC269_TYPE_ALC215:
	case ALC269_TYPE_ALC225:
	case ALC269_TYPE_ALC245:
	case ALC269_TYPE_ALC287:
	case ALC269_TYPE_ALC294:
	case ALC269_TYPE_ALC300:
	case ALC269_TYPE_ALC623:
	case ALC269_TYPE_ALC700:
		ssids = alc269_ssids;
		break;
	default:
		ssids = alc269_ssids;
		break;
	}

	return alc_parse_auto_config(codec, alc269_ignore, ssids);
}

static const struct hda_jack_keymap alc_headset_btn_keymap[] = {
	{ SND_JACK_BTN_0, KEY_PLAYPAUSE },
	{ SND_JACK_BTN_1, KEY_VOICECOMMAND },
	{ SND_JACK_BTN_2, KEY_VOLUMEUP },
	{ SND_JACK_BTN_3, KEY_VOLUMEDOWN },
	{}
};

static void alc_headset_btn_callback(struct hda_codec *codec,
				     struct hda_jack_callback *jack)
{
	int report = 0;

	if (jack->unsol_res & (7 << 13))
		report |= SND_JACK_BTN_0;

	if (jack->unsol_res  & (1 << 16 | 3 << 8))
		report |= SND_JACK_BTN_1;

	/* Volume up key */
	if (jack->unsol_res & (7 << 23))
		report |= SND_JACK_BTN_2;

	/* Volume down key */
	if (jack->unsol_res & (7 << 10))
		report |= SND_JACK_BTN_3;

	snd_hda_jack_set_button_state(codec, jack->nid, report);
}

static void alc_disable_headset_jack_key(struct hda_codec *codec)
{
	struct alc_spec *spec = codec->spec;

	if (!spec->has_hs_key)
		return;

	switch (codec->core.vendor_id) {
	case 0x10ec0215:
	case 0x10ec0225:
	case 0x10ec0285:
	case 0x10ec0287:
	case 0x10ec0295:
	case 0x10ec0289:
	case 0x10ec0299:
		alc_write_coef_idx(codec, 0x48, 0x0);
		alc_update_coef_idx(codec, 0x49, 0x0045, 0x0);
		alc_update_coef_idx(codec, 0x44, 0x0045 << 8, 0x0);
		break;
	case 0x10ec0230:
	case 0x10ec0236:
	case 0x10ec0256:
	case 0x10ec0257:
	case 0x19e58326:
		alc_write_coef_idx(codec, 0x48, 0x0);
		alc_update_coef_idx(codec, 0x49, 0x0045, 0x0);
		break;
	}
}

static void alc_enable_headset_jack_key(struct hda_codec *codec)
{
	struct alc_spec *spec = codec->spec;

	if (!spec->has_hs_key)
		return;

	switch (codec->core.vendor_id) {
	case 0x10ec0215:
	case 0x10ec0225:
	case 0x10ec0285:
	case 0x10ec0287:
	case 0x10ec0295:
	case 0x10ec0289:
	case 0x10ec0299:
		alc_write_coef_idx(codec, 0x48, 0xd011);
		alc_update_coef_idx(codec, 0x49, 0x007f, 0x0045);
		alc_update_coef_idx(codec, 0x44, 0x007f << 8, 0x0045 << 8);
		break;
	case 0x10ec0230:
	case 0x10ec0236:
	case 0x10ec0256:
	case 0x10ec0257:
	case 0x19e58326:
		alc_write_coef_idx(codec, 0x48, 0xd011);
		alc_update_coef_idx(codec, 0x49, 0x007f, 0x0045);
		break;
	}
}

static void alc_fixup_headset_jack(struct hda_codec *codec,
				    const struct hda_fixup *fix, int action)
{
	struct alc_spec *spec = codec->spec;
	hda_nid_t hp_pin;

	switch (action) {
	case HDA_FIXUP_ACT_PRE_PROBE:
		spec->has_hs_key = 1;
		snd_hda_jack_detect_enable_callback(codec, 0x55,
						    alc_headset_btn_callback);
		break;
	case HDA_FIXUP_ACT_BUILD:
		hp_pin = alc_get_hp_pin(spec);
		if (!hp_pin || snd_hda_jack_bind_keymap(codec, 0x55,
							alc_headset_btn_keymap,
							hp_pin))
			snd_hda_jack_add_kctl(codec, 0x55, "Headset Jack",
					      false, SND_JACK_HEADSET,
					      alc_headset_btn_keymap);

		alc_enable_headset_jack_key(codec);
		break;
	}
}

static void alc269vb_toggle_power_output(struct hda_codec *codec, int power_up)
{
	alc_update_coef_idx(codec, 0x04, 1 << 11, power_up ? (1 << 11) : 0);
}

static void alc269_shutup(struct hda_codec *codec)
{
	struct alc_spec *spec = codec->spec;

	if (spec->codec_variant == ALC269_TYPE_ALC269VB)
		alc269vb_toggle_power_output(codec, 0);
	if (spec->codec_variant == ALC269_TYPE_ALC269VB &&
			(alc_get_coef0(codec) & 0x00ff) == 0x018) {
		msleep(150);
	}
	alc_shutup_pins(codec);
}

static const struct coef_fw alc282_coefs[] = {
	WRITE_COEF(0x03, 0x0002), /* Power Down Control */
	UPDATE_COEF(0x05, 0xff3f, 0x0700), /* FIFO and filter clock */
	WRITE_COEF(0x07, 0x0200), /* DMIC control */
	UPDATE_COEF(0x06, 0x00f0, 0), /* Analog clock */
	UPDATE_COEF(0x08, 0xfffc, 0x0c2c), /* JD */
	WRITE_COEF(0x0a, 0xcccc), /* JD offset1 */
	WRITE_COEF(0x0b, 0xcccc), /* JD offset2 */
	WRITE_COEF(0x0e, 0x6e00), /* LDO1/2/3, DAC/ADC */
	UPDATE_COEF(0x0f, 0xf800, 0x1000), /* JD */
	UPDATE_COEF(0x10, 0xfc00, 0x0c00), /* Capless */
	WRITE_COEF(0x6f, 0x0), /* Class D test 4 */
	UPDATE_COEF(0x0c, 0xfe00, 0), /* IO power down directly */
	WRITE_COEF(0x34, 0xa0c0), /* ANC */
	UPDATE_COEF(0x16, 0x0008, 0), /* AGC MUX */
	UPDATE_COEF(0x1d, 0x00e0, 0), /* DAC simple content protection */
	UPDATE_COEF(0x1f, 0x00e0, 0), /* ADC simple content protection */
	WRITE_COEF(0x21, 0x8804), /* DAC ADC Zero Detection */
	WRITE_COEF(0x63, 0x2902), /* PLL */
	WRITE_COEF(0x68, 0xa080), /* capless control 2 */
	WRITE_COEF(0x69, 0x3400), /* capless control 3 */
	WRITE_COEF(0x6a, 0x2f3e), /* capless control 4 */
	WRITE_COEF(0x6b, 0x0), /* capless control 5 */
	UPDATE_COEF(0x6d, 0x0fff, 0x0900), /* class D test 2 */
	WRITE_COEF(0x6e, 0x110a), /* class D test 3 */
	UPDATE_COEF(0x70, 0x00f8, 0x00d8), /* class D test 5 */
	WRITE_COEF(0x71, 0x0014), /* class D test 6 */
	WRITE_COEF(0x72, 0xc2ba), /* classD OCP */
	UPDATE_COEF(0x77, 0x0f80, 0), /* classD pure DC test */
	WRITE_COEF(0x6c, 0xfc06), /* Class D amp control */
	{}
};

static void alc282_restore_default_value(struct hda_codec *codec)
{
	alc_process_coef_fw(codec, alc282_coefs);
}

static void alc282_init(struct hda_codec *codec)
{
	struct alc_spec *spec = codec->spec;
	hda_nid_t hp_pin = alc_get_hp_pin(spec);
	bool hp_pin_sense;
	int coef78;

	alc282_restore_default_value(codec);

	if (!hp_pin)
		return;
	hp_pin_sense = snd_hda_jack_detect(codec, hp_pin);
	coef78 = alc_read_coef_idx(codec, 0x78);

	/* Index 0x78 Direct Drive HP AMP LPM Control 1 */
	/* Headphone capless set to high power mode */
	alc_write_coef_idx(codec, 0x78, 0x9004);

	if (hp_pin_sense)
		msleep(2);

	snd_hda_codec_write(codec, hp_pin, 0,
			    AC_VERB_SET_AMP_GAIN_MUTE, AMP_OUT_MUTE);

	if (hp_pin_sense)
		msleep(85);

	snd_hda_codec_write(codec, hp_pin, 0,
			    AC_VERB_SET_PIN_WIDGET_CONTROL, PIN_OUT);

	if (hp_pin_sense)
		msleep(100);

	/* Headphone capless set to normal mode */
	alc_write_coef_idx(codec, 0x78, coef78);
}

static void alc282_shutup(struct hda_codec *codec)
{
	struct alc_spec *spec = codec->spec;
	hda_nid_t hp_pin = alc_get_hp_pin(spec);
	bool hp_pin_sense;
	int coef78;

	if (!hp_pin) {
		alc269_shutup(codec);
		return;
	}

	hp_pin_sense = snd_hda_jack_detect(codec, hp_pin);
	coef78 = alc_read_coef_idx(codec, 0x78);
	alc_write_coef_idx(codec, 0x78, 0x9004);

	if (hp_pin_sense)
		msleep(2);

	snd_hda_codec_write(codec, hp_pin, 0,
			    AC_VERB_SET_AMP_GAIN_MUTE, AMP_OUT_MUTE);

	if (hp_pin_sense)
		msleep(85);

	if (!spec->no_shutup_pins)
		snd_hda_codec_write(codec, hp_pin, 0,
				    AC_VERB_SET_PIN_WIDGET_CONTROL, 0x0);

	if (hp_pin_sense)
		msleep(100);

	alc_auto_setup_eapd(codec, false);
	alc_shutup_pins(codec);
	alc_write_coef_idx(codec, 0x78, coef78);
}

static const struct coef_fw alc283_coefs[] = {
	WRITE_COEF(0x03, 0x0002), /* Power Down Control */
	UPDATE_COEF(0x05, 0xff3f, 0x0700), /* FIFO and filter clock */
	WRITE_COEF(0x07, 0x0200), /* DMIC control */
	UPDATE_COEF(0x06, 0x00f0, 0), /* Analog clock */
	UPDATE_COEF(0x08, 0xfffc, 0x0c2c), /* JD */
	WRITE_COEF(0x0a, 0xcccc), /* JD offset1 */
	WRITE_COEF(0x0b, 0xcccc), /* JD offset2 */
	WRITE_COEF(0x0e, 0x6fc0), /* LDO1/2/3, DAC/ADC */
	UPDATE_COEF(0x0f, 0xf800, 0x1000), /* JD */
	UPDATE_COEF(0x10, 0xfc00, 0x0c00), /* Capless */
	WRITE_COEF(0x3a, 0x0), /* Class D test 4 */
	UPDATE_COEF(0x0c, 0xfe00, 0x0), /* IO power down directly */
	WRITE_COEF(0x22, 0xa0c0), /* ANC */
	UPDATE_COEFEX(0x53, 0x01, 0x000f, 0x0008), /* AGC MUX */
	UPDATE_COEF(0x1d, 0x00e0, 0), /* DAC simple content protection */
	UPDATE_COEF(0x1f, 0x00e0, 0), /* ADC simple content protection */
	WRITE_COEF(0x21, 0x8804), /* DAC ADC Zero Detection */
	WRITE_COEF(0x2e, 0x2902), /* PLL */
	WRITE_COEF(0x33, 0xa080), /* capless control 2 */
	WRITE_COEF(0x34, 0x3400), /* capless control 3 */
	WRITE_COEF(0x35, 0x2f3e), /* capless control 4 */
	WRITE_COEF(0x36, 0x0), /* capless control 5 */
	UPDATE_COEF(0x38, 0x0fff, 0x0900), /* class D test 2 */
	WRITE_COEF(0x39, 0x110a), /* class D test 3 */
	UPDATE_COEF(0x3b, 0x00f8, 0x00d8), /* class D test 5 */
	WRITE_COEF(0x3c, 0x0014), /* class D test 6 */
	WRITE_COEF(0x3d, 0xc2ba), /* classD OCP */
	UPDATE_COEF(0x42, 0x0f80, 0x0), /* classD pure DC test */
	WRITE_COEF(0x49, 0x0), /* test mode */
	UPDATE_COEF(0x40, 0xf800, 0x9800), /* Class D DC enable */
	UPDATE_COEF(0x42, 0xf000, 0x2000), /* DC offset */
	WRITE_COEF(0x37, 0xfc06), /* Class D amp control */
	UPDATE_COEF(0x1b, 0x8000, 0), /* HP JD control */
	{}
};

static void alc283_restore_default_value(struct hda_codec *codec)
{
	alc_process_coef_fw(codec, alc283_coefs);
}

static void alc283_init(struct hda_codec *codec)
{
	struct alc_spec *spec = codec->spec;
	hda_nid_t hp_pin = alc_get_hp_pin(spec);
	bool hp_pin_sense;

	alc283_restore_default_value(codec);

	if (!hp_pin)
		return;

	msleep(30);
	hp_pin_sense = snd_hda_jack_detect(codec, hp_pin);

	/* Index 0x43 Direct Drive HP AMP LPM Control 1 */
	/* Headphone capless set to high power mode */
	alc_write_coef_idx(codec, 0x43, 0x9004);

	snd_hda_codec_write(codec, hp_pin, 0,
			    AC_VERB_SET_AMP_GAIN_MUTE, AMP_OUT_MUTE);

	if (hp_pin_sense)
		msleep(85);

	snd_hda_codec_write(codec, hp_pin, 0,
			    AC_VERB_SET_PIN_WIDGET_CONTROL, PIN_OUT);

	if (hp_pin_sense)
		msleep(85);
	/* Index 0x46 Combo jack auto switch control 2 */
	/* 3k pull low control for Headset jack. */
	alc_update_coef_idx(codec, 0x46, 3 << 12, 0);
	/* Headphone capless set to normal mode */
	alc_write_coef_idx(codec, 0x43, 0x9614);
}

static void alc283_shutup(struct hda_codec *codec)
{
	struct alc_spec *spec = codec->spec;
	hda_nid_t hp_pin = alc_get_hp_pin(spec);
	bool hp_pin_sense;

	if (!hp_pin) {
		alc269_shutup(codec);
		return;
	}

	hp_pin_sense = snd_hda_jack_detect(codec, hp_pin);

	alc_write_coef_idx(codec, 0x43, 0x9004);

	/*depop hp during suspend*/
	alc_write_coef_idx(codec, 0x06, 0x2100);

	snd_hda_codec_write(codec, hp_pin, 0,
			    AC_VERB_SET_AMP_GAIN_MUTE, AMP_OUT_MUTE);

	if (hp_pin_sense)
		msleep(100);

	if (!spec->no_shutup_pins)
		snd_hda_codec_write(codec, hp_pin, 0,
				    AC_VERB_SET_PIN_WIDGET_CONTROL, 0x0);

	alc_update_coef_idx(codec, 0x46, 0, 3 << 12);

	if (hp_pin_sense)
		msleep(100);
	alc_auto_setup_eapd(codec, false);
	alc_shutup_pins(codec);
	alc_write_coef_idx(codec, 0x43, 0x9614);
}

static void alc256_init(struct hda_codec *codec)
{
	struct alc_spec *spec = codec->spec;
	hda_nid_t hp_pin = alc_get_hp_pin(spec);
	bool hp_pin_sense;

	if (spec->ultra_low_power) {
		alc_update_coef_idx(codec, 0x03, 1<<1, 1<<1);
		alc_update_coef_idx(codec, 0x08, 3<<2, 3<<2);
		alc_update_coef_idx(codec, 0x08, 7<<4, 0);
		alc_update_coef_idx(codec, 0x3b, 1<<15, 0);
		alc_update_coef_idx(codec, 0x0e, 7<<6, 7<<6);
		msleep(30);
	}

	if (!hp_pin)
		hp_pin = 0x21;

	msleep(30);

	hp_pin_sense = snd_hda_jack_detect(codec, hp_pin);

	if (hp_pin_sense)
		msleep(2);

	alc_update_coefex_idx(codec, 0x57, 0x04, 0x0007, 0x1); /* Low power */

	snd_hda_codec_write(codec, hp_pin, 0,
			    AC_VERB_SET_AMP_GAIN_MUTE, AMP_OUT_MUTE);

	if (hp_pin_sense || spec->ultra_low_power)
		msleep(85);

	snd_hda_codec_write(codec, hp_pin, 0,
			    AC_VERB_SET_PIN_WIDGET_CONTROL, PIN_OUT);

	if (hp_pin_sense || spec->ultra_low_power)
		msleep(100);

	alc_update_coef_idx(codec, 0x46, 3 << 12, 0);
	alc_update_coefex_idx(codec, 0x57, 0x04, 0x0007, 0x4); /* Hight power */
	alc_update_coefex_idx(codec, 0x53, 0x02, 0x8000, 1 << 15); /* Clear bit */
	alc_update_coefex_idx(codec, 0x53, 0x02, 0x8000, 0 << 15);
	/*
	 * Expose headphone mic (or possibly Line In on some machines) instead
	 * of PC Beep on 1Ah, and disable 1Ah loopback for all outputs. See
	 * Documentation/sound/hd-audio/realtek-pc-beep.rst for details of
	 * this register.
	 */
	alc_write_coef_idx(codec, 0x36, 0x5757);
}

static void alc256_shutup(struct hda_codec *codec)
{
	struct alc_spec *spec = codec->spec;
	hda_nid_t hp_pin = alc_get_hp_pin(spec);
	bool hp_pin_sense;

	if (!hp_pin)
		hp_pin = 0x21;

	alc_update_coefex_idx(codec, 0x57, 0x04, 0x0007, 0x1); /* Low power */
	hp_pin_sense = snd_hda_jack_detect(codec, hp_pin);

	if (hp_pin_sense)
		msleep(2);

	snd_hda_codec_write(codec, hp_pin, 0,
			    AC_VERB_SET_AMP_GAIN_MUTE, AMP_OUT_MUTE);

	if (hp_pin_sense || spec->ultra_low_power)
		msleep(85);

	/* 3k pull low control for Headset jack. */
	/* NOTE: call this before clearing the pin, otherwise codec stalls */
	/* If disable 3k pulldown control for alc257, the Mic detection will not work correctly
	 * when booting with headset plugged. So skip setting it for the codec alc257
	 */
	if (spec->en_3kpull_low)
		alc_update_coef_idx(codec, 0x46, 0, 3 << 12);

	if (!spec->no_shutup_pins)
		snd_hda_codec_write(codec, hp_pin, 0,
				    AC_VERB_SET_PIN_WIDGET_CONTROL, 0x0);

	if (hp_pin_sense || spec->ultra_low_power)
		msleep(100);

	alc_auto_setup_eapd(codec, false);
	alc_shutup_pins(codec);
	if (spec->ultra_low_power) {
		msleep(50);
		alc_update_coef_idx(codec, 0x03, 1<<1, 0);
		alc_update_coef_idx(codec, 0x08, 7<<4, 7<<4);
		alc_update_coef_idx(codec, 0x08, 3<<2, 0);
		alc_update_coef_idx(codec, 0x3b, 1<<15, 1<<15);
		alc_update_coef_idx(codec, 0x0e, 7<<6, 0);
		msleep(30);
	}
}

static void alc285_hp_init(struct hda_codec *codec)
{
	struct alc_spec *spec = codec->spec;
	hda_nid_t hp_pin = alc_get_hp_pin(spec);
	int i, val;
	int coef38, coef0d, coef36;

	alc_write_coefex_idx(codec, 0x58, 0x00, 0x1888); /* write default value */
	alc_update_coef_idx(codec, 0x4a, 1<<15, 1<<15); /* Reset HP JD */
	coef38 = alc_read_coef_idx(codec, 0x38); /* Amp control */
	coef0d = alc_read_coef_idx(codec, 0x0d); /* Digital Misc control */
	coef36 = alc_read_coef_idx(codec, 0x36); /* Passthrough Control */
	alc_update_coef_idx(codec, 0x38, 1<<4, 0x0);
	alc_update_coef_idx(codec, 0x0d, 0x110, 0x0);

	alc_update_coef_idx(codec, 0x67, 0xf000, 0x3000);

	if (hp_pin)
		snd_hda_codec_write(codec, hp_pin, 0,
			    AC_VERB_SET_AMP_GAIN_MUTE, AMP_OUT_MUTE);

	msleep(130);
	alc_update_coef_idx(codec, 0x36, 1<<14, 1<<14);
	alc_update_coef_idx(codec, 0x36, 1<<13, 0x0);

	if (hp_pin)
		snd_hda_codec_write(codec, hp_pin, 0,
			    AC_VERB_SET_PIN_WIDGET_CONTROL, 0x0);
	msleep(10);
	alc_write_coef_idx(codec, 0x67, 0x0); /* Set HP depop to manual mode */
	alc_write_coefex_idx(codec, 0x58, 0x00, 0x7880);
	alc_write_coefex_idx(codec, 0x58, 0x0f, 0xf049);
	alc_update_coefex_idx(codec, 0x58, 0x03, 0x00f0, 0x00c0);

	alc_write_coefex_idx(codec, 0x58, 0x00, 0xf888); /* HP depop procedure start */
	val = alc_read_coefex_idx(codec, 0x58, 0x00);
	for (i = 0; i < 20 && val & 0x8000; i++) {
		msleep(50);
		val = alc_read_coefex_idx(codec, 0x58, 0x00);
	} /* Wait for depop procedure finish  */

	alc_write_coefex_idx(codec, 0x58, 0x00, val); /* write back the result */
	alc_update_coef_idx(codec, 0x38, 1<<4, coef38);
	alc_update_coef_idx(codec, 0x0d, 0x110, coef0d);
	alc_update_coef_idx(codec, 0x36, 3<<13, coef36);

	msleep(50);
	alc_update_coef_idx(codec, 0x4a, 1<<15, 0);
}

static void alc225_init(struct hda_codec *codec)
{
	struct alc_spec *spec = codec->spec;
	hda_nid_t hp_pin = alc_get_hp_pin(spec);
	bool hp1_pin_sense, hp2_pin_sense;

	if (spec->ultra_low_power) {
		alc_update_coef_idx(codec, 0x08, 0x0f << 2, 3<<2);
		alc_update_coef_idx(codec, 0x0e, 7<<6, 7<<6);
		alc_update_coef_idx(codec, 0x33, 1<<11, 0);
		msleep(30);
	}

	if (spec->codec_variant != ALC269_TYPE_ALC287 &&
		spec->codec_variant != ALC269_TYPE_ALC245)
		/* required only at boot or S3 and S4 resume time */
		if (!spec->done_hp_init ||
			is_s3_resume(codec) ||
			is_s4_resume(codec)) {
			alc285_hp_init(codec);
			spec->done_hp_init = true;
		}

	if (!hp_pin)
		hp_pin = 0x21;
	msleep(30);

	hp1_pin_sense = snd_hda_jack_detect(codec, hp_pin);
	hp2_pin_sense = snd_hda_jack_detect(codec, 0x16);

	if (hp1_pin_sense || hp2_pin_sense)
		msleep(2);

	alc_update_coefex_idx(codec, 0x57, 0x04, 0x0007, 0x1); /* Low power */

	if (hp1_pin_sense || spec->ultra_low_power)
		snd_hda_codec_write(codec, hp_pin, 0,
			    AC_VERB_SET_AMP_GAIN_MUTE, AMP_OUT_MUTE);
	if (hp2_pin_sense)
		snd_hda_codec_write(codec, 0x16, 0,
			    AC_VERB_SET_AMP_GAIN_MUTE, AMP_OUT_MUTE);

	if (hp1_pin_sense || hp2_pin_sense || spec->ultra_low_power)
		msleep(85);

	if (hp1_pin_sense || spec->ultra_low_power)
		snd_hda_codec_write(codec, hp_pin, 0,
			    AC_VERB_SET_PIN_WIDGET_CONTROL, PIN_OUT);
	if (hp2_pin_sense)
		snd_hda_codec_write(codec, 0x16, 0,
			    AC_VERB_SET_PIN_WIDGET_CONTROL, PIN_OUT);

	if (hp1_pin_sense || hp2_pin_sense || spec->ultra_low_power)
		msleep(100);

	alc_update_coef_idx(codec, 0x4a, 3 << 10, 0);
	alc_update_coefex_idx(codec, 0x57, 0x04, 0x0007, 0x4); /* Hight power */
}

static void alc225_shutup(struct hda_codec *codec)
{
	struct alc_spec *spec = codec->spec;
	hda_nid_t hp_pin = alc_get_hp_pin(spec);
	bool hp1_pin_sense, hp2_pin_sense;

	if (!hp_pin)
		hp_pin = 0x21;

	alc_disable_headset_jack_key(codec);
	/* 3k pull low control for Headset jack. */
	alc_update_coef_idx(codec, 0x4a, 0, 3 << 10);

	hp1_pin_sense = snd_hda_jack_detect(codec, hp_pin);
	hp2_pin_sense = snd_hda_jack_detect(codec, 0x16);

	if (hp1_pin_sense || hp2_pin_sense)
		msleep(2);

	if (hp1_pin_sense || spec->ultra_low_power)
		snd_hda_codec_write(codec, hp_pin, 0,
			    AC_VERB_SET_AMP_GAIN_MUTE, AMP_OUT_MUTE);
	if (hp2_pin_sense)
		snd_hda_codec_write(codec, 0x16, 0,
			    AC_VERB_SET_AMP_GAIN_MUTE, AMP_OUT_MUTE);

	if (hp1_pin_sense || hp2_pin_sense || spec->ultra_low_power)
		msleep(85);

	if (hp1_pin_sense || spec->ultra_low_power)
		snd_hda_codec_write(codec, hp_pin, 0,
			    AC_VERB_SET_PIN_WIDGET_CONTROL, 0x0);
	if (hp2_pin_sense)
		snd_hda_codec_write(codec, 0x16, 0,
			    AC_VERB_SET_PIN_WIDGET_CONTROL, 0x0);

	if (hp1_pin_sense || hp2_pin_sense || spec->ultra_low_power)
		msleep(100);

	alc_auto_setup_eapd(codec, false);
	alc_shutup_pins(codec);
	if (spec->ultra_low_power) {
		msleep(50);
		alc_update_coef_idx(codec, 0x08, 0x0f << 2, 0x0c << 2);
		alc_update_coef_idx(codec, 0x0e, 7<<6, 0);
		alc_update_coef_idx(codec, 0x33, 1<<11, 1<<11);
		alc_update_coef_idx(codec, 0x4a, 3<<4, 2<<4);
		msleep(30);
	}

	alc_update_coef_idx(codec, 0x4a, 3 << 10, 0);
	alc_enable_headset_jack_key(codec);
}

static void alc_default_init(struct hda_codec *codec)
{
	struct alc_spec *spec = codec->spec;
	hda_nid_t hp_pin = alc_get_hp_pin(spec);
	bool hp_pin_sense;

	if (!hp_pin)
		return;

	msleep(30);

	hp_pin_sense = snd_hda_jack_detect(codec, hp_pin);

	if (hp_pin_sense) {
		msleep(2);

		snd_hda_codec_write(codec, hp_pin, 0,
				    AC_VERB_SET_PIN_WIDGET_CONTROL, PIN_OUT);

		msleep(75);

		snd_hda_codec_write(codec, hp_pin, 0,
				    AC_VERB_SET_AMP_GAIN_MUTE, AMP_OUT_UNMUTE);
		msleep(75);
	}
}

static void alc_default_shutup(struct hda_codec *codec)
{
	struct alc_spec *spec = codec->spec;
	hda_nid_t hp_pin = alc_get_hp_pin(spec);
	bool hp_pin_sense;

	if (!hp_pin) {
		alc269_shutup(codec);
		return;
	}

	hp_pin_sense = snd_hda_jack_detect(codec, hp_pin);

	if (hp_pin_sense) {
		msleep(2);

		snd_hda_codec_write(codec, hp_pin, 0,
				    AC_VERB_SET_AMP_GAIN_MUTE, AMP_OUT_MUTE);

		msleep(75);

		if (!spec->no_shutup_pins)
			snd_hda_codec_write(codec, hp_pin, 0,
					    AC_VERB_SET_PIN_WIDGET_CONTROL, 0x0);

		msleep(75);
	}
	alc_auto_setup_eapd(codec, false);
	alc_shutup_pins(codec);
}

static void alc294_hp_init(struct hda_codec *codec)
{
	struct alc_spec *spec = codec->spec;
	hda_nid_t hp_pin = alc_get_hp_pin(spec);
	int i, val;

	if (!hp_pin)
		return;

	snd_hda_codec_write(codec, hp_pin, 0,
			    AC_VERB_SET_AMP_GAIN_MUTE, AMP_OUT_MUTE);

	msleep(100);

	if (!spec->no_shutup_pins)
		snd_hda_codec_write(codec, hp_pin, 0,
				    AC_VERB_SET_PIN_WIDGET_CONTROL, 0x0);

	alc_update_coef_idx(codec, 0x6f, 0x000f, 0);/* Set HP depop to manual mode */
	alc_update_coefex_idx(codec, 0x58, 0x00, 0x8000, 0x8000); /* HP depop procedure start */

	/* Wait for depop procedure finish  */
	val = alc_read_coefex_idx(codec, 0x58, 0x01);
	for (i = 0; i < 20 && val & 0x0080; i++) {
		msleep(50);
		val = alc_read_coefex_idx(codec, 0x58, 0x01);
	}
	/* Set HP depop to auto mode */
	alc_update_coef_idx(codec, 0x6f, 0x000f, 0x000b);
	msleep(50);
}

static void alc294_init(struct hda_codec *codec)
{
	struct alc_spec *spec = codec->spec;

	/* required only at boot or S4 resume time */
	if (!spec->done_hp_init ||
	    codec->core.dev.power.power_state.event == PM_EVENT_RESTORE) {
		alc294_hp_init(codec);
		spec->done_hp_init = true;
	}
	alc_default_init(codec);
}

static void alc5505_coef_set(struct hda_codec *codec, unsigned int index_reg,
			     unsigned int val)
{
	snd_hda_codec_write(codec, 0x51, 0, AC_VERB_SET_COEF_INDEX, index_reg >> 1);
	snd_hda_codec_write(codec, 0x51, 0, AC_VERB_SET_PROC_COEF, val & 0xffff); /* LSB */
	snd_hda_codec_write(codec, 0x51, 0, AC_VERB_SET_PROC_COEF, val >> 16); /* MSB */
}

static int alc5505_coef_get(struct hda_codec *codec, unsigned int index_reg)
{
	unsigned int val;

	snd_hda_codec_write(codec, 0x51, 0, AC_VERB_SET_COEF_INDEX, index_reg >> 1);
	val = snd_hda_codec_read(codec, 0x51, 0, AC_VERB_GET_PROC_COEF, 0)
		& 0xffff;
	val |= snd_hda_codec_read(codec, 0x51, 0, AC_VERB_GET_PROC_COEF, 0)
		<< 16;
	return val;
}

static void alc5505_dsp_halt(struct hda_codec *codec)
{
	unsigned int val;

	alc5505_coef_set(codec, 0x3000, 0x000c); /* DSP CPU stop */
	alc5505_coef_set(codec, 0x880c, 0x0008); /* DDR enter self refresh */
	alc5505_coef_set(codec, 0x61c0, 0x11110080); /* Clock control for PLL and CPU */
	alc5505_coef_set(codec, 0x6230, 0xfc0d4011); /* Disable Input OP */
	alc5505_coef_set(codec, 0x61b4, 0x040a2b03); /* Stop PLL2 */
	alc5505_coef_set(codec, 0x61b0, 0x00005b17); /* Stop PLL1 */
	alc5505_coef_set(codec, 0x61b8, 0x04133303); /* Stop PLL3 */
	val = alc5505_coef_get(codec, 0x6220);
	alc5505_coef_set(codec, 0x6220, (val | 0x3000)); /* switch Ringbuffer clock to DBUS clock */
}

static void alc5505_dsp_back_from_halt(struct hda_codec *codec)
{
	alc5505_coef_set(codec, 0x61b8, 0x04133302);
	alc5505_coef_set(codec, 0x61b0, 0x00005b16);
	alc5505_coef_set(codec, 0x61b4, 0x040a2b02);
	alc5505_coef_set(codec, 0x6230, 0xf80d4011);
	alc5505_coef_set(codec, 0x6220, 0x2002010f);
	alc5505_coef_set(codec, 0x880c, 0x00000004);
}

static void alc5505_dsp_init(struct hda_codec *codec)
{
	unsigned int val;

	alc5505_dsp_halt(codec);
	alc5505_dsp_back_from_halt(codec);
	alc5505_coef_set(codec, 0x61b0, 0x5b14); /* PLL1 control */
	alc5505_coef_set(codec, 0x61b0, 0x5b16);
	alc5505_coef_set(codec, 0x61b4, 0x04132b00); /* PLL2 control */
	alc5505_coef_set(codec, 0x61b4, 0x04132b02);
	alc5505_coef_set(codec, 0x61b8, 0x041f3300); /* PLL3 control*/
	alc5505_coef_set(codec, 0x61b8, 0x041f3302);
	snd_hda_codec_write(codec, 0x51, 0, AC_VERB_SET_CODEC_RESET, 0); /* Function reset */
	alc5505_coef_set(codec, 0x61b8, 0x041b3302);
	alc5505_coef_set(codec, 0x61b8, 0x04173302);
	alc5505_coef_set(codec, 0x61b8, 0x04163302);
	alc5505_coef_set(codec, 0x8800, 0x348b328b); /* DRAM control */
	alc5505_coef_set(codec, 0x8808, 0x00020022); /* DRAM control */
	alc5505_coef_set(codec, 0x8818, 0x00000400); /* DRAM control */

	val = alc5505_coef_get(codec, 0x6200) >> 16; /* Read revision ID */
	if (val <= 3)
		alc5505_coef_set(codec, 0x6220, 0x2002010f); /* I/O PAD Configuration */
	else
		alc5505_coef_set(codec, 0x6220, 0x6002018f);

	alc5505_coef_set(codec, 0x61ac, 0x055525f0); /**/
	alc5505_coef_set(codec, 0x61c0, 0x12230080); /* Clock control */
	alc5505_coef_set(codec, 0x61b4, 0x040e2b02); /* PLL2 control */
	alc5505_coef_set(codec, 0x61bc, 0x010234f8); /* OSC Control */
	alc5505_coef_set(codec, 0x880c, 0x00000004); /* DRAM Function control */
	alc5505_coef_set(codec, 0x880c, 0x00000003);
	alc5505_coef_set(codec, 0x880c, 0x00000010);

#ifdef HALT_REALTEK_ALC5505
	alc5505_dsp_halt(codec);
#endif
}

#ifdef HALT_REALTEK_ALC5505
#define alc5505_dsp_suspend(codec)	do { } while (0) /* NOP */
#define alc5505_dsp_resume(codec)	do { } while (0) /* NOP */
#else
#define alc5505_dsp_suspend(codec)	alc5505_dsp_halt(codec)
#define alc5505_dsp_resume(codec)	alc5505_dsp_back_from_halt(codec)
#endif

static int alc269_suspend(struct hda_codec *codec)
{
	struct alc_spec *spec = codec->spec;

	if (spec->has_alc5505_dsp)
		alc5505_dsp_suspend(codec);

	return alc_suspend(codec);
}

static int alc269_resume(struct hda_codec *codec)
{
	struct alc_spec *spec = codec->spec;

	if (spec->codec_variant == ALC269_TYPE_ALC269VB)
		alc269vb_toggle_power_output(codec, 0);
	if (spec->codec_variant == ALC269_TYPE_ALC269VB &&
			(alc_get_coef0(codec) & 0x00ff) == 0x018) {
		msleep(150);
	}

	codec->patch_ops.init(codec);

	if (spec->codec_variant == ALC269_TYPE_ALC269VB)
		alc269vb_toggle_power_output(codec, 1);
	if (spec->codec_variant == ALC269_TYPE_ALC269VB &&
			(alc_get_coef0(codec) & 0x00ff) == 0x017) {
		msleep(200);
	}

	snd_hda_regmap_sync(codec);
	hda_call_check_power_status(codec, 0x01);

	/* on some machine, the BIOS will clear the codec gpio data when enter
	 * suspend, and won't restore the data after resume, so we restore it
	 * in the driver.
	 */
	if (spec->gpio_data)
		alc_write_gpio_data(codec);

	if (spec->has_alc5505_dsp)
		alc5505_dsp_resume(codec);

	return 0;
}

static void alc269_fixup_pincfg_no_hp_to_lineout(struct hda_codec *codec,
						 const struct hda_fixup *fix, int action)
{
	struct alc_spec *spec = codec->spec;

	if (action == HDA_FIXUP_ACT_PRE_PROBE)
		spec->parse_flags = HDA_PINCFG_NO_HP_FIXUP;
}

static void alc269_fixup_pincfg_U7x7_headset_mic(struct hda_codec *codec,
						 const struct hda_fixup *fix,
						 int action)
{
	unsigned int cfg_headphone = snd_hda_codec_get_pincfg(codec, 0x21);
	unsigned int cfg_headset_mic = snd_hda_codec_get_pincfg(codec, 0x19);

	if (cfg_headphone && cfg_headset_mic == 0x411111f0)
		snd_hda_codec_set_pincfg(codec, 0x19,
			(cfg_headphone & ~AC_DEFCFG_DEVICE) |
			(AC_JACK_MIC_IN << AC_DEFCFG_DEVICE_SHIFT));
}

static void alc269_fixup_hweq(struct hda_codec *codec,
			       const struct hda_fixup *fix, int action)
{
	if (action == HDA_FIXUP_ACT_INIT)
		alc_update_coef_idx(codec, 0x1e, 0, 0x80);
}

static void alc269_fixup_headset_mic(struct hda_codec *codec,
				       const struct hda_fixup *fix, int action)
{
	struct alc_spec *spec = codec->spec;

	if (action == HDA_FIXUP_ACT_PRE_PROBE)
		spec->parse_flags |= HDA_PINCFG_HEADSET_MIC;
}

static void alc271_fixup_dmic(struct hda_codec *codec,
			      const struct hda_fixup *fix, int action)
{
	static const struct hda_verb verbs[] = {
		{0x20, AC_VERB_SET_COEF_INDEX, 0x0d},
		{0x20, AC_VERB_SET_PROC_COEF, 0x4000},
		{}
	};
	unsigned int cfg;

	if (strcmp(codec->core.chip_name, "ALC271X") &&
	    strcmp(codec->core.chip_name, "ALC269VB"))
		return;
	cfg = snd_hda_codec_get_pincfg(codec, 0x12);
	if (get_defcfg_connect(cfg) == AC_JACK_PORT_FIXED)
		snd_hda_sequence_write(codec, verbs);
}

/* Fix the speaker amp after resume, etc */
static void alc269vb_fixup_aspire_e1_coef(struct hda_codec *codec,
					  const struct hda_fixup *fix,
					  int action)
{
	if (action == HDA_FIXUP_ACT_INIT)
		alc_update_coef_idx(codec, 0x0d, 0x6000, 0x6000);
}

static void alc269_fixup_pcm_44k(struct hda_codec *codec,
				 const struct hda_fixup *fix, int action)
{
	struct alc_spec *spec = codec->spec;

	if (action != HDA_FIXUP_ACT_PROBE)
		return;

	/* Due to a hardware problem on Lenovo Ideadpad, we need to
	 * fix the sample rate of analog I/O to 44.1kHz
	 */
	spec->gen.stream_analog_playback = &alc269_44k_pcm_analog_playback;
	spec->gen.stream_analog_capture = &alc269_44k_pcm_analog_capture;
}

static void alc269_fixup_stereo_dmic(struct hda_codec *codec,
				     const struct hda_fixup *fix, int action)
{
	/* The digital-mic unit sends PDM (differential signal) instead of
	 * the standard PCM, thus you can't record a valid mono stream as is.
	 * Below is a workaround specific to ALC269 to control the dmic
	 * signal source as mono.
	 */
	if (action == HDA_FIXUP_ACT_INIT)
		alc_update_coef_idx(codec, 0x07, 0, 0x80);
}

static void alc269_quanta_automute(struct hda_codec *codec)
{
	snd_hda_gen_update_outputs(codec);

	alc_write_coef_idx(codec, 0x0c, 0x680);
	alc_write_coef_idx(codec, 0x0c, 0x480);
}

static void alc269_fixup_quanta_mute(struct hda_codec *codec,
				     const struct hda_fixup *fix, int action)
{
	struct alc_spec *spec = codec->spec;
	if (action != HDA_FIXUP_ACT_PROBE)
		return;
	spec->gen.automute_hook = alc269_quanta_automute;
}

static void alc269_x101_hp_automute_hook(struct hda_codec *codec,
					 struct hda_jack_callback *jack)
{
	struct alc_spec *spec = codec->spec;
	int vref;
	msleep(200);
	snd_hda_gen_hp_automute(codec, jack);

	vref = spec->gen.hp_jack_present ? PIN_VREF80 : 0;
	msleep(100);
	snd_hda_codec_write(codec, 0x18, 0, AC_VERB_SET_PIN_WIDGET_CONTROL,
			    vref);
	msleep(500);
	snd_hda_codec_write(codec, 0x18, 0, AC_VERB_SET_PIN_WIDGET_CONTROL,
			    vref);
}

/*
 * Magic sequence to make Huawei Matebook X right speaker working (bko#197801)
 */
struct hda_alc298_mbxinit {
	unsigned char value_0x23;
	unsigned char value_0x25;
};

static void alc298_huawei_mbx_stereo_seq(struct hda_codec *codec,
					 const struct hda_alc298_mbxinit *initval,
					 bool first)
{
	snd_hda_codec_write(codec, 0x06, 0, AC_VERB_SET_DIGI_CONVERT_3, 0x0);
	alc_write_coef_idx(codec, 0x26, 0xb000);

	if (first)
		snd_hda_codec_write(codec, 0x21, 0, AC_VERB_GET_PIN_SENSE, 0x0);

	snd_hda_codec_write(codec, 0x6, 0, AC_VERB_SET_DIGI_CONVERT_3, 0x80);
	alc_write_coef_idx(codec, 0x26, 0xf000);
	alc_write_coef_idx(codec, 0x23, initval->value_0x23);

	if (initval->value_0x23 != 0x1e)
		alc_write_coef_idx(codec, 0x25, initval->value_0x25);

	snd_hda_codec_write(codec, 0x20, 0, AC_VERB_SET_COEF_INDEX, 0x26);
	snd_hda_codec_write(codec, 0x20, 0, AC_VERB_SET_PROC_COEF, 0xb010);
}

static void alc298_fixup_huawei_mbx_stereo(struct hda_codec *codec,
					   const struct hda_fixup *fix,
					   int action)
{
	/* Initialization magic */
	static const struct hda_alc298_mbxinit dac_init[] = {
		{0x0c, 0x00}, {0x0d, 0x00}, {0x0e, 0x00}, {0x0f, 0x00},
		{0x10, 0x00}, {0x1a, 0x40}, {0x1b, 0x82}, {0x1c, 0x00},
		{0x1d, 0x00}, {0x1e, 0x00}, {0x1f, 0x00},
		{0x20, 0xc2}, {0x21, 0xc8}, {0x22, 0x26}, {0x23, 0x24},
		{0x27, 0xff}, {0x28, 0xff}, {0x29, 0xff}, {0x2a, 0x8f},
		{0x2b, 0x02}, {0x2c, 0x48}, {0x2d, 0x34}, {0x2e, 0x00},
		{0x2f, 0x00},
		{0x30, 0x00}, {0x31, 0x00}, {0x32, 0x00}, {0x33, 0x00},
		{0x34, 0x00}, {0x35, 0x01}, {0x36, 0x93}, {0x37, 0x0c},
		{0x38, 0x00}, {0x39, 0x00}, {0x3a, 0xf8}, {0x38, 0x80},
		{}
	};
	const struct hda_alc298_mbxinit *seq;

	if (action != HDA_FIXUP_ACT_INIT)
		return;

	/* Start */
	snd_hda_codec_write(codec, 0x06, 0, AC_VERB_SET_DIGI_CONVERT_3, 0x00);
	snd_hda_codec_write(codec, 0x06, 0, AC_VERB_SET_DIGI_CONVERT_3, 0x80);
	alc_write_coef_idx(codec, 0x26, 0xf000);
	alc_write_coef_idx(codec, 0x22, 0x31);
	alc_write_coef_idx(codec, 0x23, 0x0b);
	alc_write_coef_idx(codec, 0x25, 0x00);
	snd_hda_codec_write(codec, 0x20, 0, AC_VERB_SET_COEF_INDEX, 0x26);
	snd_hda_codec_write(codec, 0x20, 0, AC_VERB_SET_PROC_COEF, 0xb010);

	for (seq = dac_init; seq->value_0x23; seq++)
		alc298_huawei_mbx_stereo_seq(codec, seq, seq == dac_init);
}

static void alc269_fixup_x101_headset_mic(struct hda_codec *codec,
				     const struct hda_fixup *fix, int action)
{
	struct alc_spec *spec = codec->spec;
	if (action == HDA_FIXUP_ACT_PRE_PROBE) {
		spec->parse_flags |= HDA_PINCFG_HEADSET_MIC;
		spec->gen.hp_automute_hook = alc269_x101_hp_automute_hook;
	}
}

static void alc_update_vref_led(struct hda_codec *codec, hda_nid_t pin,
				bool polarity, bool on)
{
	unsigned int pinval;

	if (!pin)
		return;
	if (polarity)
		on = !on;
	pinval = snd_hda_codec_get_pin_target(codec, pin);
	pinval &= ~AC_PINCTL_VREFEN;
	pinval |= on ? AC_PINCTL_VREF_80 : AC_PINCTL_VREF_HIZ;
	/* temporarily power up/down for setting VREF */
	snd_hda_power_up_pm(codec);
	snd_hda_set_pin_ctl_cache(codec, pin, pinval);
	snd_hda_power_down_pm(codec);
}

/* update mute-LED according to the speaker mute state via mic VREF pin */
static int vref_mute_led_set(struct led_classdev *led_cdev,
			     enum led_brightness brightness)
{
	struct hda_codec *codec = dev_to_hda_codec(led_cdev->dev->parent);
	struct alc_spec *spec = codec->spec;

	alc_update_vref_led(codec, spec->mute_led_nid,
			    spec->mute_led_polarity, brightness);
	return 0;
}

/* Make sure the led works even in runtime suspend */
static unsigned int led_power_filter(struct hda_codec *codec,
						  hda_nid_t nid,
						  unsigned int power_state)
{
	struct alc_spec *spec = codec->spec;

	if (power_state != AC_PWRST_D3 || nid == 0 ||
	    (nid != spec->mute_led_nid && nid != spec->cap_mute_led_nid))
		return power_state;

	/* Set pin ctl again, it might have just been set to 0 */
	snd_hda_set_pin_ctl(codec, nid,
			    snd_hda_codec_get_pin_target(codec, nid));

	return snd_hda_gen_path_power_filter(codec, nid, power_state);
}

static void alc269_fixup_hp_mute_led(struct hda_codec *codec,
				     const struct hda_fixup *fix, int action)
{
	struct alc_spec *spec = codec->spec;
	const struct dmi_device *dev = NULL;

	if (action != HDA_FIXUP_ACT_PRE_PROBE)
		return;

	while ((dev = dmi_find_device(DMI_DEV_TYPE_OEM_STRING, NULL, dev))) {
		int pol, pin;
		if (sscanf(dev->name, "HP_Mute_LED_%d_%x", &pol, &pin) != 2)
			continue;
		if (pin < 0x0a || pin >= 0x10)
			break;
		spec->mute_led_polarity = pol;
		spec->mute_led_nid = pin - 0x0a + 0x18;
		snd_hda_gen_add_mute_led_cdev(codec, vref_mute_led_set);
		codec->power_filter = led_power_filter;
		codec_dbg(codec,
			  "Detected mute LED for %x:%d\n", spec->mute_led_nid,
			   spec->mute_led_polarity);
		break;
	}
}

static void alc269_fixup_hp_mute_led_micx(struct hda_codec *codec,
					  const struct hda_fixup *fix,
					  int action, hda_nid_t pin)
{
	struct alc_spec *spec = codec->spec;

	if (action == HDA_FIXUP_ACT_PRE_PROBE) {
		spec->mute_led_polarity = 0;
		spec->mute_led_nid = pin;
		snd_hda_gen_add_mute_led_cdev(codec, vref_mute_led_set);
		codec->power_filter = led_power_filter;
	}
}

static void alc269_fixup_hp_mute_led_mic1(struct hda_codec *codec,
				const struct hda_fixup *fix, int action)
{
	alc269_fixup_hp_mute_led_micx(codec, fix, action, 0x18);
}

static void alc269_fixup_hp_mute_led_mic2(struct hda_codec *codec,
				const struct hda_fixup *fix, int action)
{
	alc269_fixup_hp_mute_led_micx(codec, fix, action, 0x19);
}

static void alc269_fixup_hp_mute_led_mic3(struct hda_codec *codec,
				const struct hda_fixup *fix, int action)
{
	alc269_fixup_hp_mute_led_micx(codec, fix, action, 0x1b);
}

/* update LED status via GPIO */
static void alc_update_gpio_led(struct hda_codec *codec, unsigned int mask,
				int polarity, bool enabled)
{
	if (polarity)
		enabled = !enabled;
	alc_update_gpio_data(codec, mask, !enabled); /* muted -> LED on */
}

/* turn on/off mute LED via GPIO per vmaster hook */
static int gpio_mute_led_set(struct led_classdev *led_cdev,
			     enum led_brightness brightness)
{
	struct hda_codec *codec = dev_to_hda_codec(led_cdev->dev->parent);
	struct alc_spec *spec = codec->spec;

	alc_update_gpio_led(codec, spec->gpio_mute_led_mask,
			    spec->mute_led_polarity, !brightness);
	return 0;
}

/* turn on/off mic-mute LED via GPIO per capture hook */
static int micmute_led_set(struct led_classdev *led_cdev,
			   enum led_brightness brightness)
{
	struct hda_codec *codec = dev_to_hda_codec(led_cdev->dev->parent);
	struct alc_spec *spec = codec->spec;

	alc_update_gpio_led(codec, spec->gpio_mic_led_mask,
			    spec->micmute_led_polarity, !brightness);
	return 0;
}

/* setup mute and mic-mute GPIO bits, add hooks appropriately */
static void alc_fixup_hp_gpio_led(struct hda_codec *codec,
				  int action,
				  unsigned int mute_mask,
				  unsigned int micmute_mask)
{
	struct alc_spec *spec = codec->spec;

	alc_fixup_gpio(codec, action, mute_mask | micmute_mask);

	if (action != HDA_FIXUP_ACT_PRE_PROBE)
		return;
	if (mute_mask) {
		spec->gpio_mute_led_mask = mute_mask;
		snd_hda_gen_add_mute_led_cdev(codec, gpio_mute_led_set);
	}
	if (micmute_mask) {
		spec->gpio_mic_led_mask = micmute_mask;
		snd_hda_gen_add_micmute_led_cdev(codec, micmute_led_set);
	}
}

static void alc236_fixup_hp_gpio_led(struct hda_codec *codec,
				const struct hda_fixup *fix, int action)
{
	alc_fixup_hp_gpio_led(codec, action, 0x02, 0x01);
}

static void alc269_fixup_hp_gpio_led(struct hda_codec *codec,
				const struct hda_fixup *fix, int action)
{
	alc_fixup_hp_gpio_led(codec, action, 0x08, 0x10);
}

static void alc285_fixup_hp_gpio_led(struct hda_codec *codec,
				const struct hda_fixup *fix, int action)
{
	alc_fixup_hp_gpio_led(codec, action, 0x04, 0x01);
}

static void alc286_fixup_hp_gpio_led(struct hda_codec *codec,
				const struct hda_fixup *fix, int action)
{
	alc_fixup_hp_gpio_led(codec, action, 0x02, 0x20);
}

static void alc287_fixup_hp_gpio_led(struct hda_codec *codec,
				const struct hda_fixup *fix, int action)
{
	alc_fixup_hp_gpio_led(codec, action, 0x10, 0);
}

static void alc245_fixup_hp_gpio_led(struct hda_codec *codec,
				const struct hda_fixup *fix, int action)
{
	struct alc_spec *spec = codec->spec;

	if (action == HDA_FIXUP_ACT_PRE_PROBE)
		spec->micmute_led_polarity = 1;
	alc_fixup_hp_gpio_led(codec, action, 0, 0x04);
}

/* turn on/off mic-mute LED per capture hook via VREF change */
static int vref_micmute_led_set(struct led_classdev *led_cdev,
				enum led_brightness brightness)
{
	struct hda_codec *codec = dev_to_hda_codec(led_cdev->dev->parent);
	struct alc_spec *spec = codec->spec;

	alc_update_vref_led(codec, spec->cap_mute_led_nid,
			    spec->micmute_led_polarity, brightness);
	return 0;
}

static void alc269_fixup_hp_gpio_mic1_led(struct hda_codec *codec,
				const struct hda_fixup *fix, int action)
{
	struct alc_spec *spec = codec->spec;

	alc_fixup_hp_gpio_led(codec, action, 0x08, 0);
	if (action == HDA_FIXUP_ACT_PRE_PROBE) {
		/* Like hp_gpio_mic1_led, but also needs GPIO4 low to
		 * enable headphone amp
		 */
		spec->gpio_mask |= 0x10;
		spec->gpio_dir |= 0x10;
		spec->cap_mute_led_nid = 0x18;
		snd_hda_gen_add_micmute_led_cdev(codec, vref_micmute_led_set);
		codec->power_filter = led_power_filter;
	}
}

static void alc280_fixup_hp_gpio4(struct hda_codec *codec,
				   const struct hda_fixup *fix, int action)
{
	struct alc_spec *spec = codec->spec;

	alc_fixup_hp_gpio_led(codec, action, 0x08, 0);
	if (action == HDA_FIXUP_ACT_PRE_PROBE) {
		spec->cap_mute_led_nid = 0x18;
		snd_hda_gen_add_micmute_led_cdev(codec, vref_micmute_led_set);
		codec->power_filter = led_power_filter;
	}
}

/* HP Spectre x360 14 model needs a unique workaround for enabling the amp;
 * it needs to toggle the GPIO0 once on and off at each time (bko#210633)
 */
static void alc245_fixup_hp_x360_amp(struct hda_codec *codec,
				     const struct hda_fixup *fix, int action)
{
	struct alc_spec *spec = codec->spec;

	switch (action) {
	case HDA_FIXUP_ACT_PRE_PROBE:
		spec->gpio_mask |= 0x01;
		spec->gpio_dir |= 0x01;
		break;
	case HDA_FIXUP_ACT_INIT:
		/* need to toggle GPIO to enable the amp */
		alc_update_gpio_data(codec, 0x01, true);
		msleep(100);
		alc_update_gpio_data(codec, 0x01, false);
		break;
	}
}

/* toggle GPIO2 at each time stream is started; we use PREPARE state instead */
static void alc274_hp_envy_pcm_hook(struct hda_pcm_stream *hinfo,
				    struct hda_codec *codec,
				    struct snd_pcm_substream *substream,
				    int action)
{
	switch (action) {
	case HDA_GEN_PCM_ACT_PREPARE:
		alc_update_gpio_data(codec, 0x04, true);
		break;
	case HDA_GEN_PCM_ACT_CLEANUP:
		alc_update_gpio_data(codec, 0x04, false);
		break;
	}
}

static void alc274_fixup_hp_envy_gpio(struct hda_codec *codec,
				      const struct hda_fixup *fix,
				      int action)
{
	struct alc_spec *spec = codec->spec;

	if (action == HDA_FIXUP_ACT_PROBE) {
		spec->gpio_mask |= 0x04;
		spec->gpio_dir |= 0x04;
		spec->gen.pcm_playback_hook = alc274_hp_envy_pcm_hook;
	}
}

static void alc_update_coef_led(struct hda_codec *codec,
				struct alc_coef_led *led,
				bool polarity, bool on)
{
	if (polarity)
		on = !on;
	/* temporarily power up/down for setting COEF bit */
	alc_update_coef_idx(codec, led->idx, led->mask,
			    on ? led->on : led->off);
}

/* update mute-LED according to the speaker mute state via COEF bit */
static int coef_mute_led_set(struct led_classdev *led_cdev,
			     enum led_brightness brightness)
{
	struct hda_codec *codec = dev_to_hda_codec(led_cdev->dev->parent);
	struct alc_spec *spec = codec->spec;

	alc_update_coef_led(codec, &spec->mute_led_coef,
			    spec->mute_led_polarity, brightness);
	return 0;
}

static void alc285_fixup_hp_mute_led_coefbit(struct hda_codec *codec,
					  const struct hda_fixup *fix,
					  int action)
{
	struct alc_spec *spec = codec->spec;

	if (action == HDA_FIXUP_ACT_PRE_PROBE) {
		spec->mute_led_polarity = 0;
		spec->mute_led_coef.idx = 0x0b;
		spec->mute_led_coef.mask = 1 << 3;
		spec->mute_led_coef.on = 1 << 3;
		spec->mute_led_coef.off = 0;
		snd_hda_gen_add_mute_led_cdev(codec, coef_mute_led_set);
	}
}

static void alc236_fixup_hp_mute_led_coefbit(struct hda_codec *codec,
					  const struct hda_fixup *fix,
					  int action)
{
	struct alc_spec *spec = codec->spec;

	if (action == HDA_FIXUP_ACT_PRE_PROBE) {
		spec->mute_led_polarity = 0;
		spec->mute_led_coef.idx = 0x34;
		spec->mute_led_coef.mask = 1 << 5;
		spec->mute_led_coef.on = 0;
		spec->mute_led_coef.off = 1 << 5;
		snd_hda_gen_add_mute_led_cdev(codec, coef_mute_led_set);
	}
}

static void alc236_fixup_hp_mute_led_coefbit2(struct hda_codec *codec,
					  const struct hda_fixup *fix, int action)
{
	struct alc_spec *spec = codec->spec;

	if (action == HDA_FIXUP_ACT_PRE_PROBE) {
		spec->mute_led_polarity = 0;
		spec->mute_led_coef.idx = 0x07;
		spec->mute_led_coef.mask = 1;
		spec->mute_led_coef.on = 1;
		spec->mute_led_coef.off = 0;
		snd_hda_gen_add_mute_led_cdev(codec, coef_mute_led_set);
	}
}

static void alc245_fixup_hp_mute_led_coefbit(struct hda_codec *codec,
					  const struct hda_fixup *fix,
					  int action)
{
	struct alc_spec *spec = codec->spec;

	if (action == HDA_FIXUP_ACT_PRE_PROBE) {
		spec->mute_led_polarity = 0;
		spec->mute_led_coef.idx = 0x0b;
		spec->mute_led_coef.mask = 3 << 2;
		spec->mute_led_coef.on = 2 << 2;
		spec->mute_led_coef.off = 1 << 2;
		snd_hda_gen_add_mute_led_cdev(codec, coef_mute_led_set);
	}
}

/* turn on/off mic-mute LED per capture hook by coef bit */
static int coef_micmute_led_set(struct led_classdev *led_cdev,
				enum led_brightness brightness)
{
	struct hda_codec *codec = dev_to_hda_codec(led_cdev->dev->parent);
	struct alc_spec *spec = codec->spec;

	alc_update_coef_led(codec, &spec->mic_led_coef,
			    spec->micmute_led_polarity, brightness);
	return 0;
}

static void alc285_fixup_hp_coef_micmute_led(struct hda_codec *codec,
				const struct hda_fixup *fix, int action)
{
	struct alc_spec *spec = codec->spec;

	if (action == HDA_FIXUP_ACT_PRE_PROBE) {
		spec->mic_led_coef.idx = 0x19;
		spec->mic_led_coef.mask = 1 << 13;
		spec->mic_led_coef.on = 1 << 13;
		spec->mic_led_coef.off = 0;
		snd_hda_gen_add_micmute_led_cdev(codec, coef_micmute_led_set);
	}
}

static void alc285_fixup_hp_gpio_micmute_led(struct hda_codec *codec,
				const struct hda_fixup *fix, int action)
{
	struct alc_spec *spec = codec->spec;

	if (action == HDA_FIXUP_ACT_PRE_PROBE)
		spec->micmute_led_polarity = 1;
	alc_fixup_hp_gpio_led(codec, action, 0, 0x04);
}

static void alc236_fixup_hp_coef_micmute_led(struct hda_codec *codec,
				const struct hda_fixup *fix, int action)
{
	struct alc_spec *spec = codec->spec;

	if (action == HDA_FIXUP_ACT_PRE_PROBE) {
		spec->mic_led_coef.idx = 0x35;
		spec->mic_led_coef.mask = 3 << 2;
		spec->mic_led_coef.on = 2 << 2;
		spec->mic_led_coef.off = 1 << 2;
		snd_hda_gen_add_micmute_led_cdev(codec, coef_micmute_led_set);
	}
}

static void alc285_fixup_hp_mute_led(struct hda_codec *codec,
				const struct hda_fixup *fix, int action)
{
	alc285_fixup_hp_mute_led_coefbit(codec, fix, action);
	alc285_fixup_hp_coef_micmute_led(codec, fix, action);
}

static void alc285_fixup_hp_spectre_x360_mute_led(struct hda_codec *codec,
				const struct hda_fixup *fix, int action)
{
	alc285_fixup_hp_mute_led_coefbit(codec, fix, action);
	alc285_fixup_hp_gpio_micmute_led(codec, fix, action);
}

static void alc236_fixup_hp_mute_led(struct hda_codec *codec,
				const struct hda_fixup *fix, int action)
{
	alc236_fixup_hp_mute_led_coefbit(codec, fix, action);
	alc236_fixup_hp_coef_micmute_led(codec, fix, action);
}

static void alc236_fixup_hp_micmute_led_vref(struct hda_codec *codec,
				const struct hda_fixup *fix, int action)
{
	struct alc_spec *spec = codec->spec;

	if (action == HDA_FIXUP_ACT_PRE_PROBE) {
		spec->cap_mute_led_nid = 0x1a;
		snd_hda_gen_add_micmute_led_cdev(codec, vref_micmute_led_set);
		codec->power_filter = led_power_filter;
	}
}

static void alc236_fixup_hp_mute_led_micmute_vref(struct hda_codec *codec,
				const struct hda_fixup *fix, int action)
{
	alc236_fixup_hp_mute_led_coefbit(codec, fix, action);
	alc236_fixup_hp_micmute_led_vref(codec, fix, action);
}

static inline void alc298_samsung_write_coef_pack(struct hda_codec *codec,
						  const unsigned short coefs[2])
{
	alc_write_coef_idx(codec, 0x23, coefs[0]);
	alc_write_coef_idx(codec, 0x25, coefs[1]);
	alc_write_coef_idx(codec, 0x26, 0xb011);
}

struct alc298_samsung_amp_desc {
	unsigned char nid;
	unsigned short init_seq[2][2];
};

static void alc298_fixup_samsung_amp(struct hda_codec *codec,
				     const struct hda_fixup *fix, int action)
{
	int i, j;
	static const unsigned short init_seq[][2] = {
		{ 0x19, 0x00 }, { 0x20, 0xc0 }, { 0x22, 0x44 }, { 0x23, 0x08 },
		{ 0x24, 0x85 }, { 0x25, 0x41 }, { 0x35, 0x40 }, { 0x36, 0x01 },
		{ 0x38, 0x81 }, { 0x3a, 0x03 }, { 0x3b, 0x81 }, { 0x40, 0x3e },
		{ 0x41, 0x07 }, { 0x400, 0x1 }
	};
	static const struct alc298_samsung_amp_desc amps[] = {
		{ 0x3a, { { 0x18, 0x1 }, { 0x26, 0x0 } } },
		{ 0x39, { { 0x18, 0x2 }, { 0x26, 0x1 } } }
	};

	if (action != HDA_FIXUP_ACT_INIT)
		return;

	for (i = 0; i < ARRAY_SIZE(amps); i++) {
		alc_write_coef_idx(codec, 0x22, amps[i].nid);

		for (j = 0; j < ARRAY_SIZE(amps[i].init_seq); j++)
			alc298_samsung_write_coef_pack(codec, amps[i].init_seq[j]);

		for (j = 0; j < ARRAY_SIZE(init_seq); j++)
			alc298_samsung_write_coef_pack(codec, init_seq[j]);
	}
}

<<<<<<< HEAD
#include "samsung_helper.c"
=======
struct alc298_samsung_v2_amp_desc {
	unsigned short nid;
	int init_seq_size;
	unsigned short init_seq[18][2];
};

static const struct alc298_samsung_v2_amp_desc
alc298_samsung_v2_amp_desc_tbl[] = {
	{ 0x38, 18, {
		{ 0x23e1, 0x0000 }, { 0x2012, 0x006f }, { 0x2014, 0x0000 },
		{ 0x201b, 0x0001 }, { 0x201d, 0x0001 }, { 0x201f, 0x00fe },
		{ 0x2021, 0x0000 }, { 0x2022, 0x0010 }, { 0x203d, 0x0005 },
		{ 0x203f, 0x0003 }, { 0x2050, 0x002c }, { 0x2076, 0x000e },
		{ 0x207c, 0x004a }, { 0x2081, 0x0003 }, { 0x2399, 0x0003 },
		{ 0x23a4, 0x00b5 }, { 0x23a5, 0x0001 }, { 0x23ba, 0x0094 }
	}},
	{ 0x39, 18, {
		{ 0x23e1, 0x0000 }, { 0x2012, 0x006f }, { 0x2014, 0x0000 },
		{ 0x201b, 0x0002 }, { 0x201d, 0x0002 }, { 0x201f, 0x00fd },
		{ 0x2021, 0x0001 }, { 0x2022, 0x0010 }, { 0x203d, 0x0005 },
		{ 0x203f, 0x0003 }, { 0x2050, 0x002c }, { 0x2076, 0x000e },
		{ 0x207c, 0x004a }, { 0x2081, 0x0003 }, { 0x2399, 0x0003 },
		{ 0x23a4, 0x00b5 }, { 0x23a5, 0x0001 }, { 0x23ba, 0x0094 }
	}},
	{ 0x3c, 15, {
		{ 0x23e1, 0x0000 }, { 0x2012, 0x006f }, { 0x2014, 0x0000 },
		{ 0x201b, 0x0001 }, { 0x201d, 0x0001 }, { 0x201f, 0x00fe },
		{ 0x2021, 0x0000 }, { 0x2022, 0x0010 }, { 0x203d, 0x0005 },
		{ 0x203f, 0x0003 }, { 0x2050, 0x002c }, { 0x2076, 0x000e },
		{ 0x207c, 0x004a }, { 0x2081, 0x0003 }, { 0x23ba, 0x008d }
	}},
	{ 0x3d, 15, {
		{ 0x23e1, 0x0000 }, { 0x2012, 0x006f }, { 0x2014, 0x0000 },
		{ 0x201b, 0x0002 }, { 0x201d, 0x0002 }, { 0x201f, 0x00fd },
		{ 0x2021, 0x0001 }, { 0x2022, 0x0010 }, { 0x203d, 0x0005 },
		{ 0x203f, 0x0003 }, { 0x2050, 0x002c }, { 0x2076, 0x000e },
		{ 0x207c, 0x004a }, { 0x2081, 0x0003 }, { 0x23ba, 0x008d }
	}}
};

static void alc298_samsung_v2_enable_amps(struct hda_codec *codec)
{
	struct alc_spec *spec = codec->spec;
	static const unsigned short enable_seq[][2] = {
		{ 0x203a, 0x0081 }, { 0x23ff, 0x0001 },
	};
	int i, j;

	for (i = 0; i < spec->num_speaker_amps; i++) {
		alc_write_coef_idx(codec, 0x22, alc298_samsung_v2_amp_desc_tbl[i].nid);
		for (j = 0; j < ARRAY_SIZE(enable_seq); j++)
			alc298_samsung_write_coef_pack(codec, enable_seq[j]);
		codec_dbg(codec, "alc298_samsung_v2: Enabled speaker amp 0x%02x\n",
				alc298_samsung_v2_amp_desc_tbl[i].nid);
	}
}

static void alc298_samsung_v2_disable_amps(struct hda_codec *codec)
{
	struct alc_spec *spec = codec->spec;
	static const unsigned short disable_seq[][2] = {
		{ 0x23ff, 0x0000 }, { 0x203a, 0x0080 },
	};
	int i, j;

	for (i = 0; i < spec->num_speaker_amps; i++) {
		alc_write_coef_idx(codec, 0x22, alc298_samsung_v2_amp_desc_tbl[i].nid);
		for (j = 0; j < ARRAY_SIZE(disable_seq); j++)
			alc298_samsung_write_coef_pack(codec, disable_seq[j]);
		codec_dbg(codec, "alc298_samsung_v2: Disabled speaker amp 0x%02x\n",
				alc298_samsung_v2_amp_desc_tbl[i].nid);
	}
}

static void alc298_samsung_v2_playback_hook(struct hda_pcm_stream *hinfo,
				struct hda_codec *codec,
				struct snd_pcm_substream *substream,
				int action)
{
	/* Dynamically enable/disable speaker amps before and after playback */
	if (action == HDA_GEN_PCM_ACT_OPEN)
		alc298_samsung_v2_enable_amps(codec);
	if (action == HDA_GEN_PCM_ACT_CLOSE)
		alc298_samsung_v2_disable_amps(codec);
}

static void alc298_samsung_v2_init_amps(struct hda_codec *codec,
				int num_speaker_amps)
{
	struct alc_spec *spec = codec->spec;
	int i, j;

	/* Set spec's num_speaker_amps before doing anything else */
	spec->num_speaker_amps = num_speaker_amps;

	/* Disable speaker amps before init to prevent any physical damage */
	alc298_samsung_v2_disable_amps(codec);

	/* Initialize the speaker amps */
	for (i = 0; i < spec->num_speaker_amps; i++) {
		alc_write_coef_idx(codec, 0x22, alc298_samsung_v2_amp_desc_tbl[i].nid);
		for (j = 0; j < alc298_samsung_v2_amp_desc_tbl[i].init_seq_size; j++) {
			alc298_samsung_write_coef_pack(codec,
					alc298_samsung_v2_amp_desc_tbl[i].init_seq[j]);
		}
		alc_write_coef_idx(codec, 0x89, 0x0);
		codec_dbg(codec, "alc298_samsung_v2: Initialized speaker amp 0x%02x\n",
				alc298_samsung_v2_amp_desc_tbl[i].nid);
	}

	/* register hook to enable speaker amps only when they are needed */
	spec->gen.pcm_playback_hook = alc298_samsung_v2_playback_hook;
}

static void alc298_fixup_samsung_amp_v2_2_amps(struct hda_codec *codec,
				const struct hda_fixup *fix, int action)
{
	if (action == HDA_FIXUP_ACT_PROBE)
		alc298_samsung_v2_init_amps(codec, 2);
}

static void alc298_fixup_samsung_amp_v2_4_amps(struct hda_codec *codec,
				const struct hda_fixup *fix, int action)
{
	if (action == HDA_FIXUP_ACT_PROBE)
		alc298_samsung_v2_init_amps(codec, 4);
}
>>>>>>> adc21867

#if IS_REACHABLE(CONFIG_INPUT)
static void gpio2_mic_hotkey_event(struct hda_codec *codec,
				   struct hda_jack_callback *event)
{
	struct alc_spec *spec = codec->spec;

	/* GPIO2 just toggles on a keypress/keyrelease cycle. Therefore
	   send both key on and key off event for every interrupt. */
	input_report_key(spec->kb_dev, spec->alc_mute_keycode_map[ALC_KEY_MICMUTE_INDEX], 1);
	input_sync(spec->kb_dev);
	input_report_key(spec->kb_dev, spec->alc_mute_keycode_map[ALC_KEY_MICMUTE_INDEX], 0);
	input_sync(spec->kb_dev);
}

static int alc_register_micmute_input_device(struct hda_codec *codec)
{
	struct alc_spec *spec = codec->spec;
	int i;

	spec->kb_dev = input_allocate_device();
	if (!spec->kb_dev) {
		codec_err(codec, "Out of memory (input_allocate_device)\n");
		return -ENOMEM;
	}

	spec->alc_mute_keycode_map[ALC_KEY_MICMUTE_INDEX] = KEY_MICMUTE;

	spec->kb_dev->name = "Microphone Mute Button";
	spec->kb_dev->evbit[0] = BIT_MASK(EV_KEY);
	spec->kb_dev->keycodesize = sizeof(spec->alc_mute_keycode_map[0]);
	spec->kb_dev->keycodemax = ARRAY_SIZE(spec->alc_mute_keycode_map);
	spec->kb_dev->keycode = spec->alc_mute_keycode_map;
	for (i = 0; i < ARRAY_SIZE(spec->alc_mute_keycode_map); i++)
		set_bit(spec->alc_mute_keycode_map[i], spec->kb_dev->keybit);

	if (input_register_device(spec->kb_dev)) {
		codec_err(codec, "input_register_device failed\n");
		input_free_device(spec->kb_dev);
		spec->kb_dev = NULL;
		return -ENOMEM;
	}

	return 0;
}

/* GPIO1 = set according to SKU external amp
 * GPIO2 = mic mute hotkey
 * GPIO3 = mute LED
 * GPIO4 = mic mute LED
 */
static void alc280_fixup_hp_gpio2_mic_hotkey(struct hda_codec *codec,
					     const struct hda_fixup *fix, int action)
{
	struct alc_spec *spec = codec->spec;

	alc_fixup_hp_gpio_led(codec, action, 0x08, 0x10);
	if (action == HDA_FIXUP_ACT_PRE_PROBE) {
		spec->init_amp = ALC_INIT_DEFAULT;
		if (alc_register_micmute_input_device(codec) != 0)
			return;

		spec->gpio_mask |= 0x06;
		spec->gpio_dir |= 0x02;
		spec->gpio_data |= 0x02;
		snd_hda_codec_write_cache(codec, codec->core.afg, 0,
					  AC_VERB_SET_GPIO_UNSOLICITED_RSP_MASK, 0x04);
		snd_hda_jack_detect_enable_callback(codec, codec->core.afg,
						    gpio2_mic_hotkey_event);
		return;
	}

	if (!spec->kb_dev)
		return;

	switch (action) {
	case HDA_FIXUP_ACT_FREE:
		input_unregister_device(spec->kb_dev);
		spec->kb_dev = NULL;
	}
}

/* Line2 = mic mute hotkey
 * GPIO2 = mic mute LED
 */
static void alc233_fixup_lenovo_line2_mic_hotkey(struct hda_codec *codec,
					     const struct hda_fixup *fix, int action)
{
	struct alc_spec *spec = codec->spec;

	alc_fixup_hp_gpio_led(codec, action, 0, 0x04);
	if (action == HDA_FIXUP_ACT_PRE_PROBE) {
		spec->init_amp = ALC_INIT_DEFAULT;
		if (alc_register_micmute_input_device(codec) != 0)
			return;

		snd_hda_jack_detect_enable_callback(codec, 0x1b,
						    gpio2_mic_hotkey_event);
		return;
	}

	if (!spec->kb_dev)
		return;

	switch (action) {
	case HDA_FIXUP_ACT_FREE:
		input_unregister_device(spec->kb_dev);
		spec->kb_dev = NULL;
	}
}
#else /* INPUT */
#define alc280_fixup_hp_gpio2_mic_hotkey	NULL
#define alc233_fixup_lenovo_line2_mic_hotkey	NULL
#endif /* INPUT */

static void alc269_fixup_hp_line1_mic1_led(struct hda_codec *codec,
				const struct hda_fixup *fix, int action)
{
	struct alc_spec *spec = codec->spec;

	alc269_fixup_hp_mute_led_micx(codec, fix, action, 0x1a);
	if (action == HDA_FIXUP_ACT_PRE_PROBE) {
		spec->cap_mute_led_nid = 0x18;
		snd_hda_gen_add_micmute_led_cdev(codec, vref_micmute_led_set);
	}
}

static void alc_hp_mute_disable(struct hda_codec *codec, unsigned int delay)
{
	if (delay <= 0)
		delay = 75;
	snd_hda_codec_write(codec, 0x21, 0,
		    AC_VERB_SET_AMP_GAIN_MUTE, AMP_OUT_MUTE);
	msleep(delay);
	snd_hda_codec_write(codec, 0x21, 0,
		    AC_VERB_SET_PIN_WIDGET_CONTROL, 0x0);
	msleep(delay);
}

static void alc_hp_enable_unmute(struct hda_codec *codec, unsigned int delay)
{
	if (delay <= 0)
		delay = 75;
	snd_hda_codec_write(codec, 0x21, 0,
		    AC_VERB_SET_PIN_WIDGET_CONTROL, PIN_OUT);
	msleep(delay);
	snd_hda_codec_write(codec, 0x21, 0,
		    AC_VERB_SET_AMP_GAIN_MUTE, AMP_OUT_UNMUTE);
	msleep(delay);
}

static const struct coef_fw alc225_pre_hsmode[] = {
	UPDATE_COEF(0x4a, 1<<8, 0),
	UPDATE_COEFEX(0x57, 0x05, 1<<14, 0),
	UPDATE_COEF(0x63, 3<<14, 3<<14),
	UPDATE_COEF(0x4a, 3<<4, 2<<4),
	UPDATE_COEF(0x4a, 3<<10, 3<<10),
	UPDATE_COEF(0x45, 0x3f<<10, 0x34<<10),
	UPDATE_COEF(0x4a, 3<<10, 0),
	{}
};

static void alc_headset_mode_unplugged(struct hda_codec *codec)
{
	struct alc_spec *spec = codec->spec;
	static const struct coef_fw coef0255[] = {
		WRITE_COEF(0x1b, 0x0c0b), /* LDO and MISC control */
		WRITE_COEF(0x45, 0xd089), /* UAJ function set to menual mode */
		UPDATE_COEFEX(0x57, 0x05, 1<<14, 0), /* Direct Drive HP Amp control(Set to verb control)*/
		WRITE_COEF(0x06, 0x6104), /* Set MIC2 Vref gate with HP */
		WRITE_COEFEX(0x57, 0x03, 0x8aa6), /* Direct Drive HP Amp control */
		{}
	};
	static const struct coef_fw coef0256[] = {
		WRITE_COEF(0x1b, 0x0c4b), /* LDO and MISC control */
		WRITE_COEF(0x45, 0xd089), /* UAJ function set to menual mode */
		WRITE_COEF(0x06, 0x6104), /* Set MIC2 Vref gate with HP */
		WRITE_COEFEX(0x57, 0x03, 0x09a3), /* Direct Drive HP Amp control */
		UPDATE_COEFEX(0x57, 0x05, 1<<14, 0), /* Direct Drive HP Amp control(Set to verb control)*/
		{}
	};
	static const struct coef_fw coef0233[] = {
		WRITE_COEF(0x1b, 0x0c0b),
		WRITE_COEF(0x45, 0xc429),
		UPDATE_COEF(0x35, 0x4000, 0),
		WRITE_COEF(0x06, 0x2104),
		WRITE_COEF(0x1a, 0x0001),
		WRITE_COEF(0x26, 0x0004),
		WRITE_COEF(0x32, 0x42a3),
		{}
	};
	static const struct coef_fw coef0288[] = {
		UPDATE_COEF(0x4f, 0xfcc0, 0xc400),
		UPDATE_COEF(0x50, 0x2000, 0x2000),
		UPDATE_COEF(0x56, 0x0006, 0x0006),
		UPDATE_COEF(0x66, 0x0008, 0),
		UPDATE_COEF(0x67, 0x2000, 0),
		{}
	};
	static const struct coef_fw coef0298[] = {
		UPDATE_COEF(0x19, 0x1300, 0x0300),
		{}
	};
	static const struct coef_fw coef0292[] = {
		WRITE_COEF(0x76, 0x000e),
		WRITE_COEF(0x6c, 0x2400),
		WRITE_COEF(0x18, 0x7308),
		WRITE_COEF(0x6b, 0xc429),
		{}
	};
	static const struct coef_fw coef0293[] = {
		UPDATE_COEF(0x10, 7<<8, 6<<8), /* SET Line1 JD to 0 */
		UPDATE_COEFEX(0x57, 0x05, 1<<15|1<<13, 0x0), /* SET charge pump by verb */
		UPDATE_COEFEX(0x57, 0x03, 1<<10, 1<<10), /* SET EN_OSW to 1 */
		UPDATE_COEF(0x1a, 1<<3, 1<<3), /* Combo JD gating with LINE1-VREFO */
		WRITE_COEF(0x45, 0xc429), /* Set to TRS type */
		UPDATE_COEF(0x4a, 0x000f, 0x000e), /* Combo Jack auto detect */
		{}
	};
	static const struct coef_fw coef0668[] = {
		WRITE_COEF(0x15, 0x0d40),
		WRITE_COEF(0xb7, 0x802b),
		{}
	};
	static const struct coef_fw coef0225[] = {
		UPDATE_COEF(0x63, 3<<14, 0),
		{}
	};
	static const struct coef_fw coef0274[] = {
		UPDATE_COEF(0x4a, 0x0100, 0),
		UPDATE_COEFEX(0x57, 0x05, 0x4000, 0),
		UPDATE_COEF(0x6b, 0xf000, 0x5000),
		UPDATE_COEF(0x4a, 0x0010, 0),
		UPDATE_COEF(0x4a, 0x0c00, 0x0c00),
		WRITE_COEF(0x45, 0x5289),
		UPDATE_COEF(0x4a, 0x0c00, 0),
		{}
	};

	if (spec->no_internal_mic_pin) {
		alc_update_coef_idx(codec, 0x45, 0xf<<12 | 1<<10, 5<<12);
		return;
	}

	switch (codec->core.vendor_id) {
	case 0x10ec0255:
		alc_process_coef_fw(codec, coef0255);
		break;
	case 0x10ec0230:
	case 0x10ec0236:
	case 0x10ec0256:
	case 0x19e58326:
		alc_hp_mute_disable(codec, 75);
		alc_process_coef_fw(codec, coef0256);
		break;
	case 0x10ec0234:
	case 0x10ec0274:
	case 0x10ec0294:
		alc_process_coef_fw(codec, coef0274);
		break;
	case 0x10ec0233:
	case 0x10ec0283:
		alc_process_coef_fw(codec, coef0233);
		break;
	case 0x10ec0286:
	case 0x10ec0288:
		alc_process_coef_fw(codec, coef0288);
		break;
	case 0x10ec0298:
		alc_process_coef_fw(codec, coef0298);
		alc_process_coef_fw(codec, coef0288);
		break;
	case 0x10ec0292:
		alc_process_coef_fw(codec, coef0292);
		break;
	case 0x10ec0293:
		alc_process_coef_fw(codec, coef0293);
		break;
	case 0x10ec0668:
		alc_process_coef_fw(codec, coef0668);
		break;
	case 0x10ec0215:
	case 0x10ec0225:
	case 0x10ec0285:
	case 0x10ec0295:
	case 0x10ec0289:
	case 0x10ec0299:
		alc_hp_mute_disable(codec, 75);
		alc_process_coef_fw(codec, alc225_pre_hsmode);
		alc_process_coef_fw(codec, coef0225);
		break;
	case 0x10ec0867:
		alc_update_coefex_idx(codec, 0x57, 0x5, 1<<14, 0);
		break;
	}
	codec_dbg(codec, "Headset jack set to unplugged mode.\n");
}


static void alc_headset_mode_mic_in(struct hda_codec *codec, hda_nid_t hp_pin,
				    hda_nid_t mic_pin)
{
	static const struct coef_fw coef0255[] = {
		WRITE_COEFEX(0x57, 0x03, 0x8aa6),
		WRITE_COEF(0x06, 0x6100), /* Set MIC2 Vref gate to normal */
		{}
	};
	static const struct coef_fw coef0256[] = {
		UPDATE_COEFEX(0x57, 0x05, 1<<14, 1<<14), /* Direct Drive HP Amp control(Set to verb control)*/
		WRITE_COEFEX(0x57, 0x03, 0x09a3),
		WRITE_COEF(0x06, 0x6100), /* Set MIC2 Vref gate to normal */
		{}
	};
	static const struct coef_fw coef0233[] = {
		UPDATE_COEF(0x35, 0, 1<<14),
		WRITE_COEF(0x06, 0x2100),
		WRITE_COEF(0x1a, 0x0021),
		WRITE_COEF(0x26, 0x008c),
		{}
	};
	static const struct coef_fw coef0288[] = {
		UPDATE_COEF(0x4f, 0x00c0, 0),
		UPDATE_COEF(0x50, 0x2000, 0),
		UPDATE_COEF(0x56, 0x0006, 0),
		UPDATE_COEF(0x4f, 0xfcc0, 0xc400),
		UPDATE_COEF(0x66, 0x0008, 0x0008),
		UPDATE_COEF(0x67, 0x2000, 0x2000),
		{}
	};
	static const struct coef_fw coef0292[] = {
		WRITE_COEF(0x19, 0xa208),
		WRITE_COEF(0x2e, 0xacf0),
		{}
	};
	static const struct coef_fw coef0293[] = {
		UPDATE_COEFEX(0x57, 0x05, 0, 1<<15|1<<13), /* SET charge pump by verb */
		UPDATE_COEFEX(0x57, 0x03, 1<<10, 0), /* SET EN_OSW to 0 */
		UPDATE_COEF(0x1a, 1<<3, 0), /* Combo JD gating without LINE1-VREFO */
		{}
	};
	static const struct coef_fw coef0688[] = {
		WRITE_COEF(0xb7, 0x802b),
		WRITE_COEF(0xb5, 0x1040),
		UPDATE_COEF(0xc3, 0, 1<<12),
		{}
	};
	static const struct coef_fw coef0225[] = {
		UPDATE_COEFEX(0x57, 0x05, 1<<14, 1<<14),
		UPDATE_COEF(0x4a, 3<<4, 2<<4),
		UPDATE_COEF(0x63, 3<<14, 0),
		{}
	};
	static const struct coef_fw coef0274[] = {
		UPDATE_COEFEX(0x57, 0x05, 0x4000, 0x4000),
		UPDATE_COEF(0x4a, 0x0010, 0),
		UPDATE_COEF(0x6b, 0xf000, 0),
		{}
	};

	switch (codec->core.vendor_id) {
	case 0x10ec0255:
		alc_write_coef_idx(codec, 0x45, 0xc489);
		snd_hda_set_pin_ctl_cache(codec, hp_pin, 0);
		alc_process_coef_fw(codec, coef0255);
		snd_hda_set_pin_ctl_cache(codec, mic_pin, PIN_VREF50);
		break;
	case 0x10ec0230:
	case 0x10ec0236:
	case 0x10ec0256:
	case 0x19e58326:
		alc_write_coef_idx(codec, 0x45, 0xc489);
		snd_hda_set_pin_ctl_cache(codec, hp_pin, 0);
		alc_process_coef_fw(codec, coef0256);
		snd_hda_set_pin_ctl_cache(codec, mic_pin, PIN_VREF50);
		break;
	case 0x10ec0234:
	case 0x10ec0274:
	case 0x10ec0294:
		alc_write_coef_idx(codec, 0x45, 0x4689);
		snd_hda_set_pin_ctl_cache(codec, hp_pin, 0);
		alc_process_coef_fw(codec, coef0274);
		snd_hda_set_pin_ctl_cache(codec, mic_pin, PIN_VREF50);
		break;
	case 0x10ec0233:
	case 0x10ec0283:
		alc_write_coef_idx(codec, 0x45, 0xc429);
		snd_hda_set_pin_ctl_cache(codec, hp_pin, 0);
		alc_process_coef_fw(codec, coef0233);
		snd_hda_set_pin_ctl_cache(codec, mic_pin, PIN_VREF50);
		break;
	case 0x10ec0286:
	case 0x10ec0288:
	case 0x10ec0298:
		snd_hda_set_pin_ctl_cache(codec, hp_pin, 0);
		alc_process_coef_fw(codec, coef0288);
		snd_hda_set_pin_ctl_cache(codec, mic_pin, PIN_VREF50);
		break;
	case 0x10ec0292:
		snd_hda_set_pin_ctl_cache(codec, hp_pin, 0);
		alc_process_coef_fw(codec, coef0292);
		break;
	case 0x10ec0293:
		/* Set to TRS mode */
		alc_write_coef_idx(codec, 0x45, 0xc429);
		snd_hda_set_pin_ctl_cache(codec, hp_pin, 0);
		alc_process_coef_fw(codec, coef0293);
		snd_hda_set_pin_ctl_cache(codec, mic_pin, PIN_VREF50);
		break;
	case 0x10ec0867:
		alc_update_coefex_idx(codec, 0x57, 0x5, 0, 1<<14);
		fallthrough;
	case 0x10ec0221:
	case 0x10ec0662:
		snd_hda_set_pin_ctl_cache(codec, hp_pin, 0);
		snd_hda_set_pin_ctl_cache(codec, mic_pin, PIN_VREF50);
		break;
	case 0x10ec0668:
		alc_write_coef_idx(codec, 0x11, 0x0001);
		snd_hda_set_pin_ctl_cache(codec, hp_pin, 0);
		alc_process_coef_fw(codec, coef0688);
		snd_hda_set_pin_ctl_cache(codec, mic_pin, PIN_VREF50);
		break;
	case 0x10ec0215:
	case 0x10ec0225:
	case 0x10ec0285:
	case 0x10ec0295:
	case 0x10ec0289:
	case 0x10ec0299:
		alc_process_coef_fw(codec, alc225_pre_hsmode);
		alc_update_coef_idx(codec, 0x45, 0x3f<<10, 0x31<<10);
		snd_hda_set_pin_ctl_cache(codec, hp_pin, 0);
		alc_process_coef_fw(codec, coef0225);
		snd_hda_set_pin_ctl_cache(codec, mic_pin, PIN_VREF50);
		break;
	}
	codec_dbg(codec, "Headset jack set to mic-in mode.\n");
}

static void alc_headset_mode_default(struct hda_codec *codec)
{
	static const struct coef_fw coef0225[] = {
		UPDATE_COEF(0x45, 0x3f<<10, 0x30<<10),
		UPDATE_COEF(0x45, 0x3f<<10, 0x31<<10),
		UPDATE_COEF(0x49, 3<<8, 0<<8),
		UPDATE_COEF(0x4a, 3<<4, 3<<4),
		UPDATE_COEF(0x63, 3<<14, 0),
		UPDATE_COEF(0x67, 0xf000, 0x3000),
		{}
	};
	static const struct coef_fw coef0255[] = {
		WRITE_COEF(0x45, 0xc089),
		WRITE_COEF(0x45, 0xc489),
		WRITE_COEFEX(0x57, 0x03, 0x8ea6),
		WRITE_COEF(0x49, 0x0049),
		{}
	};
	static const struct coef_fw coef0256[] = {
		WRITE_COEF(0x45, 0xc489),
		WRITE_COEFEX(0x57, 0x03, 0x0da3),
		WRITE_COEF(0x49, 0x0049),
		UPDATE_COEFEX(0x57, 0x05, 1<<14, 0), /* Direct Drive HP Amp control(Set to verb control)*/
		WRITE_COEF(0x06, 0x6100),
		{}
	};
	static const struct coef_fw coef0233[] = {
		WRITE_COEF(0x06, 0x2100),
		WRITE_COEF(0x32, 0x4ea3),
		{}
	};
	static const struct coef_fw coef0288[] = {
		UPDATE_COEF(0x4f, 0xfcc0, 0xc400), /* Set to TRS type */
		UPDATE_COEF(0x50, 0x2000, 0x2000),
		UPDATE_COEF(0x56, 0x0006, 0x0006),
		UPDATE_COEF(0x66, 0x0008, 0),
		UPDATE_COEF(0x67, 0x2000, 0),
		{}
	};
	static const struct coef_fw coef0292[] = {
		WRITE_COEF(0x76, 0x000e),
		WRITE_COEF(0x6c, 0x2400),
		WRITE_COEF(0x6b, 0xc429),
		WRITE_COEF(0x18, 0x7308),
		{}
	};
	static const struct coef_fw coef0293[] = {
		UPDATE_COEF(0x4a, 0x000f, 0x000e), /* Combo Jack auto detect */
		WRITE_COEF(0x45, 0xC429), /* Set to TRS type */
		UPDATE_COEF(0x1a, 1<<3, 0), /* Combo JD gating without LINE1-VREFO */
		{}
	};
	static const struct coef_fw coef0688[] = {
		WRITE_COEF(0x11, 0x0041),
		WRITE_COEF(0x15, 0x0d40),
		WRITE_COEF(0xb7, 0x802b),
		{}
	};
	static const struct coef_fw coef0274[] = {
		WRITE_COEF(0x45, 0x4289),
		UPDATE_COEF(0x4a, 0x0010, 0x0010),
		UPDATE_COEF(0x6b, 0x0f00, 0),
		UPDATE_COEF(0x49, 0x0300, 0x0300),
		{}
	};

	switch (codec->core.vendor_id) {
	case 0x10ec0215:
	case 0x10ec0225:
	case 0x10ec0285:
	case 0x10ec0295:
	case 0x10ec0289:
	case 0x10ec0299:
		alc_process_coef_fw(codec, alc225_pre_hsmode);
		alc_process_coef_fw(codec, coef0225);
		alc_hp_enable_unmute(codec, 75);
		break;
	case 0x10ec0255:
		alc_process_coef_fw(codec, coef0255);
		break;
	case 0x10ec0230:
	case 0x10ec0236:
	case 0x10ec0256:
	case 0x19e58326:
		alc_write_coef_idx(codec, 0x1b, 0x0e4b);
		alc_write_coef_idx(codec, 0x45, 0xc089);
		msleep(50);
		alc_process_coef_fw(codec, coef0256);
		alc_hp_enable_unmute(codec, 75);
		break;
	case 0x10ec0234:
	case 0x10ec0274:
	case 0x10ec0294:
		alc_process_coef_fw(codec, coef0274);
		break;
	case 0x10ec0233:
	case 0x10ec0283:
		alc_process_coef_fw(codec, coef0233);
		break;
	case 0x10ec0286:
	case 0x10ec0288:
	case 0x10ec0298:
		alc_process_coef_fw(codec, coef0288);
		break;
	case 0x10ec0292:
		alc_process_coef_fw(codec, coef0292);
		break;
	case 0x10ec0293:
		alc_process_coef_fw(codec, coef0293);
		break;
	case 0x10ec0668:
		alc_process_coef_fw(codec, coef0688);
		break;
	case 0x10ec0867:
		alc_update_coefex_idx(codec, 0x57, 0x5, 1<<14, 0);
		break;
	}
	codec_dbg(codec, "Headset jack set to headphone (default) mode.\n");
}

/* Iphone type */
static void alc_headset_mode_ctia(struct hda_codec *codec)
{
	int val;

	static const struct coef_fw coef0255[] = {
		WRITE_COEF(0x45, 0xd489), /* Set to CTIA type */
		WRITE_COEF(0x1b, 0x0c2b),
		WRITE_COEFEX(0x57, 0x03, 0x8ea6),
		{}
	};
	static const struct coef_fw coef0256[] = {
		WRITE_COEF(0x45, 0xd489), /* Set to CTIA type */
		WRITE_COEF(0x1b, 0x0e6b),
		{}
	};
	static const struct coef_fw coef0233[] = {
		WRITE_COEF(0x45, 0xd429),
		WRITE_COEF(0x1b, 0x0c2b),
		WRITE_COEF(0x32, 0x4ea3),
		{}
	};
	static const struct coef_fw coef0288[] = {
		UPDATE_COEF(0x50, 0x2000, 0x2000),
		UPDATE_COEF(0x56, 0x0006, 0x0006),
		UPDATE_COEF(0x66, 0x0008, 0),
		UPDATE_COEF(0x67, 0x2000, 0),
		{}
	};
	static const struct coef_fw coef0292[] = {
		WRITE_COEF(0x6b, 0xd429),
		WRITE_COEF(0x76, 0x0008),
		WRITE_COEF(0x18, 0x7388),
		{}
	};
	static const struct coef_fw coef0293[] = {
		WRITE_COEF(0x45, 0xd429), /* Set to ctia type */
		UPDATE_COEF(0x10, 7<<8, 7<<8), /* SET Line1 JD to 1 */
		{}
	};
	static const struct coef_fw coef0688[] = {
		WRITE_COEF(0x11, 0x0001),
		WRITE_COEF(0x15, 0x0d60),
		WRITE_COEF(0xc3, 0x0000),
		{}
	};
	static const struct coef_fw coef0225_1[] = {
		UPDATE_COEF(0x45, 0x3f<<10, 0x35<<10),
		UPDATE_COEF(0x63, 3<<14, 2<<14),
		{}
	};
	static const struct coef_fw coef0225_2[] = {
		UPDATE_COEF(0x45, 0x3f<<10, 0x35<<10),
		UPDATE_COEF(0x63, 3<<14, 1<<14),
		{}
	};

	switch (codec->core.vendor_id) {
	case 0x10ec0255:
		alc_process_coef_fw(codec, coef0255);
		break;
	case 0x10ec0230:
	case 0x10ec0236:
	case 0x10ec0256:
	case 0x19e58326:
		alc_process_coef_fw(codec, coef0256);
		alc_hp_enable_unmute(codec, 75);
		break;
	case 0x10ec0234:
	case 0x10ec0274:
	case 0x10ec0294:
		alc_write_coef_idx(codec, 0x45, 0xd689);
		break;
	case 0x10ec0233:
	case 0x10ec0283:
		alc_process_coef_fw(codec, coef0233);
		break;
	case 0x10ec0298:
		val = alc_read_coef_idx(codec, 0x50);
		if (val & (1 << 12)) {
			alc_update_coef_idx(codec, 0x8e, 0x0070, 0x0020);
			alc_update_coef_idx(codec, 0x4f, 0xfcc0, 0xd400);
			msleep(300);
		} else {
			alc_update_coef_idx(codec, 0x8e, 0x0070, 0x0010);
			alc_update_coef_idx(codec, 0x4f, 0xfcc0, 0xd400);
			msleep(300);
		}
		break;
	case 0x10ec0286:
	case 0x10ec0288:
		alc_update_coef_idx(codec, 0x4f, 0xfcc0, 0xd400);
		msleep(300);
		alc_process_coef_fw(codec, coef0288);
		break;
	case 0x10ec0292:
		alc_process_coef_fw(codec, coef0292);
		break;
	case 0x10ec0293:
		alc_process_coef_fw(codec, coef0293);
		break;
	case 0x10ec0668:
		alc_process_coef_fw(codec, coef0688);
		break;
	case 0x10ec0215:
	case 0x10ec0225:
	case 0x10ec0285:
	case 0x10ec0295:
	case 0x10ec0289:
	case 0x10ec0299:
		val = alc_read_coef_idx(codec, 0x45);
		if (val & (1 << 9))
			alc_process_coef_fw(codec, coef0225_2);
		else
			alc_process_coef_fw(codec, coef0225_1);
		alc_hp_enable_unmute(codec, 75);
		break;
	case 0x10ec0867:
		alc_update_coefex_idx(codec, 0x57, 0x5, 1<<14, 0);
		break;
	}
	codec_dbg(codec, "Headset jack set to iPhone-style headset mode.\n");
}

/* Nokia type */
static void alc_headset_mode_omtp(struct hda_codec *codec)
{
	static const struct coef_fw coef0255[] = {
		WRITE_COEF(0x45, 0xe489), /* Set to OMTP Type */
		WRITE_COEF(0x1b, 0x0c2b),
		WRITE_COEFEX(0x57, 0x03, 0x8ea6),
		{}
	};
	static const struct coef_fw coef0256[] = {
		WRITE_COEF(0x45, 0xe489), /* Set to OMTP Type */
		WRITE_COEF(0x1b, 0x0e6b),
		{}
	};
	static const struct coef_fw coef0233[] = {
		WRITE_COEF(0x45, 0xe429),
		WRITE_COEF(0x1b, 0x0c2b),
		WRITE_COEF(0x32, 0x4ea3),
		{}
	};
	static const struct coef_fw coef0288[] = {
		UPDATE_COEF(0x50, 0x2000, 0x2000),
		UPDATE_COEF(0x56, 0x0006, 0x0006),
		UPDATE_COEF(0x66, 0x0008, 0),
		UPDATE_COEF(0x67, 0x2000, 0),
		{}
	};
	static const struct coef_fw coef0292[] = {
		WRITE_COEF(0x6b, 0xe429),
		WRITE_COEF(0x76, 0x0008),
		WRITE_COEF(0x18, 0x7388),
		{}
	};
	static const struct coef_fw coef0293[] = {
		WRITE_COEF(0x45, 0xe429), /* Set to omtp type */
		UPDATE_COEF(0x10, 7<<8, 7<<8), /* SET Line1 JD to 1 */
		{}
	};
	static const struct coef_fw coef0688[] = {
		WRITE_COEF(0x11, 0x0001),
		WRITE_COEF(0x15, 0x0d50),
		WRITE_COEF(0xc3, 0x0000),
		{}
	};
	static const struct coef_fw coef0225[] = {
		UPDATE_COEF(0x45, 0x3f<<10, 0x39<<10),
		UPDATE_COEF(0x63, 3<<14, 2<<14),
		{}
	};

	switch (codec->core.vendor_id) {
	case 0x10ec0255:
		alc_process_coef_fw(codec, coef0255);
		break;
	case 0x10ec0230:
	case 0x10ec0236:
	case 0x10ec0256:
	case 0x19e58326:
		alc_process_coef_fw(codec, coef0256);
		alc_hp_enable_unmute(codec, 75);
		break;
	case 0x10ec0234:
	case 0x10ec0274:
	case 0x10ec0294:
		alc_write_coef_idx(codec, 0x45, 0xe689);
		break;
	case 0x10ec0233:
	case 0x10ec0283:
		alc_process_coef_fw(codec, coef0233);
		break;
	case 0x10ec0298:
		alc_update_coef_idx(codec, 0x8e, 0x0070, 0x0010);/* Headset output enable */
		alc_update_coef_idx(codec, 0x4f, 0xfcc0, 0xe400);
		msleep(300);
		break;
	case 0x10ec0286:
	case 0x10ec0288:
		alc_update_coef_idx(codec, 0x4f, 0xfcc0, 0xe400);
		msleep(300);
		alc_process_coef_fw(codec, coef0288);
		break;
	case 0x10ec0292:
		alc_process_coef_fw(codec, coef0292);
		break;
	case 0x10ec0293:
		alc_process_coef_fw(codec, coef0293);
		break;
	case 0x10ec0668:
		alc_process_coef_fw(codec, coef0688);
		break;
	case 0x10ec0215:
	case 0x10ec0225:
	case 0x10ec0285:
	case 0x10ec0295:
	case 0x10ec0289:
	case 0x10ec0299:
		alc_process_coef_fw(codec, coef0225);
		alc_hp_enable_unmute(codec, 75);
		break;
	}
	codec_dbg(codec, "Headset jack set to Nokia-style headset mode.\n");
}

static void alc_determine_headset_type(struct hda_codec *codec)
{
	int val;
	bool is_ctia = false;
	struct alc_spec *spec = codec->spec;
	static const struct coef_fw coef0255[] = {
		WRITE_COEF(0x45, 0xd089), /* combo jack auto switch control(Check type)*/
		WRITE_COEF(0x49, 0x0149), /* combo jack auto switch control(Vref
 conteol) */
		{}
	};
	static const struct coef_fw coef0288[] = {
		UPDATE_COEF(0x4f, 0xfcc0, 0xd400), /* Check Type */
		{}
	};
	static const struct coef_fw coef0298[] = {
		UPDATE_COEF(0x50, 0x2000, 0x2000),
		UPDATE_COEF(0x56, 0x0006, 0x0006),
		UPDATE_COEF(0x66, 0x0008, 0),
		UPDATE_COEF(0x67, 0x2000, 0),
		UPDATE_COEF(0x19, 0x1300, 0x1300),
		{}
	};
	static const struct coef_fw coef0293[] = {
		UPDATE_COEF(0x4a, 0x000f, 0x0008), /* Combo Jack auto detect */
		WRITE_COEF(0x45, 0xD429), /* Set to ctia type */
		{}
	};
	static const struct coef_fw coef0688[] = {
		WRITE_COEF(0x11, 0x0001),
		WRITE_COEF(0xb7, 0x802b),
		WRITE_COEF(0x15, 0x0d60),
		WRITE_COEF(0xc3, 0x0c00),
		{}
	};
	static const struct coef_fw coef0274[] = {
		UPDATE_COEF(0x4a, 0x0010, 0),
		UPDATE_COEF(0x4a, 0x8000, 0),
		WRITE_COEF(0x45, 0xd289),
		UPDATE_COEF(0x49, 0x0300, 0x0300),
		{}
	};

	if (spec->no_internal_mic_pin) {
		alc_update_coef_idx(codec, 0x45, 0xf<<12 | 1<<10, 5<<12);
		return;
	}

	switch (codec->core.vendor_id) {
	case 0x10ec0255:
		alc_process_coef_fw(codec, coef0255);
		msleep(300);
		val = alc_read_coef_idx(codec, 0x46);
		is_ctia = (val & 0x0070) == 0x0070;
		break;
	case 0x10ec0230:
	case 0x10ec0236:
	case 0x10ec0256:
	case 0x19e58326:
		alc_write_coef_idx(codec, 0x1b, 0x0e4b);
		alc_write_coef_idx(codec, 0x06, 0x6104);
		alc_write_coefex_idx(codec, 0x57, 0x3, 0x09a3);

		alc_process_coef_fw(codec, coef0255);
		msleep(300);
		val = alc_read_coef_idx(codec, 0x46);
		is_ctia = (val & 0x0070) == 0x0070;
		if (!is_ctia) {
			alc_write_coef_idx(codec, 0x45, 0xe089);
			msleep(100);
			val = alc_read_coef_idx(codec, 0x46);
			if ((val & 0x0070) == 0x0070)
				is_ctia = false;
			else
				is_ctia = true;
		}
		alc_write_coefex_idx(codec, 0x57, 0x3, 0x0da3);
		alc_update_coefex_idx(codec, 0x57, 0x5, 1<<14, 0);
		break;
	case 0x10ec0234:
	case 0x10ec0274:
	case 0x10ec0294:
		alc_process_coef_fw(codec, coef0274);
		msleep(850);
		val = alc_read_coef_idx(codec, 0x46);
		is_ctia = (val & 0x00f0) == 0x00f0;
		break;
	case 0x10ec0233:
	case 0x10ec0283:
		alc_write_coef_idx(codec, 0x45, 0xd029);
		msleep(300);
		val = alc_read_coef_idx(codec, 0x46);
		is_ctia = (val & 0x0070) == 0x0070;
		break;
	case 0x10ec0298:
		snd_hda_codec_write(codec, 0x21, 0,
			    AC_VERB_SET_AMP_GAIN_MUTE, AMP_OUT_MUTE);
		msleep(100);
		snd_hda_codec_write(codec, 0x21, 0,
			    AC_VERB_SET_PIN_WIDGET_CONTROL, 0x0);
		msleep(200);

		val = alc_read_coef_idx(codec, 0x50);
		if (val & (1 << 12)) {
			alc_update_coef_idx(codec, 0x8e, 0x0070, 0x0020);
			alc_process_coef_fw(codec, coef0288);
			msleep(350);
			val = alc_read_coef_idx(codec, 0x50);
			is_ctia = (val & 0x0070) == 0x0070;
		} else {
			alc_update_coef_idx(codec, 0x8e, 0x0070, 0x0010);
			alc_process_coef_fw(codec, coef0288);
			msleep(350);
			val = alc_read_coef_idx(codec, 0x50);
			is_ctia = (val & 0x0070) == 0x0070;
		}
		alc_process_coef_fw(codec, coef0298);
		snd_hda_codec_write(codec, 0x21, 0,
			    AC_VERB_SET_PIN_WIDGET_CONTROL, PIN_HP);
		msleep(75);
		snd_hda_codec_write(codec, 0x21, 0,
			    AC_VERB_SET_AMP_GAIN_MUTE, AMP_OUT_UNMUTE);
		break;
	case 0x10ec0286:
	case 0x10ec0288:
		alc_process_coef_fw(codec, coef0288);
		msleep(350);
		val = alc_read_coef_idx(codec, 0x50);
		is_ctia = (val & 0x0070) == 0x0070;
		break;
	case 0x10ec0292:
		alc_write_coef_idx(codec, 0x6b, 0xd429);
		msleep(300);
		val = alc_read_coef_idx(codec, 0x6c);
		is_ctia = (val & 0x001c) == 0x001c;
		break;
	case 0x10ec0293:
		alc_process_coef_fw(codec, coef0293);
		msleep(300);
		val = alc_read_coef_idx(codec, 0x46);
		is_ctia = (val & 0x0070) == 0x0070;
		break;
	case 0x10ec0668:
		alc_process_coef_fw(codec, coef0688);
		msleep(300);
		val = alc_read_coef_idx(codec, 0xbe);
		is_ctia = (val & 0x1c02) == 0x1c02;
		break;
	case 0x10ec0215:
	case 0x10ec0225:
	case 0x10ec0285:
	case 0x10ec0295:
	case 0x10ec0289:
	case 0x10ec0299:
		alc_process_coef_fw(codec, alc225_pre_hsmode);
		alc_update_coef_idx(codec, 0x67, 0xf000, 0x1000);
		val = alc_read_coef_idx(codec, 0x45);
		if (val & (1 << 9)) {
			alc_update_coef_idx(codec, 0x45, 0x3f<<10, 0x34<<10);
			alc_update_coef_idx(codec, 0x49, 3<<8, 2<<8);
			msleep(800);
			val = alc_read_coef_idx(codec, 0x46);
			is_ctia = (val & 0x00f0) == 0x00f0;
		} else {
			alc_update_coef_idx(codec, 0x45, 0x3f<<10, 0x34<<10);
			alc_update_coef_idx(codec, 0x49, 3<<8, 1<<8);
			msleep(800);
			val = alc_read_coef_idx(codec, 0x46);
			is_ctia = (val & 0x00f0) == 0x00f0;
		}
		if (!is_ctia) {
			alc_update_coef_idx(codec, 0x45, 0x3f<<10, 0x38<<10);
			alc_update_coef_idx(codec, 0x49, 3<<8, 1<<8);
			msleep(100);
			val = alc_read_coef_idx(codec, 0x46);
			if ((val & 0x00f0) == 0x00f0)
				is_ctia = false;
			else
				is_ctia = true;
		}
		alc_update_coef_idx(codec, 0x4a, 7<<6, 7<<6);
		alc_update_coef_idx(codec, 0x4a, 3<<4, 3<<4);
		alc_update_coef_idx(codec, 0x67, 0xf000, 0x3000);
		break;
	case 0x10ec0867:
		is_ctia = true;
		break;
	}

	codec_dbg(codec, "Headset jack detected iPhone-style headset: %s\n",
		    is_ctia ? "yes" : "no");
	spec->current_headset_type = is_ctia ? ALC_HEADSET_TYPE_CTIA : ALC_HEADSET_TYPE_OMTP;
}

static void alc_update_headset_mode(struct hda_codec *codec)
{
	struct alc_spec *spec = codec->spec;

	hda_nid_t mux_pin = spec->gen.imux_pins[spec->gen.cur_mux[0]];
	hda_nid_t hp_pin = alc_get_hp_pin(spec);

	int new_headset_mode;

	if (!snd_hda_jack_detect(codec, hp_pin))
		new_headset_mode = ALC_HEADSET_MODE_UNPLUGGED;
	else if (mux_pin == spec->headset_mic_pin)
		new_headset_mode = ALC_HEADSET_MODE_HEADSET;
	else if (mux_pin == spec->headphone_mic_pin)
		new_headset_mode = ALC_HEADSET_MODE_MIC;
	else
		new_headset_mode = ALC_HEADSET_MODE_HEADPHONE;

	if (new_headset_mode == spec->current_headset_mode) {
		snd_hda_gen_update_outputs(codec);
		return;
	}

	switch (new_headset_mode) {
	case ALC_HEADSET_MODE_UNPLUGGED:
		alc_headset_mode_unplugged(codec);
		spec->current_headset_mode = ALC_HEADSET_MODE_UNKNOWN;
		spec->current_headset_type = ALC_HEADSET_TYPE_UNKNOWN;
		spec->gen.hp_jack_present = false;
		break;
	case ALC_HEADSET_MODE_HEADSET:
		if (spec->current_headset_type == ALC_HEADSET_TYPE_UNKNOWN)
			alc_determine_headset_type(codec);
		if (spec->current_headset_type == ALC_HEADSET_TYPE_CTIA)
			alc_headset_mode_ctia(codec);
		else if (spec->current_headset_type == ALC_HEADSET_TYPE_OMTP)
			alc_headset_mode_omtp(codec);
		spec->gen.hp_jack_present = true;
		break;
	case ALC_HEADSET_MODE_MIC:
		alc_headset_mode_mic_in(codec, hp_pin, spec->headphone_mic_pin);
		spec->gen.hp_jack_present = false;
		break;
	case ALC_HEADSET_MODE_HEADPHONE:
		alc_headset_mode_default(codec);
		spec->gen.hp_jack_present = true;
		break;
	}
	if (new_headset_mode != ALC_HEADSET_MODE_MIC) {
		snd_hda_set_pin_ctl_cache(codec, hp_pin,
					  AC_PINCTL_OUT_EN | AC_PINCTL_HP_EN);
		if (spec->headphone_mic_pin && spec->headphone_mic_pin != hp_pin)
			snd_hda_set_pin_ctl_cache(codec, spec->headphone_mic_pin,
						  PIN_VREFHIZ);
	}
	spec->current_headset_mode = new_headset_mode;

	snd_hda_gen_update_outputs(codec);
}

static void alc_update_headset_mode_hook(struct hda_codec *codec,
					 struct snd_kcontrol *kcontrol,
					 struct snd_ctl_elem_value *ucontrol)
{
	alc_update_headset_mode(codec);
}

static void alc_update_headset_jack_cb(struct hda_codec *codec,
				       struct hda_jack_callback *jack)
{
	snd_hda_gen_hp_automute(codec, jack);
	alc_update_headset_mode(codec);
}

static void alc_probe_headset_mode(struct hda_codec *codec)
{
	int i;
	struct alc_spec *spec = codec->spec;
	struct auto_pin_cfg *cfg = &spec->gen.autocfg;

	/* Find mic pins */
	for (i = 0; i < cfg->num_inputs; i++) {
		if (cfg->inputs[i].is_headset_mic && !spec->headset_mic_pin)
			spec->headset_mic_pin = cfg->inputs[i].pin;
		if (cfg->inputs[i].is_headphone_mic && !spec->headphone_mic_pin)
			spec->headphone_mic_pin = cfg->inputs[i].pin;
	}

	WARN_ON(spec->gen.cap_sync_hook);
	spec->gen.cap_sync_hook = alc_update_headset_mode_hook;
	spec->gen.automute_hook = alc_update_headset_mode;
	spec->gen.hp_automute_hook = alc_update_headset_jack_cb;
}

static void alc_fixup_headset_mode(struct hda_codec *codec,
				const struct hda_fixup *fix, int action)
{
	struct alc_spec *spec = codec->spec;

	switch (action) {
	case HDA_FIXUP_ACT_PRE_PROBE:
		spec->parse_flags |= HDA_PINCFG_HEADSET_MIC | HDA_PINCFG_HEADPHONE_MIC;
		break;
	case HDA_FIXUP_ACT_PROBE:
		alc_probe_headset_mode(codec);
		break;
	case HDA_FIXUP_ACT_INIT:
		if (is_s3_resume(codec) || is_s4_resume(codec)) {
			spec->current_headset_mode = ALC_HEADSET_MODE_UNKNOWN;
			spec->current_headset_type = ALC_HEADSET_TYPE_UNKNOWN;
		}
		alc_update_headset_mode(codec);
		break;
	}
}

static void alc_fixup_headset_mode_no_hp_mic(struct hda_codec *codec,
				const struct hda_fixup *fix, int action)
{
	if (action == HDA_FIXUP_ACT_PRE_PROBE) {
		struct alc_spec *spec = codec->spec;
		spec->parse_flags |= HDA_PINCFG_HEADSET_MIC;
	}
	else
		alc_fixup_headset_mode(codec, fix, action);
}

static void alc255_set_default_jack_type(struct hda_codec *codec)
{
	/* Set to iphone type */
	static const struct coef_fw alc255fw[] = {
		WRITE_COEF(0x1b, 0x880b),
		WRITE_COEF(0x45, 0xd089),
		WRITE_COEF(0x1b, 0x080b),
		WRITE_COEF(0x46, 0x0004),
		WRITE_COEF(0x1b, 0x0c0b),
		{}
	};
	static const struct coef_fw alc256fw[] = {
		WRITE_COEF(0x1b, 0x884b),
		WRITE_COEF(0x45, 0xd089),
		WRITE_COEF(0x1b, 0x084b),
		WRITE_COEF(0x46, 0x0004),
		WRITE_COEF(0x1b, 0x0c4b),
		{}
	};
	switch (codec->core.vendor_id) {
	case 0x10ec0255:
		alc_process_coef_fw(codec, alc255fw);
		break;
	case 0x10ec0230:
	case 0x10ec0236:
	case 0x10ec0256:
	case 0x19e58326:
		alc_process_coef_fw(codec, alc256fw);
		break;
	}
	msleep(30);
}

static void alc_fixup_headset_mode_alc255(struct hda_codec *codec,
				const struct hda_fixup *fix, int action)
{
	if (action == HDA_FIXUP_ACT_PRE_PROBE) {
		alc255_set_default_jack_type(codec);
	}
	alc_fixup_headset_mode(codec, fix, action);
}

static void alc_fixup_headset_mode_alc255_no_hp_mic(struct hda_codec *codec,
				const struct hda_fixup *fix, int action)
{
	if (action == HDA_FIXUP_ACT_PRE_PROBE) {
		struct alc_spec *spec = codec->spec;
		spec->parse_flags |= HDA_PINCFG_HEADSET_MIC;
		alc255_set_default_jack_type(codec);
	}
	else
		alc_fixup_headset_mode(codec, fix, action);
}

static void alc288_update_headset_jack_cb(struct hda_codec *codec,
				       struct hda_jack_callback *jack)
{
	struct alc_spec *spec = codec->spec;

	alc_update_headset_jack_cb(codec, jack);
	/* Headset Mic enable or disable, only for Dell Dino */
	alc_update_gpio_data(codec, 0x40, spec->gen.hp_jack_present);
}

static void alc_fixup_headset_mode_dell_alc288(struct hda_codec *codec,
				const struct hda_fixup *fix, int action)
{
	alc_fixup_headset_mode(codec, fix, action);
	if (action == HDA_FIXUP_ACT_PROBE) {
		struct alc_spec *spec = codec->spec;
		/* toggled via hp_automute_hook */
		spec->gpio_mask |= 0x40;
		spec->gpio_dir |= 0x40;
		spec->gen.hp_automute_hook = alc288_update_headset_jack_cb;
	}
}

static void alc_fixup_auto_mute_via_amp(struct hda_codec *codec,
					const struct hda_fixup *fix, int action)
{
	if (action == HDA_FIXUP_ACT_PRE_PROBE) {
		struct alc_spec *spec = codec->spec;
		spec->gen.auto_mute_via_amp = 1;
	}
}

static void alc_fixup_no_shutup(struct hda_codec *codec,
				const struct hda_fixup *fix, int action)
{
	if (action == HDA_FIXUP_ACT_PRE_PROBE) {
		struct alc_spec *spec = codec->spec;
		spec->no_shutup_pins = 1;
	}
}

static void alc_fixup_disable_aamix(struct hda_codec *codec,
				    const struct hda_fixup *fix, int action)
{
	if (action == HDA_FIXUP_ACT_PRE_PROBE) {
		struct alc_spec *spec = codec->spec;
		/* Disable AA-loopback as it causes white noise */
		spec->gen.mixer_nid = 0;
	}
}

/* fixup for Thinkpad docks: add dock pins, avoid HP parser fixup */
static void alc_fixup_tpt440_dock(struct hda_codec *codec,
				  const struct hda_fixup *fix, int action)
{
	static const struct hda_pintbl pincfgs[] = {
		{ 0x16, 0x21211010 }, /* dock headphone */
		{ 0x19, 0x21a11010 }, /* dock mic */
		{ }
	};
	struct alc_spec *spec = codec->spec;

	if (action == HDA_FIXUP_ACT_PRE_PROBE) {
		spec->parse_flags = HDA_PINCFG_NO_HP_FIXUP;
		codec->power_save_node = 0; /* avoid click noises */
		snd_hda_apply_pincfgs(codec, pincfgs);
	}
}

static void alc_fixup_tpt470_dock(struct hda_codec *codec,
				  const struct hda_fixup *fix, int action)
{
	static const struct hda_pintbl pincfgs[] = {
		{ 0x17, 0x21211010 }, /* dock headphone */
		{ 0x19, 0x21a11010 }, /* dock mic */
		{ }
	};
	struct alc_spec *spec = codec->spec;

	if (action == HDA_FIXUP_ACT_PRE_PROBE) {
		spec->parse_flags = HDA_PINCFG_NO_HP_FIXUP;
		snd_hda_apply_pincfgs(codec, pincfgs);
	} else if (action == HDA_FIXUP_ACT_INIT) {
		/* Enable DOCK device */
		snd_hda_codec_write(codec, 0x17, 0,
			    AC_VERB_SET_CONFIG_DEFAULT_BYTES_3, 0);
		/* Enable DOCK device */
		snd_hda_codec_write(codec, 0x19, 0,
			    AC_VERB_SET_CONFIG_DEFAULT_BYTES_3, 0);
	}
}

static void alc_fixup_tpt470_dacs(struct hda_codec *codec,
				  const struct hda_fixup *fix, int action)
{
	/* Assure the speaker pin to be coupled with DAC NID 0x03; otherwise
	 * the speaker output becomes too low by some reason on Thinkpads with
	 * ALC298 codec
	 */
	static const hda_nid_t preferred_pairs[] = {
		0x14, 0x03, 0x17, 0x02, 0x21, 0x02,
		0
	};
	struct alc_spec *spec = codec->spec;

	if (action == HDA_FIXUP_ACT_PRE_PROBE)
		spec->gen.preferred_dacs = preferred_pairs;
}

static void alc295_fixup_asus_dacs(struct hda_codec *codec,
				   const struct hda_fixup *fix, int action)
{
	static const hda_nid_t preferred_pairs[] = {
		0x17, 0x02, 0x21, 0x03, 0
	};
	struct alc_spec *spec = codec->spec;

	if (action == HDA_FIXUP_ACT_PRE_PROBE)
		spec->gen.preferred_dacs = preferred_pairs;
}

static void alc_shutup_dell_xps13(struct hda_codec *codec)
{
	struct alc_spec *spec = codec->spec;
	int hp_pin = alc_get_hp_pin(spec);

	/* Prevent pop noises when headphones are plugged in */
	snd_hda_codec_write(codec, hp_pin, 0,
			    AC_VERB_SET_AMP_GAIN_MUTE, AMP_OUT_MUTE);
	msleep(20);
}

static void alc_fixup_dell_xps13(struct hda_codec *codec,
				const struct hda_fixup *fix, int action)
{
	struct alc_spec *spec = codec->spec;
	struct hda_input_mux *imux = &spec->gen.input_mux;
	int i;

	switch (action) {
	case HDA_FIXUP_ACT_PRE_PROBE:
		/* mic pin 0x19 must be initialized with Vref Hi-Z, otherwise
		 * it causes a click noise at start up
		 */
		snd_hda_codec_set_pin_target(codec, 0x19, PIN_VREFHIZ);
		spec->shutup = alc_shutup_dell_xps13;
		break;
	case HDA_FIXUP_ACT_PROBE:
		/* Make the internal mic the default input source. */
		for (i = 0; i < imux->num_items; i++) {
			if (spec->gen.imux_pins[i] == 0x12) {
				spec->gen.cur_mux[0] = i;
				break;
			}
		}
		break;
	}
}

static void alc_fixup_headset_mode_alc662(struct hda_codec *codec,
				const struct hda_fixup *fix, int action)
{
	struct alc_spec *spec = codec->spec;

	if (action == HDA_FIXUP_ACT_PRE_PROBE) {
		spec->parse_flags |= HDA_PINCFG_HEADSET_MIC;
		spec->gen.hp_mic = 1; /* Mic-in is same pin as headphone */

		/* Disable boost for mic-in permanently. (This code is only called
		   from quirks that guarantee that the headphone is at NID 0x1b.) */
		snd_hda_codec_write(codec, 0x1b, 0, AC_VERB_SET_AMP_GAIN_MUTE, 0x7000);
		snd_hda_override_wcaps(codec, 0x1b, get_wcaps(codec, 0x1b) & ~AC_WCAP_IN_AMP);
	} else
		alc_fixup_headset_mode(codec, fix, action);
}

static void alc_fixup_headset_mode_alc668(struct hda_codec *codec,
				const struct hda_fixup *fix, int action)
{
	if (action == HDA_FIXUP_ACT_PRE_PROBE) {
		alc_write_coef_idx(codec, 0xc4, 0x8000);
		alc_update_coef_idx(codec, 0xc2, ~0xfe, 0);
		snd_hda_set_pin_ctl_cache(codec, 0x18, 0);
	}
	alc_fixup_headset_mode(codec, fix, action);
}

/* Returns the nid of the external mic input pin, or 0 if it cannot be found. */
static int find_ext_mic_pin(struct hda_codec *codec)
{
	struct alc_spec *spec = codec->spec;
	struct auto_pin_cfg *cfg = &spec->gen.autocfg;
	hda_nid_t nid;
	unsigned int defcfg;
	int i;

	for (i = 0; i < cfg->num_inputs; i++) {
		if (cfg->inputs[i].type != AUTO_PIN_MIC)
			continue;
		nid = cfg->inputs[i].pin;
		defcfg = snd_hda_codec_get_pincfg(codec, nid);
		if (snd_hda_get_input_pin_attr(defcfg) == INPUT_PIN_ATTR_INT)
			continue;
		return nid;
	}

	return 0;
}

static void alc271_hp_gate_mic_jack(struct hda_codec *codec,
				    const struct hda_fixup *fix,
				    int action)
{
	struct alc_spec *spec = codec->spec;

	if (action == HDA_FIXUP_ACT_PROBE) {
		int mic_pin = find_ext_mic_pin(codec);
		int hp_pin = alc_get_hp_pin(spec);

		if (snd_BUG_ON(!mic_pin || !hp_pin))
			return;
		snd_hda_jack_set_gating_jack(codec, mic_pin, hp_pin);
	}
}

static void alc269_fixup_limit_int_mic_boost(struct hda_codec *codec,
					     const struct hda_fixup *fix,
					     int action)
{
	struct alc_spec *spec = codec->spec;
	struct auto_pin_cfg *cfg = &spec->gen.autocfg;
	int i;

	/* The mic boosts on level 2 and 3 are too noisy
	   on the internal mic input.
	   Therefore limit the boost to 0 or 1. */

	if (action != HDA_FIXUP_ACT_PROBE)
		return;

	for (i = 0; i < cfg->num_inputs; i++) {
		hda_nid_t nid = cfg->inputs[i].pin;
		unsigned int defcfg;
		if (cfg->inputs[i].type != AUTO_PIN_MIC)
			continue;
		defcfg = snd_hda_codec_get_pincfg(codec, nid);
		if (snd_hda_get_input_pin_attr(defcfg) != INPUT_PIN_ATTR_INT)
			continue;

		snd_hda_override_amp_caps(codec, nid, HDA_INPUT,
					  (0x00 << AC_AMPCAP_OFFSET_SHIFT) |
					  (0x01 << AC_AMPCAP_NUM_STEPS_SHIFT) |
					  (0x2f << AC_AMPCAP_STEP_SIZE_SHIFT) |
					  (0 << AC_AMPCAP_MUTE_SHIFT));
	}
}

static void alc283_hp_automute_hook(struct hda_codec *codec,
				    struct hda_jack_callback *jack)
{
	struct alc_spec *spec = codec->spec;
	int vref;

	msleep(200);
	snd_hda_gen_hp_automute(codec, jack);

	vref = spec->gen.hp_jack_present ? PIN_VREF80 : 0;

	msleep(600);
	snd_hda_codec_write(codec, 0x19, 0, AC_VERB_SET_PIN_WIDGET_CONTROL,
			    vref);
}

static void alc283_fixup_chromebook(struct hda_codec *codec,
				    const struct hda_fixup *fix, int action)
{
	struct alc_spec *spec = codec->spec;

	switch (action) {
	case HDA_FIXUP_ACT_PRE_PROBE:
		snd_hda_override_wcaps(codec, 0x03, 0);
		/* Disable AA-loopback as it causes white noise */
		spec->gen.mixer_nid = 0;
		break;
	case HDA_FIXUP_ACT_INIT:
		/* MIC2-VREF control */
		/* Set to manual mode */
		alc_update_coef_idx(codec, 0x06, 0x000c, 0);
		/* Enable Line1 input control by verb */
		alc_update_coef_idx(codec, 0x1a, 0, 1 << 4);
		break;
	}
}

static void alc283_fixup_sense_combo_jack(struct hda_codec *codec,
				    const struct hda_fixup *fix, int action)
{
	struct alc_spec *spec = codec->spec;

	switch (action) {
	case HDA_FIXUP_ACT_PRE_PROBE:
		spec->gen.hp_automute_hook = alc283_hp_automute_hook;
		break;
	case HDA_FIXUP_ACT_INIT:
		/* MIC2-VREF control */
		/* Set to manual mode */
		alc_update_coef_idx(codec, 0x06, 0x000c, 0);
		break;
	}
}

/* mute tablet speaker pin (0x14) via dock plugging in addition */
static void asus_tx300_automute(struct hda_codec *codec)
{
	struct alc_spec *spec = codec->spec;
	snd_hda_gen_update_outputs(codec);
	if (snd_hda_jack_detect(codec, 0x1b))
		spec->gen.mute_bits |= (1ULL << 0x14);
}

static void alc282_fixup_asus_tx300(struct hda_codec *codec,
				    const struct hda_fixup *fix, int action)
{
	struct alc_spec *spec = codec->spec;
	static const struct hda_pintbl dock_pins[] = {
		{ 0x1b, 0x21114000 }, /* dock speaker pin */
		{}
	};

	switch (action) {
	case HDA_FIXUP_ACT_PRE_PROBE:
		spec->init_amp = ALC_INIT_DEFAULT;
		/* TX300 needs to set up GPIO2 for the speaker amp */
		alc_setup_gpio(codec, 0x04);
		snd_hda_apply_pincfgs(codec, dock_pins);
		spec->gen.auto_mute_via_amp = 1;
		spec->gen.automute_hook = asus_tx300_automute;
		snd_hda_jack_detect_enable_callback(codec, 0x1b,
						    snd_hda_gen_hp_automute);
		break;
	case HDA_FIXUP_ACT_PROBE:
		spec->init_amp = ALC_INIT_DEFAULT;
		break;
	case HDA_FIXUP_ACT_BUILD:
		/* this is a bit tricky; give more sane names for the main
		 * (tablet) speaker and the dock speaker, respectively
		 */
		rename_ctl(codec, "Speaker Playback Switch",
			   "Dock Speaker Playback Switch");
		rename_ctl(codec, "Bass Speaker Playback Switch",
			   "Speaker Playback Switch");
		break;
	}
}

static void alc290_fixup_mono_speakers(struct hda_codec *codec,
				       const struct hda_fixup *fix, int action)
{
	if (action == HDA_FIXUP_ACT_PRE_PROBE) {
		/* DAC node 0x03 is giving mono output. We therefore want to
		   make sure 0x14 (front speaker) and 0x15 (headphones) use the
		   stereo DAC, while leaving 0x17 (bass speaker) for node 0x03. */
		static const hda_nid_t conn1[] = { 0x0c };
		snd_hda_override_conn_list(codec, 0x14, ARRAY_SIZE(conn1), conn1);
		snd_hda_override_conn_list(codec, 0x15, ARRAY_SIZE(conn1), conn1);
	}
}

static void alc298_fixup_speaker_volume(struct hda_codec *codec,
					const struct hda_fixup *fix, int action)
{
	if (action == HDA_FIXUP_ACT_PRE_PROBE) {
		/* The speaker is routed to the Node 0x06 by a mistake, as a result
		   we can't adjust the speaker's volume since this node does not has
		   Amp-out capability. we change the speaker's route to:
		   Node 0x02 (Audio Output) -> Node 0x0c (Audio Mixer) -> Node 0x17 (
		   Pin Complex), since Node 0x02 has Amp-out caps, we can adjust
		   speaker's volume now. */

		static const hda_nid_t conn1[] = { 0x0c };
		snd_hda_override_conn_list(codec, 0x17, ARRAY_SIZE(conn1), conn1);
	}
}

/* disable DAC3 (0x06) selection on NID 0x17 as it has no volume amp control */
static void alc295_fixup_disable_dac3(struct hda_codec *codec,
				      const struct hda_fixup *fix, int action)
{
	if (action == HDA_FIXUP_ACT_PRE_PROBE) {
		static const hda_nid_t conn[] = { 0x02, 0x03 };
		snd_hda_override_conn_list(codec, 0x17, ARRAY_SIZE(conn), conn);
	}
}

/* force NID 0x17 (Bass Speaker) to DAC1 to share it with the main speaker */
static void alc285_fixup_speaker2_to_dac1(struct hda_codec *codec,
					  const struct hda_fixup *fix, int action)
{
	if (action == HDA_FIXUP_ACT_PRE_PROBE) {
		static const hda_nid_t conn[] = { 0x02 };
		snd_hda_override_conn_list(codec, 0x17, ARRAY_SIZE(conn), conn);
	}
}

/* Hook to update amp GPIO4 for automute */
static void alc280_hp_gpio4_automute_hook(struct hda_codec *codec,
					  struct hda_jack_callback *jack)
{
	struct alc_spec *spec = codec->spec;

	snd_hda_gen_hp_automute(codec, jack);
	/* mute_led_polarity is set to 0, so we pass inverted value here */
	alc_update_gpio_led(codec, 0x10, spec->mute_led_polarity,
			    !spec->gen.hp_jack_present);
}

/* Manage GPIOs for HP EliteBook Folio 9480m.
 *
 * GPIO4 is the headphone amplifier power control
 * GPIO3 is the audio output mute indicator LED
 */

static void alc280_fixup_hp_9480m(struct hda_codec *codec,
				  const struct hda_fixup *fix,
				  int action)
{
	struct alc_spec *spec = codec->spec;

	alc_fixup_hp_gpio_led(codec, action, 0x08, 0);
	if (action == HDA_FIXUP_ACT_PRE_PROBE) {
		/* amp at GPIO4; toggled via alc280_hp_gpio4_automute_hook() */
		spec->gpio_mask |= 0x10;
		spec->gpio_dir |= 0x10;
		spec->gen.hp_automute_hook = alc280_hp_gpio4_automute_hook;
	}
}

static void alc275_fixup_gpio4_off(struct hda_codec *codec,
				   const struct hda_fixup *fix,
				   int action)
{
	struct alc_spec *spec = codec->spec;

	if (action == HDA_FIXUP_ACT_PRE_PROBE) {
		spec->gpio_mask |= 0x04;
		spec->gpio_dir |= 0x04;
		/* set data bit low */
	}
}

/* Quirk for Thinkpad X1 7th and 8th Gen
 * The following fixed routing needed
 * DAC1 (NID 0x02) -> Speaker (NID 0x14); some eq applied secretly
 * DAC2 (NID 0x03) -> Bass (NID 0x17) & Headphone (NID 0x21); sharing a DAC
 * DAC3 (NID 0x06) -> Unused, due to the lack of volume amp
 */
static void alc285_fixup_thinkpad_x1_gen7(struct hda_codec *codec,
					  const struct hda_fixup *fix, int action)
{
	static const hda_nid_t conn[] = { 0x02, 0x03 }; /* exclude 0x06 */
	static const hda_nid_t preferred_pairs[] = {
		0x14, 0x02, 0x17, 0x03, 0x21, 0x03, 0
	};
	struct alc_spec *spec = codec->spec;

	switch (action) {
	case HDA_FIXUP_ACT_PRE_PROBE:
		snd_hda_override_conn_list(codec, 0x17, ARRAY_SIZE(conn), conn);
		spec->gen.preferred_dacs = preferred_pairs;
		break;
	case HDA_FIXUP_ACT_BUILD:
		/* The generic parser creates somewhat unintuitive volume ctls
		 * with the fixed routing above, and the shared DAC2 may be
		 * confusing for PA.
		 * Rename those to unique names so that PA doesn't touch them
		 * and use only Master volume.
		 */
		rename_ctl(codec, "Front Playback Volume", "DAC1 Playback Volume");
		rename_ctl(codec, "Bass Speaker Playback Volume", "DAC2 Playback Volume");
		break;
	}
}

static void alc233_alc662_fixup_lenovo_dual_codecs(struct hda_codec *codec,
					 const struct hda_fixup *fix,
					 int action)
{
	alc_fixup_dual_codecs(codec, fix, action);
	switch (action) {
	case HDA_FIXUP_ACT_PRE_PROBE:
		/* override card longname to provide a unique UCM profile */
		strcpy(codec->card->longname, "HDAudio-Lenovo-DualCodecs");
		break;
	case HDA_FIXUP_ACT_BUILD:
		/* rename Capture controls depending on the codec */
		rename_ctl(codec, "Capture Volume",
			   codec->addr == 0 ?
			   "Rear-Panel Capture Volume" :
			   "Front-Panel Capture Volume");
		rename_ctl(codec, "Capture Switch",
			   codec->addr == 0 ?
			   "Rear-Panel Capture Switch" :
			   "Front-Panel Capture Switch");
		break;
	}
}

static void alc225_fixup_s3_pop_noise(struct hda_codec *codec,
				      const struct hda_fixup *fix, int action)
{
	if (action != HDA_FIXUP_ACT_PRE_PROBE)
		return;

	codec->power_save_node = 1;
}

/* Forcibly assign NID 0x03 to HP/LO while NID 0x02 to SPK for EQ */
static void alc274_fixup_bind_dacs(struct hda_codec *codec,
				    const struct hda_fixup *fix, int action)
{
	struct alc_spec *spec = codec->spec;
	static const hda_nid_t preferred_pairs[] = {
		0x21, 0x03, 0x1b, 0x03, 0x16, 0x02,
		0
	};

	if (action != HDA_FIXUP_ACT_PRE_PROBE)
		return;

	spec->gen.preferred_dacs = preferred_pairs;
	spec->gen.auto_mute_via_amp = 1;
	codec->power_save_node = 0;
}

/* avoid DAC 0x06 for bass speaker 0x17; it has no volume control */
static void alc289_fixup_asus_ga401(struct hda_codec *codec,
				    const struct hda_fixup *fix, int action)
{
	static const hda_nid_t preferred_pairs[] = {
		0x14, 0x02, 0x17, 0x02, 0x21, 0x03, 0
	};
	struct alc_spec *spec = codec->spec;

	if (action == HDA_FIXUP_ACT_PRE_PROBE)
		spec->gen.preferred_dacs = preferred_pairs;
}

/* The DAC of NID 0x3 will introduce click/pop noise on headphones, so invalidate it */
static void alc285_fixup_invalidate_dacs(struct hda_codec *codec,
			      const struct hda_fixup *fix, int action)
{
	if (action != HDA_FIXUP_ACT_PRE_PROBE)
		return;

	snd_hda_override_wcaps(codec, 0x03, 0);
}

static void alc_combo_jack_hp_jd_restart(struct hda_codec *codec)
{
	switch (codec->core.vendor_id) {
	case 0x10ec0274:
	case 0x10ec0294:
	case 0x10ec0225:
	case 0x10ec0295:
	case 0x10ec0299:
		alc_update_coef_idx(codec, 0x4a, 0x8000, 1 << 15); /* Reset HP JD */
		alc_update_coef_idx(codec, 0x4a, 0x8000, 0 << 15);
		break;
	case 0x10ec0230:
	case 0x10ec0235:
	case 0x10ec0236:
	case 0x10ec0255:
	case 0x10ec0256:
	case 0x10ec0257:
	case 0x19e58326:
		alc_update_coef_idx(codec, 0x1b, 0x8000, 1 << 15); /* Reset HP JD */
		alc_update_coef_idx(codec, 0x1b, 0x8000, 0 << 15);
		break;
	}
}

static void alc295_fixup_chromebook(struct hda_codec *codec,
				    const struct hda_fixup *fix, int action)
{
	struct alc_spec *spec = codec->spec;

	switch (action) {
	case HDA_FIXUP_ACT_PRE_PROBE:
		spec->ultra_low_power = true;
		break;
	case HDA_FIXUP_ACT_INIT:
		alc_combo_jack_hp_jd_restart(codec);
		break;
	}
}

static void alc256_fixup_chromebook(struct hda_codec *codec,
				    const struct hda_fixup *fix, int action)
{
	struct alc_spec *spec = codec->spec;

	switch (action) {
	case HDA_FIXUP_ACT_PRE_PROBE:
		spec->gen.suppress_auto_mute = 1;
		spec->gen.suppress_auto_mic = 1;
		spec->en_3kpull_low = false;
		break;
	}
}

static void alc_fixup_disable_mic_vref(struct hda_codec *codec,
				  const struct hda_fixup *fix, int action)
{
	if (action == HDA_FIXUP_ACT_PRE_PROBE)
		snd_hda_codec_set_pin_target(codec, 0x19, PIN_VREFHIZ);
}


static void alc294_gx502_toggle_output(struct hda_codec *codec,
					struct hda_jack_callback *cb)
{
	/* The Windows driver sets the codec up in a very different way where
	 * it appears to leave 0x10 = 0x8a20 set. For Linux we need to toggle it
	 */
	if (snd_hda_jack_detect_state(codec, 0x21) == HDA_JACK_PRESENT)
		alc_write_coef_idx(codec, 0x10, 0x8a20);
	else
		alc_write_coef_idx(codec, 0x10, 0x0a20);
}

static void alc294_fixup_gx502_hp(struct hda_codec *codec,
					const struct hda_fixup *fix, int action)
{
	/* Pin 0x21: headphones/headset mic */
	if (!is_jack_detectable(codec, 0x21))
		return;

	switch (action) {
	case HDA_FIXUP_ACT_PRE_PROBE:
		snd_hda_jack_detect_enable_callback(codec, 0x21,
				alc294_gx502_toggle_output);
		break;
	case HDA_FIXUP_ACT_INIT:
		/* Make sure to start in a correct state, i.e. if
		 * headphones have been plugged in before powering up the system
		 */
		alc294_gx502_toggle_output(codec, NULL);
		break;
	}
}

static void alc294_gu502_toggle_output(struct hda_codec *codec,
				       struct hda_jack_callback *cb)
{
	/* Windows sets 0x10 to 0x8420 for Node 0x20 which is
	 * responsible from changes between speakers and headphones
	 */
	if (snd_hda_jack_detect_state(codec, 0x21) == HDA_JACK_PRESENT)
		alc_write_coef_idx(codec, 0x10, 0x8420);
	else
		alc_write_coef_idx(codec, 0x10, 0x0a20);
}

static void alc294_fixup_gu502_hp(struct hda_codec *codec,
				  const struct hda_fixup *fix, int action)
{
	if (!is_jack_detectable(codec, 0x21))
		return;

	switch (action) {
	case HDA_FIXUP_ACT_PRE_PROBE:
		snd_hda_jack_detect_enable_callback(codec, 0x21,
				alc294_gu502_toggle_output);
		break;
	case HDA_FIXUP_ACT_INIT:
		alc294_gu502_toggle_output(codec, NULL);
		break;
	}
}

static void  alc285_fixup_hp_gpio_amp_init(struct hda_codec *codec,
			      const struct hda_fixup *fix, int action)
{
	if (action != HDA_FIXUP_ACT_INIT)
		return;

	msleep(100);
	alc_write_coef_idx(codec, 0x65, 0x0);
}

static void alc274_fixup_hp_headset_mic(struct hda_codec *codec,
				    const struct hda_fixup *fix, int action)
{
	switch (action) {
	case HDA_FIXUP_ACT_INIT:
		alc_combo_jack_hp_jd_restart(codec);
		break;
	}
}

static void alc_fixup_no_int_mic(struct hda_codec *codec,
				    const struct hda_fixup *fix, int action)
{
	struct alc_spec *spec = codec->spec;

	switch (action) {
	case HDA_FIXUP_ACT_PRE_PROBE:
		/* Mic RING SLEEVE swap for combo jack */
		alc_update_coef_idx(codec, 0x45, 0xf<<12 | 1<<10, 5<<12);
		spec->no_internal_mic_pin = true;
		break;
	case HDA_FIXUP_ACT_INIT:
		alc_combo_jack_hp_jd_restart(codec);
		break;
	}
}

/* GPIO1 = amplifier on/off
 * GPIO3 = mic mute LED
 */
static void alc285_fixup_hp_spectre_x360_eb1(struct hda_codec *codec,
					  const struct hda_fixup *fix, int action)
{
	static const hda_nid_t conn[] = { 0x02 };

	struct alc_spec *spec = codec->spec;
	static const struct hda_pintbl pincfgs[] = {
		{ 0x14, 0x90170110 },  /* front/high speakers */
		{ 0x17, 0x90170130 },  /* back/bass speakers */
		{ }
	};

	//enable micmute led
	alc_fixup_hp_gpio_led(codec, action, 0x00, 0x04);

	switch (action) {
	case HDA_FIXUP_ACT_PRE_PROBE:
		spec->micmute_led_polarity = 1;
		/* needed for amp of back speakers */
		spec->gpio_mask |= 0x01;
		spec->gpio_dir |= 0x01;
		snd_hda_apply_pincfgs(codec, pincfgs);
		/* share DAC to have unified volume control */
		snd_hda_override_conn_list(codec, 0x14, ARRAY_SIZE(conn), conn);
		snd_hda_override_conn_list(codec, 0x17, ARRAY_SIZE(conn), conn);
		break;
	case HDA_FIXUP_ACT_INIT:
		/* need to toggle GPIO to enable the amp of back speakers */
		alc_update_gpio_data(codec, 0x01, true);
		msleep(100);
		alc_update_gpio_data(codec, 0x01, false);
		break;
	}
}

static void alc285_fixup_hp_spectre_x360(struct hda_codec *codec,
					  const struct hda_fixup *fix, int action)
{
	static const hda_nid_t conn[] = { 0x02 };
	static const struct hda_pintbl pincfgs[] = {
		{ 0x14, 0x90170110 },  /* rear speaker */
		{ }
	};

	switch (action) {
	case HDA_FIXUP_ACT_PRE_PROBE:
		snd_hda_apply_pincfgs(codec, pincfgs);
		/* force front speaker to DAC1 */
		snd_hda_override_conn_list(codec, 0x17, ARRAY_SIZE(conn), conn);
		break;
	}
}

static void alc285_fixup_hp_envy_x360(struct hda_codec *codec,
				      const struct hda_fixup *fix,
				      int action)
{
	static const struct coef_fw coefs[] = {
		WRITE_COEF(0x08, 0x6a0c), WRITE_COEF(0x0d, 0xa023),
		WRITE_COEF(0x10, 0x0320), WRITE_COEF(0x1a, 0x8c03),
		WRITE_COEF(0x25, 0x1800), WRITE_COEF(0x26, 0x003a),
		WRITE_COEF(0x28, 0x1dfe), WRITE_COEF(0x29, 0xb014),
		WRITE_COEF(0x2b, 0x1dfe), WRITE_COEF(0x37, 0xfe15),
		WRITE_COEF(0x38, 0x7909), WRITE_COEF(0x45, 0xd489),
		WRITE_COEF(0x46, 0x00f4), WRITE_COEF(0x4a, 0x21e0),
		WRITE_COEF(0x66, 0x03f0), WRITE_COEF(0x67, 0x1000),
		WRITE_COEF(0x6e, 0x1005), { }
	};

	static const struct hda_pintbl pincfgs[] = {
		{ 0x12, 0xb7a60130 },  /* Internal microphone*/
		{ 0x14, 0x90170150 },  /* B&O soundbar speakers */
		{ 0x17, 0x90170153 },  /* Side speakers */
		{ 0x19, 0x03a11040 },  /* Headset microphone */
		{ }
	};

	switch (action) {
	case HDA_FIXUP_ACT_PRE_PROBE:
		snd_hda_apply_pincfgs(codec, pincfgs);

		/* Fixes volume control problem for side speakers */
		alc295_fixup_disable_dac3(codec, fix, action);

		/* Fixes no sound from headset speaker */
		snd_hda_codec_amp_stereo(codec, 0x21, HDA_OUTPUT, 0, -1, 0);

		/* Auto-enable headset mic when plugged */
		snd_hda_jack_set_gating_jack(codec, 0x19, 0x21);

		/* Headset mic volume enhancement */
		snd_hda_codec_set_pin_target(codec, 0x19, PIN_VREF50);
		break;
	case HDA_FIXUP_ACT_INIT:
		alc_process_coef_fw(codec, coefs);
		break;
	case HDA_FIXUP_ACT_BUILD:
		rename_ctl(codec, "Bass Speaker Playback Volume",
			   "B&O-Tuned Playback Volume");
		rename_ctl(codec, "Front Playback Switch",
			   "B&O Soundbar Playback Switch");
		rename_ctl(codec, "Bass Speaker Playback Switch",
			   "Side Speaker Playback Switch");
		break;
	}
}

/* for hda_fixup_thinkpad_acpi() */
#include "thinkpad_helper.c"

static void alc_fixup_thinkpad_acpi(struct hda_codec *codec,
				    const struct hda_fixup *fix, int action)
{
	alc_fixup_no_shutup(codec, fix, action); /* reduce click noise */
	hda_fixup_thinkpad_acpi(codec, fix, action);
}

/* Fixup for Lenovo Legion 15IMHg05 speaker output on headset removal. */
static void alc287_fixup_legion_15imhg05_speakers(struct hda_codec *codec,
						  const struct hda_fixup *fix,
						  int action)
{
	struct alc_spec *spec = codec->spec;

	switch (action) {
	case HDA_FIXUP_ACT_PRE_PROBE:
		spec->gen.suppress_auto_mute = 1;
		break;
	}
}

static void comp_acpi_device_notify(acpi_handle handle, u32 event, void *data)
{
	struct hda_codec *cdc = data;
	struct alc_spec *spec = cdc->spec;

	codec_info(cdc, "ACPI Notification %d\n", event);

	hda_component_acpi_device_notify(&spec->comps, handle, event, data);
}

static int comp_bind(struct device *dev)
{
	struct hda_codec *cdc = dev_to_hda_codec(dev);
	struct alc_spec *spec = cdc->spec;
	int ret;

	ret = hda_component_manager_bind(cdc, &spec->comps);
	if (ret)
		return ret;

	return hda_component_manager_bind_acpi_notifications(cdc,
							     &spec->comps,
							     comp_acpi_device_notify, cdc);
}

static void comp_unbind(struct device *dev)
{
	struct hda_codec *cdc = dev_to_hda_codec(dev);
	struct alc_spec *spec = cdc->spec;

	hda_component_manager_unbind_acpi_notifications(cdc, &spec->comps, comp_acpi_device_notify);
	hda_component_manager_unbind(cdc, &spec->comps);
}

static const struct component_master_ops comp_master_ops = {
	.bind = comp_bind,
	.unbind = comp_unbind,
};

static void comp_generic_playback_hook(struct hda_pcm_stream *hinfo, struct hda_codec *cdc,
				       struct snd_pcm_substream *sub, int action)
{
	struct alc_spec *spec = cdc->spec;

	hda_component_manager_playback_hook(&spec->comps, action);
}

static void comp_generic_fixup(struct hda_codec *cdc, int action, const char *bus,
			       const char *hid, const char *match_str, int count)
{
	struct alc_spec *spec = cdc->spec;
	int ret;

	switch (action) {
	case HDA_FIXUP_ACT_PRE_PROBE:
		ret = hda_component_manager_init(cdc, &spec->comps, count, bus, hid,
						 match_str, &comp_master_ops);
		if (ret)
			return;

		spec->gen.pcm_playback_hook = comp_generic_playback_hook;
		break;
	case HDA_FIXUP_ACT_FREE:
		hda_component_manager_free(&spec->comps, &comp_master_ops);
		break;
	}
}

<<<<<<< HEAD
static void cs35lxx_autodet_fixup(struct hda_codec *cdc,
				  const struct hda_fixup *fix,
				  int action)
=======
static void find_cirrus_companion_amps(struct hda_codec *cdc)
>>>>>>> adc21867
{
	struct device *dev = hda_codec_dev(cdc);
	struct acpi_device *adev;
	struct fwnode_handle *fwnode __free(fwnode_handle) = NULL;
	const char *bus = NULL;
	static const struct {
		const char *hid;
		const char *name;
	} acpi_ids[] = {{ "CSC3554", "cs35l54-hda" },
			{ "CSC3556", "cs35l56-hda" },
			{ "CSC3557", "cs35l57-hda" }};
	char *match;
	int i, count = 0, count_devindex = 0;

<<<<<<< HEAD
	switch (action) {
	case HDA_FIXUP_ACT_PRE_PROBE:
		for (i = 0; i < ARRAY_SIZE(acpi_ids); ++i) {
			adev = acpi_dev_get_first_match_dev(acpi_ids[i].hid, NULL, -1);
			if (adev)
				break;
		}
		if (!adev) {
			dev_err(dev, "Failed to find ACPI entry for a Cirrus Amp\n");
			return;
		}

		count = i2c_acpi_client_count(adev);
		if (count > 0) {
			bus = "i2c";
		} else {
			count = acpi_spi_count_resources(adev);
			if (count > 0)
				bus = "spi";
		}

		fwnode = fwnode_handle_get(acpi_fwnode_handle(adev));
		acpi_dev_put(adev);

		if (!bus) {
			dev_err(dev, "Did not find any buses for %s\n", acpi_ids[i].hid);
			return;
		}

		if (!fwnode) {
			dev_err(dev, "Could not get fwnode for %s\n", acpi_ids[i].hid);
			return;
		}

		/*
		 * When available the cirrus,dev-index property is an accurate
		 * count of the amps in a system and is used in preference to
		 * the count of bus devices that can contain additional address
		 * alias entries.
		 */
		count_devindex = fwnode_property_count_u32(fwnode, "cirrus,dev-index");
		if (count_devindex > 0)
			count = count_devindex;

		match = devm_kasprintf(dev, GFP_KERNEL, "-%%s:00-%s.%%d", acpi_ids[i].name);
		if (!match)
			return;
		dev_info(dev, "Found %d %s on %s (%s)\n", count, acpi_ids[i].hid, bus, match);
		comp_generic_fixup(cdc, action, bus, acpi_ids[i].hid, match, count);

		break;
	case HDA_FIXUP_ACT_FREE:
		/*
		 * Pass the action on to comp_generic_fixup() so that
		 * hda_component_manager functions can be called in just once
		 * place. In this context the bus, hid, match_str or count
		 * values do not need to be calculated.
		 */
		comp_generic_fixup(cdc, action, NULL, NULL, NULL, 0);
		break;
	}
=======
	for (i = 0; i < ARRAY_SIZE(acpi_ids); ++i) {
		adev = acpi_dev_get_first_match_dev(acpi_ids[i].hid, NULL, -1);
		if (adev)
			break;
	}
	if (!adev) {
		codec_dbg(cdc, "Did not find ACPI entry for a Cirrus Amp\n");
		return;
	}

	count = i2c_acpi_client_count(adev);
	if (count > 0) {
		bus = "i2c";
	} else {
		count = acpi_spi_count_resources(adev);
		if (count > 0)
			bus = "spi";
	}

	fwnode = fwnode_handle_get(acpi_fwnode_handle(adev));
	acpi_dev_put(adev);

	if (!bus) {
		codec_err(cdc, "Did not find any buses for %s\n", acpi_ids[i].hid);
		return;
	}

	if (!fwnode) {
		codec_err(cdc, "Could not get fwnode for %s\n", acpi_ids[i].hid);
		return;
	}

	/*
	 * When available the cirrus,dev-index property is an accurate
	 * count of the amps in a system and is used in preference to
	 * the count of bus devices that can contain additional address
	 * alias entries.
	 */
	count_devindex = fwnode_property_count_u32(fwnode, "cirrus,dev-index");
	if (count_devindex > 0)
		count = count_devindex;

	match = devm_kasprintf(dev, GFP_KERNEL, "-%%s:00-%s.%%d", acpi_ids[i].name);
	if (!match)
		return;
	codec_info(cdc, "Found %d %s on %s (%s)\n", count, acpi_ids[i].hid, bus, match);
	comp_generic_fixup(cdc, HDA_FIXUP_ACT_PRE_PROBE, bus, acpi_ids[i].hid, match, count);
>>>>>>> adc21867
}

static void cs35l41_fixup_i2c_two(struct hda_codec *cdc, const struct hda_fixup *fix, int action)
{
	comp_generic_fixup(cdc, action, "i2c", "CSC3551", "-%s:00-cs35l41-hda.%d", 2);
}

static void cs35l41_fixup_i2c_four(struct hda_codec *cdc, const struct hda_fixup *fix, int action)
{
	comp_generic_fixup(cdc, action, "i2c", "CSC3551", "-%s:00-cs35l41-hda.%d", 4);
}

static void cs35l41_fixup_spi_two(struct hda_codec *codec, const struct hda_fixup *fix, int action)
{
	comp_generic_fixup(codec, action, "spi", "CSC3551", "-%s:00-cs35l41-hda.%d", 2);
}

static void cs35l41_fixup_spi_four(struct hda_codec *codec, const struct hda_fixup *fix, int action)
{
	comp_generic_fixup(codec, action, "spi", "CSC3551", "-%s:00-cs35l41-hda.%d", 4);
}

static void alc287_fixup_legion_16achg6_speakers(struct hda_codec *cdc, const struct hda_fixup *fix,
						 int action)
{
	comp_generic_fixup(cdc, action, "i2c", "CLSA0100", "-%s:00-cs35l41-hda.%d", 2);
}

static void alc287_fixup_legion_16ithg6_speakers(struct hda_codec *cdc, const struct hda_fixup *fix,
						 int action)
{
	comp_generic_fixup(cdc, action, "i2c", "CLSA0101", "-%s:00-cs35l41-hda.%d", 2);
}

static void alc285_fixup_asus_ga403u(struct hda_codec *cdc, const struct hda_fixup *fix, int action)
{
	/*
	 * The same SSID has been re-used in different hardware, they have
	 * different codecs and the newer GA403U has a ALC285.
	 */
	if (cdc->core.vendor_id != 0x10ec0285)
		alc_fixup_inv_dmic(cdc, fix, action);
}

static void tas2781_fixup_i2c(struct hda_codec *cdc,
	const struct hda_fixup *fix, int action)
{
	comp_generic_fixup(cdc, action, "i2c", "TIAS2781", "-%s:00", 1);
}

static void yoga7_14arb7_fixup_i2c(struct hda_codec *cdc,
	const struct hda_fixup *fix, int action)
{
	comp_generic_fixup(cdc, action, "i2c", "INT8866", "-%s:00", 1);
}

static void alc256_fixup_acer_sfg16_micmute_led(struct hda_codec *codec,
	const struct hda_fixup *fix, int action)
{
	alc_fixup_hp_gpio_led(codec, action, 0, 0x04);
}


/* for alc295_fixup_hp_top_speakers */
#include "hp_x360_helper.c"

/* for alc285_fixup_ideapad_s740_coef() */
#include "ideapad_s740_helper.c"

static const struct coef_fw alc256_fixup_set_coef_defaults_coefs[] = {
	WRITE_COEF(0x10, 0x0020), WRITE_COEF(0x24, 0x0000),
	WRITE_COEF(0x26, 0x0000), WRITE_COEF(0x29, 0x3000),
	WRITE_COEF(0x37, 0xfe05), WRITE_COEF(0x45, 0x5089),
	{}
};

static void alc256_fixup_set_coef_defaults(struct hda_codec *codec,
					   const struct hda_fixup *fix,
					   int action)
{
	/*
	 * A certain other OS sets these coeffs to different values. On at least
	 * one TongFang barebone these settings might survive even a cold
	 * reboot. So to restore a clean slate the values are explicitly reset
	 * to default here. Without this, the external microphone is always in a
	 * plugged-in state, while the internal microphone is always in an
	 * unplugged state, breaking the ability to use the internal microphone.
	 */
	alc_process_coef_fw(codec, alc256_fixup_set_coef_defaults_coefs);
}

static const struct coef_fw alc233_fixup_no_audio_jack_coefs[] = {
	WRITE_COEF(0x1a, 0x9003), WRITE_COEF(0x1b, 0x0e2b), WRITE_COEF(0x37, 0xfe06),
	WRITE_COEF(0x38, 0x4981), WRITE_COEF(0x45, 0xd489), WRITE_COEF(0x46, 0x0074),
	WRITE_COEF(0x49, 0x0149),
	{}
};

static void alc233_fixup_no_audio_jack(struct hda_codec *codec,
				       const struct hda_fixup *fix,
				       int action)
{
	/*
	 * The audio jack input and output is not detected on the ASRock NUC Box
	 * 1100 series when cold booting without this fix. Warm rebooting from a
	 * certain other OS makes the audio functional, as COEF settings are
	 * preserved in this case. This fix sets these altered COEF values as
	 * the default.
	 */
	alc_process_coef_fw(codec, alc233_fixup_no_audio_jack_coefs);
}

static void alc256_fixup_mic_no_presence_and_resume(struct hda_codec *codec,
						    const struct hda_fixup *fix,
						    int action)
{
	/*
	 * The Clevo NJ51CU comes either with the ALC293 or the ALC256 codec,
	 * but uses the 0x8686 subproduct id in both cases. The ALC256 codec
	 * needs an additional quirk for sound working after suspend and resume.
	 */
	if (codec->core.vendor_id == 0x10ec0256) {
		alc_update_coef_idx(codec, 0x10, 1<<9, 0);
		snd_hda_codec_set_pincfg(codec, 0x19, 0x04a11120);
	} else {
		snd_hda_codec_set_pincfg(codec, 0x1a, 0x04a1113c);
	}
}

static void alc256_decrease_headphone_amp_val(struct hda_codec *codec,
					      const struct hda_fixup *fix, int action)
{
	u32 caps;
	u8 nsteps, offs;

	if (action != HDA_FIXUP_ACT_PRE_PROBE)
		return;

	caps = query_amp_caps(codec, 0x3, HDA_OUTPUT);
	nsteps = ((caps & AC_AMPCAP_NUM_STEPS) >> AC_AMPCAP_NUM_STEPS_SHIFT) - 10;
	offs = ((caps & AC_AMPCAP_OFFSET) >> AC_AMPCAP_OFFSET_SHIFT) - 10;
	caps &= ~AC_AMPCAP_NUM_STEPS & ~AC_AMPCAP_OFFSET;
	caps |= (nsteps << AC_AMPCAP_NUM_STEPS_SHIFT) | (offs << AC_AMPCAP_OFFSET_SHIFT);

	if (snd_hda_override_amp_caps(codec, 0x3, HDA_OUTPUT, caps))
		codec_warn(codec, "failed to override amp caps for NID 0x3\n");
}

static void alc_fixup_dell4_mic_no_presence_quiet(struct hda_codec *codec,
						  const struct hda_fixup *fix,
						  int action)
{
	struct alc_spec *spec = codec->spec;
	struct hda_input_mux *imux = &spec->gen.input_mux;
	int i;

	alc269_fixup_limit_int_mic_boost(codec, fix, action);

	switch (action) {
	case HDA_FIXUP_ACT_PRE_PROBE:
		/**
		 * Set the vref of pin 0x19 (Headset Mic) and pin 0x1b (Headphone Mic)
		 * to Hi-Z to avoid pop noises at startup and when plugging and
		 * unplugging headphones.
		 */
		snd_hda_codec_set_pin_target(codec, 0x19, PIN_VREFHIZ);
		snd_hda_codec_set_pin_target(codec, 0x1b, PIN_VREFHIZ);
		break;
	case HDA_FIXUP_ACT_PROBE:
		/**
		 * Make the internal mic (0x12) the default input source to
		 * prevent pop noises on cold boot.
		 */
		for (i = 0; i < imux->num_items; i++) {
			if (spec->gen.imux_pins[i] == 0x12) {
				spec->gen.cur_mux[0] = i;
				break;
			}
		}
		break;
	}
}

static void alc287_fixup_yoga9_14iap7_bass_spk_pin(struct hda_codec *codec,
					  const struct hda_fixup *fix, int action)
{
	/*
	 * The Pin Complex 0x17 for the bass speakers is wrongly reported as
	 * unconnected.
	 */
	static const struct hda_pintbl pincfgs[] = {
		{ 0x17, 0x90170121 },
		{ }
	};
	/*
	 * Avoid DAC 0x06 and 0x08, as they have no volume controls.
	 * DAC 0x02 and 0x03 would be fine.
	 */
	static const hda_nid_t conn[] = { 0x02, 0x03 };
	/*
	 * Prefer both speakerbar (0x14) and bass speakers (0x17) connected to DAC 0x02.
	 * Headphones (0x21) are connected to DAC 0x03.
	 */
	static const hda_nid_t preferred_pairs[] = {
		0x14, 0x02,
		0x17, 0x02,
		0x21, 0x03,
		0
	};
	struct alc_spec *spec = codec->spec;

	switch (action) {
	case HDA_FIXUP_ACT_PRE_PROBE:
		snd_hda_apply_pincfgs(codec, pincfgs);
		snd_hda_override_conn_list(codec, 0x17, ARRAY_SIZE(conn), conn);
		spec->gen.preferred_dacs = preferred_pairs;
		break;
	}
}

static void alc295_fixup_dell_inspiron_top_speakers(struct hda_codec *codec,
					  const struct hda_fixup *fix, int action)
{
	static const struct hda_pintbl pincfgs[] = {
		{ 0x14, 0x90170151 },
		{ 0x17, 0x90170150 },
		{ }
	};
	static const hda_nid_t conn[] = { 0x02, 0x03 };
	static const hda_nid_t preferred_pairs[] = {
		0x14, 0x02,
		0x17, 0x03,
		0x21, 0x02,
		0
	};
	struct alc_spec *spec = codec->spec;

	alc_fixup_no_shutup(codec, fix, action);

	switch (action) {
	case HDA_FIXUP_ACT_PRE_PROBE:
		snd_hda_apply_pincfgs(codec, pincfgs);
		snd_hda_override_conn_list(codec, 0x17, ARRAY_SIZE(conn), conn);
		spec->gen.preferred_dacs = preferred_pairs;
		break;
	}
}

/* Forcibly assign NID 0x03 to HP while NID 0x02 to SPK */
static void alc287_fixup_bind_dacs(struct hda_codec *codec,
				    const struct hda_fixup *fix, int action)
{
	struct alc_spec *spec = codec->spec;
	static const hda_nid_t conn[] = { 0x02, 0x03 }; /* exclude 0x06 */
	static const hda_nid_t preferred_pairs[] = {
		0x17, 0x02, 0x21, 0x03, 0
	};

	if (action != HDA_FIXUP_ACT_PRE_PROBE)
		return;

	snd_hda_override_conn_list(codec, 0x17, ARRAY_SIZE(conn), conn);
	spec->gen.preferred_dacs = preferred_pairs;
	spec->gen.auto_mute_via_amp = 1;
	if (spec->gen.autocfg.speaker_pins[0] != 0x14) {
		snd_hda_codec_write_cache(codec, 0x14, 0, AC_VERB_SET_PIN_WIDGET_CONTROL,
					0x0); /* Make sure 0x14 was disable */
	}
}
/* Fix none verb table of Headset Mic pin */
static void alc_fixup_headset_mic(struct hda_codec *codec,
				   const struct hda_fixup *fix, int action)
{
	struct alc_spec *spec = codec->spec;
	static const struct hda_pintbl pincfgs[] = {
		{ 0x19, 0x03a1103c },
		{ }
	};

	switch (action) {
	case HDA_FIXUP_ACT_PRE_PROBE:
		snd_hda_apply_pincfgs(codec, pincfgs);
		alc_update_coef_idx(codec, 0x45, 0xf<<12 | 1<<10, 5<<12);
		spec->parse_flags |= HDA_PINCFG_HEADSET_MIC;
		break;
	}
}

static void alc245_fixup_hp_spectre_x360_eu0xxx(struct hda_codec *codec,
					  const struct hda_fixup *fix, int action)
{
	/*
	 * The Pin Complex 0x14 for the treble speakers is wrongly reported as
	 * unconnected.
	 * The Pin Complex 0x17 for the bass speakers has the lowest association
	 * and sequence values so shift it up a bit to squeeze 0x14 in.
	 */
	static const struct hda_pintbl pincfgs[] = {
		{ 0x14, 0x90170110 }, // top/treble
		{ 0x17, 0x90170111 }, // bottom/bass
		{ }
	};

	/*
	 * Force DAC 0x02 for the bass speakers 0x17.
	 */
	static const hda_nid_t conn[] = { 0x02 };

	switch (action) {
	case HDA_FIXUP_ACT_PRE_PROBE:
		snd_hda_apply_pincfgs(codec, pincfgs);
		snd_hda_override_conn_list(codec, 0x17, ARRAY_SIZE(conn), conn);
		break;
	}

	cs35l41_fixup_i2c_two(codec, fix, action);
	alc245_fixup_hp_mute_led_coefbit(codec, fix, action);
	alc245_fixup_hp_gpio_led(codec, fix, action);
}

/* some changes for Spectre x360 16, 2024 model */
static void alc245_fixup_hp_spectre_x360_16_aa0xxx(struct hda_codec *codec,
					  const struct hda_fixup *fix, int action)
{
	/*
	 * The Pin Complex 0x14 for the treble speakers is wrongly reported as
	 * unconnected.
	 * The Pin Complex 0x17 for the bass speakers has the lowest association
	 * and sequence values so shift it up a bit to squeeze 0x14 in.
	 */
	struct alc_spec *spec = codec->spec;
	static const struct hda_pintbl pincfgs[] = {
		{ 0x14, 0x90170110 }, // top/treble
		{ 0x17, 0x90170111 }, // bottom/bass
		{ }
	};

	/*
	 * Force DAC 0x02 for the bass speakers 0x17.
	 */
	static const hda_nid_t conn[] = { 0x02 };

	switch (action) {
	case HDA_FIXUP_ACT_PRE_PROBE:
		/* needed for amp of back speakers */
		spec->gpio_mask |= 0x01;
		spec->gpio_dir |= 0x01;
		snd_hda_apply_pincfgs(codec, pincfgs);
		snd_hda_override_conn_list(codec, 0x17, ARRAY_SIZE(conn), conn);
		break;
	case HDA_FIXUP_ACT_INIT:
		/* need to toggle GPIO to enable the amp of back speakers */
		alc_update_gpio_data(codec, 0x01, true);
		msleep(100);
		alc_update_gpio_data(codec, 0x01, false);
		break;
	}

	cs35l41_fixup_i2c_two(codec, fix, action);
	alc245_fixup_hp_mute_led_coefbit(codec, fix, action);
	alc245_fixup_hp_gpio_led(codec, fix, action);
}

/*
 * ALC287 PCM hooks
 */
static void alc287_alc1318_playback_pcm_hook(struct hda_pcm_stream *hinfo,
				   struct hda_codec *codec,
				   struct snd_pcm_substream *substream,
				   int action)
{
	switch (action) {
	case HDA_GEN_PCM_ACT_OPEN:
		alc_write_coefex_idx(codec, 0x5a, 0x00, 0x954f); /* write gpio3 to high */
		break;
	case HDA_GEN_PCM_ACT_CLOSE:
		alc_write_coefex_idx(codec, 0x5a, 0x00, 0x554f); /* write gpio3 as default value */
		break;
	}
}

static void alc287_s4_power_gpio3_default(struct hda_codec *codec)
{
	if (is_s4_suspend(codec)) {
		alc_write_coefex_idx(codec, 0x5a, 0x00, 0x554f); /* write gpio3 as default value */
	}
}

static void alc287_fixup_lenovo_thinkpad_with_alc1318(struct hda_codec *codec,
			       const struct hda_fixup *fix, int action)
{
	struct alc_spec *spec = codec->spec;
	static const struct coef_fw coefs[] = {
		WRITE_COEF(0x24, 0x0013), WRITE_COEF(0x25, 0x0000), WRITE_COEF(0x26, 0xC300),
		WRITE_COEF(0x28, 0x0001), WRITE_COEF(0x29, 0xb023),
		WRITE_COEF(0x24, 0x0013), WRITE_COEF(0x25, 0x0000), WRITE_COEF(0x26, 0xC301),
		WRITE_COEF(0x28, 0x0001), WRITE_COEF(0x29, 0xb023),
	};

	if (action != HDA_FIXUP_ACT_PRE_PROBE)
		return;
	alc_update_coef_idx(codec, 0x10, 1<<11, 1<<11);
	alc_process_coef_fw(codec, coefs);
	spec->power_hook = alc287_s4_power_gpio3_default;
	spec->gen.pcm_playback_hook = alc287_alc1318_playback_pcm_hook;
}


enum {
	ALC269_FIXUP_GPIO2,
	ALC269_FIXUP_SONY_VAIO,
	ALC275_FIXUP_SONY_VAIO_GPIO2,
	ALC269_FIXUP_DELL_M101Z,
	ALC269_FIXUP_SKU_IGNORE,
	ALC269_FIXUP_ASUS_G73JW,
	ALC269_FIXUP_ASUS_N7601ZM_PINS,
	ALC269_FIXUP_ASUS_N7601ZM,
	ALC269_FIXUP_LENOVO_EAPD,
	ALC275_FIXUP_SONY_HWEQ,
	ALC275_FIXUP_SONY_DISABLE_AAMIX,
	ALC271_FIXUP_DMIC,
	ALC269_FIXUP_PCM_44K,
	ALC269_FIXUP_STEREO_DMIC,
	ALC269_FIXUP_HEADSET_MIC,
	ALC269_FIXUP_QUANTA_MUTE,
	ALC269_FIXUP_LIFEBOOK,
	ALC269_FIXUP_LIFEBOOK_EXTMIC,
	ALC269_FIXUP_LIFEBOOK_HP_PIN,
	ALC269_FIXUP_LIFEBOOK_NO_HP_TO_LINEOUT,
	ALC255_FIXUP_LIFEBOOK_U7x7_HEADSET_MIC,
	ALC269_FIXUP_AMIC,
	ALC269_FIXUP_DMIC,
	ALC269VB_FIXUP_AMIC,
	ALC269VB_FIXUP_DMIC,
	ALC269_FIXUP_HP_MUTE_LED,
	ALC269_FIXUP_HP_MUTE_LED_MIC1,
	ALC269_FIXUP_HP_MUTE_LED_MIC2,
	ALC269_FIXUP_HP_MUTE_LED_MIC3,
	ALC269_FIXUP_HP_GPIO_LED,
	ALC269_FIXUP_HP_GPIO_MIC1_LED,
	ALC269_FIXUP_HP_LINE1_MIC1_LED,
	ALC269_FIXUP_INV_DMIC,
	ALC269_FIXUP_LENOVO_DOCK,
	ALC269_FIXUP_LENOVO_DOCK_LIMIT_BOOST,
	ALC269_FIXUP_NO_SHUTUP,
	ALC286_FIXUP_SONY_MIC_NO_PRESENCE,
	ALC269_FIXUP_PINCFG_NO_HP_TO_LINEOUT,
	ALC269_FIXUP_DELL1_MIC_NO_PRESENCE,
	ALC269_FIXUP_DELL1_LIMIT_INT_MIC_BOOST,
	ALC269_FIXUP_DELL2_MIC_NO_PRESENCE,
	ALC269_FIXUP_DELL3_MIC_NO_PRESENCE,
	ALC269_FIXUP_DELL4_MIC_NO_PRESENCE,
	ALC269_FIXUP_DELL4_MIC_NO_PRESENCE_QUIET,
	ALC269_FIXUP_HEADSET_MODE,
	ALC269_FIXUP_HEADSET_MODE_NO_HP_MIC,
	ALC269_FIXUP_ASPIRE_HEADSET_MIC,
	ALC269_FIXUP_ASUS_X101_FUNC,
	ALC269_FIXUP_ASUS_X101_VERB,
	ALC269_FIXUP_ASUS_X101,
	ALC271_FIXUP_AMIC_MIC2,
	ALC271_FIXUP_HP_GATE_MIC_JACK,
	ALC271_FIXUP_HP_GATE_MIC_JACK_E1_572,
	ALC269_FIXUP_ACER_AC700,
	ALC269_FIXUP_LIMIT_INT_MIC_BOOST,
	ALC269VB_FIXUP_ASUS_ZENBOOK,
	ALC269VB_FIXUP_ASUS_ZENBOOK_UX31A,
	ALC269VB_FIXUP_ASUS_MIC_NO_PRESENCE,
	ALC269_FIXUP_LIMIT_INT_MIC_BOOST_MUTE_LED,
	ALC269VB_FIXUP_ORDISSIMO_EVE2,
	ALC283_FIXUP_CHROME_BOOK,
	ALC283_FIXUP_SENSE_COMBO_JACK,
	ALC282_FIXUP_ASUS_TX300,
	ALC283_FIXUP_INT_MIC,
	ALC290_FIXUP_MONO_SPEAKERS,
	ALC290_FIXUP_MONO_SPEAKERS_HSJACK,
	ALC290_FIXUP_SUBWOOFER,
	ALC290_FIXUP_SUBWOOFER_HSJACK,
	ALC269_FIXUP_THINKPAD_ACPI,
	ALC269_FIXUP_DMIC_THINKPAD_ACPI,
	ALC269VB_FIXUP_INFINIX_ZERO_BOOK_13,
	ALC269VB_FIXUP_CHUWI_COREBOOK_XPRO,
	ALC255_FIXUP_ACER_MIC_NO_PRESENCE,
	ALC255_FIXUP_ASUS_MIC_NO_PRESENCE,
	ALC255_FIXUP_DELL1_MIC_NO_PRESENCE,
	ALC255_FIXUP_DELL1_LIMIT_INT_MIC_BOOST,
	ALC255_FIXUP_DELL2_MIC_NO_PRESENCE,
	ALC255_FIXUP_HEADSET_MODE,
	ALC255_FIXUP_HEADSET_MODE_NO_HP_MIC,
	ALC293_FIXUP_DELL1_MIC_NO_PRESENCE,
	ALC292_FIXUP_TPT440_DOCK,
	ALC292_FIXUP_TPT440,
	ALC283_FIXUP_HEADSET_MIC,
	ALC255_FIXUP_MIC_MUTE_LED,
	ALC282_FIXUP_ASPIRE_V5_PINS,
	ALC269VB_FIXUP_ASPIRE_E1_COEF,
	ALC280_FIXUP_HP_GPIO4,
	ALC286_FIXUP_HP_GPIO_LED,
	ALC280_FIXUP_HP_GPIO2_MIC_HOTKEY,
	ALC280_FIXUP_HP_DOCK_PINS,
	ALC269_FIXUP_HP_DOCK_GPIO_MIC1_LED,
	ALC280_FIXUP_HP_9480M,
	ALC245_FIXUP_HP_X360_AMP,
	ALC285_FIXUP_HP_SPECTRE_X360_EB1,
	ALC285_FIXUP_HP_ENVY_X360,
	ALC288_FIXUP_DELL_HEADSET_MODE,
	ALC288_FIXUP_DELL1_MIC_NO_PRESENCE,
	ALC288_FIXUP_DELL_XPS_13,
	ALC288_FIXUP_DISABLE_AAMIX,
	ALC292_FIXUP_DELL_E7X_AAMIX,
	ALC292_FIXUP_DELL_E7X,
	ALC292_FIXUP_DISABLE_AAMIX,
	ALC293_FIXUP_DISABLE_AAMIX_MULTIJACK,
	ALC298_FIXUP_ALIENWARE_MIC_NO_PRESENCE,
	ALC298_FIXUP_DELL1_MIC_NO_PRESENCE,
	ALC298_FIXUP_DELL_AIO_MIC_NO_PRESENCE,
	ALC275_FIXUP_DELL_XPS,
	ALC293_FIXUP_LENOVO_SPK_NOISE,
	ALC233_FIXUP_LENOVO_LINE2_MIC_HOTKEY,
	ALC255_FIXUP_DELL_SPK_NOISE,
	ALC225_FIXUP_DISABLE_MIC_VREF,
	ALC225_FIXUP_DELL1_MIC_NO_PRESENCE,
	ALC295_FIXUP_DISABLE_DAC3,
	ALC285_FIXUP_SPEAKER2_TO_DAC1,
	ALC285_FIXUP_ASUS_SPEAKER2_TO_DAC1,
	ALC285_FIXUP_ASUS_HEADSET_MIC,
	ALC285_FIXUP_ASUS_SPI_REAR_SPEAKERS,
	ALC285_FIXUP_ASUS_I2C_SPEAKER2_TO_DAC1,
	ALC285_FIXUP_ASUS_I2C_HEADSET_MIC,
	ALC280_FIXUP_HP_HEADSET_MIC,
	ALC221_FIXUP_HP_FRONT_MIC,
	ALC292_FIXUP_TPT460,
	ALC298_FIXUP_SPK_VOLUME,
	ALC298_FIXUP_LENOVO_SPK_VOLUME,
	ALC256_FIXUP_DELL_INSPIRON_7559_SUBWOOFER,
	ALC269_FIXUP_ATIV_BOOK_8,
	ALC221_FIXUP_HP_288PRO_MIC_NO_PRESENCE,
	ALC221_FIXUP_HP_MIC_NO_PRESENCE,
	ALC256_FIXUP_ASUS_HEADSET_MODE,
	ALC256_FIXUP_ASUS_MIC,
	ALC256_FIXUP_ASUS_AIO_GPIO2,
	ALC233_FIXUP_ASUS_MIC_NO_PRESENCE,
	ALC233_FIXUP_EAPD_COEF_AND_MIC_NO_PRESENCE,
	ALC233_FIXUP_LENOVO_MULTI_CODECS,
	ALC233_FIXUP_ACER_HEADSET_MIC,
	ALC294_FIXUP_LENOVO_MIC_LOCATION,
	ALC225_FIXUP_DELL_WYSE_MIC_NO_PRESENCE,
	ALC225_FIXUP_S3_POP_NOISE,
	ALC700_FIXUP_INTEL_REFERENCE,
	ALC274_FIXUP_DELL_BIND_DACS,
	ALC274_FIXUP_DELL_AIO_LINEOUT_VERB,
	ALC298_FIXUP_TPT470_DOCK_FIX,
	ALC298_FIXUP_TPT470_DOCK,
	ALC255_FIXUP_DUMMY_LINEOUT_VERB,
	ALC255_FIXUP_DELL_HEADSET_MIC,
	ALC256_FIXUP_HUAWEI_MACH_WX9_PINS,
	ALC298_FIXUP_HUAWEI_MBX_STEREO,
	ALC295_FIXUP_HP_X360,
	ALC221_FIXUP_HP_HEADSET_MIC,
	ALC285_FIXUP_LENOVO_HEADPHONE_NOISE,
	ALC295_FIXUP_HP_AUTO_MUTE,
	ALC286_FIXUP_ACER_AIO_MIC_NO_PRESENCE,
	ALC294_FIXUP_ASUS_MIC,
	ALC294_FIXUP_ASUS_HEADSET_MIC,
	ALC294_FIXUP_ASUS_SPK,
	ALC293_FIXUP_SYSTEM76_MIC_NO_PRESENCE,
	ALC285_FIXUP_LENOVO_PC_BEEP_IN_NOISE,
	ALC255_FIXUP_ACER_HEADSET_MIC,
	ALC295_FIXUP_CHROME_BOOK,
	ALC225_FIXUP_HEADSET_JACK,
	ALC225_FIXUP_DELL_WYSE_AIO_MIC_NO_PRESENCE,
	ALC225_FIXUP_WYSE_AUTO_MUTE,
	ALC225_FIXUP_WYSE_DISABLE_MIC_VREF,
	ALC286_FIXUP_ACER_AIO_HEADSET_MIC,
	ALC256_FIXUP_ASUS_HEADSET_MIC,
	ALC256_FIXUP_ASUS_MIC_NO_PRESENCE,
	ALC255_FIXUP_PREDATOR_SUBWOOFER,
	ALC299_FIXUP_PREDATOR_SPK,
	ALC256_FIXUP_MEDION_HEADSET_NO_PRESENCE,
	ALC289_FIXUP_DELL_SPK1,
	ALC289_FIXUP_DELL_SPK2,
	ALC289_FIXUP_DUAL_SPK,
	ALC289_FIXUP_RTK_AMP_DUAL_SPK,
	ALC294_FIXUP_SPK2_TO_DAC1,
	ALC294_FIXUP_ASUS_DUAL_SPK,
	ALC285_FIXUP_THINKPAD_X1_GEN7,
	ALC285_FIXUP_THINKPAD_HEADSET_JACK,
	ALC294_FIXUP_ASUS_ALLY,
	ALC294_FIXUP_ASUS_ALLY_X,
	ALC294_FIXUP_ASUS_ALLY_PINS,
	ALC294_FIXUP_ASUS_ALLY_VERBS,
	ALC294_FIXUP_ASUS_ALLY_SPEAKER,
	ALC294_FIXUP_ASUS_HPE,
	ALC294_FIXUP_ASUS_COEF_1B,
	ALC294_FIXUP_ASUS_GX502_HP,
	ALC294_FIXUP_ASUS_GX502_PINS,
	ALC294_FIXUP_ASUS_GX502_VERBS,
	ALC294_FIXUP_ASUS_GU502_HP,
	ALC294_FIXUP_ASUS_GU502_PINS,
	ALC294_FIXUP_ASUS_GU502_VERBS,
	ALC294_FIXUP_ASUS_G513_PINS,
	ALC285_FIXUP_ASUS_G533Z_PINS,
	ALC285_FIXUP_HP_GPIO_LED,
	ALC285_FIXUP_HP_MUTE_LED,
	ALC285_FIXUP_HP_SPECTRE_X360_MUTE_LED,
	ALC236_FIXUP_HP_MUTE_LED_COEFBIT2,
	ALC236_FIXUP_HP_GPIO_LED,
	ALC236_FIXUP_HP_MUTE_LED,
	ALC236_FIXUP_HP_MUTE_LED_MICMUTE_VREF,
	ALC236_FIXUP_LENOVO_INV_DMIC,
	ALC298_FIXUP_SAMSUNG_AMP,
<<<<<<< HEAD
	ALC298_FIXUP_SAMSUNG_AMP2,
=======
	ALC298_FIXUP_SAMSUNG_AMP_V2_2_AMPS,
	ALC298_FIXUP_SAMSUNG_AMP_V2_4_AMPS,
>>>>>>> adc21867
	ALC298_FIXUP_SAMSUNG_HEADPHONE_VERY_QUIET,
	ALC256_FIXUP_SAMSUNG_HEADPHONE_VERY_QUIET,
	ALC295_FIXUP_ASUS_MIC_NO_PRESENCE,
	ALC269VC_FIXUP_ACER_VCOPPERBOX_PINS,
	ALC269VC_FIXUP_ACER_HEADSET_MIC,
	ALC269VC_FIXUP_ACER_MIC_NO_PRESENCE,
	ALC289_FIXUP_ASUS_GA401,
	ALC289_FIXUP_ASUS_GA502,
	ALC256_FIXUP_ACER_MIC_NO_PRESENCE,
	ALC285_FIXUP_HP_GPIO_AMP_INIT,
	ALC269_FIXUP_CZC_B20,
	ALC269_FIXUP_CZC_TMI,
	ALC269_FIXUP_CZC_L101,
	ALC269_FIXUP_LEMOTE_A1802,
	ALC269_FIXUP_LEMOTE_A190X,
	ALC256_FIXUP_INTEL_NUC8_RUGGED,
	ALC233_FIXUP_INTEL_NUC8_DMIC,
	ALC233_FIXUP_INTEL_NUC8_BOOST,
	ALC256_FIXUP_INTEL_NUC10,
	ALC255_FIXUP_XIAOMI_HEADSET_MIC,
	ALC274_FIXUP_HP_MIC,
	ALC274_FIXUP_HP_HEADSET_MIC,
	ALC274_FIXUP_HP_ENVY_GPIO,
	ALC256_FIXUP_ASUS_HPE,
	ALC285_FIXUP_THINKPAD_NO_BASS_SPK_HEADSET_JACK,
	ALC287_FIXUP_HP_GPIO_LED,
	ALC256_FIXUP_HP_HEADSET_MIC,
	ALC245_FIXUP_HP_GPIO_LED,
	ALC236_FIXUP_DELL_AIO_HEADSET_MIC,
	ALC282_FIXUP_ACER_DISABLE_LINEOUT,
	ALC255_FIXUP_ACER_LIMIT_INT_MIC_BOOST,
	ALC256_FIXUP_ACER_HEADSET_MIC,
	ALC285_FIXUP_IDEAPAD_S740_COEF,
	ALC285_FIXUP_HP_LIMIT_INT_MIC_BOOST,
	ALC295_FIXUP_ASUS_DACS,
	ALC295_FIXUP_HP_OMEN,
	ALC285_FIXUP_HP_SPECTRE_X360,
	ALC287_FIXUP_IDEAPAD_BASS_SPK_AMP,
	ALC623_FIXUP_LENOVO_THINKSTATION_P340,
	ALC255_FIXUP_ACER_HEADPHONE_AND_MIC,
	ALC236_FIXUP_HP_LIMIT_INT_MIC_BOOST,
	ALC287_FIXUP_LEGION_15IMHG05_SPEAKERS,
	ALC287_FIXUP_LEGION_15IMHG05_AUTOMUTE,
	ALC287_FIXUP_YOGA7_14ITL_SPEAKERS,
	ALC298_FIXUP_LENOVO_C940_DUET7,
	ALC287_FIXUP_LENOVO_14IRP8_DUETITL,
	ALC287_FIXUP_LENOVO_LEGION_7,
	ALC287_FIXUP_13S_GEN2_SPEAKERS,
	ALC256_FIXUP_SET_COEF_DEFAULTS,
	ALC256_FIXUP_SYSTEM76_MIC_NO_PRESENCE,
	ALC233_FIXUP_NO_AUDIO_JACK,
	ALC256_FIXUP_MIC_NO_PRESENCE_AND_RESUME,
	ALC285_FIXUP_LEGION_Y9000X_SPEAKERS,
	ALC285_FIXUP_LEGION_Y9000X_AUTOMUTE,
	ALC287_FIXUP_LEGION_16ACHG6,
	ALC287_FIXUP_CS35L41_I2C_2,
	ALC287_FIXUP_CS35L41_I2C_2_HP_GPIO_LED,
	ALC287_FIXUP_CS35L41_I2C_4,
	ALC245_FIXUP_CS35L41_SPI_2,
	ALC245_FIXUP_CS35L41_SPI_2_HP_GPIO_LED,
	ALC245_FIXUP_CS35L41_SPI_4,
	ALC245_FIXUP_CS35L41_SPI_4_HP_GPIO_LED,
	ALC285_FIXUP_HP_SPEAKERS_MICMUTE_LED,
	ALC295_FIXUP_FRAMEWORK_LAPTOP_MIC_NO_PRESENCE,
	ALC287_FIXUP_LEGION_16ITHG6,
	ALC287_FIXUP_YOGA9_14IAP7_BASS_SPK,
	ALC287_FIXUP_YOGA9_14IAP7_BASS_SPK_PIN,
	ALC287_FIXUP_YOGA9_14IMH9_BASS_SPK_PIN,
	ALC295_FIXUP_DELL_INSPIRON_TOP_SPEAKERS,
	ALC236_FIXUP_DELL_DUAL_CODECS,
	ALC287_FIXUP_CS35L41_I2C_2_THINKPAD_ACPI,
	ALC287_FIXUP_TAS2781_I2C,
	ALC287_FIXUP_YOGA7_14ARB7_I2C,
	ALC245_FIXUP_HP_MUTE_LED_COEFBIT,
	ALC245_FIXUP_HP_X360_MUTE_LEDS,
	ALC287_FIXUP_THINKPAD_I2S_SPK,
	ALC287_FIXUP_MG_RTKC_CSAMP_CS35L41_I2C_THINKPAD,
	ALC2XX_FIXUP_HEADSET_MIC,
	ALC289_FIXUP_DELL_CS35L41_SPI_2,
	ALC294_FIXUP_CS35L41_I2C_2,
	ALC256_FIXUP_ACER_SFG16_MICMUTE_LED,
	ALC256_FIXUP_HEADPHONE_AMP_VOL,
	ALC245_FIXUP_HP_SPECTRE_X360_EU0XXX,
	ALC245_FIXUP_HP_SPECTRE_X360_16_AA0XXX,
	ALC285_FIXUP_ASUS_GA403U,
	ALC285_FIXUP_ASUS_GA403U_HEADSET_MIC,
	ALC285_FIXUP_ASUS_GA403U_I2C_SPEAKER2_TO_DAC1,
	ALC285_FIXUP_ASUS_GU605_SPI_2_HEADSET_MIC,
	ALC285_FIXUP_ASUS_GU605_SPI_SPEAKER2_TO_DAC1,
	ALC287_FIXUP_LENOVO_THKPAD_WH_ALC1318,
	ALC256_FIXUP_CHROME_BOOK,
	ALC287_FIXUP_LENOVO_14ARP8_LEGION_IAH7,
	ALC287_FIXUP_LENOVO_SSID_17AA3820,
<<<<<<< HEAD
	ALCXXX_FIXUP_CS35LXX,
	ALC245_FIXUP_CLEVO_NOISY_MIC,
=======
	ALC245_FIXUP_CLEVO_NOISY_MIC,
	ALC269_FIXUP_VAIO_VJFH52_MIC_NO_PRESENCE,
>>>>>>> adc21867
};

/* A special fixup for Lenovo C940 and Yoga Duet 7;
 * both have the very same PCI SSID, and we need to apply different fixups
 * depending on the codec ID
 */
static void alc298_fixup_lenovo_c940_duet7(struct hda_codec *codec,
					   const struct hda_fixup *fix,
					   int action)
{
	int id;

	if (codec->core.vendor_id == 0x10ec0298)
		id = ALC298_FIXUP_LENOVO_SPK_VOLUME; /* C940 */
	else
		id = ALC287_FIXUP_YOGA7_14ITL_SPEAKERS; /* Duet 7 */
	__snd_hda_apply_fixup(codec, id, action, 0);
}

/* A special fixup for Lenovo Slim/Yoga Pro 9 14IRP8 and Yoga DuetITL 2021;
 * 14IRP8 PCI SSID will mistakenly be matched with the DuetITL codec SSID,
 * so we need to apply a different fixup in this case. The only DuetITL codec
 * SSID reported so far is the 17aa:3802 while the 14IRP8 has the 17aa:38be
 * and 17aa:38bf. If it weren't for the PCI SSID, the 14IRP8 models would
 * have matched correctly by their codecs.
 */
static void alc287_fixup_lenovo_14irp8_duetitl(struct hda_codec *codec,
					      const struct hda_fixup *fix,
					      int action)
{
	int id;

	if (codec->core.subsystem_id == 0x17aa3802)
		id = ALC287_FIXUP_YOGA7_14ITL_SPEAKERS; /* DuetITL */
	else
		id = ALC287_FIXUP_TAS2781_I2C; /* 14IRP8 */
	__snd_hda_apply_fixup(codec, id, action, 0);
}

/* Similar to above the Lenovo Yoga Pro 7 14ARP8 PCI SSID matches the codec SSID of the
   Legion Y9000X 2022 IAH7.*/
static void alc287_fixup_lenovo_14arp8_legion_iah7(struct hda_codec *codec,
					   const struct hda_fixup *fix,
					   int action)
{
	int id;

	if (codec->core.subsystem_id == 0x17aa386e)
		id = ALC287_FIXUP_CS35L41_I2C_2; /* Legion Y9000X 2022 IAH7 */
	else
		id = ALC285_FIXUP_SPEAKER2_TO_DAC1; /* Yoga Pro 7 14ARP8 */
	__snd_hda_apply_fixup(codec, id, action, 0);
}

/* Another hilarious PCI SSID conflict with Lenovo Legion Pro 7 16ARX8H (with
 * TAS2781 codec) and Legion 7i 16IAX7 (with CS35L41 codec);
 * we apply a corresponding fixup depending on the codec SSID instead
 */
static void alc287_fixup_lenovo_legion_7(struct hda_codec *codec,
					 const struct hda_fixup *fix,
					 int action)
{
	int id;

	if (codec->core.subsystem_id == 0x17aa38a8)
		id = ALC287_FIXUP_TAS2781_I2C; /* Legion Pro 7 16ARX8H */
	else
		id = ALC287_FIXUP_CS35L41_I2C_2; /* Legion 7i 16IAX7 */
	__snd_hda_apply_fixup(codec, id, action, 0);
}

/* Yet more conflicting PCI SSID (17aa:3820) on two Lenovo models */
static void alc287_fixup_lenovo_ssid_17aa3820(struct hda_codec *codec,
					      const struct hda_fixup *fix,
					      int action)
{
	int id;

	if (codec->core.subsystem_id == 0x17aa3820)
		id = ALC269_FIXUP_ASPIRE_HEADSET_MIC; /* IdeaPad 330-17IKB 81DM */
	else /* 0x17aa3802 */
		id =  ALC287_FIXUP_YOGA7_14ITL_SPEAKERS; /* "Yoga Duet 7 13ITL6 */
	__snd_hda_apply_fixup(codec, id, action, 0);
}

static const struct hda_fixup alc269_fixups[] = {
	[ALC269_FIXUP_GPIO2] = {
		.type = HDA_FIXUP_FUNC,
		.v.func = alc_fixup_gpio2,
	},
	[ALC269_FIXUP_SONY_VAIO] = {
		.type = HDA_FIXUP_PINCTLS,
		.v.pins = (const struct hda_pintbl[]) {
			{0x19, PIN_VREFGRD},
			{}
		}
	},
	[ALC275_FIXUP_SONY_VAIO_GPIO2] = {
		.type = HDA_FIXUP_FUNC,
		.v.func = alc275_fixup_gpio4_off,
		.chained = true,
		.chain_id = ALC269_FIXUP_SONY_VAIO
	},
	[ALC269_FIXUP_DELL_M101Z] = {
		.type = HDA_FIXUP_VERBS,
		.v.verbs = (const struct hda_verb[]) {
			/* Enables internal speaker */
			{0x20, AC_VERB_SET_COEF_INDEX, 13},
			{0x20, AC_VERB_SET_PROC_COEF, 0x4040},
			{}
		}
	},
	[ALC269_FIXUP_SKU_IGNORE] = {
		.type = HDA_FIXUP_FUNC,
		.v.func = alc_fixup_sku_ignore,
	},
	[ALC269_FIXUP_ASUS_G73JW] = {
		.type = HDA_FIXUP_PINS,
		.v.pins = (const struct hda_pintbl[]) {
			{ 0x17, 0x99130111 }, /* subwoofer */
			{ }
		}
	},
	[ALC269_FIXUP_ASUS_N7601ZM_PINS] = {
		.type = HDA_FIXUP_PINS,
		.v.pins = (const struct hda_pintbl[]) {
			{ 0x19, 0x03A11050 },
			{ 0x1a, 0x03A11C30 },
			{ 0x21, 0x03211420 },
			{ }
		}
	},
	[ALC269_FIXUP_ASUS_N7601ZM] = {
		.type = HDA_FIXUP_VERBS,
		.v.verbs = (const struct hda_verb[]) {
			{0x20, AC_VERB_SET_COEF_INDEX, 0x62},
			{0x20, AC_VERB_SET_PROC_COEF, 0xa007},
			{0x20, AC_VERB_SET_COEF_INDEX, 0x10},
			{0x20, AC_VERB_SET_PROC_COEF, 0x8420},
			{0x20, AC_VERB_SET_COEF_INDEX, 0x0f},
			{0x20, AC_VERB_SET_PROC_COEF, 0x7774},
			{ }
		},
		.chained = true,
		.chain_id = ALC269_FIXUP_ASUS_N7601ZM_PINS,
	},
	[ALC269_FIXUP_LENOVO_EAPD] = {
		.type = HDA_FIXUP_VERBS,
		.v.verbs = (const struct hda_verb[]) {
			{0x14, AC_VERB_SET_EAPD_BTLENABLE, 0},
			{}
		}
	},
	[ALC275_FIXUP_SONY_HWEQ] = {
		.type = HDA_FIXUP_FUNC,
		.v.func = alc269_fixup_hweq,
		.chained = true,
		.chain_id = ALC275_FIXUP_SONY_VAIO_GPIO2
	},
	[ALC275_FIXUP_SONY_DISABLE_AAMIX] = {
		.type = HDA_FIXUP_FUNC,
		.v.func = alc_fixup_disable_aamix,
		.chained = true,
		.chain_id = ALC269_FIXUP_SONY_VAIO
	},
	[ALC271_FIXUP_DMIC] = {
		.type = HDA_FIXUP_FUNC,
		.v.func = alc271_fixup_dmic,
	},
	[ALC269_FIXUP_PCM_44K] = {
		.type = HDA_FIXUP_FUNC,
		.v.func = alc269_fixup_pcm_44k,
		.chained = true,
		.chain_id = ALC269_FIXUP_QUANTA_MUTE
	},
	[ALC269_FIXUP_STEREO_DMIC] = {
		.type = HDA_FIXUP_FUNC,
		.v.func = alc269_fixup_stereo_dmic,
	},
	[ALC269_FIXUP_HEADSET_MIC] = {
		.type = HDA_FIXUP_FUNC,
		.v.func = alc269_fixup_headset_mic,
	},
	[ALC269_FIXUP_QUANTA_MUTE] = {
		.type = HDA_FIXUP_FUNC,
		.v.func = alc269_fixup_quanta_mute,
	},
	[ALC269_FIXUP_LIFEBOOK] = {
		.type = HDA_FIXUP_PINS,
		.v.pins = (const struct hda_pintbl[]) {
			{ 0x1a, 0x2101103f }, /* dock line-out */
			{ 0x1b, 0x23a11040 }, /* dock mic-in */
			{ }
		},
		.chained = true,
		.chain_id = ALC269_FIXUP_QUANTA_MUTE
	},
	[ALC269_FIXUP_LIFEBOOK_EXTMIC] = {
		.type = HDA_FIXUP_PINS,
		.v.pins = (const struct hda_pintbl[]) {
			{ 0x19, 0x01a1903c }, /* headset mic, with jack detect */
			{ }
		},
	},
	[ALC269_FIXUP_LIFEBOOK_HP_PIN] = {
		.type = HDA_FIXUP_PINS,
		.v.pins = (const struct hda_pintbl[]) {
			{ 0x21, 0x0221102f }, /* HP out */
			{ }
		},
	},
	[ALC269_FIXUP_LIFEBOOK_NO_HP_TO_LINEOUT] = {
		.type = HDA_FIXUP_FUNC,
		.v.func = alc269_fixup_pincfg_no_hp_to_lineout,
	},
	[ALC255_FIXUP_LIFEBOOK_U7x7_HEADSET_MIC] = {
		.type = HDA_FIXUP_FUNC,
		.v.func = alc269_fixup_pincfg_U7x7_headset_mic,
	},
	[ALC269VB_FIXUP_INFINIX_ZERO_BOOK_13] = {
		.type = HDA_FIXUP_PINS,
		.v.pins = (const struct hda_pintbl[]) {
			{ 0x14, 0x90170151 }, /* use as internal speaker (LFE) */
			{ 0x1b, 0x90170152 }, /* use as internal speaker (back) */
			{ }
		},
		.chained = true,
		.chain_id = ALC269_FIXUP_LIMIT_INT_MIC_BOOST
	},
	[ALC269VB_FIXUP_CHUWI_COREBOOK_XPRO] = {
		.type = HDA_FIXUP_PINS,
		.v.pins = (const struct hda_pintbl[]) {
			{ 0x18, 0x03a19020 }, /* headset mic */
			{ 0x1b, 0x90170150 }, /* speaker */
			{ }
		},
	},
	[ALC269_FIXUP_AMIC] = {
		.type = HDA_FIXUP_PINS,
		.v.pins = (const struct hda_pintbl[]) {
			{ 0x14, 0x99130110 }, /* speaker */
			{ 0x15, 0x0121401f }, /* HP out */
			{ 0x18, 0x01a19c20 }, /* mic */
			{ 0x19, 0x99a3092f }, /* int-mic */
			{ }
		},
	},
	[ALC269_FIXUP_DMIC] = {
		.type = HDA_FIXUP_PINS,
		.v.pins = (const struct hda_pintbl[]) {
			{ 0x12, 0x99a3092f }, /* int-mic */
			{ 0x14, 0x99130110 }, /* speaker */
			{ 0x15, 0x0121401f }, /* HP out */
			{ 0x18, 0x01a19c20 }, /* mic */
			{ }
		},
	},
	[ALC269VB_FIXUP_AMIC] = {
		.type = HDA_FIXUP_PINS,
		.v.pins = (const struct hda_pintbl[]) {
			{ 0x14, 0x99130110 }, /* speaker */
			{ 0x18, 0x01a19c20 }, /* mic */
			{ 0x19, 0x99a3092f }, /* int-mic */
			{ 0x21, 0x0121401f }, /* HP out */
			{ }
		},
	},
	[ALC269VB_FIXUP_DMIC] = {
		.type = HDA_FIXUP_PINS,
		.v.pins = (const struct hda_pintbl[]) {
			{ 0x12, 0x99a3092f }, /* int-mic */
			{ 0x14, 0x99130110 }, /* speaker */
			{ 0x18, 0x01a19c20 }, /* mic */
			{ 0x21, 0x0121401f }, /* HP out */
			{ }
		},
	},
	[ALC269_FIXUP_HP_MUTE_LED] = {
		.type = HDA_FIXUP_FUNC,
		.v.func = alc269_fixup_hp_mute_led,
	},
	[ALC269_FIXUP_HP_MUTE_LED_MIC1] = {
		.type = HDA_FIXUP_FUNC,
		.v.func = alc269_fixup_hp_mute_led_mic1,
	},
	[ALC269_FIXUP_HP_MUTE_LED_MIC2] = {
		.type = HDA_FIXUP_FUNC,
		.v.func = alc269_fixup_hp_mute_led_mic2,
	},
	[ALC269_FIXUP_HP_MUTE_LED_MIC3] = {
		.type = HDA_FIXUP_FUNC,
		.v.func = alc269_fixup_hp_mute_led_mic3,
		.chained = true,
		.chain_id = ALC295_FIXUP_HP_AUTO_MUTE
	},
	[ALC269_FIXUP_HP_GPIO_LED] = {
		.type = HDA_FIXUP_FUNC,
		.v.func = alc269_fixup_hp_gpio_led,
	},
	[ALC269_FIXUP_HP_GPIO_MIC1_LED] = {
		.type = HDA_FIXUP_FUNC,
		.v.func = alc269_fixup_hp_gpio_mic1_led,
	},
	[ALC269_FIXUP_HP_LINE1_MIC1_LED] = {
		.type = HDA_FIXUP_FUNC,
		.v.func = alc269_fixup_hp_line1_mic1_led,
	},
	[ALC269_FIXUP_INV_DMIC] = {
		.type = HDA_FIXUP_FUNC,
		.v.func = alc_fixup_inv_dmic,
	},
	[ALC269_FIXUP_NO_SHUTUP] = {
		.type = HDA_FIXUP_FUNC,
		.v.func = alc_fixup_no_shutup,
	},
	[ALC269_FIXUP_LENOVO_DOCK] = {
		.type = HDA_FIXUP_PINS,
		.v.pins = (const struct hda_pintbl[]) {
			{ 0x19, 0x23a11040 }, /* dock mic */
			{ 0x1b, 0x2121103f }, /* dock headphone */
			{ }
		},
		.chained = true,
		.chain_id = ALC269_FIXUP_PINCFG_NO_HP_TO_LINEOUT
	},
	[ALC269_FIXUP_LENOVO_DOCK_LIMIT_BOOST] = {
		.type = HDA_FIXUP_FUNC,
		.v.func = alc269_fixup_limit_int_mic_boost,
		.chained = true,
		.chain_id = ALC269_FIXUP_LENOVO_DOCK,
	},
	[ALC269_FIXUP_PINCFG_NO_HP_TO_LINEOUT] = {
		.type = HDA_FIXUP_FUNC,
		.v.func = alc269_fixup_pincfg_no_hp_to_lineout,
		.chained = true,
		.chain_id = ALC269_FIXUP_THINKPAD_ACPI,
	},
	[ALC269_FIXUP_DELL1_MIC_NO_PRESENCE] = {
		.type = HDA_FIXUP_PINS,
		.v.pins = (const struct hda_pintbl[]) {
			{ 0x19, 0x01a1913c }, /* use as headset mic, without its own jack detect */
			{ 0x1a, 0x01a1913d }, /* use as headphone mic, without its own jack detect */
			{ }
		},
		.chained = true,
		.chain_id = ALC269_FIXUP_HEADSET_MODE
	},
	[ALC269_FIXUP_DELL1_LIMIT_INT_MIC_BOOST] = {
		.type = HDA_FIXUP_FUNC,
		.v.func = alc269_fixup_limit_int_mic_boost,
		.chained = true,
		.chain_id = ALC269_FIXUP_DELL1_MIC_NO_PRESENCE
	},
	[ALC269_FIXUP_DELL2_MIC_NO_PRESENCE] = {
		.type = HDA_FIXUP_PINS,
		.v.pins = (const struct hda_pintbl[]) {
			{ 0x16, 0x21014020 }, /* dock line out */
			{ 0x19, 0x21a19030 }, /* dock mic */
			{ 0x1a, 0x01a1913c }, /* use as headset mic, without its own jack detect */
			{ }
		},
		.chained = true,
		.chain_id = ALC269_FIXUP_HEADSET_MODE_NO_HP_MIC
	},
	[ALC269_FIXUP_DELL3_MIC_NO_PRESENCE] = {
		.type = HDA_FIXUP_PINS,
		.v.pins = (const struct hda_pintbl[]) {
			{ 0x1a, 0x01a1913c }, /* use as headset mic, without its own jack detect */
			{ }
		},
		.chained = true,
		.chain_id = ALC269_FIXUP_HEADSET_MODE_NO_HP_MIC
	},
	[ALC269_FIXUP_DELL4_MIC_NO_PRESENCE] = {
		.type = HDA_FIXUP_PINS,
		.v.pins = (const struct hda_pintbl[]) {
			{ 0x19, 0x01a1913c }, /* use as headset mic, without its own jack detect */
			{ 0x1b, 0x01a1913d }, /* use as headphone mic, without its own jack detect */
			{ }
		},
		.chained = true,
		.chain_id = ALC269_FIXUP_HEADSET_MODE
	},
	[ALC269_FIXUP_HEADSET_MODE] = {
		.type = HDA_FIXUP_FUNC,
		.v.func = alc_fixup_headset_mode,
		.chained = true,
		.chain_id = ALC255_FIXUP_MIC_MUTE_LED
	},
	[ALC269_FIXUP_HEADSET_MODE_NO_HP_MIC] = {
		.type = HDA_FIXUP_FUNC,
		.v.func = alc_fixup_headset_mode_no_hp_mic,
	},
	[ALC269_FIXUP_ASPIRE_HEADSET_MIC] = {
		.type = HDA_FIXUP_PINS,
		.v.pins = (const struct hda_pintbl[]) {
			{ 0x19, 0x01a1913c }, /* headset mic w/o jack detect */
			{ }
		},
		.chained = true,
		.chain_id = ALC269_FIXUP_HEADSET_MODE,
	},
	[ALC286_FIXUP_SONY_MIC_NO_PRESENCE] = {
		.type = HDA_FIXUP_PINS,
		.v.pins = (const struct hda_pintbl[]) {
			{ 0x18, 0x01a1913c }, /* use as headset mic, without its own jack detect */
			{ }
		},
		.chained = true,
		.chain_id = ALC269_FIXUP_HEADSET_MIC
	},
	[ALC256_FIXUP_HUAWEI_MACH_WX9_PINS] = {
		.type = HDA_FIXUP_PINS,
		.v.pins = (const struct hda_pintbl[]) {
			{0x12, 0x90a60130},
			{0x13, 0x40000000},
			{0x14, 0x90170110},
			{0x18, 0x411111f0},
			{0x19, 0x04a11040},
			{0x1a, 0x411111f0},
			{0x1b, 0x90170112},
			{0x1d, 0x40759a05},
			{0x1e, 0x411111f0},
			{0x21, 0x04211020},
			{ }
		},
		.chained = true,
		.chain_id = ALC255_FIXUP_MIC_MUTE_LED
	},
	[ALC298_FIXUP_HUAWEI_MBX_STEREO] = {
		.type = HDA_FIXUP_FUNC,
		.v.func = alc298_fixup_huawei_mbx_stereo,
		.chained = true,
		.chain_id = ALC255_FIXUP_MIC_MUTE_LED
	},
	[ALC269_FIXUP_ASUS_X101_FUNC] = {
		.type = HDA_FIXUP_FUNC,
		.v.func = alc269_fixup_x101_headset_mic,
	},
	[ALC269_FIXUP_ASUS_X101_VERB] = {
		.type = HDA_FIXUP_VERBS,
		.v.verbs = (const struct hda_verb[]) {
			{0x18, AC_VERB_SET_PIN_WIDGET_CONTROL, 0},
			{0x20, AC_VERB_SET_COEF_INDEX, 0x08},
			{0x20, AC_VERB_SET_PROC_COEF,  0x0310},
			{ }
		},
		.chained = true,
		.chain_id = ALC269_FIXUP_ASUS_X101_FUNC
	},
	[ALC269_FIXUP_ASUS_X101] = {
		.type = HDA_FIXUP_PINS,
		.v.pins = (const struct hda_pintbl[]) {
			{ 0x18, 0x04a1182c }, /* Headset mic */
			{ }
		},
		.chained = true,
		.chain_id = ALC269_FIXUP_ASUS_X101_VERB
	},
	[ALC271_FIXUP_AMIC_MIC2] = {
		.type = HDA_FIXUP_PINS,
		.v.pins = (const struct hda_pintbl[]) {
			{ 0x14, 0x99130110 }, /* speaker */
			{ 0x19, 0x01a19c20 }, /* mic */
			{ 0x1b, 0x99a7012f }, /* int-mic */
			{ 0x21, 0x0121401f }, /* HP out */
			{ }
		},
	},
	[ALC271_FIXUP_HP_GATE_MIC_JACK] = {
		.type = HDA_FIXUP_FUNC,
		.v.func = alc271_hp_gate_mic_jack,
		.chained = true,
		.chain_id = ALC271_FIXUP_AMIC_MIC2,
	},
	[ALC271_FIXUP_HP_GATE_MIC_JACK_E1_572] = {
		.type = HDA_FIXUP_FUNC,
		.v.func = alc269_fixup_limit_int_mic_boost,
		.chained = true,
		.chain_id = ALC271_FIXUP_HP_GATE_MIC_JACK,
	},
	[ALC269_FIXUP_ACER_AC700] = {
		.type = HDA_FIXUP_PINS,
		.v.pins = (const struct hda_pintbl[]) {
			{ 0x12, 0x99a3092f }, /* int-mic */
			{ 0x14, 0x99130110 }, /* speaker */
			{ 0x18, 0x03a11c20 }, /* mic */
			{ 0x1e, 0x0346101e }, /* SPDIF1 */
			{ 0x21, 0x0321101f }, /* HP out */
			{ }
		},
		.chained = true,
		.chain_id = ALC271_FIXUP_DMIC,
	},
	[ALC269_FIXUP_LIMIT_INT_MIC_BOOST] = {
		.type = HDA_FIXUP_FUNC,
		.v.func = alc269_fixup_limit_int_mic_boost,
		.chained = true,
		.chain_id = ALC269_FIXUP_THINKPAD_ACPI,
	},
	[ALC269VB_FIXUP_ASUS_ZENBOOK] = {
		.type = HDA_FIXUP_FUNC,
		.v.func = alc269_fixup_limit_int_mic_boost,
		.chained = true,
		.chain_id = ALC269VB_FIXUP_DMIC,
	},
	[ALC269VB_FIXUP_ASUS_ZENBOOK_UX31A] = {
		.type = HDA_FIXUP_VERBS,
		.v.verbs = (const struct hda_verb[]) {
			/* class-D output amp +5dB */
			{ 0x20, AC_VERB_SET_COEF_INDEX, 0x12 },
			{ 0x20, AC_VERB_SET_PROC_COEF, 0x2800 },
			{}
		},
		.chained = true,
		.chain_id = ALC269VB_FIXUP_ASUS_ZENBOOK,
	},
	[ALC269VB_FIXUP_ASUS_MIC_NO_PRESENCE] = {
		.type = HDA_FIXUP_PINS,
		.v.pins = (const struct hda_pintbl[]) {
			{ 0x18, 0x01a110f0 },  /* use as headset mic */
			{ }
		},
		.chained = true,
		.chain_id = ALC269_FIXUP_HEADSET_MIC
	},
	[ALC269_FIXUP_LIMIT_INT_MIC_BOOST_MUTE_LED] = {
		.type = HDA_FIXUP_FUNC,
		.v.func = alc269_fixup_limit_int_mic_boost,
		.chained = true,
		.chain_id = ALC269_FIXUP_HP_MUTE_LED_MIC1,
	},
	[ALC269VB_FIXUP_ORDISSIMO_EVE2] = {
		.type = HDA_FIXUP_PINS,
		.v.pins = (const struct hda_pintbl[]) {
			{ 0x12, 0x99a3092f }, /* int-mic */
			{ 0x18, 0x03a11d20 }, /* mic */
			{ 0x19, 0x411111f0 }, /* Unused bogus pin */
			{ }
		},
	},
	[ALC283_FIXUP_CHROME_BOOK] = {
		.type = HDA_FIXUP_FUNC,
		.v.func = alc283_fixup_chromebook,
	},
	[ALC283_FIXUP_SENSE_COMBO_JACK] = {
		.type = HDA_FIXUP_FUNC,
		.v.func = alc283_fixup_sense_combo_jack,
		.chained = true,
		.chain_id = ALC283_FIXUP_CHROME_BOOK,
	},
	[ALC282_FIXUP_ASUS_TX300] = {
		.type = HDA_FIXUP_FUNC,
		.v.func = alc282_fixup_asus_tx300,
	},
	[ALC283_FIXUP_INT_MIC] = {
		.type = HDA_FIXUP_VERBS,
		.v.verbs = (const struct hda_verb[]) {
			{0x20, AC_VERB_SET_COEF_INDEX, 0x1a},
			{0x20, AC_VERB_SET_PROC_COEF, 0x0011},
			{ }
		},
		.chained = true,
		.chain_id = ALC269_FIXUP_LIMIT_INT_MIC_BOOST
	},
	[ALC290_FIXUP_SUBWOOFER_HSJACK] = {
		.type = HDA_FIXUP_PINS,
		.v.pins = (const struct hda_pintbl[]) {
			{ 0x17, 0x90170112 }, /* subwoofer */
			{ }
		},
		.chained = true,
		.chain_id = ALC290_FIXUP_MONO_SPEAKERS_HSJACK,
	},
	[ALC290_FIXUP_SUBWOOFER] = {
		.type = HDA_FIXUP_PINS,
		.v.pins = (const struct hda_pintbl[]) {
			{ 0x17, 0x90170112 }, /* subwoofer */
			{ }
		},
		.chained = true,
		.chain_id = ALC290_FIXUP_MONO_SPEAKERS,
	},
	[ALC290_FIXUP_MONO_SPEAKERS] = {
		.type = HDA_FIXUP_FUNC,
		.v.func = alc290_fixup_mono_speakers,
	},
	[ALC290_FIXUP_MONO_SPEAKERS_HSJACK] = {
		.type = HDA_FIXUP_FUNC,
		.v.func = alc290_fixup_mono_speakers,
		.chained = true,
		.chain_id = ALC269_FIXUP_DELL3_MIC_NO_PRESENCE,
	},
	[ALC269_FIXUP_THINKPAD_ACPI] = {
		.type = HDA_FIXUP_FUNC,
		.v.func = alc_fixup_thinkpad_acpi,
		.chained = true,
		.chain_id = ALC269_FIXUP_SKU_IGNORE,
	},
	[ALC269_FIXUP_DMIC_THINKPAD_ACPI] = {
		.type = HDA_FIXUP_FUNC,
		.v.func = alc_fixup_inv_dmic,
		.chained = true,
		.chain_id = ALC269_FIXUP_THINKPAD_ACPI,
	},
	[ALC255_FIXUP_ACER_MIC_NO_PRESENCE] = {
		.type = HDA_FIXUP_PINS,
		.v.pins = (const struct hda_pintbl[]) {
			{ 0x19, 0x01a1913c }, /* use as headset mic, without its own jack detect */
			{ }
		},
		.chained = true,
		.chain_id = ALC255_FIXUP_HEADSET_MODE
	},
	[ALC255_FIXUP_ASUS_MIC_NO_PRESENCE] = {
		.type = HDA_FIXUP_PINS,
		.v.pins = (const struct hda_pintbl[]) {
			{ 0x19, 0x01a1913c }, /* use as headset mic, without its own jack detect */
			{ }
		},
		.chained = true,
		.chain_id = ALC255_FIXUP_HEADSET_MODE
	},
	[ALC255_FIXUP_DELL1_MIC_NO_PRESENCE] = {
		.type = HDA_FIXUP_PINS,
		.v.pins = (const struct hda_pintbl[]) {
			{ 0x19, 0x01a1913c }, /* use as headset mic, without its own jack detect */
			{ 0x1a, 0x01a1913d }, /* use as headphone mic, without its own jack detect */
			{ }
		},
		.chained = true,
		.chain_id = ALC255_FIXUP_HEADSET_MODE
	},
	[ALC255_FIXUP_DELL1_LIMIT_INT_MIC_BOOST] = {
		.type = HDA_FIXUP_FUNC,
		.v.func = alc269_fixup_limit_int_mic_boost,
		.chained = true,
		.chain_id = ALC255_FIXUP_DELL1_MIC_NO_PRESENCE
	},
	[ALC255_FIXUP_DELL2_MIC_NO_PRESENCE] = {
		.type = HDA_FIXUP_PINS,
		.v.pins = (const struct hda_pintbl[]) {
			{ 0x19, 0x01a1913c }, /* use as headset mic, without its own jack detect */
			{ }
		},
		.chained = true,
		.chain_id = ALC255_FIXUP_HEADSET_MODE_NO_HP_MIC
	},
	[ALC255_FIXUP_HEADSET_MODE] = {
		.type = HDA_FIXUP_FUNC,
		.v.func = alc_fixup_headset_mode_alc255,
		.chained = true,
		.chain_id = ALC255_FIXUP_MIC_MUTE_LED
	},
	[ALC255_FIXUP_HEADSET_MODE_NO_HP_MIC] = {
		.type = HDA_FIXUP_FUNC,
		.v.func = alc_fixup_headset_mode_alc255_no_hp_mic,
	},
	[ALC293_FIXUP_DELL1_MIC_NO_PRESENCE] = {
		.type = HDA_FIXUP_PINS,
		.v.pins = (const struct hda_pintbl[]) {
			{ 0x18, 0x01a1913d }, /* use as headphone mic, without its own jack detect */
			{ 0x1a, 0x01a1913c }, /* use as headset mic, without its own jack detect */
			{ }
		},
		.chained = true,
		.chain_id = ALC269_FIXUP_HEADSET_MODE
	},
	[ALC292_FIXUP_TPT440_DOCK] = {
		.type = HDA_FIXUP_FUNC,
		.v.func = alc_fixup_tpt440_dock,
		.chained = true,
		.chain_id = ALC269_FIXUP_LIMIT_INT_MIC_BOOST
	},
	[ALC292_FIXUP_TPT440] = {
		.type = HDA_FIXUP_FUNC,
		.v.func = alc_fixup_disable_aamix,
		.chained = true,
		.chain_id = ALC292_FIXUP_TPT440_DOCK,
	},
	[ALC283_FIXUP_HEADSET_MIC] = {
		.type = HDA_FIXUP_PINS,
		.v.pins = (const struct hda_pintbl[]) {
			{ 0x19, 0x04a110f0 },
			{ },
		},
	},
	[ALC255_FIXUP_MIC_MUTE_LED] = {
		.type = HDA_FIXUP_FUNC,
		.v.func = alc_fixup_micmute_led,
	},
	[ALC282_FIXUP_ASPIRE_V5_PINS] = {
		.type = HDA_FIXUP_PINS,
		.v.pins = (const struct hda_pintbl[]) {
			{ 0x12, 0x90a60130 },
			{ 0x14, 0x90170110 },
			{ 0x17, 0x40000008 },
			{ 0x18, 0x411111f0 },
			{ 0x19, 0x01a1913c },
			{ 0x1a, 0x411111f0 },
			{ 0x1b, 0x411111f0 },
			{ 0x1d, 0x40f89b2d },
			{ 0x1e, 0x411111f0 },
			{ 0x21, 0x0321101f },
			{ },
		},
	},
	[ALC269VB_FIXUP_ASPIRE_E1_COEF] = {
		.type = HDA_FIXUP_FUNC,
		.v.func = alc269vb_fixup_aspire_e1_coef,
	},
	[ALC280_FIXUP_HP_GPIO4] = {
		.type = HDA_FIXUP_FUNC,
		.v.func = alc280_fixup_hp_gpio4,
	},
	[ALC286_FIXUP_HP_GPIO_LED] = {
		.type = HDA_FIXUP_FUNC,
		.v.func = alc286_fixup_hp_gpio_led,
	},
	[ALC280_FIXUP_HP_GPIO2_MIC_HOTKEY] = {
		.type = HDA_FIXUP_FUNC,
		.v.func = alc280_fixup_hp_gpio2_mic_hotkey,
	},
	[ALC280_FIXUP_HP_DOCK_PINS] = {
		.type = HDA_FIXUP_PINS,
		.v.pins = (const struct hda_pintbl[]) {
			{ 0x1b, 0x21011020 }, /* line-out */
			{ 0x1a, 0x01a1903c }, /* headset mic */
			{ 0x18, 0x2181103f }, /* line-in */
			{ },
		},
		.chained = true,
		.chain_id = ALC280_FIXUP_HP_GPIO4
	},
	[ALC269_FIXUP_HP_DOCK_GPIO_MIC1_LED] = {
		.type = HDA_FIXUP_PINS,
		.v.pins = (const struct hda_pintbl[]) {
			{ 0x1b, 0x21011020 }, /* line-out */
			{ 0x18, 0x2181103f }, /* line-in */
			{ },
		},
		.chained = true,
		.chain_id = ALC269_FIXUP_HP_GPIO_MIC1_LED
	},
	[ALC280_FIXUP_HP_9480M] = {
		.type = HDA_FIXUP_FUNC,
		.v.func = alc280_fixup_hp_9480m,
	},
	[ALC245_FIXUP_HP_X360_AMP] = {
		.type = HDA_FIXUP_FUNC,
		.v.func = alc245_fixup_hp_x360_amp,
		.chained = true,
		.chain_id = ALC245_FIXUP_HP_GPIO_LED
	},
	[ALC288_FIXUP_DELL_HEADSET_MODE] = {
		.type = HDA_FIXUP_FUNC,
		.v.func = alc_fixup_headset_mode_dell_alc288,
		.chained = true,
		.chain_id = ALC255_FIXUP_MIC_MUTE_LED
	},
	[ALC288_FIXUP_DELL1_MIC_NO_PRESENCE] = {
		.type = HDA_FIXUP_PINS,
		.v.pins = (const struct hda_pintbl[]) {
			{ 0x18, 0x01a1913c }, /* use as headset mic, without its own jack detect */
			{ 0x1a, 0x01a1913d }, /* use as headphone mic, without its own jack detect */
			{ }
		},
		.chained = true,
		.chain_id = ALC288_FIXUP_DELL_HEADSET_MODE
	},
	[ALC288_FIXUP_DISABLE_AAMIX] = {
		.type = HDA_FIXUP_FUNC,
		.v.func = alc_fixup_disable_aamix,
		.chained = true,
		.chain_id = ALC288_FIXUP_DELL1_MIC_NO_PRESENCE
	},
	[ALC288_FIXUP_DELL_XPS_13] = {
		.type = HDA_FIXUP_FUNC,
		.v.func = alc_fixup_dell_xps13,
		.chained = true,
		.chain_id = ALC288_FIXUP_DISABLE_AAMIX
	},
	[ALC292_FIXUP_DISABLE_AAMIX] = {
		.type = HDA_FIXUP_FUNC,
		.v.func = alc_fixup_disable_aamix,
		.chained = true,
		.chain_id = ALC269_FIXUP_DELL2_MIC_NO_PRESENCE
	},
	[ALC293_FIXUP_DISABLE_AAMIX_MULTIJACK] = {
		.type = HDA_FIXUP_FUNC,
		.v.func = alc_fixup_disable_aamix,
		.chained = true,
		.chain_id = ALC293_FIXUP_DELL1_MIC_NO_PRESENCE
	},
	[ALC292_FIXUP_DELL_E7X_AAMIX] = {
		.type = HDA_FIXUP_FUNC,
		.v.func = alc_fixup_dell_xps13,
		.chained = true,
		.chain_id = ALC292_FIXUP_DISABLE_AAMIX
	},
	[ALC292_FIXUP_DELL_E7X] = {
		.type = HDA_FIXUP_FUNC,
		.v.func = alc_fixup_micmute_led,
		/* micmute fixup must be applied at last */
		.chained_before = true,
		.chain_id = ALC292_FIXUP_DELL_E7X_AAMIX,
	},
	[ALC298_FIXUP_ALIENWARE_MIC_NO_PRESENCE] = {
		.type = HDA_FIXUP_PINS,
		.v.pins = (const struct hda_pintbl[]) {
			{ 0x18, 0x01a1913c }, /* headset mic w/o jack detect */
			{ }
		},
		.chained_before = true,
		.chain_id = ALC269_FIXUP_HEADSET_MODE,
	},
	[ALC298_FIXUP_DELL1_MIC_NO_PRESENCE] = {
		.type = HDA_FIXUP_PINS,
		.v.pins = (const struct hda_pintbl[]) {
			{ 0x18, 0x01a1913c }, /* use as headset mic, without its own jack detect */
			{ 0x1a, 0x01a1913d }, /* use as headphone mic, without its own jack detect */
			{ }
		},
		.chained = true,
		.chain_id = ALC269_FIXUP_HEADSET_MODE
	},
	[ALC298_FIXUP_DELL_AIO_MIC_NO_PRESENCE] = {
		.type = HDA_FIXUP_PINS,
		.v.pins = (const struct hda_pintbl[]) {
			{ 0x18, 0x01a1913c }, /* use as headset mic, without its own jack detect */
			{ }
		},
		.chained = true,
		.chain_id = ALC269_FIXUP_HEADSET_MODE
	},
	[ALC275_FIXUP_DELL_XPS] = {
		.type = HDA_FIXUP_VERBS,
		.v.verbs = (const struct hda_verb[]) {
			/* Enables internal speaker */
			{0x20, AC_VERB_SET_COEF_INDEX, 0x1f},
			{0x20, AC_VERB_SET_PROC_COEF, 0x00c0},
			{0x20, AC_VERB_SET_COEF_INDEX, 0x30},
			{0x20, AC_VERB_SET_PROC_COEF, 0x00b1},
			{}
		}
	},
	[ALC293_FIXUP_LENOVO_SPK_NOISE] = {
		.type = HDA_FIXUP_FUNC,
		.v.func = alc_fixup_disable_aamix,
		.chained = true,
		.chain_id = ALC269_FIXUP_THINKPAD_ACPI
	},
	[ALC233_FIXUP_LENOVO_LINE2_MIC_HOTKEY] = {
		.type = HDA_FIXUP_FUNC,
		.v.func = alc233_fixup_lenovo_line2_mic_hotkey,
	},
	[ALC233_FIXUP_INTEL_NUC8_DMIC] = {
		.type = HDA_FIXUP_FUNC,
		.v.func = alc_fixup_inv_dmic,
		.chained = true,
		.chain_id = ALC233_FIXUP_INTEL_NUC8_BOOST,
	},
	[ALC233_FIXUP_INTEL_NUC8_BOOST] = {
		.type = HDA_FIXUP_FUNC,
		.v.func = alc269_fixup_limit_int_mic_boost
	},
	[ALC255_FIXUP_DELL_SPK_NOISE] = {
		.type = HDA_FIXUP_FUNC,
		.v.func = alc_fixup_disable_aamix,
		.chained = true,
		.chain_id = ALC255_FIXUP_DELL1_MIC_NO_PRESENCE
	},
	[ALC225_FIXUP_DISABLE_MIC_VREF] = {
		.type = HDA_FIXUP_FUNC,
		.v.func = alc_fixup_disable_mic_vref,
		.chained = true,
		.chain_id = ALC269_FIXUP_DELL1_MIC_NO_PRESENCE
	},
	[ALC225_FIXUP_DELL1_MIC_NO_PRESENCE] = {
		.type = HDA_FIXUP_VERBS,
		.v.verbs = (const struct hda_verb[]) {
			/* Disable pass-through path for FRONT 14h */
			{ 0x20, AC_VERB_SET_COEF_INDEX, 0x36 },
			{ 0x20, AC_VERB_SET_PROC_COEF, 0x57d7 },
			{}
		},
		.chained = true,
		.chain_id = ALC225_FIXUP_DISABLE_MIC_VREF
	},
	[ALC280_FIXUP_HP_HEADSET_MIC] = {
		.type = HDA_FIXUP_FUNC,
		.v.func = alc_fixup_disable_aamix,
		.chained = true,
		.chain_id = ALC269_FIXUP_HEADSET_MIC,
	},
	[ALC221_FIXUP_HP_FRONT_MIC] = {
		.type = HDA_FIXUP_PINS,
		.v.pins = (const struct hda_pintbl[]) {
			{ 0x19, 0x02a19020 }, /* Front Mic */
			{ }
		},
	},
	[ALC292_FIXUP_TPT460] = {
		.type = HDA_FIXUP_FUNC,
		.v.func = alc_fixup_tpt440_dock,
		.chained = true,
		.chain_id = ALC293_FIXUP_LENOVO_SPK_NOISE,
	},
	[ALC298_FIXUP_SPK_VOLUME] = {
		.type = HDA_FIXUP_FUNC,
		.v.func = alc298_fixup_speaker_volume,
		.chained = true,
		.chain_id = ALC298_FIXUP_DELL_AIO_MIC_NO_PRESENCE,
	},
	[ALC298_FIXUP_LENOVO_SPK_VOLUME] = {
		.type = HDA_FIXUP_FUNC,
		.v.func = alc298_fixup_speaker_volume,
	},
	[ALC295_FIXUP_DISABLE_DAC3] = {
		.type = HDA_FIXUP_FUNC,
		.v.func = alc295_fixup_disable_dac3,
	},
	[ALC285_FIXUP_SPEAKER2_TO_DAC1] = {
		.type = HDA_FIXUP_FUNC,
		.v.func = alc285_fixup_speaker2_to_dac1,
		.chained = true,
		.chain_id = ALC269_FIXUP_THINKPAD_ACPI
	},
	[ALC285_FIXUP_ASUS_SPEAKER2_TO_DAC1] = {
		.type = HDA_FIXUP_FUNC,
		.v.func = alc285_fixup_speaker2_to_dac1,
		.chained = true,
		.chain_id = ALC245_FIXUP_CS35L41_SPI_2
	},
	[ALC285_FIXUP_ASUS_HEADSET_MIC] = {
		.type = HDA_FIXUP_PINS,
		.v.pins = (const struct hda_pintbl[]) {
			{ 0x19, 0x03a11050 },
			{ 0x1b, 0x03a11c30 },
			{ }
		},
		.chained = true,
		.chain_id = ALC285_FIXUP_ASUS_SPEAKER2_TO_DAC1
	},
	[ALC285_FIXUP_ASUS_SPI_REAR_SPEAKERS] = {
		.type = HDA_FIXUP_PINS,
		.v.pins = (const struct hda_pintbl[]) {
			{ 0x14, 0x90170120 },
			{ }
		},
		.chained = true,
		.chain_id = ALC285_FIXUP_ASUS_HEADSET_MIC
	},
	[ALC285_FIXUP_ASUS_I2C_SPEAKER2_TO_DAC1] = {
		.type = HDA_FIXUP_FUNC,
		.v.func = alc285_fixup_speaker2_to_dac1,
		.chained = true,
		.chain_id = ALC287_FIXUP_CS35L41_I2C_2
	},
	[ALC285_FIXUP_ASUS_I2C_HEADSET_MIC] = {
		.type = HDA_FIXUP_PINS,
		.v.pins = (const struct hda_pintbl[]) {
			{ 0x19, 0x03a11050 },
			{ 0x1b, 0x03a11c30 },
			{ }
		},
		.chained = true,
		.chain_id = ALC285_FIXUP_ASUS_I2C_SPEAKER2_TO_DAC1
	},
	[ALC256_FIXUP_DELL_INSPIRON_7559_SUBWOOFER] = {
		.type = HDA_FIXUP_PINS,
		.v.pins = (const struct hda_pintbl[]) {
			{ 0x1b, 0x90170151 },
			{ }
		},
		.chained = true,
		.chain_id = ALC255_FIXUP_DELL1_MIC_NO_PRESENCE
	},
	[ALC269_FIXUP_ATIV_BOOK_8] = {
		.type = HDA_FIXUP_FUNC,
		.v.func = alc_fixup_auto_mute_via_amp,
		.chained = true,
		.chain_id = ALC269_FIXUP_NO_SHUTUP
	},
	[ALC221_FIXUP_HP_288PRO_MIC_NO_PRESENCE] = {
		.type = HDA_FIXUP_PINS,
		.v.pins = (const struct hda_pintbl[]) {
			{ 0x19, 0x01a1913c }, /* use as headset mic, without its own jack detect */
			{ 0x1a, 0x01813030 }, /* use as headphone mic, without its own jack detect */
			{ }
		},
		.chained = true,
		.chain_id = ALC269_FIXUP_HEADSET_MODE
	},
	[ALC221_FIXUP_HP_MIC_NO_PRESENCE] = {
		.type = HDA_FIXUP_PINS,
		.v.pins = (const struct hda_pintbl[]) {
			{ 0x18, 0x01a1913c }, /* use as headset mic, without its own jack detect */
			{ 0x1a, 0x01a1913d }, /* use as headphone mic, without its own jack detect */
			{ }
		},
		.chained = true,
		.chain_id = ALC269_FIXUP_HEADSET_MODE
	},
	[ALC256_FIXUP_ASUS_HEADSET_MODE] = {
		.type = HDA_FIXUP_FUNC,
		.v.func = alc_fixup_headset_mode,
	},
	[ALC256_FIXUP_ASUS_MIC] = {
		.type = HDA_FIXUP_PINS,
		.v.pins = (const struct hda_pintbl[]) {
			{ 0x13, 0x90a60160 }, /* use as internal mic */
			{ 0x19, 0x04a11120 }, /* use as headset mic, without its own jack detect */
			{ }
		},
		.chained = true,
		.chain_id = ALC256_FIXUP_ASUS_HEADSET_MODE
	},
	[ALC256_FIXUP_ASUS_AIO_GPIO2] = {
		.type = HDA_FIXUP_FUNC,
		/* Set up GPIO2 for the speaker amp */
		.v.func = alc_fixup_gpio4,
	},
	[ALC233_FIXUP_ASUS_MIC_NO_PRESENCE] = {
		.type = HDA_FIXUP_PINS,
		.v.pins = (const struct hda_pintbl[]) {
			{ 0x19, 0x01a1913c }, /* use as headset mic, without its own jack detect */
			{ }
		},
		.chained = true,
		.chain_id = ALC269_FIXUP_HEADSET_MIC
	},
	[ALC233_FIXUP_EAPD_COEF_AND_MIC_NO_PRESENCE] = {
		.type = HDA_FIXUP_VERBS,
		.v.verbs = (const struct hda_verb[]) {
			/* Enables internal speaker */
			{0x20, AC_VERB_SET_COEF_INDEX, 0x40},
			{0x20, AC_VERB_SET_PROC_COEF, 0x8800},
			{}
		},
		.chained = true,
		.chain_id = ALC233_FIXUP_ASUS_MIC_NO_PRESENCE
	},
	[ALC233_FIXUP_LENOVO_MULTI_CODECS] = {
		.type = HDA_FIXUP_FUNC,
		.v.func = alc233_alc662_fixup_lenovo_dual_codecs,
		.chained = true,
		.chain_id = ALC269_FIXUP_GPIO2
	},
	[ALC233_FIXUP_ACER_HEADSET_MIC] = {
		.type = HDA_FIXUP_VERBS,
		.v.verbs = (const struct hda_verb[]) {
			{ 0x20, AC_VERB_SET_COEF_INDEX, 0x45 },
			{ 0x20, AC_VERB_SET_PROC_COEF, 0x5089 },
			{ }
		},
		.chained = true,
		.chain_id = ALC233_FIXUP_ASUS_MIC_NO_PRESENCE
	},
	[ALC294_FIXUP_LENOVO_MIC_LOCATION] = {
		.type = HDA_FIXUP_PINS,
		.v.pins = (const struct hda_pintbl[]) {
			/* Change the mic location from front to right, otherwise there are
			   two front mics with the same name, pulseaudio can't handle them.
			   This is just a temporary workaround, after applying this fixup,
			   there will be one "Front Mic" and one "Mic" in this machine.
			 */
			{ 0x1a, 0x04a19040 },
			{ }
		},
	},
	[ALC225_FIXUP_DELL_WYSE_MIC_NO_PRESENCE] = {
		.type = HDA_FIXUP_PINS,
		.v.pins = (const struct hda_pintbl[]) {
			{ 0x16, 0x0101102f }, /* Rear Headset HP */
			{ 0x19, 0x02a1913c }, /* use as Front headset mic, without its own jack detect */
			{ 0x1a, 0x01a19030 }, /* Rear Headset MIC */
			{ 0x1b, 0x02011020 },
			{ }
		},
		.chained = true,
		.chain_id = ALC225_FIXUP_S3_POP_NOISE
	},
	[ALC225_FIXUP_S3_POP_NOISE] = {
		.type = HDA_FIXUP_FUNC,
		.v.func = alc225_fixup_s3_pop_noise,
		.chained = true,
		.chain_id = ALC269_FIXUP_HEADSET_MODE_NO_HP_MIC
	},
	[ALC700_FIXUP_INTEL_REFERENCE] = {
		.type = HDA_FIXUP_VERBS,
		.v.verbs = (const struct hda_verb[]) {
			/* Enables internal speaker */
			{0x20, AC_VERB_SET_COEF_INDEX, 0x45},
			{0x20, AC_VERB_SET_PROC_COEF, 0x5289},
			{0x20, AC_VERB_SET_COEF_INDEX, 0x4A},
			{0x20, AC_VERB_SET_PROC_COEF, 0x001b},
			{0x58, AC_VERB_SET_COEF_INDEX, 0x00},
			{0x58, AC_VERB_SET_PROC_COEF, 0x3888},
			{0x20, AC_VERB_SET_COEF_INDEX, 0x6f},
			{0x20, AC_VERB_SET_PROC_COEF, 0x2c0b},
			{}
		}
	},
	[ALC274_FIXUP_DELL_BIND_DACS] = {
		.type = HDA_FIXUP_FUNC,
		.v.func = alc274_fixup_bind_dacs,
		.chained = true,
		.chain_id = ALC269_FIXUP_DELL1_MIC_NO_PRESENCE
	},
	[ALC274_FIXUP_DELL_AIO_LINEOUT_VERB] = {
		.type = HDA_FIXUP_PINS,
		.v.pins = (const struct hda_pintbl[]) {
			{ 0x1b, 0x0401102f },
			{ }
		},
		.chained = true,
		.chain_id = ALC274_FIXUP_DELL_BIND_DACS
	},
	[ALC298_FIXUP_TPT470_DOCK_FIX] = {
		.type = HDA_FIXUP_FUNC,
		.v.func = alc_fixup_tpt470_dock,
		.chained = true,
		.chain_id = ALC293_FIXUP_LENOVO_SPK_NOISE
	},
	[ALC298_FIXUP_TPT470_DOCK] = {
		.type = HDA_FIXUP_FUNC,
		.v.func = alc_fixup_tpt470_dacs,
		.chained = true,
		.chain_id = ALC298_FIXUP_TPT470_DOCK_FIX
	},
	[ALC255_FIXUP_DUMMY_LINEOUT_VERB] = {
		.type = HDA_FIXUP_PINS,
		.v.pins = (const struct hda_pintbl[]) {
			{ 0x14, 0x0201101f },
			{ }
		},
		.chained = true,
		.chain_id = ALC255_FIXUP_DELL1_MIC_NO_PRESENCE
	},
	[ALC255_FIXUP_DELL_HEADSET_MIC] = {
		.type = HDA_FIXUP_PINS,
		.v.pins = (const struct hda_pintbl[]) {
			{ 0x19, 0x01a1913c }, /* use as headset mic, without its own jack detect */
			{ }
		},
		.chained = true,
		.chain_id = ALC269_FIXUP_HEADSET_MIC
	},
	[ALC295_FIXUP_HP_X360] = {
		.type = HDA_FIXUP_FUNC,
		.v.func = alc295_fixup_hp_top_speakers,
		.chained = true,
		.chain_id = ALC269_FIXUP_HP_MUTE_LED_MIC3
	},
	[ALC221_FIXUP_HP_HEADSET_MIC] = {
		.type = HDA_FIXUP_PINS,
		.v.pins = (const struct hda_pintbl[]) {
			{ 0x19, 0x0181313f},
			{ }
		},
		.chained = true,
		.chain_id = ALC269_FIXUP_HEADSET_MIC
	},
	[ALC285_FIXUP_LENOVO_HEADPHONE_NOISE] = {
		.type = HDA_FIXUP_FUNC,
		.v.func = alc285_fixup_invalidate_dacs,
		.chained = true,
		.chain_id = ALC269_FIXUP_THINKPAD_ACPI
	},
	[ALC295_FIXUP_HP_AUTO_MUTE] = {
		.type = HDA_FIXUP_FUNC,
		.v.func = alc_fixup_auto_mute_via_amp,
	},
	[ALC286_FIXUP_ACER_AIO_MIC_NO_PRESENCE] = {
		.type = HDA_FIXUP_PINS,
		.v.pins = (const struct hda_pintbl[]) {
			{ 0x18, 0x01a1913c }, /* use as headset mic, without its own jack detect */
			{ }
		},
		.chained = true,
		.chain_id = ALC269_FIXUP_HEADSET_MIC
	},
	[ALC294_FIXUP_ASUS_MIC] = {
		.type = HDA_FIXUP_PINS,
		.v.pins = (const struct hda_pintbl[]) {
			{ 0x13, 0x90a60160 }, /* use as internal mic */
			{ 0x19, 0x04a11120 }, /* use as headset mic, without its own jack detect */
			{ }
		},
		.chained = true,
		.chain_id = ALC269_FIXUP_HEADSET_MIC
	},
	[ALC294_FIXUP_ASUS_HEADSET_MIC] = {
		.type = HDA_FIXUP_PINS,
		.v.pins = (const struct hda_pintbl[]) {
			{ 0x19, 0x01a1103c }, /* use as headset mic */
			{ }
		},
		.chained = true,
		.chain_id = ALC269_FIXUP_HEADSET_MIC
	},
	[ALC294_FIXUP_ASUS_SPK] = {
		.type = HDA_FIXUP_VERBS,
		.v.verbs = (const struct hda_verb[]) {
			/* Set EAPD high */
			{ 0x20, AC_VERB_SET_COEF_INDEX, 0x40 },
			{ 0x20, AC_VERB_SET_PROC_COEF, 0x8800 },
			{ 0x20, AC_VERB_SET_COEF_INDEX, 0x0f },
			{ 0x20, AC_VERB_SET_PROC_COEF, 0x7774 },
			{ }
		},
		.chained = true,
		.chain_id = ALC294_FIXUP_ASUS_HEADSET_MIC
	},
	[ALC295_FIXUP_CHROME_BOOK] = {
		.type = HDA_FIXUP_FUNC,
		.v.func = alc295_fixup_chromebook,
		.chained = true,
		.chain_id = ALC225_FIXUP_HEADSET_JACK
	},
	[ALC225_FIXUP_HEADSET_JACK] = {
		.type = HDA_FIXUP_FUNC,
		.v.func = alc_fixup_headset_jack,
	},
	[ALC293_FIXUP_SYSTEM76_MIC_NO_PRESENCE] = {
		.type = HDA_FIXUP_PINS,
		.v.pins = (const struct hda_pintbl[]) {
			{ 0x1a, 0x01a1913c }, /* use as headset mic, without its own jack detect */
			{ }
		},
		.chained = true,
		.chain_id = ALC269_FIXUP_HEADSET_MODE_NO_HP_MIC
	},
	[ALC285_FIXUP_LENOVO_PC_BEEP_IN_NOISE] = {
		.type = HDA_FIXUP_VERBS,
		.v.verbs = (const struct hda_verb[]) {
			/* Disable PCBEEP-IN passthrough */
			{ 0x20, AC_VERB_SET_COEF_INDEX, 0x36 },
			{ 0x20, AC_VERB_SET_PROC_COEF, 0x57d7 },
			{ }
		},
		.chained = true,
		.chain_id = ALC285_FIXUP_LENOVO_HEADPHONE_NOISE
	},
	[ALC255_FIXUP_ACER_HEADSET_MIC] = {
		.type = HDA_FIXUP_PINS,
		.v.pins = (const struct hda_pintbl[]) {
			{ 0x19, 0x03a11130 },
			{ 0x1a, 0x90a60140 }, /* use as internal mic */
			{ }
		},
		.chained = true,
		.chain_id = ALC255_FIXUP_HEADSET_MODE_NO_HP_MIC
	},
	[ALC225_FIXUP_DELL_WYSE_AIO_MIC_NO_PRESENCE] = {
		.type = HDA_FIXUP_PINS,
		.v.pins = (const struct hda_pintbl[]) {
			{ 0x16, 0x01011020 }, /* Rear Line out */
			{ 0x19, 0x01a1913c }, /* use as Front headset mic, without its own jack detect */
			{ }
		},
		.chained = true,
		.chain_id = ALC225_FIXUP_WYSE_AUTO_MUTE
	},
	[ALC225_FIXUP_WYSE_AUTO_MUTE] = {
		.type = HDA_FIXUP_FUNC,
		.v.func = alc_fixup_auto_mute_via_amp,
		.chained = true,
		.chain_id = ALC225_FIXUP_WYSE_DISABLE_MIC_VREF
	},
	[ALC225_FIXUP_WYSE_DISABLE_MIC_VREF] = {
		.type = HDA_FIXUP_FUNC,
		.v.func = alc_fixup_disable_mic_vref,
		.chained = true,
		.chain_id = ALC269_FIXUP_HEADSET_MODE_NO_HP_MIC
	},
	[ALC286_FIXUP_ACER_AIO_HEADSET_MIC] = {
		.type = HDA_FIXUP_VERBS,
		.v.verbs = (const struct hda_verb[]) {
			{ 0x20, AC_VERB_SET_COEF_INDEX, 0x4f },
			{ 0x20, AC_VERB_SET_PROC_COEF, 0x5029 },
			{ }
		},
		.chained = true,
		.chain_id = ALC286_FIXUP_ACER_AIO_MIC_NO_PRESENCE
	},
	[ALC256_FIXUP_ASUS_HEADSET_MIC] = {
		.type = HDA_FIXUP_PINS,
		.v.pins = (const struct hda_pintbl[]) {
			{ 0x19, 0x03a11020 }, /* headset mic with jack detect */
			{ }
		},
		.chained = true,
		.chain_id = ALC256_FIXUP_ASUS_HEADSET_MODE
	},
	[ALC256_FIXUP_ASUS_MIC_NO_PRESENCE] = {
		.type = HDA_FIXUP_PINS,
		.v.pins = (const struct hda_pintbl[]) {
			{ 0x19, 0x04a11120 }, /* use as headset mic, without its own jack detect */
			{ }
		},
		.chained = true,
		.chain_id = ALC256_FIXUP_ASUS_HEADSET_MODE
	},
	[ALC255_FIXUP_PREDATOR_SUBWOOFER] = {
		.type = HDA_FIXUP_PINS,
		.v.pins = (const struct hda_pintbl[]) {
			{ 0x17, 0x90170151 }, /* use as internal speaker (LFE) */
			{ 0x1b, 0x90170152 } /* use as internal speaker (back) */
		}
	},
	[ALC299_FIXUP_PREDATOR_SPK] = {
		.type = HDA_FIXUP_PINS,
		.v.pins = (const struct hda_pintbl[]) {
			{ 0x21, 0x90170150 }, /* use as headset mic, without its own jack detect */
			{ }
		}
	},
	[ALC256_FIXUP_MEDION_HEADSET_NO_PRESENCE] = {
		.type = HDA_FIXUP_PINS,
		.v.pins = (const struct hda_pintbl[]) {
			{ 0x19, 0x04a11040 },
			{ 0x21, 0x04211020 },
			{ }
		},
		.chained = true,
		.chain_id = ALC256_FIXUP_ASUS_HEADSET_MODE
	},
	[ALC289_FIXUP_DELL_SPK1] = {
		.type = HDA_FIXUP_PINS,
		.v.pins = (const struct hda_pintbl[]) {
			{ 0x14, 0x90170140 },
			{ }
		},
		.chained = true,
		.chain_id = ALC269_FIXUP_DELL4_MIC_NO_PRESENCE
	},
	[ALC289_FIXUP_DELL_SPK2] = {
		.type = HDA_FIXUP_PINS,
		.v.pins = (const struct hda_pintbl[]) {
			{ 0x17, 0x90170130 }, /* bass spk */
			{ }
		},
		.chained = true,
		.chain_id = ALC269_FIXUP_DELL4_MIC_NO_PRESENCE
	},
	[ALC289_FIXUP_DUAL_SPK] = {
		.type = HDA_FIXUP_FUNC,
		.v.func = alc285_fixup_speaker2_to_dac1,
		.chained = true,
		.chain_id = ALC289_FIXUP_DELL_SPK2
	},
	[ALC289_FIXUP_RTK_AMP_DUAL_SPK] = {
		.type = HDA_FIXUP_FUNC,
		.v.func = alc285_fixup_speaker2_to_dac1,
		.chained = true,
		.chain_id = ALC289_FIXUP_DELL_SPK1
	},
	[ALC294_FIXUP_SPK2_TO_DAC1] = {
		.type = HDA_FIXUP_FUNC,
		.v.func = alc285_fixup_speaker2_to_dac1,
		.chained = true,
		.chain_id = ALC294_FIXUP_ASUS_HEADSET_MIC
	},
	[ALC294_FIXUP_ASUS_DUAL_SPK] = {
		.type = HDA_FIXUP_FUNC,
		/* The GPIO must be pulled to initialize the AMP */
		.v.func = alc_fixup_gpio4,
		.chained = true,
		.chain_id = ALC294_FIXUP_SPK2_TO_DAC1
	},
	[ALC294_FIXUP_ASUS_ALLY] = {
		.type = HDA_FIXUP_FUNC,
		.v.func = cs35l41_fixup_i2c_two,
		.chained = true,
		.chain_id = ALC294_FIXUP_ASUS_ALLY_PINS
	},
	[ALC294_FIXUP_ASUS_ALLY_X] = {
		.type = HDA_FIXUP_FUNC,
		.v.func = tas2781_fixup_i2c,
		.chained = true,
		.chain_id = ALC294_FIXUP_ASUS_ALLY_PINS
	},
	[ALC294_FIXUP_ASUS_ALLY_PINS] = {
		.type = HDA_FIXUP_PINS,
		.v.pins = (const struct hda_pintbl[]) {
			{ 0x19, 0x03a11050 },
			{ 0x1a, 0x03a11c30 },
			{ 0x21, 0x03211420 },
			{ }
		},
		.chained = true,
		.chain_id = ALC294_FIXUP_ASUS_ALLY_VERBS
	},
	[ALC294_FIXUP_ASUS_ALLY_VERBS] = {
		.type = HDA_FIXUP_VERBS,
		.v.verbs = (const struct hda_verb[]) {
			{ 0x20, AC_VERB_SET_COEF_INDEX, 0x45 },
			{ 0x20, AC_VERB_SET_PROC_COEF, 0x5089 },
			{ 0x20, AC_VERB_SET_COEF_INDEX, 0x46 },
			{ 0x20, AC_VERB_SET_PROC_COEF, 0x0004 },
			{ 0x20, AC_VERB_SET_COEF_INDEX, 0x47 },
			{ 0x20, AC_VERB_SET_PROC_COEF, 0xa47a },
			{ 0x20, AC_VERB_SET_COEF_INDEX, 0x49 },
			{ 0x20, AC_VERB_SET_PROC_COEF, 0x0049},
			{ 0x20, AC_VERB_SET_COEF_INDEX, 0x4a },
			{ 0x20, AC_VERB_SET_PROC_COEF, 0x201b },
			{ 0x20, AC_VERB_SET_COEF_INDEX, 0x6b },
			{ 0x20, AC_VERB_SET_PROC_COEF, 0x4278},
			{ }
		},
		.chained = true,
		.chain_id = ALC294_FIXUP_ASUS_ALLY_SPEAKER
	},
	[ALC294_FIXUP_ASUS_ALLY_SPEAKER] = {
		.type = HDA_FIXUP_FUNC,
		.v.func = alc285_fixup_speaker2_to_dac1,
	},
	[ALC285_FIXUP_THINKPAD_X1_GEN7] = {
		.type = HDA_FIXUP_FUNC,
		.v.func = alc285_fixup_thinkpad_x1_gen7,
		.chained = true,
		.chain_id = ALC269_FIXUP_THINKPAD_ACPI
	},
	[ALC285_FIXUP_THINKPAD_HEADSET_JACK] = {
		.type = HDA_FIXUP_FUNC,
		.v.func = alc_fixup_headset_jack,
		.chained = true,
		.chain_id = ALC285_FIXUP_THINKPAD_X1_GEN7
	},
	[ALC294_FIXUP_ASUS_HPE] = {
		.type = HDA_FIXUP_VERBS,
		.v.verbs = (const struct hda_verb[]) {
			/* Set EAPD high */
			{ 0x20, AC_VERB_SET_COEF_INDEX, 0x0f },
			{ 0x20, AC_VERB_SET_PROC_COEF, 0x7774 },
			{ }
		},
		.chained = true,
		.chain_id = ALC294_FIXUP_ASUS_HEADSET_MIC
	},
	[ALC294_FIXUP_ASUS_GX502_PINS] = {
		.type = HDA_FIXUP_PINS,
		.v.pins = (const struct hda_pintbl[]) {
			{ 0x19, 0x03a11050 }, /* front HP mic */
			{ 0x1a, 0x01a11830 }, /* rear external mic */
			{ 0x21, 0x03211020 }, /* front HP out */
			{ }
		},
		.chained = true,
		.chain_id = ALC294_FIXUP_ASUS_GX502_VERBS
	},
	[ALC294_FIXUP_ASUS_GX502_VERBS] = {
		.type = HDA_FIXUP_VERBS,
		.v.verbs = (const struct hda_verb[]) {
			/* set 0x15 to HP-OUT ctrl */
			{ 0x15, AC_VERB_SET_PIN_WIDGET_CONTROL, 0xc0 },
			/* unmute the 0x15 amp */
			{ 0x15, AC_VERB_SET_AMP_GAIN_MUTE, 0xb000 },
			{ }
		},
		.chained = true,
		.chain_id = ALC294_FIXUP_ASUS_GX502_HP
	},
	[ALC294_FIXUP_ASUS_GX502_HP] = {
		.type = HDA_FIXUP_FUNC,
		.v.func = alc294_fixup_gx502_hp,
	},
	[ALC294_FIXUP_ASUS_GU502_PINS] = {
		.type = HDA_FIXUP_PINS,
		.v.pins = (const struct hda_pintbl[]) {
			{ 0x19, 0x01a11050 }, /* rear HP mic */
			{ 0x1a, 0x01a11830 }, /* rear external mic */
			{ 0x21, 0x012110f0 }, /* rear HP out */
			{ }
		},
		.chained = true,
		.chain_id = ALC294_FIXUP_ASUS_GU502_VERBS
	},
	[ALC294_FIXUP_ASUS_GU502_VERBS] = {
		.type = HDA_FIXUP_VERBS,
		.v.verbs = (const struct hda_verb[]) {
			/* set 0x15 to HP-OUT ctrl */
			{ 0x15, AC_VERB_SET_PIN_WIDGET_CONTROL, 0xc0 },
			/* unmute the 0x15 amp */
			{ 0x15, AC_VERB_SET_AMP_GAIN_MUTE, 0xb000 },
			/* set 0x1b to HP-OUT */
			{ 0x1b, AC_VERB_SET_PIN_WIDGET_CONTROL, 0x24 },
			{ }
		},
		.chained = true,
		.chain_id = ALC294_FIXUP_ASUS_GU502_HP
	},
	[ALC294_FIXUP_ASUS_GU502_HP] = {
		.type = HDA_FIXUP_FUNC,
		.v.func = alc294_fixup_gu502_hp,
	},
	 [ALC294_FIXUP_ASUS_G513_PINS] = {
		.type = HDA_FIXUP_PINS,
		.v.pins = (const struct hda_pintbl[]) {
				{ 0x19, 0x03a11050 }, /* front HP mic */
				{ 0x1a, 0x03a11c30 }, /* rear external mic */
				{ 0x21, 0x03211420 }, /* front HP out */
				{ }
		},
	},
	[ALC285_FIXUP_ASUS_G533Z_PINS] = {
		.type = HDA_FIXUP_PINS,
		.v.pins = (const struct hda_pintbl[]) {
			{ 0x14, 0x90170152 }, /* Speaker Surround Playback Switch */
			{ 0x19, 0x03a19020 }, /* Mic Boost Volume */
			{ 0x1a, 0x03a11c30 }, /* Mic Boost Volume */
			{ 0x1e, 0x90170151 }, /* Rear jack, IN OUT EAPD Detect */
			{ 0x21, 0x03211420 },
			{ }
		},
	},
	[ALC294_FIXUP_ASUS_COEF_1B] = {
		.type = HDA_FIXUP_VERBS,
		.v.verbs = (const struct hda_verb[]) {
			/* Set bit 10 to correct noisy output after reboot from
			 * Windows 10 (due to pop noise reduction?)
			 */
			{ 0x20, AC_VERB_SET_COEF_INDEX, 0x1b },
			{ 0x20, AC_VERB_SET_PROC_COEF, 0x4e4b },
			{ }
		},
		.chained = true,
		.chain_id = ALC289_FIXUP_ASUS_GA401,
	},
	[ALC285_FIXUP_HP_GPIO_LED] = {
		.type = HDA_FIXUP_FUNC,
		.v.func = alc285_fixup_hp_gpio_led,
	},
	[ALC285_FIXUP_HP_MUTE_LED] = {
		.type = HDA_FIXUP_FUNC,
		.v.func = alc285_fixup_hp_mute_led,
	},
	[ALC285_FIXUP_HP_SPECTRE_X360_MUTE_LED] = {
		.type = HDA_FIXUP_FUNC,
		.v.func = alc285_fixup_hp_spectre_x360_mute_led,
	},
	[ALC236_FIXUP_HP_MUTE_LED_COEFBIT2] = {
	    .type = HDA_FIXUP_FUNC,
	    .v.func = alc236_fixup_hp_mute_led_coefbit2,
	},
	[ALC236_FIXUP_HP_GPIO_LED] = {
		.type = HDA_FIXUP_FUNC,
		.v.func = alc236_fixup_hp_gpio_led,
	},
	[ALC236_FIXUP_HP_MUTE_LED] = {
		.type = HDA_FIXUP_FUNC,
		.v.func = alc236_fixup_hp_mute_led,
	},
	[ALC236_FIXUP_HP_MUTE_LED_MICMUTE_VREF] = {
		.type = HDA_FIXUP_FUNC,
		.v.func = alc236_fixup_hp_mute_led_micmute_vref,
	},
	[ALC236_FIXUP_LENOVO_INV_DMIC] = {
		.type = HDA_FIXUP_FUNC,
		.v.func = alc_fixup_inv_dmic,
		.chained = true,
		.chain_id = ALC283_FIXUP_INT_MIC,
	},
	[ALC298_FIXUP_SAMSUNG_AMP] = {
		.type = HDA_FIXUP_FUNC,
		.v.func = alc298_fixup_samsung_amp,
		.chained = true,
		.chain_id = ALC298_FIXUP_SAMSUNG_HEADPHONE_VERY_QUIET
	},
<<<<<<< HEAD
	[ALC298_FIXUP_SAMSUNG_AMP2] = {
		.type = HDA_FIXUP_FUNC,
		.v.func = alc298_fixup_samsung_amp2
=======
	[ALC298_FIXUP_SAMSUNG_AMP_V2_2_AMPS] = {
		.type = HDA_FIXUP_FUNC,
		.v.func = alc298_fixup_samsung_amp_v2_2_amps
	},
	[ALC298_FIXUP_SAMSUNG_AMP_V2_4_AMPS] = {
		.type = HDA_FIXUP_FUNC,
		.v.func = alc298_fixup_samsung_amp_v2_4_amps
>>>>>>> adc21867
	},
	[ALC298_FIXUP_SAMSUNG_HEADPHONE_VERY_QUIET] = {
		.type = HDA_FIXUP_VERBS,
		.v.verbs = (const struct hda_verb[]) {
			{ 0x1a, AC_VERB_SET_PIN_WIDGET_CONTROL, 0xc5 },
			{ }
		},
	},
	[ALC256_FIXUP_SAMSUNG_HEADPHONE_VERY_QUIET] = {
		.type = HDA_FIXUP_VERBS,
		.v.verbs = (const struct hda_verb[]) {
			{ 0x20, AC_VERB_SET_COEF_INDEX, 0x08},
			{ 0x20, AC_VERB_SET_PROC_COEF, 0x2fcf},
			{ }
		},
	},
	[ALC295_FIXUP_ASUS_MIC_NO_PRESENCE] = {
		.type = HDA_FIXUP_PINS,
		.v.pins = (const struct hda_pintbl[]) {
			{ 0x19, 0x01a1913c }, /* use as headset mic, without its own jack detect */
			{ }
		},
		.chained = true,
		.chain_id = ALC269_FIXUP_HEADSET_MODE
	},
	[ALC269VC_FIXUP_ACER_VCOPPERBOX_PINS] = {
		.type = HDA_FIXUP_PINS,
		.v.pins = (const struct hda_pintbl[]) {
			{ 0x14, 0x90100120 }, /* use as internal speaker */
			{ 0x18, 0x02a111f0 }, /* use as headset mic, without its own jack detect */
			{ 0x1a, 0x01011020 }, /* use as line out */
			{ },
		},
		.chained = true,
		.chain_id = ALC269_FIXUP_HEADSET_MIC
	},
	[ALC269VC_FIXUP_ACER_HEADSET_MIC] = {
		.type = HDA_FIXUP_PINS,
		.v.pins = (const struct hda_pintbl[]) {
			{ 0x18, 0x02a11030 }, /* use as headset mic */
			{ }
		},
		.chained = true,
		.chain_id = ALC269_FIXUP_HEADSET_MIC
	},
	[ALC269VC_FIXUP_ACER_MIC_NO_PRESENCE] = {
		.type = HDA_FIXUP_PINS,
		.v.pins = (const struct hda_pintbl[]) {
			{ 0x18, 0x01a11130 }, /* use as headset mic, without its own jack detect */
			{ }
		},
		.chained = true,
		.chain_id = ALC269_FIXUP_HEADSET_MIC
	},
	[ALC289_FIXUP_ASUS_GA401] = {
		.type = HDA_FIXUP_FUNC,
		.v.func = alc289_fixup_asus_ga401,
		.chained = true,
		.chain_id = ALC289_FIXUP_ASUS_GA502,
	},
	[ALC289_FIXUP_ASUS_GA502] = {
		.type = HDA_FIXUP_PINS,
		.v.pins = (const struct hda_pintbl[]) {
			{ 0x19, 0x03a11020 }, /* headset mic with jack detect */
			{ }
		},
	},
	[ALC256_FIXUP_ACER_MIC_NO_PRESENCE] = {
		.type = HDA_FIXUP_PINS,
		.v.pins = (const struct hda_pintbl[]) {
			{ 0x19, 0x02a11120 }, /* use as headset mic, without its own jack detect */
			{ }
		},
		.chained = true,
		.chain_id = ALC256_FIXUP_ASUS_HEADSET_MODE
	},
	[ALC285_FIXUP_HP_GPIO_AMP_INIT] = {
		.type = HDA_FIXUP_FUNC,
		.v.func = alc285_fixup_hp_gpio_amp_init,
		.chained = true,
		.chain_id = ALC285_FIXUP_HP_GPIO_LED
	},
	[ALC269_FIXUP_CZC_B20] = {
		.type = HDA_FIXUP_PINS,
		.v.pins = (const struct hda_pintbl[]) {
			{ 0x12, 0x411111f0 },
			{ 0x14, 0x90170110 }, /* speaker */
			{ 0x15, 0x032f1020 }, /* HP out */
			{ 0x17, 0x411111f0 },
			{ 0x18, 0x03ab1040 }, /* mic */
			{ 0x19, 0xb7a7013f },
			{ 0x1a, 0x0181305f },
			{ 0x1b, 0x411111f0 },
			{ 0x1d, 0x411111f0 },
			{ 0x1e, 0x411111f0 },
			{ }
		},
		.chain_id = ALC269_FIXUP_DMIC,
	},
	[ALC269_FIXUP_CZC_TMI] = {
		.type = HDA_FIXUP_PINS,
		.v.pins = (const struct hda_pintbl[]) {
			{ 0x12, 0x4000c000 },
			{ 0x14, 0x90170110 }, /* speaker */
			{ 0x15, 0x0421401f }, /* HP out */
			{ 0x17, 0x411111f0 },
			{ 0x18, 0x04a19020 }, /* mic */
			{ 0x19, 0x411111f0 },
			{ 0x1a, 0x411111f0 },
			{ 0x1b, 0x411111f0 },
			{ 0x1d, 0x40448505 },
			{ 0x1e, 0x411111f0 },
			{ 0x20, 0x8000ffff },
			{ }
		},
		.chain_id = ALC269_FIXUP_DMIC,
	},
	[ALC269_FIXUP_CZC_L101] = {
		.type = HDA_FIXUP_PINS,
		.v.pins = (const struct hda_pintbl[]) {
			{ 0x12, 0x40000000 },
			{ 0x14, 0x01014010 }, /* speaker */
			{ 0x15, 0x411111f0 }, /* HP out */
			{ 0x16, 0x411111f0 },
			{ 0x18, 0x01a19020 }, /* mic */
			{ 0x19, 0x02a19021 },
			{ 0x1a, 0x0181302f },
			{ 0x1b, 0x0221401f },
			{ 0x1c, 0x411111f0 },
			{ 0x1d, 0x4044c601 },
			{ 0x1e, 0x411111f0 },
			{ }
		},
		.chain_id = ALC269_FIXUP_DMIC,
	},
	[ALC269_FIXUP_LEMOTE_A1802] = {
		.type = HDA_FIXUP_PINS,
		.v.pins = (const struct hda_pintbl[]) {
			{ 0x12, 0x40000000 },
			{ 0x14, 0x90170110 }, /* speaker */
			{ 0x17, 0x411111f0 },
			{ 0x18, 0x03a19040 }, /* mic1 */
			{ 0x19, 0x90a70130 }, /* mic2 */
			{ 0x1a, 0x411111f0 },
			{ 0x1b, 0x411111f0 },
			{ 0x1d, 0x40489d2d },
			{ 0x1e, 0x411111f0 },
			{ 0x20, 0x0003ffff },
			{ 0x21, 0x03214020 },
			{ }
		},
		.chain_id = ALC269_FIXUP_DMIC,
	},
	[ALC269_FIXUP_LEMOTE_A190X] = {
		.type = HDA_FIXUP_PINS,
		.v.pins = (const struct hda_pintbl[]) {
			{ 0x14, 0x99130110 }, /* speaker */
			{ 0x15, 0x0121401f }, /* HP out */
			{ 0x18, 0x01a19c20 }, /* rear  mic */
			{ 0x19, 0x99a3092f }, /* front mic */
			{ 0x1b, 0x0201401f }, /* front lineout */
			{ }
		},
		.chain_id = ALC269_FIXUP_DMIC,
	},
	[ALC256_FIXUP_INTEL_NUC8_RUGGED] = {
		.type = HDA_FIXUP_PINS,
		.v.pins = (const struct hda_pintbl[]) {
			{ 0x1b, 0x01a1913c }, /* use as headset mic, without its own jack detect */
			{ }
		},
		.chained = true,
		.chain_id = ALC269_FIXUP_HEADSET_MODE
	},
	[ALC256_FIXUP_INTEL_NUC10] = {
		.type = HDA_FIXUP_PINS,
		.v.pins = (const struct hda_pintbl[]) {
			{ 0x19, 0x01a1913c }, /* use as headset mic, without its own jack detect */
			{ }
		},
		.chained = true,
		.chain_id = ALC269_FIXUP_HEADSET_MODE
	},
	[ALC255_FIXUP_XIAOMI_HEADSET_MIC] = {
		.type = HDA_FIXUP_VERBS,
		.v.verbs = (const struct hda_verb[]) {
			{ 0x20, AC_VERB_SET_COEF_INDEX, 0x45 },
			{ 0x20, AC_VERB_SET_PROC_COEF, 0x5089 },
			{ }
		},
		.chained = true,
		.chain_id = ALC289_FIXUP_ASUS_GA502
	},
	[ALC274_FIXUP_HP_MIC] = {
		.type = HDA_FIXUP_VERBS,
		.v.verbs = (const struct hda_verb[]) {
			{ 0x20, AC_VERB_SET_COEF_INDEX, 0x45 },
			{ 0x20, AC_VERB_SET_PROC_COEF, 0x5089 },
			{ }
		},
	},
	[ALC274_FIXUP_HP_HEADSET_MIC] = {
		.type = HDA_FIXUP_FUNC,
		.v.func = alc274_fixup_hp_headset_mic,
		.chained = true,
		.chain_id = ALC274_FIXUP_HP_MIC
	},
	[ALC274_FIXUP_HP_ENVY_GPIO] = {
		.type = HDA_FIXUP_FUNC,
		.v.func = alc274_fixup_hp_envy_gpio,
	},
	[ALC256_FIXUP_ASUS_HPE] = {
		.type = HDA_FIXUP_VERBS,
		.v.verbs = (const struct hda_verb[]) {
			/* Set EAPD high */
			{ 0x20, AC_VERB_SET_COEF_INDEX, 0x0f },
			{ 0x20, AC_VERB_SET_PROC_COEF, 0x7778 },
			{ }
		},
		.chained = true,
		.chain_id = ALC294_FIXUP_ASUS_HEADSET_MIC
	},
	[ALC285_FIXUP_THINKPAD_NO_BASS_SPK_HEADSET_JACK] = {
		.type = HDA_FIXUP_FUNC,
		.v.func = alc_fixup_headset_jack,
		.chained = true,
		.chain_id = ALC269_FIXUP_THINKPAD_ACPI
	},
	[ALC287_FIXUP_HP_GPIO_LED] = {
		.type = HDA_FIXUP_FUNC,
		.v.func = alc287_fixup_hp_gpio_led,
	},
	[ALC256_FIXUP_HP_HEADSET_MIC] = {
		.type = HDA_FIXUP_FUNC,
		.v.func = alc274_fixup_hp_headset_mic,
	},
	[ALC236_FIXUP_DELL_AIO_HEADSET_MIC] = {
		.type = HDA_FIXUP_FUNC,
		.v.func = alc_fixup_no_int_mic,
		.chained = true,
		.chain_id = ALC255_FIXUP_DELL1_MIC_NO_PRESENCE
	},
	[ALC282_FIXUP_ACER_DISABLE_LINEOUT] = {
		.type = HDA_FIXUP_PINS,
		.v.pins = (const struct hda_pintbl[]) {
			{ 0x1b, 0x411111f0 },
			{ 0x18, 0x01a1913c }, /* use as headset mic, without its own jack detect */
			{ },
		},
		.chained = true,
		.chain_id = ALC269_FIXUP_HEADSET_MODE
	},
	[ALC255_FIXUP_ACER_LIMIT_INT_MIC_BOOST] = {
		.type = HDA_FIXUP_FUNC,
		.v.func = alc269_fixup_limit_int_mic_boost,
		.chained = true,
		.chain_id = ALC255_FIXUP_ACER_MIC_NO_PRESENCE,
	},
	[ALC256_FIXUP_ACER_HEADSET_MIC] = {
		.type = HDA_FIXUP_PINS,
		.v.pins = (const struct hda_pintbl[]) {
			{ 0x19, 0x02a1113c }, /* use as headset mic, without its own jack detect */
			{ 0x1a, 0x90a1092f }, /* use as internal mic */
			{ }
		},
		.chained = true,
		.chain_id = ALC269_FIXUP_HEADSET_MODE_NO_HP_MIC
	},
	[ALC285_FIXUP_IDEAPAD_S740_COEF] = {
		.type = HDA_FIXUP_FUNC,
		.v.func = alc285_fixup_ideapad_s740_coef,
		.chained = true,
		.chain_id = ALC269_FIXUP_THINKPAD_ACPI,
	},
	[ALC285_FIXUP_HP_LIMIT_INT_MIC_BOOST] = {
		.type = HDA_FIXUP_FUNC,
		.v.func = alc269_fixup_limit_int_mic_boost,
		.chained = true,
		.chain_id = ALC285_FIXUP_HP_MUTE_LED,
	},
	[ALC295_FIXUP_ASUS_DACS] = {
		.type = HDA_FIXUP_FUNC,
		.v.func = alc295_fixup_asus_dacs,
	},
	[ALC295_FIXUP_HP_OMEN] = {
		.type = HDA_FIXUP_PINS,
		.v.pins = (const struct hda_pintbl[]) {
			{ 0x12, 0xb7a60130 },
			{ 0x13, 0x40000000 },
			{ 0x14, 0x411111f0 },
			{ 0x16, 0x411111f0 },
			{ 0x17, 0x90170110 },
			{ 0x18, 0x411111f0 },
			{ 0x19, 0x02a11030 },
			{ 0x1a, 0x411111f0 },
			{ 0x1b, 0x04a19030 },
			{ 0x1d, 0x40600001 },
			{ 0x1e, 0x411111f0 },
			{ 0x21, 0x03211020 },
			{}
		},
		.chained = true,
		.chain_id = ALC269_FIXUP_HP_LINE1_MIC1_LED,
	},
	[ALC285_FIXUP_HP_SPECTRE_X360] = {
		.type = HDA_FIXUP_FUNC,
		.v.func = alc285_fixup_hp_spectre_x360,
	},
	[ALC285_FIXUP_HP_SPECTRE_X360_EB1] = {
		.type = HDA_FIXUP_FUNC,
		.v.func = alc285_fixup_hp_spectre_x360_eb1
	},
	[ALC285_FIXUP_HP_ENVY_X360] = {
		.type = HDA_FIXUP_FUNC,
		.v.func = alc285_fixup_hp_envy_x360,
		.chained = true,
		.chain_id = ALC285_FIXUP_HP_GPIO_AMP_INIT,
	},
	[ALC287_FIXUP_IDEAPAD_BASS_SPK_AMP] = {
		.type = HDA_FIXUP_FUNC,
		.v.func = alc285_fixup_ideapad_s740_coef,
		.chained = true,
		.chain_id = ALC285_FIXUP_THINKPAD_HEADSET_JACK,
	},
	[ALC623_FIXUP_LENOVO_THINKSTATION_P340] = {
		.type = HDA_FIXUP_FUNC,
		.v.func = alc_fixup_no_shutup,
		.chained = true,
		.chain_id = ALC283_FIXUP_HEADSET_MIC,
	},
	[ALC255_FIXUP_ACER_HEADPHONE_AND_MIC] = {
		.type = HDA_FIXUP_PINS,
		.v.pins = (const struct hda_pintbl[]) {
			{ 0x21, 0x03211030 }, /* Change the Headphone location to Left */
			{ }
		},
		.chained = true,
		.chain_id = ALC255_FIXUP_XIAOMI_HEADSET_MIC
	},
	[ALC236_FIXUP_HP_LIMIT_INT_MIC_BOOST] = {
		.type = HDA_FIXUP_FUNC,
		.v.func = alc269_fixup_limit_int_mic_boost,
		.chained = true,
		.chain_id = ALC236_FIXUP_HP_MUTE_LED_MICMUTE_VREF,
	},
	[ALC285_FIXUP_LEGION_Y9000X_SPEAKERS] = {
		.type = HDA_FIXUP_FUNC,
		.v.func = alc285_fixup_ideapad_s740_coef,
		.chained = true,
		.chain_id = ALC285_FIXUP_LEGION_Y9000X_AUTOMUTE,
	},
	[ALC285_FIXUP_LEGION_Y9000X_AUTOMUTE] = {
		.type = HDA_FIXUP_FUNC,
		.v.func = alc287_fixup_legion_15imhg05_speakers,
		.chained = true,
		.chain_id = ALC269_FIXUP_THINKPAD_ACPI,
	},
	[ALC287_FIXUP_LEGION_15IMHG05_SPEAKERS] = {
		.type = HDA_FIXUP_VERBS,
		//.v.verbs = legion_15imhg05_coefs,
		.v.verbs = (const struct hda_verb[]) {
			 // set left speaker Legion 7i.
			 { 0x20, AC_VERB_SET_COEF_INDEX, 0x24 },
			 { 0x20, AC_VERB_SET_PROC_COEF, 0x41 },

			 { 0x20, AC_VERB_SET_COEF_INDEX, 0x26 },
			 { 0x20, AC_VERB_SET_PROC_COEF, 0xc },
			 { 0x20, AC_VERB_SET_PROC_COEF, 0x0 },
			 { 0x20, AC_VERB_SET_PROC_COEF, 0x1a },
			 { 0x20, AC_VERB_SET_PROC_COEF, 0xb020 },

			 { 0x20, AC_VERB_SET_COEF_INDEX, 0x26 },
			 { 0x20, AC_VERB_SET_PROC_COEF, 0x2 },
			 { 0x20, AC_VERB_SET_PROC_COEF, 0x0 },
			 { 0x20, AC_VERB_SET_PROC_COEF, 0x0 },
			 { 0x20, AC_VERB_SET_PROC_COEF, 0xb020 },

			 // set right speaker Legion 7i.
			 { 0x20, AC_VERB_SET_COEF_INDEX, 0x24 },
			 { 0x20, AC_VERB_SET_PROC_COEF, 0x42 },

			 { 0x20, AC_VERB_SET_COEF_INDEX, 0x26 },
			 { 0x20, AC_VERB_SET_PROC_COEF, 0xc },
			 { 0x20, AC_VERB_SET_PROC_COEF, 0x0 },
			 { 0x20, AC_VERB_SET_PROC_COEF, 0x2a },
			 { 0x20, AC_VERB_SET_PROC_COEF, 0xb020 },

			 { 0x20, AC_VERB_SET_COEF_INDEX, 0x26 },
			 { 0x20, AC_VERB_SET_PROC_COEF, 0x2 },
			 { 0x20, AC_VERB_SET_PROC_COEF, 0x0 },
			 { 0x20, AC_VERB_SET_PROC_COEF, 0x0 },
			 { 0x20, AC_VERB_SET_PROC_COEF, 0xb020 },
			 {}
		},
		.chained = true,
		.chain_id = ALC287_FIXUP_LEGION_15IMHG05_AUTOMUTE,
	},
	[ALC287_FIXUP_LEGION_15IMHG05_AUTOMUTE] = {
		.type = HDA_FIXUP_FUNC,
		.v.func = alc287_fixup_legion_15imhg05_speakers,
		.chained = true,
		.chain_id = ALC269_FIXUP_HEADSET_MODE,
	},
	[ALC287_FIXUP_YOGA7_14ITL_SPEAKERS] = {
		.type = HDA_FIXUP_VERBS,
		.v.verbs = (const struct hda_verb[]) {
			 // set left speaker Yoga 7i.
			 { 0x20, AC_VERB_SET_COEF_INDEX, 0x24 },
			 { 0x20, AC_VERB_SET_PROC_COEF, 0x41 },

			 { 0x20, AC_VERB_SET_COEF_INDEX, 0x26 },
			 { 0x20, AC_VERB_SET_PROC_COEF, 0xc },
			 { 0x20, AC_VERB_SET_PROC_COEF, 0x0 },
			 { 0x20, AC_VERB_SET_PROC_COEF, 0x1a },
			 { 0x20, AC_VERB_SET_PROC_COEF, 0xb020 },

			 { 0x20, AC_VERB_SET_COEF_INDEX, 0x26 },
			 { 0x20, AC_VERB_SET_PROC_COEF, 0x2 },
			 { 0x20, AC_VERB_SET_PROC_COEF, 0x0 },
			 { 0x20, AC_VERB_SET_PROC_COEF, 0x0 },
			 { 0x20, AC_VERB_SET_PROC_COEF, 0xb020 },

			 // set right speaker Yoga 7i.
			 { 0x20, AC_VERB_SET_COEF_INDEX, 0x24 },
			 { 0x20, AC_VERB_SET_PROC_COEF, 0x46 },

			 { 0x20, AC_VERB_SET_COEF_INDEX, 0x26 },
			 { 0x20, AC_VERB_SET_PROC_COEF, 0xc },
			 { 0x20, AC_VERB_SET_PROC_COEF, 0x0 },
			 { 0x20, AC_VERB_SET_PROC_COEF, 0x2a },
			 { 0x20, AC_VERB_SET_PROC_COEF, 0xb020 },

			 { 0x20, AC_VERB_SET_COEF_INDEX, 0x26 },
			 { 0x20, AC_VERB_SET_PROC_COEF, 0x2 },
			 { 0x20, AC_VERB_SET_PROC_COEF, 0x0 },
			 { 0x20, AC_VERB_SET_PROC_COEF, 0x0 },
			 { 0x20, AC_VERB_SET_PROC_COEF, 0xb020 },
			 {}
		},
		.chained = true,
		.chain_id = ALC269_FIXUP_HEADSET_MODE,
	},
	[ALC298_FIXUP_LENOVO_C940_DUET7] = {
		.type = HDA_FIXUP_FUNC,
		.v.func = alc298_fixup_lenovo_c940_duet7,
	},
	[ALC287_FIXUP_LENOVO_14IRP8_DUETITL] = {
		.type = HDA_FIXUP_FUNC,
		.v.func = alc287_fixup_lenovo_14irp8_duetitl,
	},
	[ALC287_FIXUP_LENOVO_LEGION_7] = {
		.type = HDA_FIXUP_FUNC,
		.v.func = alc287_fixup_lenovo_legion_7,
	},
	[ALC287_FIXUP_13S_GEN2_SPEAKERS] = {
		.type = HDA_FIXUP_VERBS,
		.v.verbs = (const struct hda_verb[]) {
			{ 0x20, AC_VERB_SET_COEF_INDEX, 0x24 },
			{ 0x20, AC_VERB_SET_PROC_COEF, 0x41 },
			{ 0x20, AC_VERB_SET_COEF_INDEX, 0x26 },
			{ 0x20, AC_VERB_SET_PROC_COEF, 0x2 },
			{ 0x20, AC_VERB_SET_PROC_COEF, 0x0 },
			{ 0x20, AC_VERB_SET_PROC_COEF, 0x0 },
			{ 0x20, AC_VERB_SET_PROC_COEF, 0xb020 },
			{ 0x20, AC_VERB_SET_COEF_INDEX, 0x24 },
			{ 0x20, AC_VERB_SET_PROC_COEF, 0x42 },
			{ 0x20, AC_VERB_SET_COEF_INDEX, 0x26 },
			{ 0x20, AC_VERB_SET_PROC_COEF, 0x2 },
			{ 0x20, AC_VERB_SET_PROC_COEF, 0x0 },
			{ 0x20, AC_VERB_SET_PROC_COEF, 0x0 },
			{ 0x20, AC_VERB_SET_PROC_COEF, 0xb020 },
			{}
		},
		.chained = true,
		.chain_id = ALC269_FIXUP_HEADSET_MODE,
	},
	[ALC256_FIXUP_SET_COEF_DEFAULTS] = {
		.type = HDA_FIXUP_FUNC,
		.v.func = alc256_fixup_set_coef_defaults,
	},
	[ALC245_FIXUP_HP_GPIO_LED] = {
		.type = HDA_FIXUP_FUNC,
		.v.func = alc245_fixup_hp_gpio_led,
	},
	[ALC256_FIXUP_SYSTEM76_MIC_NO_PRESENCE] = {
		.type = HDA_FIXUP_PINS,
		.v.pins = (const struct hda_pintbl[]) {
			{ 0x19, 0x03a11120 }, /* use as headset mic, without its own jack detect */
			{ }
		},
		.chained = true,
		.chain_id = ALC269_FIXUP_HEADSET_MODE_NO_HP_MIC,
	},
	[ALC233_FIXUP_NO_AUDIO_JACK] = {
		.type = HDA_FIXUP_FUNC,
		.v.func = alc233_fixup_no_audio_jack,
	},
	[ALC256_FIXUP_MIC_NO_PRESENCE_AND_RESUME] = {
		.type = HDA_FIXUP_FUNC,
		.v.func = alc256_fixup_mic_no_presence_and_resume,
		.chained = true,
		.chain_id = ALC269_FIXUP_HEADSET_MODE_NO_HP_MIC
	},
	[ALC287_FIXUP_LEGION_16ACHG6] = {
		.type = HDA_FIXUP_FUNC,
		.v.func = alc287_fixup_legion_16achg6_speakers,
	},
	[ALC287_FIXUP_CS35L41_I2C_2] = {
		.type = HDA_FIXUP_FUNC,
		.v.func = cs35l41_fixup_i2c_two,
	},
	[ALC287_FIXUP_CS35L41_I2C_2_HP_GPIO_LED] = {
		.type = HDA_FIXUP_FUNC,
		.v.func = cs35l41_fixup_i2c_two,
		.chained = true,
		.chain_id = ALC285_FIXUP_HP_MUTE_LED,
	},
	[ALC287_FIXUP_CS35L41_I2C_4] = {
		.type = HDA_FIXUP_FUNC,
		.v.func = cs35l41_fixup_i2c_four,
	},
	[ALC245_FIXUP_CS35L41_SPI_2] = {
		.type = HDA_FIXUP_FUNC,
		.v.func = cs35l41_fixup_spi_two,
	},
	[ALC245_FIXUP_CS35L41_SPI_2_HP_GPIO_LED] = {
		.type = HDA_FIXUP_FUNC,
		.v.func = cs35l41_fixup_spi_two,
		.chained = true,
		.chain_id = ALC285_FIXUP_HP_GPIO_LED,
	},
	[ALC245_FIXUP_CS35L41_SPI_4] = {
		.type = HDA_FIXUP_FUNC,
		.v.func = cs35l41_fixup_spi_four,
	},
	[ALC245_FIXUP_CS35L41_SPI_4_HP_GPIO_LED] = {
		.type = HDA_FIXUP_FUNC,
		.v.func = cs35l41_fixup_spi_four,
		.chained = true,
		.chain_id = ALC285_FIXUP_HP_GPIO_LED,
	},
	[ALC285_FIXUP_HP_SPEAKERS_MICMUTE_LED] = {
		.type = HDA_FIXUP_VERBS,
		.v.verbs = (const struct hda_verb[]) {
			 { 0x20, AC_VERB_SET_COEF_INDEX, 0x19 },
			 { 0x20, AC_VERB_SET_PROC_COEF, 0x8e11 },
			 { }
		},
		.chained = true,
		.chain_id = ALC285_FIXUP_HP_MUTE_LED,
	},
	[ALC269_FIXUP_DELL4_MIC_NO_PRESENCE_QUIET] = {
		.type = HDA_FIXUP_FUNC,
		.v.func = alc_fixup_dell4_mic_no_presence_quiet,
		.chained = true,
		.chain_id = ALC269_FIXUP_DELL4_MIC_NO_PRESENCE,
	},
	[ALC295_FIXUP_FRAMEWORK_LAPTOP_MIC_NO_PRESENCE] = {
		.type = HDA_FIXUP_PINS,
		.v.pins = (const struct hda_pintbl[]) {
			{ 0x19, 0x02a1112c }, /* use as headset mic, without its own jack detect */
			{ }
		},
		.chained = true,
		.chain_id = ALC269_FIXUP_HEADSET_MODE_NO_HP_MIC
	},
	[ALC287_FIXUP_LEGION_16ITHG6] = {
		.type = HDA_FIXUP_FUNC,
		.v.func = alc287_fixup_legion_16ithg6_speakers,
	},
	[ALC287_FIXUP_YOGA9_14IAP7_BASS_SPK] = {
		.type = HDA_FIXUP_VERBS,
		.v.verbs = (const struct hda_verb[]) {
			// enable left speaker
			{ 0x20, AC_VERB_SET_COEF_INDEX, 0x24 },
			{ 0x20, AC_VERB_SET_PROC_COEF, 0x41 },

			{ 0x20, AC_VERB_SET_COEF_INDEX, 0x26 },
			{ 0x20, AC_VERB_SET_PROC_COEF, 0xc },
			{ 0x20, AC_VERB_SET_PROC_COEF, 0x0 },
			{ 0x20, AC_VERB_SET_PROC_COEF, 0x1a },
			{ 0x20, AC_VERB_SET_PROC_COEF, 0xb020 },

			{ 0x20, AC_VERB_SET_COEF_INDEX, 0x26 },
			{ 0x20, AC_VERB_SET_PROC_COEF, 0xf },
			{ 0x20, AC_VERB_SET_PROC_COEF, 0x0 },
			{ 0x20, AC_VERB_SET_PROC_COEF, 0x42 },
			{ 0x20, AC_VERB_SET_PROC_COEF, 0xb020 },

			{ 0x20, AC_VERB_SET_COEF_INDEX, 0x26 },
			{ 0x20, AC_VERB_SET_PROC_COEF, 0x10 },
			{ 0x20, AC_VERB_SET_PROC_COEF, 0x0 },
			{ 0x20, AC_VERB_SET_PROC_COEF, 0x40 },
			{ 0x20, AC_VERB_SET_PROC_COEF, 0xb020 },

			{ 0x20, AC_VERB_SET_COEF_INDEX, 0x26 },
			{ 0x20, AC_VERB_SET_PROC_COEF, 0x2 },
			{ 0x20, AC_VERB_SET_PROC_COEF, 0x0 },
			{ 0x20, AC_VERB_SET_PROC_COEF, 0x0 },
			{ 0x20, AC_VERB_SET_PROC_COEF, 0xb020 },

			// enable right speaker
			{ 0x20, AC_VERB_SET_COEF_INDEX, 0x24 },
			{ 0x20, AC_VERB_SET_PROC_COEF, 0x46 },

			{ 0x20, AC_VERB_SET_COEF_INDEX, 0x26 },
			{ 0x20, AC_VERB_SET_PROC_COEF, 0xc },
			{ 0x20, AC_VERB_SET_PROC_COEF, 0x0 },
			{ 0x20, AC_VERB_SET_PROC_COEF, 0x2a },
			{ 0x20, AC_VERB_SET_PROC_COEF, 0xb020 },

			{ 0x20, AC_VERB_SET_COEF_INDEX, 0x26 },
			{ 0x20, AC_VERB_SET_PROC_COEF, 0xf },
			{ 0x20, AC_VERB_SET_PROC_COEF, 0x0 },
			{ 0x20, AC_VERB_SET_PROC_COEF, 0x46 },
			{ 0x20, AC_VERB_SET_PROC_COEF, 0xb020 },

			{ 0x20, AC_VERB_SET_COEF_INDEX, 0x26 },
			{ 0x20, AC_VERB_SET_PROC_COEF, 0x10 },
			{ 0x20, AC_VERB_SET_PROC_COEF, 0x0 },
			{ 0x20, AC_VERB_SET_PROC_COEF, 0x44 },
			{ 0x20, AC_VERB_SET_PROC_COEF, 0xb020 },

			{ 0x20, AC_VERB_SET_COEF_INDEX, 0x26 },
			{ 0x20, AC_VERB_SET_PROC_COEF, 0x2 },
			{ 0x20, AC_VERB_SET_PROC_COEF, 0x0 },
			{ 0x20, AC_VERB_SET_PROC_COEF, 0x0 },
			{ 0x20, AC_VERB_SET_PROC_COEF, 0xb020 },

			{ },
		},
	},
	[ALC287_FIXUP_YOGA9_14IAP7_BASS_SPK_PIN] = {
		.type = HDA_FIXUP_FUNC,
		.v.func = alc287_fixup_yoga9_14iap7_bass_spk_pin,
		.chained = true,
		.chain_id = ALC287_FIXUP_YOGA9_14IAP7_BASS_SPK,
	},
	[ALC287_FIXUP_LENOVO_14ARP8_LEGION_IAH7] = {
		.type = HDA_FIXUP_FUNC,
		.v.func = alc287_fixup_lenovo_14arp8_legion_iah7,
	},
	[ALC287_FIXUP_YOGA9_14IMH9_BASS_SPK_PIN] = {
		.type = HDA_FIXUP_FUNC,
		.v.func = alc287_fixup_yoga9_14iap7_bass_spk_pin,
		.chained = true,
		.chain_id = ALC287_FIXUP_CS35L41_I2C_2,
	},
	[ALC295_FIXUP_DELL_INSPIRON_TOP_SPEAKERS] = {
		.type = HDA_FIXUP_FUNC,
		.v.func = alc295_fixup_dell_inspiron_top_speakers,
		.chained = true,
		.chain_id = ALC269_FIXUP_DELL4_MIC_NO_PRESENCE,
	},
	[ALC236_FIXUP_DELL_DUAL_CODECS] = {
		.type = HDA_FIXUP_PINS,
		.v.func = alc1220_fixup_gb_dual_codecs,
		.chained = true,
		.chain_id = ALC255_FIXUP_DELL1_MIC_NO_PRESENCE,
	},
	[ALC287_FIXUP_CS35L41_I2C_2_THINKPAD_ACPI] = {
		.type = HDA_FIXUP_FUNC,
		.v.func = cs35l41_fixup_i2c_two,
		.chained = true,
		.chain_id = ALC285_FIXUP_THINKPAD_NO_BASS_SPK_HEADSET_JACK,
	},
	[ALC287_FIXUP_TAS2781_I2C] = {
		.type = HDA_FIXUP_FUNC,
		.v.func = tas2781_fixup_i2c,
		.chained = true,
		.chain_id = ALC285_FIXUP_THINKPAD_HEADSET_JACK,
	},
	[ALC287_FIXUP_YOGA7_14ARB7_I2C] = {
		.type = HDA_FIXUP_FUNC,
		.v.func = yoga7_14arb7_fixup_i2c,
		.chained = true,
		.chain_id = ALC285_FIXUP_THINKPAD_HEADSET_JACK,
	},
	[ALC245_FIXUP_HP_MUTE_LED_COEFBIT] = {
		.type = HDA_FIXUP_FUNC,
		.v.func = alc245_fixup_hp_mute_led_coefbit,
	},
	[ALC245_FIXUP_HP_X360_MUTE_LEDS] = {
		.type = HDA_FIXUP_FUNC,
		.v.func = alc245_fixup_hp_mute_led_coefbit,
		.chained = true,
		.chain_id = ALC245_FIXUP_HP_GPIO_LED
	},
	[ALC287_FIXUP_THINKPAD_I2S_SPK] = {
		.type = HDA_FIXUP_FUNC,
		.v.func = alc287_fixup_bind_dacs,
		.chained = true,
		.chain_id = ALC285_FIXUP_THINKPAD_NO_BASS_SPK_HEADSET_JACK,
	},
	[ALC287_FIXUP_MG_RTKC_CSAMP_CS35L41_I2C_THINKPAD] = {
		.type = HDA_FIXUP_FUNC,
		.v.func = alc287_fixup_bind_dacs,
		.chained = true,
		.chain_id = ALC287_FIXUP_CS35L41_I2C_2_THINKPAD_ACPI,
	},
	[ALC2XX_FIXUP_HEADSET_MIC] = {
		.type = HDA_FIXUP_FUNC,
		.v.func = alc_fixup_headset_mic,
	},
	[ALC289_FIXUP_DELL_CS35L41_SPI_2] = {
		.type = HDA_FIXUP_FUNC,
		.v.func = cs35l41_fixup_spi_two,
		.chained = true,
		.chain_id = ALC289_FIXUP_DUAL_SPK
	},
	[ALC294_FIXUP_CS35L41_I2C_2] = {
		.type = HDA_FIXUP_FUNC,
		.v.func = cs35l41_fixup_i2c_two,
	},
	[ALC256_FIXUP_ACER_SFG16_MICMUTE_LED] = {
		.type = HDA_FIXUP_FUNC,
		.v.func = alc256_fixup_acer_sfg16_micmute_led,
	},
	[ALC256_FIXUP_HEADPHONE_AMP_VOL] = {
		.type = HDA_FIXUP_FUNC,
		.v.func = alc256_decrease_headphone_amp_val,
	},
	[ALC245_FIXUP_HP_SPECTRE_X360_EU0XXX] = {
		.type = HDA_FIXUP_FUNC,
		.v.func = alc245_fixup_hp_spectre_x360_eu0xxx,
	},
	[ALC245_FIXUP_HP_SPECTRE_X360_16_AA0XXX] = {
		.type = HDA_FIXUP_FUNC,
		.v.func = alc245_fixup_hp_spectre_x360_16_aa0xxx,
	},
	[ALC285_FIXUP_ASUS_GA403U] = {
		.type = HDA_FIXUP_FUNC,
		.v.func = alc285_fixup_asus_ga403u,
	},
	[ALC285_FIXUP_ASUS_GA403U_HEADSET_MIC] = {
		.type = HDA_FIXUP_PINS,
		.v.pins = (const struct hda_pintbl[]) {
			{ 0x19, 0x03a11050 },
			{ 0x1b, 0x03a11c30 },
			{ }
		},
		.chained = true,
		.chain_id = ALC285_FIXUP_ASUS_GA403U_I2C_SPEAKER2_TO_DAC1
	},
	[ALC285_FIXUP_ASUS_GU605_SPI_SPEAKER2_TO_DAC1] = {
		.type = HDA_FIXUP_FUNC,
		.v.func = alc285_fixup_speaker2_to_dac1,
		.chained = true,
		.chain_id = ALC285_FIXUP_ASUS_GU605_SPI_2_HEADSET_MIC,
	},
	[ALC285_FIXUP_ASUS_GU605_SPI_2_HEADSET_MIC] = {
		.type = HDA_FIXUP_PINS,
		.v.pins = (const struct hda_pintbl[]) {
			{ 0x19, 0x03a11050 },
			{ 0x1b, 0x03a11c30 },
			{ }
		},
	},
	[ALC285_FIXUP_ASUS_GA403U_I2C_SPEAKER2_TO_DAC1] = {
		.type = HDA_FIXUP_FUNC,
		.v.func = alc285_fixup_speaker2_to_dac1,
		.chained = true,
		.chain_id = ALC285_FIXUP_ASUS_GA403U,
	},
	[ALC287_FIXUP_LENOVO_THKPAD_WH_ALC1318] = {
		.type = HDA_FIXUP_FUNC,
		.v.func = alc287_fixup_lenovo_thinkpad_with_alc1318,
		.chained = true,
		.chain_id = ALC269_FIXUP_THINKPAD_ACPI
	},
	[ALC256_FIXUP_CHROME_BOOK] = {
		.type = HDA_FIXUP_FUNC,
		.v.func = alc256_fixup_chromebook,
		.chained = true,
		.chain_id = ALC225_FIXUP_HEADSET_JACK
	},
	[ALC287_FIXUP_LENOVO_SSID_17AA3820] = {
		.type = HDA_FIXUP_FUNC,
		.v.func = alc287_fixup_lenovo_ssid_17aa3820,
	},
<<<<<<< HEAD
	[ALCXXX_FIXUP_CS35LXX] = {
		.type = HDA_FIXUP_FUNC,
		.v.func = cs35lxx_autodet_fixup,
	},
=======
>>>>>>> adc21867
	[ALC245_FIXUP_CLEVO_NOISY_MIC] = {
		.type = HDA_FIXUP_FUNC,
		.v.func = alc269_fixup_limit_int_mic_boost,
		.chained = true,
		.chain_id = ALC256_FIXUP_SYSTEM76_MIC_NO_PRESENCE,
	},
<<<<<<< HEAD
=======
	[ALC269_FIXUP_VAIO_VJFH52_MIC_NO_PRESENCE] = {
		.type = HDA_FIXUP_PINS,
		.v.pins = (const struct hda_pintbl[]) {
			{ 0x19, 0x03a1113c }, /* use as headset mic, without its own jack detect */
			{ 0x1b, 0x20a11040 }, /* dock mic */
			{ }
		},
		.chained = true,
		.chain_id = ALC269_FIXUP_LIMIT_INT_MIC_BOOST
	},
>>>>>>> adc21867
};

static const struct snd_pci_quirk alc269_fixup_tbl[] = {
	SND_PCI_QUIRK(0x1025, 0x0283, "Acer TravelMate 8371", ALC269_FIXUP_INV_DMIC),
	SND_PCI_QUIRK(0x1025, 0x029b, "Acer 1810TZ", ALC269_FIXUP_INV_DMIC),
	SND_PCI_QUIRK(0x1025, 0x0349, "Acer AOD260", ALC269_FIXUP_INV_DMIC),
	SND_PCI_QUIRK(0x1025, 0x047c, "Acer AC700", ALC269_FIXUP_ACER_AC700),
	SND_PCI_QUIRK(0x1025, 0x072d, "Acer Aspire V5-571G", ALC269_FIXUP_ASPIRE_HEADSET_MIC),
	SND_PCI_QUIRK(0x1025, 0x0740, "Acer AO725", ALC271_FIXUP_HP_GATE_MIC_JACK),
	SND_PCI_QUIRK(0x1025, 0x0742, "Acer AO756", ALC271_FIXUP_HP_GATE_MIC_JACK),
	SND_PCI_QUIRK(0x1025, 0x0762, "Acer Aspire E1-472", ALC271_FIXUP_HP_GATE_MIC_JACK_E1_572),
	SND_PCI_QUIRK(0x1025, 0x0775, "Acer Aspire E1-572", ALC271_FIXUP_HP_GATE_MIC_JACK_E1_572),
	SND_PCI_QUIRK(0x1025, 0x079b, "Acer Aspire V5-573G", ALC282_FIXUP_ASPIRE_V5_PINS),
	SND_PCI_QUIRK(0x1025, 0x080d, "Acer Aspire V5-122P", ALC269_FIXUP_ASPIRE_HEADSET_MIC),
	SND_PCI_QUIRK(0x1025, 0x0840, "Acer Aspire E1", ALC269VB_FIXUP_ASPIRE_E1_COEF),
	SND_PCI_QUIRK(0x1025, 0x100c, "Acer Aspire E5-574G", ALC255_FIXUP_ACER_LIMIT_INT_MIC_BOOST),
	SND_PCI_QUIRK(0x1025, 0x101c, "Acer Veriton N2510G", ALC269_FIXUP_LIFEBOOK),
	SND_PCI_QUIRK(0x1025, 0x102b, "Acer Aspire C24-860", ALC286_FIXUP_ACER_AIO_MIC_NO_PRESENCE),
	SND_PCI_QUIRK(0x1025, 0x1065, "Acer Aspire C20-820", ALC269VC_FIXUP_ACER_HEADSET_MIC),
	SND_PCI_QUIRK(0x1025, 0x106d, "Acer Cloudbook 14", ALC283_FIXUP_CHROME_BOOK),
	SND_PCI_QUIRK(0x1025, 0x1094, "Acer Aspire E5-575T", ALC255_FIXUP_ACER_LIMIT_INT_MIC_BOOST),
	SND_PCI_QUIRK(0x1025, 0x1099, "Acer Aspire E5-523G", ALC255_FIXUP_ACER_MIC_NO_PRESENCE),
	SND_PCI_QUIRK(0x1025, 0x110e, "Acer Aspire ES1-432", ALC255_FIXUP_ACER_MIC_NO_PRESENCE),
	SND_PCI_QUIRK(0x1025, 0x1166, "Acer Veriton N4640G", ALC269_FIXUP_LIFEBOOK),
	SND_PCI_QUIRK(0x1025, 0x1167, "Acer Veriton N6640G", ALC269_FIXUP_LIFEBOOK),
	SND_PCI_QUIRK(0x1025, 0x1177, "Acer Predator G9-593", ALC255_FIXUP_PREDATOR_SUBWOOFER),
	SND_PCI_QUIRK(0x1025, 0x1178, "Acer Predator G9-593", ALC255_FIXUP_PREDATOR_SUBWOOFER),
	SND_PCI_QUIRK(0x1025, 0x1246, "Acer Predator Helios 500", ALC299_FIXUP_PREDATOR_SPK),
	SND_PCI_QUIRK(0x1025, 0x1247, "Acer vCopperbox", ALC269VC_FIXUP_ACER_VCOPPERBOX_PINS),
	SND_PCI_QUIRK(0x1025, 0x1248, "Acer Veriton N4660G", ALC269VC_FIXUP_ACER_MIC_NO_PRESENCE),
	SND_PCI_QUIRK(0x1025, 0x1269, "Acer SWIFT SF314-54", ALC256_FIXUP_ACER_HEADSET_MIC),
	SND_PCI_QUIRK(0x1025, 0x126a, "Acer Swift SF114-32", ALC256_FIXUP_ACER_MIC_NO_PRESENCE),
	SND_PCI_QUIRK(0x1025, 0x128f, "Acer Veriton Z6860G", ALC286_FIXUP_ACER_AIO_HEADSET_MIC),
	SND_PCI_QUIRK(0x1025, 0x1290, "Acer Veriton Z4860G", ALC286_FIXUP_ACER_AIO_HEADSET_MIC),
	SND_PCI_QUIRK(0x1025, 0x1291, "Acer Veriton Z4660G", ALC286_FIXUP_ACER_AIO_HEADSET_MIC),
	SND_PCI_QUIRK(0x1025, 0x129c, "Acer SWIFT SF314-55", ALC256_FIXUP_ACER_HEADSET_MIC),
	SND_PCI_QUIRK(0x1025, 0x129d, "Acer SWIFT SF313-51", ALC256_FIXUP_ACER_MIC_NO_PRESENCE),
	SND_PCI_QUIRK(0x1025, 0x1300, "Acer SWIFT SF314-56", ALC256_FIXUP_ACER_MIC_NO_PRESENCE),
	SND_PCI_QUIRK(0x1025, 0x1308, "Acer Aspire Z24-890", ALC286_FIXUP_ACER_AIO_HEADSET_MIC),
	SND_PCI_QUIRK(0x1025, 0x132a, "Acer TravelMate B114-21", ALC233_FIXUP_ACER_HEADSET_MIC),
	SND_PCI_QUIRK(0x1025, 0x1330, "Acer TravelMate X514-51T", ALC255_FIXUP_ACER_HEADSET_MIC),
	SND_PCI_QUIRK(0x1025, 0x141f, "Acer Spin SP513-54N", ALC255_FIXUP_ACER_MIC_NO_PRESENCE),
	SND_PCI_QUIRK(0x1025, 0x142b, "Acer Swift SF314-42", ALC255_FIXUP_ACER_MIC_NO_PRESENCE),
	SND_PCI_QUIRK(0x1025, 0x1430, "Acer TravelMate B311R-31", ALC256_FIXUP_ACER_MIC_NO_PRESENCE),
	SND_PCI_QUIRK(0x1025, 0x1466, "Acer Aspire A515-56", ALC255_FIXUP_ACER_HEADPHONE_AND_MIC),
	SND_PCI_QUIRK(0x1025, 0x1534, "Acer Predator PH315-54", ALC255_FIXUP_ACER_MIC_NO_PRESENCE),
	SND_PCI_QUIRK(0x1025, 0x169a, "Acer Swift SFG16", ALC256_FIXUP_ACER_SFG16_MICMUTE_LED),
	SND_PCI_QUIRK(0x1028, 0x0470, "Dell M101z", ALC269_FIXUP_DELL_M101Z),
	SND_PCI_QUIRK(0x1028, 0x053c, "Dell Latitude E5430", ALC292_FIXUP_DELL_E7X),
	SND_PCI_QUIRK(0x1028, 0x054b, "Dell XPS one 2710", ALC275_FIXUP_DELL_XPS),
	SND_PCI_QUIRK(0x1028, 0x05bd, "Dell Latitude E6440", ALC292_FIXUP_DELL_E7X),
	SND_PCI_QUIRK(0x1028, 0x05be, "Dell Latitude E6540", ALC292_FIXUP_DELL_E7X),
	SND_PCI_QUIRK(0x1028, 0x05ca, "Dell Latitude E7240", ALC292_FIXUP_DELL_E7X),
	SND_PCI_QUIRK(0x1028, 0x05cb, "Dell Latitude E7440", ALC292_FIXUP_DELL_E7X),
	SND_PCI_QUIRK(0x1028, 0x05da, "Dell Vostro 5460", ALC290_FIXUP_SUBWOOFER),
	SND_PCI_QUIRK(0x1028, 0x05f4, "Dell", ALC269_FIXUP_DELL1_MIC_NO_PRESENCE),
	SND_PCI_QUIRK(0x1028, 0x05f5, "Dell", ALC269_FIXUP_DELL1_MIC_NO_PRESENCE),
	SND_PCI_QUIRK(0x1028, 0x05f6, "Dell", ALC269_FIXUP_DELL1_MIC_NO_PRESENCE),
	SND_PCI_QUIRK(0x1028, 0x0615, "Dell Vostro 5470", ALC290_FIXUP_SUBWOOFER_HSJACK),
	SND_PCI_QUIRK(0x1028, 0x0616, "Dell Vostro 5470", ALC290_FIXUP_SUBWOOFER_HSJACK),
	SND_PCI_QUIRK(0x1028, 0x062c, "Dell Latitude E5550", ALC292_FIXUP_DELL_E7X),
	SND_PCI_QUIRK(0x1028, 0x062e, "Dell Latitude E7450", ALC292_FIXUP_DELL_E7X),
	SND_PCI_QUIRK(0x1028, 0x0638, "Dell Inspiron 5439", ALC290_FIXUP_MONO_SPEAKERS_HSJACK),
	SND_PCI_QUIRK(0x1028, 0x064a, "Dell", ALC293_FIXUP_DELL1_MIC_NO_PRESENCE),
	SND_PCI_QUIRK(0x1028, 0x064b, "Dell", ALC293_FIXUP_DELL1_MIC_NO_PRESENCE),
	SND_PCI_QUIRK(0x1028, 0x0665, "Dell XPS 13", ALC288_FIXUP_DELL_XPS_13),
	SND_PCI_QUIRK(0x1028, 0x0669, "Dell Optiplex 9020m", ALC255_FIXUP_DELL1_MIC_NO_PRESENCE),
	SND_PCI_QUIRK(0x1028, 0x069a, "Dell Vostro 5480", ALC290_FIXUP_SUBWOOFER_HSJACK),
	SND_PCI_QUIRK(0x1028, 0x06c7, "Dell", ALC255_FIXUP_DELL1_MIC_NO_PRESENCE),
	SND_PCI_QUIRK(0x1028, 0x06d9, "Dell", ALC293_FIXUP_DELL1_MIC_NO_PRESENCE),
	SND_PCI_QUIRK(0x1028, 0x06da, "Dell", ALC293_FIXUP_DELL1_MIC_NO_PRESENCE),
	SND_PCI_QUIRK(0x1028, 0x06db, "Dell", ALC293_FIXUP_DISABLE_AAMIX_MULTIJACK),
	SND_PCI_QUIRK(0x1028, 0x06dd, "Dell", ALC293_FIXUP_DISABLE_AAMIX_MULTIJACK),
	SND_PCI_QUIRK(0x1028, 0x06de, "Dell", ALC293_FIXUP_DISABLE_AAMIX_MULTIJACK),
	SND_PCI_QUIRK(0x1028, 0x06df, "Dell", ALC293_FIXUP_DISABLE_AAMIX_MULTIJACK),
	SND_PCI_QUIRK(0x1028, 0x06e0, "Dell", ALC293_FIXUP_DISABLE_AAMIX_MULTIJACK),
	SND_PCI_QUIRK(0x1028, 0x0706, "Dell Inspiron 7559", ALC256_FIXUP_DELL_INSPIRON_7559_SUBWOOFER),
	SND_PCI_QUIRK(0x1028, 0x0725, "Dell Inspiron 3162", ALC255_FIXUP_DELL_SPK_NOISE),
	SND_PCI_QUIRK(0x1028, 0x0738, "Dell Precision 5820", ALC269_FIXUP_NO_SHUTUP),
	SND_PCI_QUIRK(0x1028, 0x075c, "Dell XPS 27 7760", ALC298_FIXUP_SPK_VOLUME),
	SND_PCI_QUIRK(0x1028, 0x075d, "Dell AIO", ALC298_FIXUP_SPK_VOLUME),
	SND_PCI_QUIRK(0x1028, 0x0798, "Dell Inspiron 17 7000 Gaming", ALC256_FIXUP_DELL_INSPIRON_7559_SUBWOOFER),
	SND_PCI_QUIRK(0x1028, 0x07b0, "Dell Precision 7520", ALC295_FIXUP_DISABLE_DAC3),
	SND_PCI_QUIRK(0x1028, 0x080c, "Dell WYSE", ALC225_FIXUP_DELL_WYSE_MIC_NO_PRESENCE),
	SND_PCI_QUIRK(0x1028, 0x084b, "Dell", ALC274_FIXUP_DELL_AIO_LINEOUT_VERB),
	SND_PCI_QUIRK(0x1028, 0x084e, "Dell", ALC274_FIXUP_DELL_AIO_LINEOUT_VERB),
	SND_PCI_QUIRK(0x1028, 0x0871, "Dell Precision 3630", ALC255_FIXUP_DELL_HEADSET_MIC),
	SND_PCI_QUIRK(0x1028, 0x0872, "Dell Precision 3630", ALC255_FIXUP_DELL_HEADSET_MIC),
	SND_PCI_QUIRK(0x1028, 0x0873, "Dell Precision 3930", ALC255_FIXUP_DUMMY_LINEOUT_VERB),
	SND_PCI_QUIRK(0x1028, 0x08ad, "Dell WYSE AIO", ALC225_FIXUP_DELL_WYSE_AIO_MIC_NO_PRESENCE),
	SND_PCI_QUIRK(0x1028, 0x08ae, "Dell WYSE NB", ALC225_FIXUP_DELL1_MIC_NO_PRESENCE),
	SND_PCI_QUIRK(0x1028, 0x0935, "Dell", ALC274_FIXUP_DELL_AIO_LINEOUT_VERB),
	SND_PCI_QUIRK(0x1028, 0x097d, "Dell Precision", ALC289_FIXUP_DUAL_SPK),
	SND_PCI_QUIRK(0x1028, 0x097e, "Dell Precision", ALC289_FIXUP_DUAL_SPK),
	SND_PCI_QUIRK(0x1028, 0x098d, "Dell Precision", ALC233_FIXUP_ASUS_MIC_NO_PRESENCE),
	SND_PCI_QUIRK(0x1028, 0x09bf, "Dell Precision", ALC233_FIXUP_ASUS_MIC_NO_PRESENCE),
	SND_PCI_QUIRK(0x1028, 0x0a2e, "Dell", ALC236_FIXUP_DELL_AIO_HEADSET_MIC),
	SND_PCI_QUIRK(0x1028, 0x0a30, "Dell", ALC236_FIXUP_DELL_AIO_HEADSET_MIC),
	SND_PCI_QUIRK(0x1028, 0x0a38, "Dell Latitude 7520", ALC269_FIXUP_DELL4_MIC_NO_PRESENCE_QUIET),
	SND_PCI_QUIRK(0x1028, 0x0a58, "Dell", ALC255_FIXUP_DELL_HEADSET_MIC),
	SND_PCI_QUIRK(0x1028, 0x0a61, "Dell XPS 15 9510", ALC289_FIXUP_DUAL_SPK),
	SND_PCI_QUIRK(0x1028, 0x0a62, "Dell Precision 5560", ALC289_FIXUP_DUAL_SPK),
	SND_PCI_QUIRK(0x1028, 0x0a9d, "Dell Latitude 5430", ALC269_FIXUP_DELL4_MIC_NO_PRESENCE),
	SND_PCI_QUIRK(0x1028, 0x0a9e, "Dell Latitude 5430", ALC269_FIXUP_DELL4_MIC_NO_PRESENCE),
	SND_PCI_QUIRK(0x1028, 0x0b19, "Dell XPS 15 9520", ALC289_FIXUP_DUAL_SPK),
	SND_PCI_QUIRK(0x1028, 0x0b1a, "Dell Precision 5570", ALC289_FIXUP_DUAL_SPK),
	SND_PCI_QUIRK(0x1028, 0x0b27, "Dell", ALC245_FIXUP_CS35L41_SPI_2),
	SND_PCI_QUIRK(0x1028, 0x0b28, "Dell", ALC245_FIXUP_CS35L41_SPI_2),
	SND_PCI_QUIRK(0x1028, 0x0b37, "Dell Inspiron 16 Plus 7620 2-in-1", ALC295_FIXUP_DELL_INSPIRON_TOP_SPEAKERS),
	SND_PCI_QUIRK(0x1028, 0x0b71, "Dell Inspiron 16 Plus 7620", ALC295_FIXUP_DELL_INSPIRON_TOP_SPEAKERS),
	SND_PCI_QUIRK(0x1028, 0x0beb, "Dell XPS 15 9530 (2023)", ALC289_FIXUP_DELL_CS35L41_SPI_2),
	SND_PCI_QUIRK(0x1028, 0x0c03, "Dell Precision 5340", ALC269_FIXUP_DELL4_MIC_NO_PRESENCE),
	SND_PCI_QUIRK(0x1028, 0x0c0b, "Dell Oasis 14 RPL-P", ALC289_FIXUP_RTK_AMP_DUAL_SPK),
	SND_PCI_QUIRK(0x1028, 0x0c0d, "Dell Oasis", ALC289_FIXUP_RTK_AMP_DUAL_SPK),
	SND_PCI_QUIRK(0x1028, 0x0c0e, "Dell Oasis 16", ALC289_FIXUP_RTK_AMP_DUAL_SPK),
	SND_PCI_QUIRK(0x1028, 0x0c19, "Dell Precision 3340", ALC236_FIXUP_DELL_DUAL_CODECS),
	SND_PCI_QUIRK(0x1028, 0x0c1a, "Dell Precision 3340", ALC236_FIXUP_DELL_DUAL_CODECS),
	SND_PCI_QUIRK(0x1028, 0x0c1b, "Dell Precision 3440", ALC236_FIXUP_DELL_DUAL_CODECS),
	SND_PCI_QUIRK(0x1028, 0x0c1c, "Dell Precision 3540", ALC236_FIXUP_DELL_DUAL_CODECS),
	SND_PCI_QUIRK(0x1028, 0x0c1d, "Dell Precision 3440", ALC236_FIXUP_DELL_DUAL_CODECS),
	SND_PCI_QUIRK(0x1028, 0x0c1e, "Dell Precision 3540", ALC236_FIXUP_DELL_DUAL_CODECS),
	SND_PCI_QUIRK(0x1028, 0x0c28, "Dell Inspiron 16 Plus 7630", ALC295_FIXUP_DELL_INSPIRON_TOP_SPEAKERS),
	SND_PCI_QUIRK(0x1028, 0x0c4d, "Dell", ALC287_FIXUP_CS35L41_I2C_4),
	SND_PCI_QUIRK(0x1028, 0x0c94, "Dell Polaris 3 metal", ALC287_FIXUP_TAS2781_I2C),
	SND_PCI_QUIRK(0x1028, 0x0c96, "Dell Polaris 2in1", ALC287_FIXUP_TAS2781_I2C),
	SND_PCI_QUIRK(0x1028, 0x0cbd, "Dell Oasis 13 CS MTL-U", ALC289_FIXUP_DELL_CS35L41_SPI_2),
	SND_PCI_QUIRK(0x1028, 0x0cbe, "Dell Oasis 13 2-IN-1 MTL-U", ALC289_FIXUP_DELL_CS35L41_SPI_2),
	SND_PCI_QUIRK(0x1028, 0x0cbf, "Dell Oasis 13 Low Weight MTU-L", ALC289_FIXUP_DELL_CS35L41_SPI_2),
	SND_PCI_QUIRK(0x1028, 0x0cc0, "Dell Oasis 13", ALC289_FIXUP_RTK_AMP_DUAL_SPK),
	SND_PCI_QUIRK(0x1028, 0x0cc1, "Dell Oasis 14 MTL-H/U", ALC289_FIXUP_DELL_CS35L41_SPI_2),
	SND_PCI_QUIRK(0x1028, 0x0cc2, "Dell Oasis 14 2-in-1 MTL-H/U", ALC289_FIXUP_DELL_CS35L41_SPI_2),
	SND_PCI_QUIRK(0x1028, 0x0cc3, "Dell Oasis 14 Low Weight MTL-U", ALC289_FIXUP_DELL_CS35L41_SPI_2),
	SND_PCI_QUIRK(0x1028, 0x0cc4, "Dell Oasis 16 MTL-H/U", ALC289_FIXUP_DELL_CS35L41_SPI_2),
	SND_PCI_QUIRK(0x1028, 0x0cc5, "Dell Oasis 14", ALC289_FIXUP_RTK_AMP_DUAL_SPK),
	SND_PCI_QUIRK(0x1028, 0x164a, "Dell", ALC293_FIXUP_DELL1_MIC_NO_PRESENCE),
	SND_PCI_QUIRK(0x1028, 0x164b, "Dell", ALC293_FIXUP_DELL1_MIC_NO_PRESENCE),
	SND_PCI_QUIRK(0x103c, 0x1586, "HP", ALC269_FIXUP_HP_MUTE_LED_MIC2),
	SND_PCI_QUIRK(0x103c, 0x18e6, "HP", ALC269_FIXUP_HP_GPIO_LED),
	SND_PCI_QUIRK(0x103c, 0x218b, "HP", ALC269_FIXUP_LIMIT_INT_MIC_BOOST_MUTE_LED),
	SND_PCI_QUIRK(0x103c, 0x21f9, "HP", ALC269_FIXUP_HP_MUTE_LED_MIC1),
	SND_PCI_QUIRK(0x103c, 0x2210, "HP", ALC269_FIXUP_HP_MUTE_LED_MIC1),
	SND_PCI_QUIRK(0x103c, 0x2214, "HP", ALC269_FIXUP_HP_MUTE_LED_MIC1),
	SND_PCI_QUIRK(0x103c, 0x221b, "HP", ALC269_FIXUP_HP_GPIO_MIC1_LED),
	SND_PCI_QUIRK(0x103c, 0x221c, "HP EliteBook 755 G2", ALC280_FIXUP_HP_HEADSET_MIC),
	SND_PCI_QUIRK(0x103c, 0x2221, "HP", ALC269_FIXUP_HP_GPIO_MIC1_LED),
	SND_PCI_QUIRK(0x103c, 0x2225, "HP", ALC269_FIXUP_HP_GPIO_MIC1_LED),
	SND_PCI_QUIRK(0x103c, 0x2236, "HP", ALC269_FIXUP_HP_LINE1_MIC1_LED),
	SND_PCI_QUIRK(0x103c, 0x2237, "HP", ALC269_FIXUP_HP_LINE1_MIC1_LED),
	SND_PCI_QUIRK(0x103c, 0x2238, "HP", ALC269_FIXUP_HP_LINE1_MIC1_LED),
	SND_PCI_QUIRK(0x103c, 0x2239, "HP", ALC269_FIXUP_HP_LINE1_MIC1_LED),
	SND_PCI_QUIRK(0x103c, 0x224b, "HP", ALC269_FIXUP_HP_LINE1_MIC1_LED),
	SND_PCI_QUIRK(0x103c, 0x2253, "HP", ALC269_FIXUP_HP_GPIO_MIC1_LED),
	SND_PCI_QUIRK(0x103c, 0x2254, "HP", ALC269_FIXUP_HP_GPIO_MIC1_LED),
	SND_PCI_QUIRK(0x103c, 0x2255, "HP", ALC269_FIXUP_HP_GPIO_MIC1_LED),
	SND_PCI_QUIRK(0x103c, 0x2256, "HP", ALC269_FIXUP_HP_GPIO_MIC1_LED),
	SND_PCI_QUIRK(0x103c, 0x2257, "HP", ALC269_FIXUP_HP_GPIO_MIC1_LED),
	SND_PCI_QUIRK(0x103c, 0x2259, "HP", ALC269_FIXUP_HP_GPIO_MIC1_LED),
	SND_PCI_QUIRK(0x103c, 0x225a, "HP", ALC269_FIXUP_HP_DOCK_GPIO_MIC1_LED),
	SND_PCI_QUIRK(0x103c, 0x225f, "HP", ALC280_FIXUP_HP_GPIO2_MIC_HOTKEY),
	SND_PCI_QUIRK(0x103c, 0x2260, "HP", ALC269_FIXUP_HP_MUTE_LED_MIC1),
	SND_PCI_QUIRK(0x103c, 0x2263, "HP", ALC269_FIXUP_HP_MUTE_LED_MIC1),
	SND_PCI_QUIRK(0x103c, 0x2264, "HP", ALC269_FIXUP_HP_MUTE_LED_MIC1),
	SND_PCI_QUIRK(0x103c, 0x2265, "HP", ALC269_FIXUP_HP_MUTE_LED_MIC1),
	SND_PCI_QUIRK(0x103c, 0x2268, "HP", ALC269_FIXUP_HP_MUTE_LED_MIC1),
	SND_PCI_QUIRK(0x103c, 0x226a, "HP", ALC269_FIXUP_HP_MUTE_LED_MIC1),
	SND_PCI_QUIRK(0x103c, 0x226b, "HP", ALC269_FIXUP_HP_MUTE_LED_MIC1),
	SND_PCI_QUIRK(0x103c, 0x226e, "HP", ALC269_FIXUP_HP_MUTE_LED_MIC1),
	SND_PCI_QUIRK(0x103c, 0x2271, "HP", ALC286_FIXUP_HP_GPIO_LED),
	SND_PCI_QUIRK(0x103c, 0x2272, "HP", ALC269_FIXUP_HP_GPIO_MIC1_LED),
	SND_PCI_QUIRK(0x103c, 0x2272, "HP", ALC280_FIXUP_HP_DOCK_PINS),
	SND_PCI_QUIRK(0x103c, 0x2273, "HP", ALC269_FIXUP_HP_GPIO_MIC1_LED),
	SND_PCI_QUIRK(0x103c, 0x2273, "HP", ALC280_FIXUP_HP_DOCK_PINS),
	SND_PCI_QUIRK(0x103c, 0x2278, "HP", ALC269_FIXUP_HP_GPIO_MIC1_LED),
	SND_PCI_QUIRK(0x103c, 0x227f, "HP", ALC269_FIXUP_HP_MUTE_LED_MIC1),
	SND_PCI_QUIRK(0x103c, 0x2282, "HP", ALC269_FIXUP_HP_MUTE_LED_MIC1),
	SND_PCI_QUIRK(0x103c, 0x228b, "HP", ALC269_FIXUP_HP_MUTE_LED_MIC1),
	SND_PCI_QUIRK(0x103c, 0x228e, "HP", ALC269_FIXUP_HP_MUTE_LED_MIC1),
	SND_PCI_QUIRK(0x103c, 0x229e, "HP", ALC269_FIXUP_HP_MUTE_LED_MIC1),
	SND_PCI_QUIRK(0x103c, 0x22b2, "HP", ALC269_FIXUP_HP_MUTE_LED_MIC1),
	SND_PCI_QUIRK(0x103c, 0x22b7, "HP", ALC269_FIXUP_HP_MUTE_LED_MIC1),
	SND_PCI_QUIRK(0x103c, 0x22bf, "HP", ALC269_FIXUP_HP_MUTE_LED_MIC1),
	SND_PCI_QUIRK(0x103c, 0x22c4, "HP", ALC269_FIXUP_HP_MUTE_LED_MIC1),
	SND_PCI_QUIRK(0x103c, 0x22c5, "HP", ALC269_FIXUP_HP_MUTE_LED_MIC1),
	SND_PCI_QUIRK(0x103c, 0x22c7, "HP", ALC269_FIXUP_HP_MUTE_LED_MIC1),
	SND_PCI_QUIRK(0x103c, 0x22c8, "HP", ALC269_FIXUP_HP_MUTE_LED_MIC1),
	SND_PCI_QUIRK(0x103c, 0x22cf, "HP", ALC269_FIXUP_HP_MUTE_LED_MIC1),
	SND_PCI_QUIRK(0x103c, 0x22db, "HP", ALC280_FIXUP_HP_9480M),
	SND_PCI_QUIRK(0x103c, 0x22dc, "HP", ALC269_FIXUP_HP_GPIO_MIC1_LED),
	SND_PCI_QUIRK(0x103c, 0x22fb, "HP", ALC269_FIXUP_HP_GPIO_MIC1_LED),
	SND_PCI_QUIRK(0x103c, 0x2334, "HP", ALC269_FIXUP_HP_MUTE_LED_MIC1),
	SND_PCI_QUIRK(0x103c, 0x2335, "HP", ALC269_FIXUP_HP_MUTE_LED_MIC1),
	SND_PCI_QUIRK(0x103c, 0x2336, "HP", ALC269_FIXUP_HP_MUTE_LED_MIC1),
	SND_PCI_QUIRK(0x103c, 0x2337, "HP", ALC269_FIXUP_HP_MUTE_LED_MIC1),
	SND_PCI_QUIRK(0x103c, 0x2b5e, "HP 288 Pro G2 MT", ALC221_FIXUP_HP_288PRO_MIC_NO_PRESENCE),
	SND_PCI_QUIRK(0x103c, 0x802e, "HP Z240 SFF", ALC221_FIXUP_HP_MIC_NO_PRESENCE),
	SND_PCI_QUIRK(0x103c, 0x802f, "HP Z240", ALC221_FIXUP_HP_MIC_NO_PRESENCE),
	SND_PCI_QUIRK(0x103c, 0x8077, "HP", ALC256_FIXUP_HP_HEADSET_MIC),
	SND_PCI_QUIRK(0x103c, 0x8158, "HP", ALC256_FIXUP_HP_HEADSET_MIC),
	SND_PCI_QUIRK(0x103c, 0x820d, "HP Pavilion 15", ALC295_FIXUP_HP_X360),
	SND_PCI_QUIRK(0x103c, 0x8256, "HP", ALC221_FIXUP_HP_FRONT_MIC),
	SND_PCI_QUIRK(0x103c, 0x827e, "HP x360", ALC295_FIXUP_HP_X360),
	SND_PCI_QUIRK(0x103c, 0x827f, "HP x360", ALC269_FIXUP_HP_MUTE_LED_MIC3),
	SND_PCI_QUIRK(0x103c, 0x82bf, "HP G3 mini", ALC221_FIXUP_HP_MIC_NO_PRESENCE),
	SND_PCI_QUIRK(0x103c, 0x82c0, "HP G3 mini premium", ALC221_FIXUP_HP_MIC_NO_PRESENCE),
	SND_PCI_QUIRK(0x103c, 0x83b9, "HP Spectre x360", ALC269_FIXUP_HP_MUTE_LED_MIC3),
	SND_PCI_QUIRK(0x103c, 0x841c, "HP Pavilion 15-CK0xx", ALC269_FIXUP_HP_MUTE_LED_MIC3),
	SND_PCI_QUIRK(0x103c, 0x8497, "HP Envy x360", ALC269_FIXUP_HP_MUTE_LED_MIC3),
	SND_PCI_QUIRK(0x103c, 0x84a6, "HP 250 G7 Notebook PC", ALC269_FIXUP_HP_LINE1_MIC1_LED),
	SND_PCI_QUIRK(0x103c, 0x84ae, "HP 15-db0403ng", ALC236_FIXUP_HP_MUTE_LED_COEFBIT2),
	SND_PCI_QUIRK(0x103c, 0x84da, "HP OMEN dc0019-ur", ALC295_FIXUP_HP_OMEN),
	SND_PCI_QUIRK(0x103c, 0x84e7, "HP Pavilion 15", ALC269_FIXUP_HP_MUTE_LED_MIC3),
	SND_PCI_QUIRK(0x103c, 0x8519, "HP Spectre x360 15-df0xxx", ALC285_FIXUP_HP_SPECTRE_X360),
	SND_PCI_QUIRK(0x103c, 0x8537, "HP ProBook 440 G6", ALC236_FIXUP_HP_MUTE_LED_MICMUTE_VREF),
	SND_PCI_QUIRK(0x103c, 0x85de, "HP Envy x360 13-ar0xxx", ALC285_FIXUP_HP_ENVY_X360),
	SND_PCI_QUIRK(0x103c, 0x860f, "HP ZBook 15 G6", ALC285_FIXUP_HP_GPIO_AMP_INIT),
	SND_PCI_QUIRK(0x103c, 0x861f, "HP Elite Dragonfly G1", ALC285_FIXUP_HP_GPIO_AMP_INIT),
	SND_PCI_QUIRK(0x103c, 0x869d, "HP", ALC236_FIXUP_HP_MUTE_LED),
	SND_PCI_QUIRK(0x103c, 0x86c1, "HP Laptop 15-da3001TU", ALC236_FIXUP_HP_MUTE_LED_COEFBIT2),
	SND_PCI_QUIRK(0x103c, 0x86c7, "HP Envy AiO 32", ALC274_FIXUP_HP_ENVY_GPIO),
	SND_PCI_QUIRK(0x103c, 0x86e7, "HP Spectre x360 15-eb0xxx", ALC285_FIXUP_HP_SPECTRE_X360_EB1),
	SND_PCI_QUIRK(0x103c, 0x86e8, "HP Spectre x360 15-eb0xxx", ALC285_FIXUP_HP_SPECTRE_X360_EB1),
	SND_PCI_QUIRK(0x103c, 0x86f9, "HP Spectre x360 13-aw0xxx", ALC285_FIXUP_HP_SPECTRE_X360_MUTE_LED),
	SND_PCI_QUIRK(0x103c, 0x8716, "HP Elite Dragonfly G2 Notebook PC", ALC285_FIXUP_HP_GPIO_AMP_INIT),
	SND_PCI_QUIRK(0x103c, 0x8720, "HP EliteBook x360 1040 G8 Notebook PC", ALC285_FIXUP_HP_GPIO_AMP_INIT),
	SND_PCI_QUIRK(0x103c, 0x8724, "HP EliteBook 850 G7", ALC285_FIXUP_HP_GPIO_LED),
	SND_PCI_QUIRK(0x103c, 0x8728, "HP EliteBook 840 G7", ALC285_FIXUP_HP_GPIO_LED),
	SND_PCI_QUIRK(0x103c, 0x8729, "HP", ALC285_FIXUP_HP_GPIO_LED),
	SND_PCI_QUIRK(0x103c, 0x8730, "HP ProBook 445 G7", ALC236_FIXUP_HP_MUTE_LED_MICMUTE_VREF),
	SND_PCI_QUIRK(0x103c, 0x8735, "HP ProBook 435 G7", ALC236_FIXUP_HP_MUTE_LED_MICMUTE_VREF),
	SND_PCI_QUIRK(0x103c, 0x8736, "HP", ALC285_FIXUP_HP_GPIO_AMP_INIT),
	SND_PCI_QUIRK(0x103c, 0x8760, "HP", ALC285_FIXUP_HP_MUTE_LED),
	SND_PCI_QUIRK(0x103c, 0x876e, "HP ENVY x360 Convertible 13-ay0xxx", ALC245_FIXUP_HP_X360_MUTE_LEDS),
	SND_PCI_QUIRK(0x103c, 0x877a, "HP", ALC285_FIXUP_HP_MUTE_LED),
	SND_PCI_QUIRK(0x103c, 0x877d, "HP", ALC236_FIXUP_HP_MUTE_LED),
	SND_PCI_QUIRK(0x103c, 0x8780, "HP ZBook Fury 17 G7 Mobile Workstation",
		      ALC285_FIXUP_HP_GPIO_AMP_INIT),
	SND_PCI_QUIRK(0x103c, 0x8783, "HP ZBook Fury 15 G7 Mobile Workstation",
		      ALC285_FIXUP_HP_GPIO_AMP_INIT),
	SND_PCI_QUIRK(0x103c, 0x8786, "HP OMEN 15", ALC285_FIXUP_HP_MUTE_LED),
	SND_PCI_QUIRK(0x103c, 0x8787, "HP OMEN 15", ALC285_FIXUP_HP_MUTE_LED),
	SND_PCI_QUIRK(0x103c, 0x8788, "HP OMEN 15", ALC285_FIXUP_HP_MUTE_LED),
	SND_PCI_QUIRK(0x103c, 0x87b7, "HP Laptop 14-fq0xxx", ALC236_FIXUP_HP_MUTE_LED_COEFBIT2),
	SND_PCI_QUIRK(0x103c, 0x87c8, "HP", ALC287_FIXUP_HP_GPIO_LED),
	SND_PCI_QUIRK(0x103c, 0x87d3, "HP Laptop 15-gw0xxx", ALC236_FIXUP_HP_MUTE_LED_COEFBIT2),
	SND_PCI_QUIRK(0x103c, 0x87e5, "HP ProBook 440 G8 Notebook PC", ALC236_FIXUP_HP_GPIO_LED),
	SND_PCI_QUIRK(0x103c, 0x87e7, "HP ProBook 450 G8 Notebook PC", ALC236_FIXUP_HP_GPIO_LED),
	SND_PCI_QUIRK(0x103c, 0x87f1, "HP ProBook 630 G8 Notebook PC", ALC236_FIXUP_HP_GPIO_LED),
	SND_PCI_QUIRK(0x103c, 0x87f2, "HP ProBook 640 G8 Notebook PC", ALC236_FIXUP_HP_GPIO_LED),
	SND_PCI_QUIRK(0x103c, 0x87f4, "HP", ALC287_FIXUP_HP_GPIO_LED),
	SND_PCI_QUIRK(0x103c, 0x87f5, "HP", ALC287_FIXUP_HP_GPIO_LED),
	SND_PCI_QUIRK(0x103c, 0x87f6, "HP Spectre x360 14", ALC245_FIXUP_HP_X360_AMP),
	SND_PCI_QUIRK(0x103c, 0x87f7, "HP Spectre x360 14", ALC245_FIXUP_HP_X360_AMP),
	SND_PCI_QUIRK(0x103c, 0x87fd, "HP Laptop 14-dq2xxx", ALC236_FIXUP_HP_MUTE_LED_COEFBIT2),
	SND_PCI_QUIRK(0x103c, 0x87fe, "HP Laptop 15s-fq2xxx", ALC236_FIXUP_HP_MUTE_LED_COEFBIT2),
	SND_PCI_QUIRK(0x103c, 0x8805, "HP ProBook 650 G8 Notebook PC", ALC236_FIXUP_HP_GPIO_LED),
	SND_PCI_QUIRK(0x103c, 0x880d, "HP EliteBook 830 G8 Notebook PC", ALC285_FIXUP_HP_GPIO_LED),
	SND_PCI_QUIRK(0x103c, 0x8811, "HP Spectre x360 15-eb1xxx", ALC285_FIXUP_HP_SPECTRE_X360_EB1),
	SND_PCI_QUIRK(0x103c, 0x8812, "HP Spectre x360 15-eb1xxx", ALC285_FIXUP_HP_SPECTRE_X360_EB1),
	SND_PCI_QUIRK(0x103c, 0x881d, "HP 250 G8 Notebook PC", ALC236_FIXUP_HP_MUTE_LED_COEFBIT2),
	SND_PCI_QUIRK(0x103c, 0x8846, "HP EliteBook 850 G8 Notebook PC", ALC285_FIXUP_HP_GPIO_LED),
	SND_PCI_QUIRK(0x103c, 0x8847, "HP EliteBook x360 830 G8 Notebook PC", ALC285_FIXUP_HP_GPIO_LED),
	SND_PCI_QUIRK(0x103c, 0x884b, "HP EliteBook 840 Aero G8 Notebook PC", ALC285_FIXUP_HP_GPIO_LED),
	SND_PCI_QUIRK(0x103c, 0x884c, "HP EliteBook 840 G8 Notebook PC", ALC285_FIXUP_HP_GPIO_LED),
	SND_PCI_QUIRK(0x103c, 0x8862, "HP ProBook 445 G8 Notebook PC", ALC236_FIXUP_HP_LIMIT_INT_MIC_BOOST),
	SND_PCI_QUIRK(0x103c, 0x8863, "HP ProBook 445 G8 Notebook PC", ALC236_FIXUP_HP_LIMIT_INT_MIC_BOOST),
	SND_PCI_QUIRK(0x103c, 0x886d, "HP ZBook Fury 17.3 Inch G8 Mobile Workstation PC", ALC285_FIXUP_HP_GPIO_AMP_INIT),
	SND_PCI_QUIRK(0x103c, 0x8870, "HP ZBook Fury 15.6 Inch G8 Mobile Workstation PC", ALC285_FIXUP_HP_GPIO_AMP_INIT),
	SND_PCI_QUIRK(0x103c, 0x8873, "HP ZBook Studio 15.6 Inch G8 Mobile Workstation PC", ALC285_FIXUP_HP_GPIO_AMP_INIT),
	SND_PCI_QUIRK(0x103c, 0x887a, "HP Laptop 15s-eq2xxx", ALC236_FIXUP_HP_MUTE_LED_COEFBIT2),
	SND_PCI_QUIRK(0x103c, 0x888a, "HP ENVY x360 Convertible 15-eu0xxx", ALC245_FIXUP_HP_X360_MUTE_LEDS),
	SND_PCI_QUIRK(0x103c, 0x888d, "HP ZBook Power 15.6 inch G8 Mobile Workstation PC", ALC236_FIXUP_HP_GPIO_LED),
	SND_PCI_QUIRK(0x103c, 0x8895, "HP EliteBook 855 G8 Notebook PC", ALC285_FIXUP_HP_SPEAKERS_MICMUTE_LED),
	SND_PCI_QUIRK(0x103c, 0x8896, "HP EliteBook 855 G8 Notebook PC", ALC285_FIXUP_HP_MUTE_LED),
	SND_PCI_QUIRK(0x103c, 0x8898, "HP EliteBook 845 G8 Notebook PC", ALC285_FIXUP_HP_LIMIT_INT_MIC_BOOST),
	SND_PCI_QUIRK(0x103c, 0x88d0, "HP Pavilion 15-eh1xxx (mainboard 88D0)", ALC287_FIXUP_HP_GPIO_LED),
	SND_PCI_QUIRK(0x103c, 0x88dd, "HP Pavilion 15z-ec200", ALC285_FIXUP_HP_MUTE_LED),
	SND_PCI_QUIRK(0x103c, 0x8902, "HP OMEN 16", ALC285_FIXUP_HP_MUTE_LED),
	SND_PCI_QUIRK(0x103c, 0x890e, "HP 255 G8 Notebook PC", ALC236_FIXUP_HP_MUTE_LED_COEFBIT2),
	SND_PCI_QUIRK(0x103c, 0x8919, "HP Pavilion Aero Laptop 13-be0xxx", ALC287_FIXUP_HP_GPIO_LED),
	SND_PCI_QUIRK(0x103c, 0x896d, "HP ZBook Firefly 16 G9", ALC245_FIXUP_CS35L41_SPI_2_HP_GPIO_LED),
	SND_PCI_QUIRK(0x103c, 0x896e, "HP EliteBook x360 830 G9", ALC245_FIXUP_CS35L41_SPI_2_HP_GPIO_LED),
	SND_PCI_QUIRK(0x103c, 0x8971, "HP EliteBook 830 G9", ALC245_FIXUP_CS35L41_SPI_2_HP_GPIO_LED),
	SND_PCI_QUIRK(0x103c, 0x8972, "HP EliteBook 840 G9", ALC245_FIXUP_CS35L41_SPI_2_HP_GPIO_LED),
	SND_PCI_QUIRK(0x103c, 0x8973, "HP EliteBook 860 G9", ALC245_FIXUP_CS35L41_SPI_2_HP_GPIO_LED),
	SND_PCI_QUIRK(0x103c, 0x8974, "HP EliteBook 840 Aero G9", ALC245_FIXUP_CS35L41_SPI_2_HP_GPIO_LED),
	SND_PCI_QUIRK(0x103c, 0x8975, "HP EliteBook x360 840 Aero G9", ALC245_FIXUP_CS35L41_SPI_2_HP_GPIO_LED),
	SND_PCI_QUIRK(0x103c, 0x897d, "HP mt440 Mobile Thin Client U74", ALC236_FIXUP_HP_GPIO_LED),
	SND_PCI_QUIRK(0x103c, 0x8981, "HP Elite Dragonfly G3", ALC245_FIXUP_CS35L41_SPI_4),
	SND_PCI_QUIRK(0x103c, 0x898e, "HP EliteBook 835 G9", ALC287_FIXUP_CS35L41_I2C_2),
	SND_PCI_QUIRK(0x103c, 0x898f, "HP EliteBook 835 G9", ALC287_FIXUP_CS35L41_I2C_2),
	SND_PCI_QUIRK(0x103c, 0x8991, "HP EliteBook 845 G9", ALC287_FIXUP_CS35L41_I2C_2_HP_GPIO_LED),
	SND_PCI_QUIRK(0x103c, 0x8992, "HP EliteBook 845 G9", ALC287_FIXUP_CS35L41_I2C_2),
	SND_PCI_QUIRK(0x103c, 0x8994, "HP EliteBook 855 G9", ALC287_FIXUP_CS35L41_I2C_2_HP_GPIO_LED),
	SND_PCI_QUIRK(0x103c, 0x8995, "HP EliteBook 855 G9", ALC287_FIXUP_CS35L41_I2C_2),
	SND_PCI_QUIRK(0x103c, 0x89a4, "HP ProBook 440 G9", ALC236_FIXUP_HP_GPIO_LED),
	SND_PCI_QUIRK(0x103c, 0x89a6, "HP ProBook 450 G9", ALC236_FIXUP_HP_GPIO_LED),
	SND_PCI_QUIRK(0x103c, 0x89aa, "HP EliteBook 630 G9", ALC236_FIXUP_HP_GPIO_LED),
	SND_PCI_QUIRK(0x103c, 0x89ac, "HP EliteBook 640 G9", ALC236_FIXUP_HP_GPIO_LED),
	SND_PCI_QUIRK(0x103c, 0x89ae, "HP EliteBook 650 G9", ALC236_FIXUP_HP_GPIO_LED),
	SND_PCI_QUIRK(0x103c, 0x89c0, "HP ZBook Power 15.6 G9", ALC245_FIXUP_CS35L41_SPI_2_HP_GPIO_LED),
	SND_PCI_QUIRK(0x103c, 0x89c3, "Zbook Studio G9", ALC245_FIXUP_CS35L41_SPI_4_HP_GPIO_LED),
	SND_PCI_QUIRK(0x103c, 0x89c6, "Zbook Fury 17 G9", ALC245_FIXUP_CS35L41_SPI_2_HP_GPIO_LED),
	SND_PCI_QUIRK(0x103c, 0x89ca, "HP", ALC236_FIXUP_HP_MUTE_LED_MICMUTE_VREF),
	SND_PCI_QUIRK(0x103c, 0x89d3, "HP EliteBook 645 G9 (MB 89D2)", ALC236_FIXUP_HP_MUTE_LED_MICMUTE_VREF),
	SND_PCI_QUIRK(0x103c, 0x89e7, "HP Elite x2 G9", ALC245_FIXUP_CS35L41_SPI_2_HP_GPIO_LED),
	SND_PCI_QUIRK(0x103c, 0x8a0f, "HP Pavilion 14-ec1xxx", ALC287_FIXUP_HP_GPIO_LED),
	SND_PCI_QUIRK(0x103c, 0x8a20, "HP Laptop 15s-fq5xxx", ALC236_FIXUP_HP_MUTE_LED_COEFBIT2),
	SND_PCI_QUIRK(0x103c, 0x8a25, "HP Victus 16-d1xxx (MB 8A25)", ALC245_FIXUP_HP_MUTE_LED_COEFBIT),
	SND_PCI_QUIRK(0x103c, 0x8a28, "HP Envy 13", ALC287_FIXUP_CS35L41_I2C_2),
	SND_PCI_QUIRK(0x103c, 0x8a29, "HP Envy 15", ALC287_FIXUP_CS35L41_I2C_2),
	SND_PCI_QUIRK(0x103c, 0x8a2a, "HP Envy 15", ALC287_FIXUP_CS35L41_I2C_2),
	SND_PCI_QUIRK(0x103c, 0x8a2b, "HP Envy 15", ALC287_FIXUP_CS35L41_I2C_2),
	SND_PCI_QUIRK(0x103c, 0x8a2c, "HP Envy 16", ALC287_FIXUP_CS35L41_I2C_2),
	SND_PCI_QUIRK(0x103c, 0x8a2d, "HP Envy 16", ALC287_FIXUP_CS35L41_I2C_2),
	SND_PCI_QUIRK(0x103c, 0x8a2e, "HP Envy 16", ALC287_FIXUP_CS35L41_I2C_2),
	SND_PCI_QUIRK(0x103c, 0x8a30, "HP Envy 17", ALC287_FIXUP_CS35L41_I2C_2),
	SND_PCI_QUIRK(0x103c, 0x8a31, "HP Envy 15", ALC287_FIXUP_CS35L41_I2C_2),
	SND_PCI_QUIRK(0x103c, 0x8a6e, "HP EDNA 360", ALC287_FIXUP_CS35L41_I2C_4),
	SND_PCI_QUIRK(0x103c, 0x8a74, "HP ProBook 440 G8 Notebook PC", ALC236_FIXUP_HP_GPIO_LED),
	SND_PCI_QUIRK(0x103c, 0x8a78, "HP Dev One", ALC285_FIXUP_HP_LIMIT_INT_MIC_BOOST),
	SND_PCI_QUIRK(0x103c, 0x8aa0, "HP ProBook 440 G9 (MB 8A9E)", ALC236_FIXUP_HP_GPIO_LED),
	SND_PCI_QUIRK(0x103c, 0x8aa3, "HP ProBook 450 G9 (MB 8AA1)", ALC236_FIXUP_HP_GPIO_LED),
	SND_PCI_QUIRK(0x103c, 0x8aa8, "HP EliteBook 640 G9 (MB 8AA6)", ALC236_FIXUP_HP_GPIO_LED),
	SND_PCI_QUIRK(0x103c, 0x8aab, "HP EliteBook 650 G9 (MB 8AA9)", ALC236_FIXUP_HP_GPIO_LED),
	SND_PCI_QUIRK(0x103c, 0x8ab9, "HP EliteBook 840 G8 (MB 8AB8)", ALC285_FIXUP_HP_GPIO_LED),
	SND_PCI_QUIRK(0x103c, 0x8abb, "HP ZBook Firefly 14 G9", ALC245_FIXUP_CS35L41_SPI_2_HP_GPIO_LED),
	SND_PCI_QUIRK(0x103c, 0x8ad1, "HP EliteBook 840 14 inch G9 Notebook PC", ALC245_FIXUP_CS35L41_SPI_2_HP_GPIO_LED),
	SND_PCI_QUIRK(0x103c, 0x8ad2, "HP EliteBook 860 16 inch G9 Notebook PC", ALC245_FIXUP_CS35L41_SPI_2_HP_GPIO_LED),
	SND_PCI_QUIRK(0x103c, 0x8ad8, "HP 800 G9", ALC245_FIXUP_CS35L41_SPI_2_HP_GPIO_LED),
	SND_PCI_QUIRK(0x103c, 0x8b0f, "HP Elite mt645 G7 Mobile Thin Client U81", ALC236_FIXUP_HP_MUTE_LED_MICMUTE_VREF),
	SND_PCI_QUIRK(0x103c, 0x8b2f, "HP 255 15.6 inch G10 Notebook PC", ALC236_FIXUP_HP_MUTE_LED_COEFBIT2),
	SND_PCI_QUIRK(0x103c, 0x8b3a, "HP Envy 15", ALC287_FIXUP_CS35L41_I2C_2),
	SND_PCI_QUIRK(0x103c, 0x8b3f, "HP mt440 Mobile Thin Client U91", ALC236_FIXUP_HP_GPIO_LED),
	SND_PCI_QUIRK(0x103c, 0x8b42, "HP", ALC245_FIXUP_CS35L41_SPI_2_HP_GPIO_LED),
	SND_PCI_QUIRK(0x103c, 0x8b43, "HP", ALC245_FIXUP_CS35L41_SPI_2_HP_GPIO_LED),
	SND_PCI_QUIRK(0x103c, 0x8b44, "HP", ALC245_FIXUP_CS35L41_SPI_2_HP_GPIO_LED),
	SND_PCI_QUIRK(0x103c, 0x8b45, "HP", ALC245_FIXUP_CS35L41_SPI_2_HP_GPIO_LED),
	SND_PCI_QUIRK(0x103c, 0x8b46, "HP", ALC245_FIXUP_CS35L41_SPI_2_HP_GPIO_LED),
	SND_PCI_QUIRK(0x103c, 0x8b47, "HP", ALC245_FIXUP_CS35L41_SPI_2_HP_GPIO_LED),
	SND_PCI_QUIRK(0x103c, 0x8b59, "HP Elite mt645 G7 Mobile Thin Client U89", ALC236_FIXUP_HP_MUTE_LED_MICMUTE_VREF),
	SND_PCI_QUIRK(0x103c, 0x8b5d, "HP", ALC236_FIXUP_HP_MUTE_LED_MICMUTE_VREF),
	SND_PCI_QUIRK(0x103c, 0x8b5e, "HP", ALC236_FIXUP_HP_MUTE_LED_MICMUTE_VREF),
	SND_PCI_QUIRK(0x103c, 0x8b5f, "HP", ALC236_FIXUP_HP_MUTE_LED_MICMUTE_VREF),
	SND_PCI_QUIRK(0x103c, 0x8b63, "HP Elite Dragonfly 13.5 inch G4", ALC245_FIXUP_CS35L41_SPI_4_HP_GPIO_LED),
	SND_PCI_QUIRK(0x103c, 0x8b65, "HP ProBook 455 15.6 inch G10 Notebook PC", ALC236_FIXUP_HP_MUTE_LED_MICMUTE_VREF),
	SND_PCI_QUIRK(0x103c, 0x8b66, "HP", ALC236_FIXUP_HP_MUTE_LED_MICMUTE_VREF),
	SND_PCI_QUIRK(0x103c, 0x8b70, "HP EliteBook 835 G10", ALC287_FIXUP_CS35L41_I2C_2_HP_GPIO_LED),
	SND_PCI_QUIRK(0x103c, 0x8b72, "HP EliteBook 845 G10", ALC287_FIXUP_CS35L41_I2C_2_HP_GPIO_LED),
	SND_PCI_QUIRK(0x103c, 0x8b74, "HP EliteBook 845W G10", ALC287_FIXUP_CS35L41_I2C_2_HP_GPIO_LED),
	SND_PCI_QUIRK(0x103c, 0x8b77, "HP ElieBook 865 G10", ALC287_FIXUP_CS35L41_I2C_2),
	SND_PCI_QUIRK(0x103c, 0x8b7a, "HP", ALC236_FIXUP_HP_GPIO_LED),
	SND_PCI_QUIRK(0x103c, 0x8b7d, "HP", ALC236_FIXUP_HP_GPIO_LED),
	SND_PCI_QUIRK(0x103c, 0x8b87, "HP", ALC236_FIXUP_HP_GPIO_LED),
	SND_PCI_QUIRK(0x103c, 0x8b8a, "HP", ALC236_FIXUP_HP_GPIO_LED),
	SND_PCI_QUIRK(0x103c, 0x8b8b, "HP", ALC236_FIXUP_HP_GPIO_LED),
	SND_PCI_QUIRK(0x103c, 0x8b8d, "HP", ALC236_FIXUP_HP_GPIO_LED),
	SND_PCI_QUIRK(0x103c, 0x8b8f, "HP", ALC245_FIXUP_CS35L41_SPI_4_HP_GPIO_LED),
	SND_PCI_QUIRK(0x103c, 0x8b92, "HP", ALC245_FIXUP_CS35L41_SPI_2_HP_GPIO_LED),
	SND_PCI_QUIRK(0x103c, 0x8b96, "HP", ALC236_FIXUP_HP_MUTE_LED_MICMUTE_VREF),
	SND_PCI_QUIRK(0x103c, 0x8b97, "HP", ALC236_FIXUP_HP_MUTE_LED_MICMUTE_VREF),
	SND_PCI_QUIRK(0x103c, 0x8bb3, "HP Slim OMEN", ALC287_FIXUP_CS35L41_I2C_2),
	SND_PCI_QUIRK(0x103c, 0x8bb4, "HP Slim OMEN", ALC287_FIXUP_CS35L41_I2C_2),
	SND_PCI_QUIRK(0x103c, 0x8bdd, "HP Envy 17", ALC287_FIXUP_CS35L41_I2C_2),
	SND_PCI_QUIRK(0x103c, 0x8bde, "HP Envy 17", ALC287_FIXUP_CS35L41_I2C_2),
	SND_PCI_QUIRK(0x103c, 0x8bdf, "HP Envy 15", ALC287_FIXUP_CS35L41_I2C_2),
	SND_PCI_QUIRK(0x103c, 0x8be0, "HP Envy 15", ALC287_FIXUP_CS35L41_I2C_2),
	SND_PCI_QUIRK(0x103c, 0x8be1, "HP Envy 15", ALC287_FIXUP_CS35L41_I2C_2),
	SND_PCI_QUIRK(0x103c, 0x8be2, "HP Envy 15", ALC287_FIXUP_CS35L41_I2C_2),
	SND_PCI_QUIRK(0x103c, 0x8be3, "HP Envy 15", ALC287_FIXUP_CS35L41_I2C_2),
	SND_PCI_QUIRK(0x103c, 0x8be5, "HP Envy 16", ALC287_FIXUP_CS35L41_I2C_2),
	SND_PCI_QUIRK(0x103c, 0x8be6, "HP Envy 16", ALC287_FIXUP_CS35L41_I2C_2),
	SND_PCI_QUIRK(0x103c, 0x8be7, "HP Envy 17", ALC287_FIXUP_CS35L41_I2C_2),
	SND_PCI_QUIRK(0x103c, 0x8be8, "HP Envy 17", ALC287_FIXUP_CS35L41_I2C_2),
	SND_PCI_QUIRK(0x103c, 0x8be9, "HP Envy 15", ALC287_FIXUP_CS35L41_I2C_2),
	SND_PCI_QUIRK(0x103c, 0x8bf0, "HP", ALC236_FIXUP_HP_GPIO_LED),
	SND_PCI_QUIRK(0x103c, 0x8c15, "HP Spectre x360 2-in-1 Laptop 14-eu0xxx", ALC245_FIXUP_HP_SPECTRE_X360_EU0XXX),
	SND_PCI_QUIRK(0x103c, 0x8c16, "HP Spectre x360 2-in-1 Laptop 16-aa0xxx", ALC245_FIXUP_HP_SPECTRE_X360_16_AA0XXX),
	SND_PCI_QUIRK(0x103c, 0x8c17, "HP Spectre 16", ALC287_FIXUP_CS35L41_I2C_2),
	SND_PCI_QUIRK(0x103c, 0x8c21, "HP Pavilion Plus Laptop 14-ey0XXX", ALC245_FIXUP_HP_X360_MUTE_LEDS),
	SND_PCI_QUIRK(0x103c, 0x8c30, "HP Victus 15-fb1xxx", ALC245_FIXUP_HP_MUTE_LED_COEFBIT),
	SND_PCI_QUIRK(0x103c, 0x8c46, "HP EliteBook 830 G11", ALC245_FIXUP_CS35L41_SPI_2_HP_GPIO_LED),
	SND_PCI_QUIRK(0x103c, 0x8c47, "HP EliteBook 840 G11", ALC245_FIXUP_CS35L41_SPI_2_HP_GPIO_LED),
	SND_PCI_QUIRK(0x103c, 0x8c48, "HP EliteBook 860 G11", ALC245_FIXUP_CS35L41_SPI_2_HP_GPIO_LED),
	SND_PCI_QUIRK(0x103c, 0x8c49, "HP Elite x360 830 2-in-1 G11", ALC245_FIXUP_CS35L41_SPI_2_HP_GPIO_LED),
	SND_PCI_QUIRK(0x103c, 0x8c4d, "HP Omen", ALC287_FIXUP_CS35L41_I2C_2),
	SND_PCI_QUIRK(0x103c, 0x8c4e, "HP Omen", ALC287_FIXUP_CS35L41_I2C_2),
	SND_PCI_QUIRK(0x103c, 0x8c4f, "HP Envy 15", ALC287_FIXUP_CS35L41_I2C_2),
	SND_PCI_QUIRK(0x103c, 0x8c50, "HP Envy 17", ALC287_FIXUP_CS35L41_I2C_2),
	SND_PCI_QUIRK(0x103c, 0x8c51, "HP Envy 17", ALC287_FIXUP_CS35L41_I2C_2),
	SND_PCI_QUIRK(0x103c, 0x8c52, "HP EliteBook 1040 G11", ALC285_FIXUP_HP_GPIO_LED),
	SND_PCI_QUIRK(0x103c, 0x8c53, "HP Elite x360 1040 2-in-1 G11", ALC285_FIXUP_HP_GPIO_LED),
	SND_PCI_QUIRK(0x103c, 0x8c66, "HP Envy 16", ALC287_FIXUP_CS35L41_I2C_2),
	SND_PCI_QUIRK(0x103c, 0x8c67, "HP Envy 17", ALC287_FIXUP_CS35L41_I2C_2),
	SND_PCI_QUIRK(0x103c, 0x8c68, "HP Envy 17", ALC287_FIXUP_CS35L41_I2C_2),
	SND_PCI_QUIRK(0x103c, 0x8c6a, "HP Envy 16", ALC287_FIXUP_CS35L41_I2C_2),
	SND_PCI_QUIRK(0x103c, 0x8c70, "HP EliteBook 835 G11", ALC287_FIXUP_CS35L41_I2C_2_HP_GPIO_LED),
	SND_PCI_QUIRK(0x103c, 0x8c71, "HP EliteBook 845 G11", ALC287_FIXUP_CS35L41_I2C_2_HP_GPIO_LED),
	SND_PCI_QUIRK(0x103c, 0x8c72, "HP EliteBook 865 G11", ALC287_FIXUP_CS35L41_I2C_2_HP_GPIO_LED),
	SND_PCI_QUIRK(0x103c, 0x8c7b, "HP ProBook 445 G11", ALC236_FIXUP_HP_MUTE_LED_MICMUTE_VREF),
	SND_PCI_QUIRK(0x103c, 0x8c7c, "HP ProBook 445 G11", ALC236_FIXUP_HP_MUTE_LED_MICMUTE_VREF),
	SND_PCI_QUIRK(0x103c, 0x8c7d, "HP ProBook 465 G11", ALC236_FIXUP_HP_MUTE_LED_MICMUTE_VREF),
	SND_PCI_QUIRK(0x103c, 0x8c7e, "HP ProBook 465 G11", ALC236_FIXUP_HP_MUTE_LED_MICMUTE_VREF),
	SND_PCI_QUIRK(0x103c, 0x8c7f, "HP EliteBook 645 G11", ALC236_FIXUP_HP_MUTE_LED_MICMUTE_VREF),
	SND_PCI_QUIRK(0x103c, 0x8c80, "HP EliteBook 645 G11", ALC236_FIXUP_HP_MUTE_LED_MICMUTE_VREF),
	SND_PCI_QUIRK(0x103c, 0x8c81, "HP EliteBook 665 G11", ALC236_FIXUP_HP_MUTE_LED_MICMUTE_VREF),
	SND_PCI_QUIRK(0x103c, 0x8c89, "HP ProBook 460 G11", ALC236_FIXUP_HP_GPIO_LED),
	SND_PCI_QUIRK(0x103c, 0x8c8a, "HP EliteBook 630", ALC236_FIXUP_HP_GPIO_LED),
	SND_PCI_QUIRK(0x103c, 0x8c8c, "HP EliteBook 660", ALC236_FIXUP_HP_GPIO_LED),
	SND_PCI_QUIRK(0x103c, 0x8c8d, "HP ProBook 440 G11", ALC236_FIXUP_HP_GPIO_LED),
	SND_PCI_QUIRK(0x103c, 0x8c8e, "HP ProBook 460 G11", ALC236_FIXUP_HP_GPIO_LED),
	SND_PCI_QUIRK(0x103c, 0x8c90, "HP EliteBook 640", ALC236_FIXUP_HP_GPIO_LED),
	SND_PCI_QUIRK(0x103c, 0x8c91, "HP EliteBook 660", ALC236_FIXUP_HP_GPIO_LED),
	SND_PCI_QUIRK(0x103c, 0x8c96, "HP", ALC236_FIXUP_HP_MUTE_LED_MICMUTE_VREF),
	SND_PCI_QUIRK(0x103c, 0x8c97, "HP ZBook", ALC236_FIXUP_HP_MUTE_LED_MICMUTE_VREF),
	SND_PCI_QUIRK(0x103c, 0x8ca1, "HP ZBook Power", ALC236_FIXUP_HP_GPIO_LED),
	SND_PCI_QUIRK(0x103c, 0x8ca2, "HP ZBook Power", ALC236_FIXUP_HP_GPIO_LED),
	SND_PCI_QUIRK(0x103c, 0x8ca4, "HP ZBook Fury", ALC245_FIXUP_CS35L41_SPI_2_HP_GPIO_LED),
	SND_PCI_QUIRK(0x103c, 0x8ca7, "HP ZBook Fury", ALC245_FIXUP_CS35L41_SPI_2_HP_GPIO_LED),
<<<<<<< HEAD
=======
	SND_PCI_QUIRK(0x103c, 0x8caf, "HP Elite mt645 G8 Mobile Thin Client", ALC236_FIXUP_HP_MUTE_LED_MICMUTE_VREF),
>>>>>>> adc21867
	SND_PCI_QUIRK(0x103c, 0x8cbd, "HP Pavilion Aero Laptop 13-bg0xxx", ALC245_FIXUP_HP_X360_MUTE_LEDS),
	SND_PCI_QUIRK(0x103c, 0x8cdd, "HP Spectre", ALC287_FIXUP_CS35L41_I2C_2),
	SND_PCI_QUIRK(0x103c, 0x8cde, "HP Spectre", ALC287_FIXUP_CS35L41_I2C_2),
	SND_PCI_QUIRK(0x103c, 0x8cdf, "HP SnowWhite", ALC287_FIXUP_CS35L41_I2C_2_HP_GPIO_LED),
	SND_PCI_QUIRK(0x103c, 0x8ce0, "HP SnowWhite", ALC287_FIXUP_CS35L41_I2C_2_HP_GPIO_LED),
	SND_PCI_QUIRK(0x103c, 0x8cf5, "HP ZBook Studio 16", ALC245_FIXUP_CS35L41_SPI_4_HP_GPIO_LED),
	SND_PCI_QUIRK(0x103c, 0x8d01, "HP ZBook Power 14 G12", ALCXXX_FIXUP_CS35LXX),
	SND_PCI_QUIRK(0x103c, 0x8d08, "HP EliteBook 1045 14 G12", ALCXXX_FIXUP_CS35LXX),
	SND_PCI_QUIRK(0x103c, 0x8d85, "HP EliteBook 1040 14 G12", ALCXXX_FIXUP_CS35LXX),
	SND_PCI_QUIRK(0x103c, 0x8d86, "HP Elite x360 1040 14 G12", ALCXXX_FIXUP_CS35LXX),
	SND_PCI_QUIRK(0x103c, 0x8d8c, "HP EliteBook 830 13 G12", ALCXXX_FIXUP_CS35LXX),
	SND_PCI_QUIRK(0x103c, 0x8d8d, "HP Elite x360 830 13 G12", ALCXXX_FIXUP_CS35LXX),
	SND_PCI_QUIRK(0x103c, 0x8d8e, "HP EliteBook 840 14 G12", ALCXXX_FIXUP_CS35LXX),
	SND_PCI_QUIRK(0x103c, 0x8d8f, "HP EliteBook 840 14 G12", ALCXXX_FIXUP_CS35LXX),
	SND_PCI_QUIRK(0x103c, 0x8d90, "HP EliteBook 860 16 G12", ALCXXX_FIXUP_CS35LXX),
	SND_PCI_QUIRK(0x103c, 0x8d91, "HP ZBook Firefly 14 G12", ALCXXX_FIXUP_CS35LXX),
	SND_PCI_QUIRK(0x103c, 0x8d92, "HP ZBook Firefly 16 G12", ALCXXX_FIXUP_CS35LXX),
	SND_PCI_QUIRK(0x1043, 0x103e, "ASUS X540SA", ALC256_FIXUP_ASUS_MIC),
	SND_PCI_QUIRK(0x1043, 0x103f, "ASUS TX300", ALC282_FIXUP_ASUS_TX300),
	SND_PCI_QUIRK(0x1043, 0x106d, "Asus K53BE", ALC269_FIXUP_LIMIT_INT_MIC_BOOST),
	SND_PCI_QUIRK(0x1043, 0x10a1, "ASUS UX391UA", ALC294_FIXUP_ASUS_SPK),
	SND_PCI_QUIRK(0x1043, 0x10a4, "ASUS TP3407SA", ALC287_FIXUP_TAS2781_I2C),
	SND_PCI_QUIRK(0x1043, 0x10c0, "ASUS X540SA", ALC256_FIXUP_ASUS_MIC),
	SND_PCI_QUIRK(0x1043, 0x10d0, "ASUS X540LA/X540LJ", ALC255_FIXUP_ASUS_MIC_NO_PRESENCE),
	SND_PCI_QUIRK(0x1043, 0x10d3, "ASUS K6500ZC", ALC294_FIXUP_ASUS_SPK),
	SND_PCI_QUIRK(0x1043, 0x1154, "ASUS TP3607SH", ALC287_FIXUP_TAS2781_I2C),
	SND_PCI_QUIRK(0x1043, 0x115d, "Asus 1015E", ALC269_FIXUP_LIMIT_INT_MIC_BOOST),
	SND_PCI_QUIRK(0x1043, 0x11c0, "ASUS X556UR", ALC255_FIXUP_ASUS_MIC_NO_PRESENCE),
	SND_PCI_QUIRK(0x1043, 0x1204, "ASUS Strix G615JHR_JMR_JPR", ALC287_FIXUP_TAS2781_I2C),
	SND_PCI_QUIRK(0x1043, 0x1214, "ASUS Strix G615LH_LM_LP", ALC287_FIXUP_TAS2781_I2C),
	SND_PCI_QUIRK(0x1043, 0x125e, "ASUS Q524UQK", ALC255_FIXUP_ASUS_MIC_NO_PRESENCE),
	SND_PCI_QUIRK(0x1043, 0x1271, "ASUS X430UN", ALC256_FIXUP_ASUS_MIC_NO_PRESENCE),
	SND_PCI_QUIRK(0x1043, 0x1290, "ASUS X441SA", ALC233_FIXUP_EAPD_COEF_AND_MIC_NO_PRESENCE),
	SND_PCI_QUIRK(0x1043, 0x12a0, "ASUS X441UV", ALC233_FIXUP_EAPD_COEF_AND_MIC_NO_PRESENCE),
	SND_PCI_QUIRK(0x1043, 0x12a3, "Asus N7691ZM", ALC269_FIXUP_ASUS_N7601ZM),
	SND_PCI_QUIRK(0x1043, 0x12af, "ASUS UX582ZS", ALC245_FIXUP_CS35L41_SPI_2),
	SND_PCI_QUIRK(0x1043, 0x12e0, "ASUS X541SA", ALC256_FIXUP_ASUS_MIC),
	SND_PCI_QUIRK(0x1043, 0x12f0, "ASUS X541UV", ALC256_FIXUP_ASUS_MIC),
	SND_PCI_QUIRK(0x1043, 0x1313, "Asus K42JZ", ALC269VB_FIXUP_ASUS_MIC_NO_PRESENCE),
	SND_PCI_QUIRK(0x1043, 0x13b0, "ASUS Z550SA", ALC256_FIXUP_ASUS_MIC),
	SND_PCI_QUIRK(0x1043, 0x1427, "Asus Zenbook UX31E", ALC269VB_FIXUP_ASUS_ZENBOOK),
	SND_PCI_QUIRK(0x1043, 0x1433, "ASUS GX650PY/PZ/PV/PU/PYV/PZV/PIV/PVV", ALC285_FIXUP_ASUS_I2C_HEADSET_MIC),
	SND_PCI_QUIRK(0x1043, 0x1463, "Asus GA402X/GA402N", ALC285_FIXUP_ASUS_I2C_HEADSET_MIC),
	SND_PCI_QUIRK(0x1043, 0x1473, "ASUS GU604VI/VC/VE/VG/VJ/VQ/VU/VV/VY/VZ", ALC285_FIXUP_ASUS_HEADSET_MIC),
	SND_PCI_QUIRK(0x1043, 0x1483, "ASUS GU603VQ/VU/VV/VJ/VI", ALC285_FIXUP_ASUS_HEADSET_MIC),
	SND_PCI_QUIRK(0x1043, 0x1493, "ASUS GV601VV/VU/VJ/VQ/VI", ALC285_FIXUP_ASUS_HEADSET_MIC),
	SND_PCI_QUIRK(0x1043, 0x14d3, "ASUS G614JY/JZ/JG", ALC245_FIXUP_CS35L41_SPI_2),
	SND_PCI_QUIRK(0x1043, 0x14e3, "ASUS G513PI/PU/PV", ALC287_FIXUP_CS35L41_I2C_2),
	SND_PCI_QUIRK(0x1043, 0x1503, "ASUS G733PY/PZ/PZV/PYV", ALC287_FIXUP_CS35L41_I2C_2),
	SND_PCI_QUIRK(0x1043, 0x1517, "Asus Zenbook UX31A", ALC269VB_FIXUP_ASUS_ZENBOOK_UX31A),
	SND_PCI_QUIRK(0x1043, 0x1533, "ASUS GV302XA/XJ/XQ/XU/XV/XI", ALC287_FIXUP_CS35L41_I2C_2),
	SND_PCI_QUIRK(0x1043, 0x1573, "ASUS GZ301VV/VQ/VU/VJ/VA/VC/VE/VVC/VQC/VUC/VJC/VEC/VCC", ALC285_FIXUP_ASUS_HEADSET_MIC),
	SND_PCI_QUIRK(0x1043, 0x1662, "ASUS GV301QH", ALC294_FIXUP_ASUS_DUAL_SPK),
	SND_PCI_QUIRK(0x1043, 0x1663, "ASUS GU603ZI/ZJ/ZQ/ZU/ZV", ALC285_FIXUP_ASUS_HEADSET_MIC),
	SND_PCI_QUIRK(0x1043, 0x1683, "ASUS UM3402YAR", ALC287_FIXUP_CS35L41_I2C_2),
	SND_PCI_QUIRK(0x1043, 0x16a3, "ASUS UX3402VA", ALC245_FIXUP_CS35L41_SPI_2),
	SND_PCI_QUIRK(0x1043, 0x16b2, "ASUS GU603", ALC289_FIXUP_ASUS_GA401),
	SND_PCI_QUIRK(0x1043, 0x16d3, "ASUS UX5304VA", ALC245_FIXUP_CS35L41_SPI_2),
	SND_PCI_QUIRK(0x1043, 0x16e3, "ASUS UX50", ALC269_FIXUP_STEREO_DMIC),
	SND_PCI_QUIRK(0x1043, 0x16f3, "ASUS UX7602VI/BZ", ALC245_FIXUP_CS35L41_SPI_2),
	SND_PCI_QUIRK(0x1043, 0x1740, "ASUS UX430UA", ALC295_FIXUP_ASUS_DACS),
	SND_PCI_QUIRK(0x1043, 0x17d1, "ASUS UX431FL", ALC294_FIXUP_ASUS_DUAL_SPK),
	SND_PCI_QUIRK(0x1043, 0x17f3, "ROG Ally NR2301L/X", ALC294_FIXUP_ASUS_ALLY),
	SND_PCI_QUIRK(0x1043, 0x1eb3, "ROG Ally X RC72LA", ALC294_FIXUP_ASUS_ALLY_X),
	SND_PCI_QUIRK(0x1043, 0x1863, "ASUS UX6404VI/VV", ALC245_FIXUP_CS35L41_SPI_2),
	SND_PCI_QUIRK(0x1043, 0x1881, "ASUS Zephyrus S/M", ALC294_FIXUP_ASUS_GX502_PINS),
	SND_PCI_QUIRK(0x1043, 0x18b1, "Asus MJ401TA", ALC256_FIXUP_ASUS_HEADSET_MIC),
	SND_PCI_QUIRK(0x1043, 0x18d3, "ASUS UM3504DA", ALC294_FIXUP_CS35L41_I2C_2),
	SND_PCI_QUIRK(0x1043, 0x18f1, "Asus FX505DT", ALC256_FIXUP_ASUS_HEADSET_MIC),
	SND_PCI_QUIRK(0x1043, 0x194e, "ASUS UX563FD", ALC294_FIXUP_ASUS_HPE),
	SND_PCI_QUIRK(0x1043, 0x1970, "ASUS UX550VE", ALC289_FIXUP_ASUS_GA401),
	SND_PCI_QUIRK(0x1043, 0x1982, "ASUS B1400CEPE", ALC256_FIXUP_ASUS_HPE),
	SND_PCI_QUIRK(0x1043, 0x19ce, "ASUS B9450FA", ALC294_FIXUP_ASUS_HPE),
	SND_PCI_QUIRK(0x1043, 0x19e1, "ASUS UX581LV", ALC295_FIXUP_ASUS_MIC_NO_PRESENCE),
	SND_PCI_QUIRK(0x1043, 0x1a13, "Asus G73Jw", ALC269_FIXUP_ASUS_G73JW),
	SND_PCI_QUIRK(0x1043, 0x1a30, "ASUS X705UD", ALC256_FIXUP_ASUS_MIC),
	SND_PCI_QUIRK(0x1043, 0x1a63, "ASUS UX3405MA", ALC245_FIXUP_CS35L41_SPI_2),
	SND_PCI_QUIRK(0x1043, 0x1a83, "ASUS UM5302LA", ALC294_FIXUP_CS35L41_I2C_2),
	SND_PCI_QUIRK(0x1043, 0x1a8f, "ASUS UX582ZS", ALC245_FIXUP_CS35L41_SPI_2),
	SND_PCI_QUIRK(0x1043, 0x1b11, "ASUS UX431DA", ALC294_FIXUP_ASUS_COEF_1B),
	SND_PCI_QUIRK(0x1043, 0x1b13, "ASUS U41SV/GA403U", ALC285_FIXUP_ASUS_GA403U_HEADSET_MIC),
	SND_PCI_QUIRK(0x1043, 0x1b93, "ASUS G614JVR/JIR", ALC245_FIXUP_CS35L41_SPI_2),
	SND_PCI_QUIRK(0x1043, 0x1bbd, "ASUS Z550MA", ALC255_FIXUP_ASUS_MIC_NO_PRESENCE),
	SND_PCI_QUIRK(0x1043, 0x1c03, "ASUS UM3406HA", ALC287_FIXUP_CS35L41_I2C_2),
	SND_PCI_QUIRK(0x1043, 0x1c23, "Asus X55U", ALC269_FIXUP_LIMIT_INT_MIC_BOOST),
	SND_PCI_QUIRK(0x1043, 0x1c33, "ASUS UX5304MA", ALC245_FIXUP_CS35L41_SPI_2),
	SND_PCI_QUIRK(0x1043, 0x1c43, "ASUS UX8406MA", ALC245_FIXUP_CS35L41_SPI_2),
	SND_PCI_QUIRK(0x1043, 0x1c62, "ASUS GU603", ALC289_FIXUP_ASUS_GA401),
	SND_PCI_QUIRK(0x1043, 0x1c63, "ASUS GU605M", ALC285_FIXUP_ASUS_GU605_SPI_SPEAKER2_TO_DAC1),
	SND_PCI_QUIRK(0x1043, 0x1c92, "ASUS ROG Strix G15", ALC285_FIXUP_ASUS_G533Z_PINS),
	SND_PCI_QUIRK(0x1043, 0x1c9f, "ASUS G614JU/JV/JI", ALC285_FIXUP_ASUS_HEADSET_MIC),
	SND_PCI_QUIRK(0x1043, 0x1caf, "ASUS G634JY/JZ/JI/JG", ALC285_FIXUP_ASUS_SPI_REAR_SPEAKERS),
	SND_PCI_QUIRK(0x1043, 0x1ccd, "ASUS X555UB", ALC256_FIXUP_ASUS_MIC),
	SND_PCI_QUIRK(0x1043, 0x1ccf, "ASUS G814JU/JV/JI", ALC245_FIXUP_CS35L41_SPI_2),
	SND_PCI_QUIRK(0x1043, 0x1cdf, "ASUS G814JY/JZ/JG", ALC245_FIXUP_CS35L41_SPI_2),
	SND_PCI_QUIRK(0x1043, 0x1cef, "ASUS G834JY/JZ/JI/JG", ALC285_FIXUP_ASUS_HEADSET_MIC),
	SND_PCI_QUIRK(0x1043, 0x1d1f, "ASUS G713PI/PU/PV/PVN", ALC287_FIXUP_CS35L41_I2C_2),
	SND_PCI_QUIRK(0x1043, 0x1d42, "ASUS Zephyrus G14 2022", ALC289_FIXUP_ASUS_GA401),
	SND_PCI_QUIRK(0x1043, 0x1d4e, "ASUS TM420", ALC256_FIXUP_ASUS_HPE),
	SND_PCI_QUIRK(0x1043, 0x1da2, "ASUS UP6502ZA/ZD", ALC245_FIXUP_CS35L41_SPI_2),
	SND_PCI_QUIRK(0x1043, 0x1e02, "ASUS UX3402ZA", ALC245_FIXUP_CS35L41_SPI_2),
	SND_PCI_QUIRK(0x1043, 0x1e11, "ASUS Zephyrus G15", ALC289_FIXUP_ASUS_GA502),
	SND_PCI_QUIRK(0x1043, 0x1e12, "ASUS UM3402", ALC287_FIXUP_CS35L41_I2C_2),
	SND_PCI_QUIRK(0x1043, 0x1e1f, "ASUS Vivobook 15 X1504VAP", ALC2XX_FIXUP_HEADSET_MIC),
	SND_PCI_QUIRK(0x1043, 0x1e51, "ASUS Zephyrus M15", ALC294_FIXUP_ASUS_GU502_PINS),
	SND_PCI_QUIRK(0x1043, 0x1e5e, "ASUS ROG Strix G513", ALC294_FIXUP_ASUS_G513_PINS),
	SND_PCI_QUIRK(0x1043, 0x1e8e, "ASUS Zephyrus G15", ALC289_FIXUP_ASUS_GA401),
	SND_PCI_QUIRK(0x1043, 0x1eb3, "ASUS Ally RCLA72", ALC287_FIXUP_TAS2781_I2C),
	SND_PCI_QUIRK(0x1043, 0x1ed3, "ASUS HN7306W", ALC287_FIXUP_CS35L41_I2C_2),
	SND_PCI_QUIRK(0x1043, 0x1ee2, "ASUS UM6702RA/RC", ALC287_FIXUP_CS35L41_I2C_2),
	SND_PCI_QUIRK(0x1043, 0x1c52, "ASUS Zephyrus G15 2022", ALC289_FIXUP_ASUS_GA401),
	SND_PCI_QUIRK(0x1043, 0x1f11, "ASUS Zephyrus G14", ALC289_FIXUP_ASUS_GA401),
	SND_PCI_QUIRK(0x1043, 0x1f12, "ASUS UM5302", ALC287_FIXUP_CS35L41_I2C_2),
	SND_PCI_QUIRK(0x1043, 0x1f1f, "ASUS H7604JI/JV/J3D", ALC245_FIXUP_CS35L41_SPI_2),
	SND_PCI_QUIRK(0x1043, 0x1f62, "ASUS UX7602ZM", ALC245_FIXUP_CS35L41_SPI_2),
	SND_PCI_QUIRK(0x1043, 0x1f92, "ASUS ROG Flow X16", ALC289_FIXUP_ASUS_GA401),
	SND_PCI_QUIRK(0x1043, 0x3030, "ASUS ZN270IE", ALC256_FIXUP_ASUS_AIO_GPIO2),
	SND_PCI_QUIRK(0x1043, 0x3a20, "ASUS G614JZR", ALC285_FIXUP_ASUS_SPI_REAR_SPEAKERS),
	SND_PCI_QUIRK(0x1043, 0x3a30, "ASUS G814JVR/JIR", ALC285_FIXUP_ASUS_SPI_REAR_SPEAKERS),
	SND_PCI_QUIRK(0x1043, 0x3a40, "ASUS G814JZR", ALC285_FIXUP_ASUS_SPI_REAR_SPEAKERS),
	SND_PCI_QUIRK(0x1043, 0x3a50, "ASUS G834JYR/JZR", ALC285_FIXUP_ASUS_SPI_REAR_SPEAKERS),
	SND_PCI_QUIRK(0x1043, 0x3a60, "ASUS G634JYR/JZR", ALC285_FIXUP_ASUS_SPI_REAR_SPEAKERS),
	SND_PCI_QUIRK(0x1043, 0x3e30, "ASUS TP3607SA", ALC287_FIXUP_TAS2781_I2C),
	SND_PCI_QUIRK(0x1043, 0x3ee0, "ASUS Strix G815_JHR_JMR_JPR", ALC287_FIXUP_TAS2781_I2C),
	SND_PCI_QUIRK(0x1043, 0x3ef0, "ASUS Strix G635LR_LW_LX", ALC287_FIXUP_TAS2781_I2C),
	SND_PCI_QUIRK(0x1043, 0x3f00, "ASUS Strix G815LH_LM_LP", ALC287_FIXUP_TAS2781_I2C),
	SND_PCI_QUIRK(0x1043, 0x3f10, "ASUS Strix G835LR_LW_LX", ALC287_FIXUP_TAS2781_I2C),
	SND_PCI_QUIRK(0x1043, 0x3f20, "ASUS Strix G615LR_LW", ALC287_FIXUP_TAS2781_I2C),
	SND_PCI_QUIRK(0x1043, 0x3f30, "ASUS Strix G815LR_LW", ALC287_FIXUP_TAS2781_I2C),
	SND_PCI_QUIRK(0x1043, 0x831a, "ASUS P901", ALC269_FIXUP_STEREO_DMIC),
	SND_PCI_QUIRK(0x1043, 0x834a, "ASUS S101", ALC269_FIXUP_STEREO_DMIC),
	SND_PCI_QUIRK(0x1043, 0x8398, "ASUS P1005", ALC269_FIXUP_STEREO_DMIC),
	SND_PCI_QUIRK(0x1043, 0x83ce, "ASUS P1005", ALC269_FIXUP_STEREO_DMIC),
	SND_PCI_QUIRK(0x1043, 0x8516, "ASUS X101CH", ALC269_FIXUP_ASUS_X101),
	SND_PCI_QUIRK(0x104d, 0x9073, "Sony VAIO", ALC275_FIXUP_SONY_VAIO_GPIO2),
	SND_PCI_QUIRK(0x104d, 0x907b, "Sony VAIO", ALC275_FIXUP_SONY_HWEQ),
	SND_PCI_QUIRK(0x104d, 0x9084, "Sony VAIO", ALC275_FIXUP_SONY_HWEQ),
	SND_PCI_QUIRK(0x104d, 0x9099, "Sony VAIO S13", ALC275_FIXUP_SONY_DISABLE_AAMIX),
	SND_PCI_QUIRK(0x104d, 0x90b5, "Sony VAIO Pro 11", ALC286_FIXUP_SONY_MIC_NO_PRESENCE),
	SND_PCI_QUIRK(0x104d, 0x90b6, "Sony VAIO Pro 13", ALC286_FIXUP_SONY_MIC_NO_PRESENCE),
	SND_PCI_QUIRK(0x10cf, 0x1475, "Lifebook", ALC269_FIXUP_LIFEBOOK),
	SND_PCI_QUIRK(0x10cf, 0x159f, "Lifebook E780", ALC269_FIXUP_LIFEBOOK_NO_HP_TO_LINEOUT),
	SND_PCI_QUIRK(0x10cf, 0x15dc, "Lifebook T731", ALC269_FIXUP_LIFEBOOK_HP_PIN),
	SND_PCI_QUIRK(0x10cf, 0x1629, "Lifebook U7x7", ALC255_FIXUP_LIFEBOOK_U7x7_HEADSET_MIC),
	SND_PCI_QUIRK(0x10cf, 0x1757, "Lifebook E752", ALC269_FIXUP_LIFEBOOK_HP_PIN),
	SND_PCI_QUIRK(0x10cf, 0x1845, "Lifebook U904", ALC269_FIXUP_LIFEBOOK_EXTMIC),
	SND_PCI_QUIRK(0x10ec, 0x10f2, "Intel Reference board", ALC700_FIXUP_INTEL_REFERENCE),
	SND_PCI_QUIRK(0x10ec, 0x118c, "Medion EE4254 MD62100", ALC256_FIXUP_MEDION_HEADSET_NO_PRESENCE),
	SND_PCI_QUIRK(0x10ec, 0x119e, "Positivo SU C1400", ALC269_FIXUP_ASPIRE_HEADSET_MIC),
	SND_PCI_QUIRK(0x10ec, 0x11bc, "VAIO VJFE-IL", ALC269_FIXUP_LIMIT_INT_MIC_BOOST),
	SND_PCI_QUIRK(0x10ec, 0x1230, "Intel Reference board", ALC295_FIXUP_CHROME_BOOK),
	SND_PCI_QUIRK(0x10ec, 0x124c, "Intel Reference board", ALC295_FIXUP_CHROME_BOOK),
	SND_PCI_QUIRK(0x10ec, 0x1252, "Intel Reference board", ALC295_FIXUP_CHROME_BOOK),
	SND_PCI_QUIRK(0x10ec, 0x1254, "Intel Reference board", ALC295_FIXUP_CHROME_BOOK),
	SND_PCI_QUIRK(0x10ec, 0x12cc, "Intel Reference board", ALC295_FIXUP_CHROME_BOOK),
	SND_PCI_QUIRK(0x10ec, 0x12f6, "Intel Reference board", ALC295_FIXUP_CHROME_BOOK),
	SND_PCI_QUIRK(0x10f7, 0x8338, "Panasonic CF-SZ6", ALC269_FIXUP_ASPIRE_HEADSET_MIC),
	SND_PCI_QUIRK(0x144d, 0xc109, "Samsung Ativ book 9 (NP900X3G)", ALC269_FIXUP_INV_DMIC),
	SND_PCI_QUIRK(0x144d, 0xc169, "Samsung Notebook 9 Pen (NP930SBE-K01US)", ALC298_FIXUP_SAMSUNG_AMP),
	SND_PCI_QUIRK(0x144d, 0xc176, "Samsung Notebook 9 Pro (NP930MBE-K04US)", ALC298_FIXUP_SAMSUNG_AMP),
	SND_PCI_QUIRK(0x144d, 0xc189, "Samsung Galaxy Flex Book (NT950QCG-X716)", ALC298_FIXUP_SAMSUNG_AMP),
	SND_PCI_QUIRK(0x144d, 0xc18a, "Samsung Galaxy Book Ion (NP930XCJ-K01US)", ALC298_FIXUP_SAMSUNG_AMP),
	SND_PCI_QUIRK(0x144d, 0xc1a3, "Samsung Galaxy Book Pro (NP935XDB-KC1SE)", ALC298_FIXUP_SAMSUNG_AMP),
	SND_PCI_QUIRK(0x144d, 0xc1a4, "Samsung Galaxy Book Pro 360 (NT935QBD)", ALC298_FIXUP_SAMSUNG_AMP),
	SND_PCI_QUIRK(0x144d, 0xc1a6, "Samsung Galaxy Book Pro 360 (NP930QBD)", ALC298_FIXUP_SAMSUNG_AMP),
	SND_PCI_QUIRK(0x144d, 0xc740, "Samsung Ativ book 8 (NP870Z5G)", ALC269_FIXUP_ATIV_BOOK_8),
	SND_PCI_QUIRK(0x144d, 0xc812, "Samsung Notebook Pen S (NT950SBE-X58)", ALC298_FIXUP_SAMSUNG_AMP),
	SND_PCI_QUIRK(0x144d, 0xc830, "Samsung Galaxy Book Ion (NT950XCJ-X716A)", ALC298_FIXUP_SAMSUNG_AMP),
	SND_PCI_QUIRK(0x144d, 0xc832, "Samsung Galaxy Book Flex Alpha (NP730QCJ)", ALC256_FIXUP_SAMSUNG_HEADPHONE_VERY_QUIET),
	SND_PCI_QUIRK(0x144d, 0xca03, "Samsung Galaxy Book2 Pro 360 (NP930QED)", ALC298_FIXUP_SAMSUNG_AMP),
	SND_PCI_QUIRK(0x144d, 0xc868, "Samsung Galaxy Book2 Pro (NP930XED)", ALC298_FIXUP_SAMSUNG_AMP),
<<<<<<< HEAD
	SND_PCI_QUIRK(0x144d, 0xc1ca, "Samsung Galaxy Book3 Pro 360 (NP960QFG-KB1US)", ALC298_FIXUP_SAMSUNG_AMP2),
	SND_PCI_QUIRK(0x144d, 0xc1cc, "Samsung Galaxy Book3 Ultra (NT960XFH-XD92G))", ALC298_FIXUP_SAMSUNG_AMP2),
=======
	SND_PCI_QUIRK(0x144d, 0xc870, "Samsung Galaxy Book2 Pro (NP950XED)", ALC298_FIXUP_SAMSUNG_AMP_V2_2_AMPS),
	SND_PCI_QUIRK(0x144d, 0xc872, "Samsung Galaxy Book2 Pro (NP950XEE)", ALC298_FIXUP_SAMSUNG_AMP_V2_2_AMPS),
	SND_PCI_QUIRK(0x144d, 0xc886, "Samsung Galaxy Book3 Pro (NP964XFG)", ALC298_FIXUP_SAMSUNG_AMP_V2_4_AMPS),
	SND_PCI_QUIRK(0x144d, 0xc1ca, "Samsung Galaxy Book3 Pro 360 (NP960QFG)", ALC298_FIXUP_SAMSUNG_AMP_V2_4_AMPS),
	SND_PCI_QUIRK(0x144d, 0xc1cc, "Samsung Galaxy Book3 Ultra (NT960XFH)", ALC298_FIXUP_SAMSUNG_AMP_V2_4_AMPS),
>>>>>>> adc21867
	SND_PCI_QUIRK(0x1458, 0xfa53, "Gigabyte BXBT-2807", ALC283_FIXUP_HEADSET_MIC),
	SND_PCI_QUIRK(0x1462, 0xb120, "MSI Cubi MS-B120", ALC283_FIXUP_HEADSET_MIC),
	SND_PCI_QUIRK(0x1462, 0xb171, "Cubi N 8GL (MS-B171)", ALC283_FIXUP_HEADSET_MIC),
	SND_PCI_QUIRK(0x152d, 0x1082, "Quanta NL3", ALC269_FIXUP_LIFEBOOK),
	SND_PCI_QUIRK(0x152d, 0x1262, "Huawei NBLB-WAX9N", ALC2XX_FIXUP_HEADSET_MIC),
	SND_PCI_QUIRK(0x1558, 0x0353, "Clevo V35[05]SN[CDE]Q", ALC256_FIXUP_SYSTEM76_MIC_NO_PRESENCE),
	SND_PCI_QUIRK(0x1558, 0x1323, "Clevo N130ZU", ALC293_FIXUP_SYSTEM76_MIC_NO_PRESENCE),
	SND_PCI_QUIRK(0x1558, 0x1325, "Clevo N15[01][CW]U", ALC293_FIXUP_SYSTEM76_MIC_NO_PRESENCE),
	SND_PCI_QUIRK(0x1558, 0x1401, "Clevo L140[CZ]U", ALC293_FIXUP_SYSTEM76_MIC_NO_PRESENCE),
	SND_PCI_QUIRK(0x1558, 0x1403, "Clevo N140CU", ALC293_FIXUP_SYSTEM76_MIC_NO_PRESENCE),
	SND_PCI_QUIRK(0x1558, 0x1404, "Clevo N150CU", ALC293_FIXUP_SYSTEM76_MIC_NO_PRESENCE),
	SND_PCI_QUIRK(0x1558, 0x14a1, "Clevo L141MU", ALC293_FIXUP_SYSTEM76_MIC_NO_PRESENCE),
	SND_PCI_QUIRK(0x1558, 0x2624, "Clevo L240TU", ALC256_FIXUP_SYSTEM76_MIC_NO_PRESENCE),
	SND_PCI_QUIRK(0x1558, 0x28c1, "Clevo V370VND", ALC2XX_FIXUP_HEADSET_MIC),
	SND_PCI_QUIRK(0x1558, 0x4018, "Clevo NV40M[BE]", ALC293_FIXUP_SYSTEM76_MIC_NO_PRESENCE),
	SND_PCI_QUIRK(0x1558, 0x4019, "Clevo NV40MZ", ALC293_FIXUP_SYSTEM76_MIC_NO_PRESENCE),
	SND_PCI_QUIRK(0x1558, 0x4020, "Clevo NV40MB", ALC293_FIXUP_SYSTEM76_MIC_NO_PRESENCE),
	SND_PCI_QUIRK(0x1558, 0x4041, "Clevo NV4[15]PZ", ALC256_FIXUP_SYSTEM76_MIC_NO_PRESENCE),
	SND_PCI_QUIRK(0x1558, 0x40a1, "Clevo NL40GU", ALC293_FIXUP_SYSTEM76_MIC_NO_PRESENCE),
	SND_PCI_QUIRK(0x1558, 0x40c1, "Clevo NL40[CZ]U", ALC293_FIXUP_SYSTEM76_MIC_NO_PRESENCE),
	SND_PCI_QUIRK(0x1558, 0x40d1, "Clevo NL41DU", ALC293_FIXUP_SYSTEM76_MIC_NO_PRESENCE),
	SND_PCI_QUIRK(0x1558, 0x5015, "Clevo NH5[58]H[HJK]Q", ALC256_FIXUP_SYSTEM76_MIC_NO_PRESENCE),
	SND_PCI_QUIRK(0x1558, 0x5017, "Clevo NH7[79]H[HJK]Q", ALC256_FIXUP_SYSTEM76_MIC_NO_PRESENCE),
	SND_PCI_QUIRK(0x1558, 0x50a3, "Clevo NJ51GU", ALC293_FIXUP_SYSTEM76_MIC_NO_PRESENCE),
	SND_PCI_QUIRK(0x1558, 0x50b3, "Clevo NK50S[BEZ]", ALC293_FIXUP_SYSTEM76_MIC_NO_PRESENCE),
	SND_PCI_QUIRK(0x1558, 0x50b6, "Clevo NK50S5", ALC293_FIXUP_SYSTEM76_MIC_NO_PRESENCE),
	SND_PCI_QUIRK(0x1558, 0x50b8, "Clevo NK50SZ", ALC293_FIXUP_SYSTEM76_MIC_NO_PRESENCE),
	SND_PCI_QUIRK(0x1558, 0x50d5, "Clevo NP50D5", ALC293_FIXUP_SYSTEM76_MIC_NO_PRESENCE),
	SND_PCI_QUIRK(0x1558, 0x50e1, "Clevo NH5[58]HPQ", ALC256_FIXUP_SYSTEM76_MIC_NO_PRESENCE),
	SND_PCI_QUIRK(0x1558, 0x50e2, "Clevo NH7[79]HPQ", ALC256_FIXUP_SYSTEM76_MIC_NO_PRESENCE),
	SND_PCI_QUIRK(0x1558, 0x50f0, "Clevo NH50A[CDF]", ALC293_FIXUP_SYSTEM76_MIC_NO_PRESENCE),
	SND_PCI_QUIRK(0x1558, 0x50f2, "Clevo NH50E[PR]", ALC293_FIXUP_SYSTEM76_MIC_NO_PRESENCE),
	SND_PCI_QUIRK(0x1558, 0x50f3, "Clevo NH58DPQ", ALC293_FIXUP_SYSTEM76_MIC_NO_PRESENCE),
	SND_PCI_QUIRK(0x1558, 0x50f5, "Clevo NH55EPY", ALC293_FIXUP_SYSTEM76_MIC_NO_PRESENCE),
	SND_PCI_QUIRK(0x1558, 0x50f6, "Clevo NH55DPQ", ALC293_FIXUP_SYSTEM76_MIC_NO_PRESENCE),
	SND_PCI_QUIRK(0x1558, 0x5101, "Clevo S510WU", ALC293_FIXUP_SYSTEM76_MIC_NO_PRESENCE),
	SND_PCI_QUIRK(0x1558, 0x5157, "Clevo W517GU1", ALC293_FIXUP_SYSTEM76_MIC_NO_PRESENCE),
	SND_PCI_QUIRK(0x1558, 0x51a1, "Clevo NS50MU", ALC293_FIXUP_SYSTEM76_MIC_NO_PRESENCE),
	SND_PCI_QUIRK(0x1558, 0x51b1, "Clevo NS50AU", ALC256_FIXUP_SYSTEM76_MIC_NO_PRESENCE),
	SND_PCI_QUIRK(0x1558, 0x51b3, "Clevo NS70AU", ALC256_FIXUP_SYSTEM76_MIC_NO_PRESENCE),
	SND_PCI_QUIRK(0x1558, 0x5630, "Clevo NP50RNJS", ALC256_FIXUP_SYSTEM76_MIC_NO_PRESENCE),
	SND_PCI_QUIRK(0x1558, 0x70a1, "Clevo NB70T[HJK]", ALC293_FIXUP_SYSTEM76_MIC_NO_PRESENCE),
	SND_PCI_QUIRK(0x1558, 0x70b3, "Clevo NK70SB", ALC293_FIXUP_SYSTEM76_MIC_NO_PRESENCE),
	SND_PCI_QUIRK(0x1558, 0x70f2, "Clevo NH79EPY", ALC293_FIXUP_SYSTEM76_MIC_NO_PRESENCE),
	SND_PCI_QUIRK(0x1558, 0x70f3, "Clevo NH77DPQ", ALC293_FIXUP_SYSTEM76_MIC_NO_PRESENCE),
	SND_PCI_QUIRK(0x1558, 0x70f4, "Clevo NH77EPY", ALC293_FIXUP_SYSTEM76_MIC_NO_PRESENCE),
	SND_PCI_QUIRK(0x1558, 0x70f6, "Clevo NH77DPQ-Y", ALC293_FIXUP_SYSTEM76_MIC_NO_PRESENCE),
	SND_PCI_QUIRK(0x1558, 0x7716, "Clevo NS50PU", ALC256_FIXUP_SYSTEM76_MIC_NO_PRESENCE),
	SND_PCI_QUIRK(0x1558, 0x7717, "Clevo NS70PU", ALC256_FIXUP_SYSTEM76_MIC_NO_PRESENCE),
	SND_PCI_QUIRK(0x1558, 0x7718, "Clevo L140PU", ALC256_FIXUP_SYSTEM76_MIC_NO_PRESENCE),
	SND_PCI_QUIRK(0x1558, 0x7724, "Clevo L140AU", ALC256_FIXUP_SYSTEM76_MIC_NO_PRESENCE),
	SND_PCI_QUIRK(0x1558, 0x8228, "Clevo NR40BU", ALC293_FIXUP_SYSTEM76_MIC_NO_PRESENCE),
	SND_PCI_QUIRK(0x1558, 0x8520, "Clevo NH50D[CD]", ALC293_FIXUP_SYSTEM76_MIC_NO_PRESENCE),
	SND_PCI_QUIRK(0x1558, 0x8521, "Clevo NH77D[CD]", ALC293_FIXUP_SYSTEM76_MIC_NO_PRESENCE),
	SND_PCI_QUIRK(0x1558, 0x8535, "Clevo NH50D[BE]", ALC293_FIXUP_SYSTEM76_MIC_NO_PRESENCE),
	SND_PCI_QUIRK(0x1558, 0x8536, "Clevo NH79D[BE]", ALC293_FIXUP_SYSTEM76_MIC_NO_PRESENCE),
	SND_PCI_QUIRK(0x1558, 0x8550, "Clevo NH[57][0-9][ER][ACDH]Q", ALC293_FIXUP_SYSTEM76_MIC_NO_PRESENCE),
	SND_PCI_QUIRK(0x1558, 0x8551, "Clevo NH[57][0-9][ER][ACDH]Q", ALC293_FIXUP_SYSTEM76_MIC_NO_PRESENCE),
	SND_PCI_QUIRK(0x1558, 0x8560, "Clevo NH[57][0-9][ER][ACDH]Q", ALC269_FIXUP_HEADSET_MIC),
	SND_PCI_QUIRK(0x1558, 0x8561, "Clevo NH[57][0-9][ER][ACDH]Q", ALC269_FIXUP_HEADSET_MIC),
	SND_PCI_QUIRK(0x1558, 0x8562, "Clevo NH[57][0-9]RZ[Q]", ALC269_FIXUP_DMIC),
	SND_PCI_QUIRK(0x1558, 0x8668, "Clevo NP50B[BE]", ALC293_FIXUP_SYSTEM76_MIC_NO_PRESENCE),
	SND_PCI_QUIRK(0x1558, 0x866d, "Clevo NP5[05]PN[HJK]", ALC256_FIXUP_SYSTEM76_MIC_NO_PRESENCE),
	SND_PCI_QUIRK(0x1558, 0x867c, "Clevo NP7[01]PNP", ALC256_FIXUP_SYSTEM76_MIC_NO_PRESENCE),
	SND_PCI_QUIRK(0x1558, 0x867d, "Clevo NP7[01]PN[HJK]", ALC256_FIXUP_SYSTEM76_MIC_NO_PRESENCE),
	SND_PCI_QUIRK(0x1558, 0x8680, "Clevo NJ50LU", ALC293_FIXUP_SYSTEM76_MIC_NO_PRESENCE),
	SND_PCI_QUIRK(0x1558, 0x8686, "Clevo NH50[CZ]U", ALC256_FIXUP_MIC_NO_PRESENCE_AND_RESUME),
	SND_PCI_QUIRK(0x1558, 0x8a20, "Clevo NH55DCQ-Y", ALC293_FIXUP_SYSTEM76_MIC_NO_PRESENCE),
	SND_PCI_QUIRK(0x1558, 0x8a51, "Clevo NH70RCQ-Y", ALC293_FIXUP_SYSTEM76_MIC_NO_PRESENCE),
	SND_PCI_QUIRK(0x1558, 0x8d50, "Clevo NH55RCQ-M", ALC293_FIXUP_SYSTEM76_MIC_NO_PRESENCE),
	SND_PCI_QUIRK(0x1558, 0x951d, "Clevo N950T[CDF]", ALC293_FIXUP_SYSTEM76_MIC_NO_PRESENCE),
	SND_PCI_QUIRK(0x1558, 0x9600, "Clevo N960K[PR]", ALC293_FIXUP_SYSTEM76_MIC_NO_PRESENCE),
	SND_PCI_QUIRK(0x1558, 0x961d, "Clevo N960S[CDF]", ALC293_FIXUP_SYSTEM76_MIC_NO_PRESENCE),
	SND_PCI_QUIRK(0x1558, 0x971d, "Clevo N970T[CDF]", ALC293_FIXUP_SYSTEM76_MIC_NO_PRESENCE),
	SND_PCI_QUIRK(0x1558, 0xa500, "Clevo NL5[03]RU", ALC293_FIXUP_SYSTEM76_MIC_NO_PRESENCE),
	SND_PCI_QUIRK(0x1558, 0xa554, "VAIO VJFH52", ALC269_FIXUP_VAIO_VJFH52_MIC_NO_PRESENCE),
	SND_PCI_QUIRK(0x1558, 0xa600, "Clevo NL50NU", ALC293_FIXUP_SYSTEM76_MIC_NO_PRESENCE),
	SND_PCI_QUIRK(0x1558, 0xa650, "Clevo NP[567]0SN[CD]", ALC256_FIXUP_SYSTEM76_MIC_NO_PRESENCE),
	SND_PCI_QUIRK(0x1558, 0xa671, "Clevo NP70SN[CDE]", ALC256_FIXUP_SYSTEM76_MIC_NO_PRESENCE),
	SND_PCI_QUIRK(0x1558, 0xa741, "Clevo V54x_6x_TNE", ALC245_FIXUP_CLEVO_NOISY_MIC),
	SND_PCI_QUIRK(0x1558, 0xa763, "Clevo V54x_6x_TU", ALC245_FIXUP_CLEVO_NOISY_MIC),
	SND_PCI_QUIRK(0x1558, 0xb018, "Clevo NP50D[BE]", ALC293_FIXUP_SYSTEM76_MIC_NO_PRESENCE),
	SND_PCI_QUIRK(0x1558, 0xb019, "Clevo NH77D[BE]Q", ALC293_FIXUP_SYSTEM76_MIC_NO_PRESENCE),
	SND_PCI_QUIRK(0x1558, 0xb022, "Clevo NH77D[DC][QW]", ALC293_FIXUP_SYSTEM76_MIC_NO_PRESENCE),
	SND_PCI_QUIRK(0x1558, 0xc018, "Clevo NP50D[BE]", ALC293_FIXUP_SYSTEM76_MIC_NO_PRESENCE),
	SND_PCI_QUIRK(0x1558, 0xc019, "Clevo NH77D[BE]Q", ALC293_FIXUP_SYSTEM76_MIC_NO_PRESENCE),
	SND_PCI_QUIRK(0x1558, 0xc022, "Clevo NH77[DC][QW]", ALC293_FIXUP_SYSTEM76_MIC_NO_PRESENCE),
	SND_PCI_QUIRK(0x17aa, 0x1036, "Lenovo P520", ALC233_FIXUP_LENOVO_MULTI_CODECS),
	SND_PCI_QUIRK(0x17aa, 0x1048, "ThinkCentre Station", ALC623_FIXUP_LENOVO_THINKSTATION_P340),
	SND_PCI_QUIRK(0x17aa, 0x20f2, "Thinkpad SL410/510", ALC269_FIXUP_SKU_IGNORE),
	SND_PCI_QUIRK(0x17aa, 0x215e, "Thinkpad L512", ALC269_FIXUP_SKU_IGNORE),
	SND_PCI_QUIRK(0x17aa, 0x21b8, "Thinkpad Edge 14", ALC269_FIXUP_SKU_IGNORE),
	SND_PCI_QUIRK(0x17aa, 0x21ca, "Thinkpad L412", ALC269_FIXUP_SKU_IGNORE),
	SND_PCI_QUIRK(0x17aa, 0x21e9, "Thinkpad Edge 15", ALC269_FIXUP_SKU_IGNORE),
	SND_PCI_QUIRK(0x17aa, 0x21f3, "Thinkpad T430", ALC269_FIXUP_LENOVO_DOCK),
	SND_PCI_QUIRK(0x17aa, 0x21f6, "Thinkpad T530", ALC269_FIXUP_LENOVO_DOCK_LIMIT_BOOST),
	SND_PCI_QUIRK(0x17aa, 0x21fa, "Thinkpad X230", ALC269_FIXUP_LENOVO_DOCK),
	SND_PCI_QUIRK(0x17aa, 0x21fb, "Thinkpad T430s", ALC269_FIXUP_LENOVO_DOCK),
	SND_PCI_QUIRK(0x17aa, 0x2203, "Thinkpad X230 Tablet", ALC269_FIXUP_LENOVO_DOCK),
	SND_PCI_QUIRK(0x17aa, 0x2208, "Thinkpad T431s", ALC269_FIXUP_LENOVO_DOCK),
	SND_PCI_QUIRK(0x17aa, 0x220c, "Thinkpad T440s", ALC292_FIXUP_TPT440),
	SND_PCI_QUIRK(0x17aa, 0x220e, "Thinkpad T440p", ALC292_FIXUP_TPT440_DOCK),
	SND_PCI_QUIRK(0x17aa, 0x2210, "Thinkpad T540p", ALC292_FIXUP_TPT440_DOCK),
	SND_PCI_QUIRK(0x17aa, 0x2211, "Thinkpad W541", ALC292_FIXUP_TPT440_DOCK),
	SND_PCI_QUIRK(0x17aa, 0x2212, "Thinkpad T440", ALC292_FIXUP_TPT440_DOCK),
	SND_PCI_QUIRK(0x17aa, 0x2214, "Thinkpad X240", ALC292_FIXUP_TPT440_DOCK),
	SND_PCI_QUIRK(0x17aa, 0x2215, "Thinkpad", ALC269_FIXUP_LIMIT_INT_MIC_BOOST),
	SND_PCI_QUIRK(0x17aa, 0x2218, "Thinkpad X1 Carbon 2nd", ALC292_FIXUP_TPT440_DOCK),
	SND_PCI_QUIRK(0x17aa, 0x2223, "ThinkPad T550", ALC292_FIXUP_TPT440_DOCK),
	SND_PCI_QUIRK(0x17aa, 0x2226, "ThinkPad X250", ALC292_FIXUP_TPT440_DOCK),
	SND_PCI_QUIRK(0x17aa, 0x222d, "Thinkpad", ALC298_FIXUP_TPT470_DOCK),
	SND_PCI_QUIRK(0x17aa, 0x222e, "Thinkpad", ALC298_FIXUP_TPT470_DOCK),
	SND_PCI_QUIRK(0x17aa, 0x2231, "Thinkpad T560", ALC292_FIXUP_TPT460),
	SND_PCI_QUIRK(0x17aa, 0x2233, "Thinkpad", ALC292_FIXUP_TPT460),
	SND_PCI_QUIRK(0x17aa, 0x2234, "Thinkpad ICE-1", ALC287_FIXUP_TAS2781_I2C),
	SND_PCI_QUIRK(0x17aa, 0x2245, "Thinkpad T470", ALC298_FIXUP_TPT470_DOCK),
	SND_PCI_QUIRK(0x17aa, 0x2246, "Thinkpad", ALC298_FIXUP_TPT470_DOCK),
	SND_PCI_QUIRK(0x17aa, 0x2247, "Thinkpad", ALC298_FIXUP_TPT470_DOCK),
	SND_PCI_QUIRK(0x17aa, 0x2249, "Thinkpad", ALC292_FIXUP_TPT460),
	SND_PCI_QUIRK(0x17aa, 0x224b, "Thinkpad", ALC298_FIXUP_TPT470_DOCK),
	SND_PCI_QUIRK(0x17aa, 0x224c, "Thinkpad", ALC298_FIXUP_TPT470_DOCK),
	SND_PCI_QUIRK(0x17aa, 0x224d, "Thinkpad", ALC298_FIXUP_TPT470_DOCK),
	SND_PCI_QUIRK(0x17aa, 0x225d, "Thinkpad T480", ALC269_FIXUP_LIMIT_INT_MIC_BOOST),
	SND_PCI_QUIRK(0x17aa, 0x2292, "Thinkpad X1 Carbon 7th", ALC285_FIXUP_THINKPAD_HEADSET_JACK),
	SND_PCI_QUIRK(0x17aa, 0x22be, "Thinkpad X1 Carbon 8th", ALC285_FIXUP_THINKPAD_HEADSET_JACK),
	SND_PCI_QUIRK(0x17aa, 0x22c1, "Thinkpad P1 Gen 3", ALC285_FIXUP_THINKPAD_NO_BASS_SPK_HEADSET_JACK),
	SND_PCI_QUIRK(0x17aa, 0x22c2, "Thinkpad X1 Extreme Gen 3", ALC285_FIXUP_THINKPAD_NO_BASS_SPK_HEADSET_JACK),
	SND_PCI_QUIRK(0x17aa, 0x22f1, "Thinkpad", ALC287_FIXUP_MG_RTKC_CSAMP_CS35L41_I2C_THINKPAD),
	SND_PCI_QUIRK(0x17aa, 0x22f2, "Thinkpad", ALC287_FIXUP_MG_RTKC_CSAMP_CS35L41_I2C_THINKPAD),
	SND_PCI_QUIRK(0x17aa, 0x22f3, "Thinkpad", ALC287_FIXUP_MG_RTKC_CSAMP_CS35L41_I2C_THINKPAD),
	SND_PCI_QUIRK(0x17aa, 0x2316, "Thinkpad P1 Gen 6", ALC287_FIXUP_MG_RTKC_CSAMP_CS35L41_I2C_THINKPAD),
	SND_PCI_QUIRK(0x17aa, 0x2317, "Thinkpad P1 Gen 6", ALC287_FIXUP_MG_RTKC_CSAMP_CS35L41_I2C_THINKPAD),
	SND_PCI_QUIRK(0x17aa, 0x2318, "Thinkpad Z13 Gen2", ALC287_FIXUP_MG_RTKC_CSAMP_CS35L41_I2C_THINKPAD),
	SND_PCI_QUIRK(0x17aa, 0x2319, "Thinkpad Z16 Gen2", ALC287_FIXUP_MG_RTKC_CSAMP_CS35L41_I2C_THINKPAD),
	SND_PCI_QUIRK(0x17aa, 0x231a, "Thinkpad Z16 Gen2", ALC287_FIXUP_MG_RTKC_CSAMP_CS35L41_I2C_THINKPAD),
	SND_PCI_QUIRK(0x17aa, 0x231e, "Thinkpad", ALC287_FIXUP_LENOVO_THKPAD_WH_ALC1318),
	SND_PCI_QUIRK(0x17aa, 0x231f, "Thinkpad", ALC287_FIXUP_LENOVO_THKPAD_WH_ALC1318),
	SND_PCI_QUIRK(0x17aa, 0x2326, "Hera2", ALC287_FIXUP_TAS2781_I2C),
	SND_PCI_QUIRK(0x17aa, 0x30bb, "ThinkCentre AIO", ALC233_FIXUP_LENOVO_LINE2_MIC_HOTKEY),
	SND_PCI_QUIRK(0x17aa, 0x30e2, "ThinkCentre AIO", ALC233_FIXUP_LENOVO_LINE2_MIC_HOTKEY),
	SND_PCI_QUIRK(0x17aa, 0x310c, "ThinkCentre Station", ALC294_FIXUP_LENOVO_MIC_LOCATION),
	SND_PCI_QUIRK(0x17aa, 0x3111, "ThinkCentre Station", ALC294_FIXUP_LENOVO_MIC_LOCATION),
	SND_PCI_QUIRK(0x17aa, 0x312a, "ThinkCentre Station", ALC294_FIXUP_LENOVO_MIC_LOCATION),
	SND_PCI_QUIRK(0x17aa, 0x312f, "ThinkCentre Station", ALC294_FIXUP_LENOVO_MIC_LOCATION),
	SND_PCI_QUIRK(0x17aa, 0x313c, "ThinkCentre Station", ALC294_FIXUP_LENOVO_MIC_LOCATION),
	SND_PCI_QUIRK(0x17aa, 0x3151, "ThinkCentre Station", ALC283_FIXUP_HEADSET_MIC),
	SND_PCI_QUIRK(0x17aa, 0x3176, "ThinkCentre Station", ALC283_FIXUP_HEADSET_MIC),
	SND_PCI_QUIRK(0x17aa, 0x3178, "ThinkCentre Station", ALC283_FIXUP_HEADSET_MIC),
	SND_PCI_QUIRK(0x17aa, 0x31af, "ThinkCentre Station", ALC623_FIXUP_LENOVO_THINKSTATION_P340),
	SND_PCI_QUIRK(0x17aa, 0x334b, "Lenovo ThinkCentre M70 Gen5", ALC283_FIXUP_HEADSET_MIC),
	SND_PCI_QUIRK(0x17aa, 0x3801, "Lenovo Yoga9 14IAP7", ALC287_FIXUP_YOGA9_14IAP7_BASS_SPK_PIN),
	SND_PCI_QUIRK(0x17aa, 0x3802, "Lenovo Yoga Pro 9 14IRP8 / DuetITL 2021", ALC287_FIXUP_LENOVO_14IRP8_DUETITL),
	SND_PCI_QUIRK(0x17aa, 0x3813, "Legion 7i 15IMHG05", ALC287_FIXUP_LEGION_15IMHG05_SPEAKERS),
	SND_PCI_QUIRK(0x17aa, 0x3818, "Lenovo C940 / Yoga Duet 7", ALC298_FIXUP_LENOVO_C940_DUET7),
	SND_PCI_QUIRK(0x17aa, 0x3819, "Lenovo 13s Gen2 ITL", ALC287_FIXUP_13S_GEN2_SPEAKERS),
	SND_PCI_QUIRK(0x17aa, 0x3820, "IdeaPad 330 / Yoga Duet 7", ALC287_FIXUP_LENOVO_SSID_17AA3820),
	SND_PCI_QUIRK(0x17aa, 0x3824, "Legion Y9000X 2020", ALC285_FIXUP_LEGION_Y9000X_SPEAKERS),
	SND_PCI_QUIRK(0x17aa, 0x3827, "Ideapad S740", ALC285_FIXUP_IDEAPAD_S740_COEF),
	SND_PCI_QUIRK(0x17aa, 0x3834, "Lenovo IdeaPad Slim 9i 14ITL5", ALC287_FIXUP_YOGA7_14ITL_SPEAKERS),
	SND_PCI_QUIRK(0x17aa, 0x383d, "Legion Y9000X 2019", ALC285_FIXUP_LEGION_Y9000X_SPEAKERS),
	SND_PCI_QUIRK(0x17aa, 0x3843, "Yoga 9i", ALC287_FIXUP_IDEAPAD_BASS_SPK_AMP),
	SND_PCI_QUIRK(0x17aa, 0x3847, "Legion 7 16ACHG6", ALC287_FIXUP_LEGION_16ACHG6),
	SND_PCI_QUIRK(0x17aa, 0x384a, "Lenovo Yoga 7 15ITL5", ALC287_FIXUP_YOGA7_14ITL_SPEAKERS),
	SND_PCI_QUIRK(0x17aa, 0x3852, "Lenovo Yoga 7 14ITL5", ALC287_FIXUP_YOGA7_14ITL_SPEAKERS),
	SND_PCI_QUIRK(0x17aa, 0x3853, "Lenovo Yoga 7 15ITL5", ALC287_FIXUP_YOGA7_14ITL_SPEAKERS),
	SND_PCI_QUIRK(0x17aa, 0x3855, "Legion 7 16ITHG6", ALC287_FIXUP_LEGION_16ITHG6),
	SND_PCI_QUIRK(0x17aa, 0x3865, "Lenovo 13X", ALC287_FIXUP_CS35L41_I2C_2),
	SND_PCI_QUIRK(0x17aa, 0x3866, "Lenovo 13X", ALC287_FIXUP_CS35L41_I2C_2),
	SND_PCI_QUIRK(0x17aa, 0x3869, "Lenovo Yoga7 14IAL7", ALC287_FIXUP_YOGA9_14IAP7_BASS_SPK_PIN),
	SND_PCI_QUIRK(0x17aa, 0x386e, "Legion Y9000X 2022 IAH7 / Yoga Pro 7 14ARP8",  ALC287_FIXUP_LENOVO_14ARP8_LEGION_IAH7),
	SND_PCI_QUIRK(0x17aa, 0x386f, "Legion Pro 7/7i", ALC287_FIXUP_LENOVO_LEGION_7),
	SND_PCI_QUIRK(0x17aa, 0x3870, "Lenovo Yoga 7 14ARB7", ALC287_FIXUP_YOGA7_14ARB7_I2C),
	SND_PCI_QUIRK(0x17aa, 0x3877, "Lenovo Legion 7 Slim 16ARHA7", ALC287_FIXUP_CS35L41_I2C_2),
	SND_PCI_QUIRK(0x17aa, 0x3878, "Lenovo Legion 7 Slim 16ARHA7", ALC287_FIXUP_CS35L41_I2C_2),
	SND_PCI_QUIRK(0x17aa, 0x387d, "Yoga S780-16 pro Quad AAC", ALC287_FIXUP_TAS2781_I2C),
	SND_PCI_QUIRK(0x17aa, 0x387e, "Yoga S780-16 pro Quad YC", ALC287_FIXUP_TAS2781_I2C),
	SND_PCI_QUIRK(0x17aa, 0x387f, "Yoga S780-16 pro dual LX", ALC287_FIXUP_TAS2781_I2C),
	SND_PCI_QUIRK(0x17aa, 0x3880, "Yoga S780-16 pro dual YC", ALC287_FIXUP_TAS2781_I2C),
	SND_PCI_QUIRK(0x17aa, 0x3881, "YB9 dual power mode2 YC", ALC287_FIXUP_TAS2781_I2C),
	SND_PCI_QUIRK(0x17aa, 0x3882, "Lenovo Yoga Pro 7 14APH8", ALC287_FIXUP_YOGA9_14IAP7_BASS_SPK_PIN),
	SND_PCI_QUIRK(0x17aa, 0x3884, "Y780 YG DUAL", ALC287_FIXUP_TAS2781_I2C),
	SND_PCI_QUIRK(0x17aa, 0x3886, "Y780 VECO DUAL", ALC287_FIXUP_TAS2781_I2C),
	SND_PCI_QUIRK(0x17aa, 0x3891, "Lenovo Yoga Pro 7 14AHP9", ALC287_FIXUP_YOGA9_14IAP7_BASS_SPK_PIN),
	SND_PCI_QUIRK(0x17aa, 0x38a5, "Y580P AMD dual", ALC287_FIXUP_TAS2781_I2C),
	SND_PCI_QUIRK(0x17aa, 0x38a7, "Y780P AMD YG dual", ALC287_FIXUP_TAS2781_I2C),
	SND_PCI_QUIRK(0x17aa, 0x38a8, "Y780P AMD VECO dual", ALC287_FIXUP_TAS2781_I2C),
	SND_PCI_QUIRK(0x17aa, 0x38a9, "Thinkbook 16P", ALC287_FIXUP_MG_RTKC_CSAMP_CS35L41_I2C_THINKPAD),
	SND_PCI_QUIRK(0x17aa, 0x38ab, "Thinkbook 16P", ALC287_FIXUP_MG_RTKC_CSAMP_CS35L41_I2C_THINKPAD),
	SND_PCI_QUIRK(0x17aa, 0x38b4, "Legion Slim 7 16IRH8", ALC287_FIXUP_CS35L41_I2C_2),
	SND_PCI_QUIRK(0x17aa, 0x38b5, "Legion Slim 7 16IRH8", ALC287_FIXUP_CS35L41_I2C_2),
	SND_PCI_QUIRK(0x17aa, 0x38b6, "Legion Slim 7 16APH8", ALC287_FIXUP_CS35L41_I2C_2),
	SND_PCI_QUIRK(0x17aa, 0x38b7, "Legion Slim 7 16APH8", ALC287_FIXUP_CS35L41_I2C_2),
	SND_PCI_QUIRK(0x17aa, 0x38b8, "Yoga S780-14.5 proX AMD YC Dual", ALC287_FIXUP_TAS2781_I2C),
	SND_PCI_QUIRK(0x17aa, 0x38b9, "Yoga S780-14.5 proX AMD LX Dual", ALC287_FIXUP_TAS2781_I2C),
	SND_PCI_QUIRK(0x17aa, 0x38ba, "Yoga S780-14.5 Air AMD quad YC", ALC287_FIXUP_TAS2781_I2C),
	SND_PCI_QUIRK(0x17aa, 0x38bb, "Yoga S780-14.5 Air AMD quad AAC", ALC287_FIXUP_TAS2781_I2C),
	SND_PCI_QUIRK(0x17aa, 0x38be, "Yoga S980-14.5 proX YC Dual", ALC287_FIXUP_TAS2781_I2C),
	SND_PCI_QUIRK(0x17aa, 0x38bf, "Yoga S980-14.5 proX LX Dual", ALC287_FIXUP_TAS2781_I2C),
	SND_PCI_QUIRK(0x17aa, 0x38c3, "Y980 DUAL", ALC287_FIXUP_TAS2781_I2C),
	SND_PCI_QUIRK(0x17aa, 0x38c7, "Thinkbook 13x Gen 4", ALC287_FIXUP_CS35L41_I2C_4),
	SND_PCI_QUIRK(0x17aa, 0x38c8, "Thinkbook 13x Gen 4", ALC287_FIXUP_CS35L41_I2C_4),
	SND_PCI_QUIRK(0x17aa, 0x38cb, "Y790 YG DUAL", ALC287_FIXUP_TAS2781_I2C),
	SND_PCI_QUIRK(0x17aa, 0x38cd, "Y790 VECO DUAL", ALC287_FIXUP_TAS2781_I2C),
	SND_PCI_QUIRK(0x17aa, 0x38d2, "Lenovo Yoga 9 14IMH9", ALC287_FIXUP_YOGA9_14IMH9_BASS_SPK_PIN),
	SND_PCI_QUIRK(0x17aa, 0x38d3, "Yoga S990-16 Pro IMH YC Dual", ALC287_FIXUP_TAS2781_I2C),
	SND_PCI_QUIRK(0x17aa, 0x38d4, "Yoga S990-16 Pro IMH VECO Dual", ALC287_FIXUP_TAS2781_I2C),
	SND_PCI_QUIRK(0x17aa, 0x38d5, "Yoga S990-16 Pro IMH YC Quad", ALC287_FIXUP_TAS2781_I2C),
	SND_PCI_QUIRK(0x17aa, 0x38d6, "Yoga S990-16 Pro IMH VECO Quad", ALC287_FIXUP_TAS2781_I2C),
	SND_PCI_QUIRK(0x17aa, 0x38d7, "Lenovo Yoga 9 14IMH9", ALC287_FIXUP_YOGA9_14IMH9_BASS_SPK_PIN),
	SND_PCI_QUIRK(0x17aa, 0x38df, "Yoga Y990 Intel YC Dual", ALC287_FIXUP_TAS2781_I2C),
	SND_PCI_QUIRK(0x17aa, 0x38e0, "Yoga Y990 Intel VECO Dual", ALC287_FIXUP_TAS2781_I2C),
	SND_PCI_QUIRK(0x17aa, 0x38f8, "Yoga Book 9i", ALC287_FIXUP_TAS2781_I2C),
	SND_PCI_QUIRK(0x17aa, 0x38df, "Y990 YG DUAL", ALC287_FIXUP_TAS2781_I2C),
	SND_PCI_QUIRK(0x17aa, 0x38f9, "Thinkbook 16P Gen5", ALC287_FIXUP_CS35L41_I2C_2),
	SND_PCI_QUIRK(0x17aa, 0x38fa, "Thinkbook 16P Gen5", ALC287_FIXUP_CS35L41_I2C_2),
	SND_PCI_QUIRK(0x17aa, 0x38fd, "ThinkBook plus Gen5 Hybrid", ALC287_FIXUP_TAS2781_I2C),
	SND_PCI_QUIRK(0x17aa, 0x3902, "Lenovo E50-80", ALC269_FIXUP_DMIC_THINKPAD_ACPI),
	SND_PCI_QUIRK(0x17aa, 0x3913, "Lenovo 145", ALC236_FIXUP_LENOVO_INV_DMIC),
<<<<<<< HEAD
=======
	SND_PCI_QUIRK(0x17aa, 0x391f, "Yoga S990-16 pro Quad YC Quad", ALC287_FIXUP_TAS2781_I2C),
	SND_PCI_QUIRK(0x17aa, 0x3920, "Yoga S990-16 pro Quad VECO Quad", ALC287_FIXUP_TAS2781_I2C),
>>>>>>> adc21867
	SND_PCI_QUIRK(0x17aa, 0x3977, "IdeaPad S210", ALC283_FIXUP_INT_MIC),
	SND_PCI_QUIRK(0x17aa, 0x3978, "Lenovo B50-70", ALC269_FIXUP_DMIC_THINKPAD_ACPI),
	SND_PCI_QUIRK(0x17aa, 0x3bf8, "Quanta FL1", ALC269_FIXUP_PCM_44K),
	SND_PCI_QUIRK(0x17aa, 0x5013, "Thinkpad", ALC269_FIXUP_LIMIT_INT_MIC_BOOST),
	SND_PCI_QUIRK(0x17aa, 0x501a, "Thinkpad", ALC283_FIXUP_INT_MIC),
	SND_PCI_QUIRK(0x17aa, 0x501e, "Thinkpad L440", ALC292_FIXUP_TPT440_DOCK),
	SND_PCI_QUIRK(0x17aa, 0x5026, "Thinkpad", ALC269_FIXUP_LIMIT_INT_MIC_BOOST),
	SND_PCI_QUIRK(0x17aa, 0x5034, "Thinkpad T450", ALC292_FIXUP_TPT440_DOCK),
	SND_PCI_QUIRK(0x17aa, 0x5036, "Thinkpad T450s", ALC292_FIXUP_TPT440_DOCK),
	SND_PCI_QUIRK(0x17aa, 0x503c, "Thinkpad L450", ALC292_FIXUP_TPT440_DOCK),
	SND_PCI_QUIRK(0x17aa, 0x504a, "ThinkPad X260", ALC292_FIXUP_TPT440_DOCK),
	SND_PCI_QUIRK(0x17aa, 0x504b, "Thinkpad", ALC293_FIXUP_LENOVO_SPK_NOISE),
	SND_PCI_QUIRK(0x17aa, 0x5050, "Thinkpad T560p", ALC292_FIXUP_TPT460),
	SND_PCI_QUIRK(0x17aa, 0x5051, "Thinkpad L460", ALC292_FIXUP_TPT460),
	SND_PCI_QUIRK(0x17aa, 0x5053, "Thinkpad T460", ALC292_FIXUP_TPT460),
	SND_PCI_QUIRK(0x17aa, 0x505d, "Thinkpad", ALC298_FIXUP_TPT470_DOCK),
	SND_PCI_QUIRK(0x17aa, 0x505f, "Thinkpad", ALC298_FIXUP_TPT470_DOCK),
	SND_PCI_QUIRK(0x17aa, 0x5062, "Thinkpad", ALC298_FIXUP_TPT470_DOCK),
	SND_PCI_QUIRK(0x17aa, 0x508b, "Thinkpad X12 Gen 1", ALC287_FIXUP_LEGION_15IMHG05_SPEAKERS),
	SND_PCI_QUIRK(0x17aa, 0x5109, "Thinkpad", ALC269_FIXUP_LIMIT_INT_MIC_BOOST),
	SND_PCI_QUIRK(0x17aa, 0x511e, "Thinkpad", ALC298_FIXUP_TPT470_DOCK),
	SND_PCI_QUIRK(0x17aa, 0x511f, "Thinkpad", ALC298_FIXUP_TPT470_DOCK),
	SND_PCI_QUIRK(0x17aa, 0x9e54, "LENOVO NB", ALC269_FIXUP_LENOVO_EAPD),
	SND_PCI_QUIRK(0x17aa, 0x9e56, "Lenovo ZhaoYang CF4620Z", ALC286_FIXUP_SONY_MIC_NO_PRESENCE),
	SND_PCI_QUIRK(0x1849, 0x1233, "ASRock NUC Box 1100", ALC233_FIXUP_NO_AUDIO_JACK),
	SND_PCI_QUIRK(0x1849, 0xa233, "Positivo Master C6300", ALC269_FIXUP_HEADSET_MIC),
	SND_PCI_QUIRK(0x1854, 0x0440, "LG CQ6", ALC256_FIXUP_HEADPHONE_AMP_VOL),
	SND_PCI_QUIRK(0x1854, 0x0441, "LG CQ6 AIO", ALC256_FIXUP_HEADPHONE_AMP_VOL),
	SND_PCI_QUIRK(0x1854, 0x0488, "LG gram 16 (16Z90R)", ALC298_FIXUP_SAMSUNG_AMP_V2_4_AMPS),
	SND_PCI_QUIRK(0x1854, 0x048a, "LG gram 17 (17ZD90R)", ALC298_FIXUP_SAMSUNG_AMP_V2_4_AMPS),
	SND_PCI_QUIRK(0x19e5, 0x3204, "Huawei MACH-WX9", ALC256_FIXUP_HUAWEI_MACH_WX9_PINS),
	SND_PCI_QUIRK(0x19e5, 0x320f, "Huawei WRT-WX9 ", ALC256_FIXUP_ASUS_MIC_NO_PRESENCE),
	SND_PCI_QUIRK(0x19e5, 0x3212, "Huawei KLV-WX9 ", ALC256_FIXUP_ACER_HEADSET_MIC),
	SND_PCI_QUIRK(0x1b35, 0x1235, "CZC B20", ALC269_FIXUP_CZC_B20),
	SND_PCI_QUIRK(0x1b35, 0x1236, "CZC TMI", ALC269_FIXUP_CZC_TMI),
	SND_PCI_QUIRK(0x1b35, 0x1237, "CZC L101", ALC269_FIXUP_CZC_L101),
	SND_PCI_QUIRK(0x1b7d, 0xa831, "Ordissimo EVE2 ", ALC269VB_FIXUP_ORDISSIMO_EVE2), /* Also known as Malata PC-B1303 */
	SND_PCI_QUIRK(0x1c06, 0x2013, "Lemote A1802", ALC269_FIXUP_LEMOTE_A1802),
	SND_PCI_QUIRK(0x1c06, 0x2015, "Lemote A190X", ALC269_FIXUP_LEMOTE_A190X),
	SND_PCI_QUIRK(0x1c6c, 0x122a, "Positivo N14AP7", ALC269_FIXUP_LIMIT_INT_MIC_BOOST),
	SND_PCI_QUIRK(0x1c6c, 0x1251, "Positivo N14KP6-TG", ALC288_FIXUP_DELL1_MIC_NO_PRESENCE),
	SND_PCI_QUIRK(0x1d05, 0x1132, "TongFang PHxTxX1", ALC256_FIXUP_SET_COEF_DEFAULTS),
	SND_PCI_QUIRK(0x1d05, 0x1096, "TongFang GMxMRxx", ALC269_FIXUP_NO_SHUTUP),
	SND_PCI_QUIRK(0x1d05, 0x1100, "TongFang GKxNRxx", ALC269_FIXUP_NO_SHUTUP),
	SND_PCI_QUIRK(0x1d05, 0x1111, "TongFang GMxZGxx", ALC269_FIXUP_NO_SHUTUP),
	SND_PCI_QUIRK(0x1d05, 0x1119, "TongFang GMxZGxx", ALC269_FIXUP_NO_SHUTUP),
	SND_PCI_QUIRK(0x1d05, 0x1129, "TongFang GMxZGxx", ALC269_FIXUP_NO_SHUTUP),
	SND_PCI_QUIRK(0x1d05, 0x1147, "TongFang GMxTGxx", ALC269_FIXUP_NO_SHUTUP),
	SND_PCI_QUIRK(0x1d05, 0x115c, "TongFang GMxTGxx", ALC269_FIXUP_NO_SHUTUP),
	SND_PCI_QUIRK(0x1d05, 0x121b, "TongFang GMxAGxx", ALC269_FIXUP_NO_SHUTUP),
	SND_PCI_QUIRK(0x1d05, 0x1387, "TongFang GMxIXxx", ALC2XX_FIXUP_HEADSET_MIC),
	SND_PCI_QUIRK(0x1d05, 0x1409, "TongFang GMxIXxx", ALC2XX_FIXUP_HEADSET_MIC),
	SND_PCI_QUIRK(0x1d17, 0x3288, "Haier Boyue G42", ALC269VC_FIXUP_ACER_VCOPPERBOX_PINS),
	SND_PCI_QUIRK(0x1d72, 0x1602, "RedmiBook", ALC255_FIXUP_XIAOMI_HEADSET_MIC),
	SND_PCI_QUIRK(0x1d72, 0x1701, "XiaomiNotebook Pro", ALC298_FIXUP_DELL1_MIC_NO_PRESENCE),
	SND_PCI_QUIRK(0x1d72, 0x1901, "RedmiBook 14", ALC256_FIXUP_ASUS_HEADSET_MIC),
	SND_PCI_QUIRK(0x1d72, 0x1945, "Redmi G", ALC256_FIXUP_ASUS_HEADSET_MIC),
	SND_PCI_QUIRK(0x1d72, 0x1947, "RedmiBook Air", ALC255_FIXUP_XIAOMI_HEADSET_MIC),
	SND_PCI_QUIRK(0x2782, 0x0214, "VAIO VJFE-CL", ALC269_FIXUP_LIMIT_INT_MIC_BOOST),
	SND_PCI_QUIRK(0x2782, 0x0228, "Infinix ZERO BOOK 13", ALC269VB_FIXUP_INFINIX_ZERO_BOOK_13),
	SND_PCI_QUIRK(0x2782, 0x0232, "CHUWI CoreBook XPro", ALC269VB_FIXUP_CHUWI_COREBOOK_XPRO),
	SND_PCI_QUIRK(0x2782, 0x1707, "Vaio VJFE-ADL", ALC298_FIXUP_SPK_VOLUME),
	SND_PCI_QUIRK(0x8086, 0x2074, "Intel NUC 8", ALC233_FIXUP_INTEL_NUC8_DMIC),
	SND_PCI_QUIRK(0x8086, 0x2080, "Intel NUC 8 Rugged", ALC256_FIXUP_INTEL_NUC8_RUGGED),
	SND_PCI_QUIRK(0x8086, 0x2081, "Intel NUC 10", ALC256_FIXUP_INTEL_NUC10),
	SND_PCI_QUIRK(0x8086, 0x3038, "Intel NUC 13", ALC295_FIXUP_CHROME_BOOK),
	SND_PCI_QUIRK(0xf111, 0x0001, "Framework Laptop", ALC295_FIXUP_FRAMEWORK_LAPTOP_MIC_NO_PRESENCE),
	SND_PCI_QUIRK(0xf111, 0x0006, "Framework Laptop", ALC295_FIXUP_FRAMEWORK_LAPTOP_MIC_NO_PRESENCE),
	SND_PCI_QUIRK(0xf111, 0x0009, "Framework Laptop", ALC295_FIXUP_FRAMEWORK_LAPTOP_MIC_NO_PRESENCE),

#if 0
	/* Below is a quirk table taken from the old code.
	 * Basically the device should work as is without the fixup table.
	 * If BIOS doesn't give a proper info, enable the corresponding
	 * fixup entry.
	 */
	SND_PCI_QUIRK(0x1043, 0x8330, "ASUS Eeepc P703 P900A",
		      ALC269_FIXUP_AMIC),
	SND_PCI_QUIRK(0x1043, 0x1013, "ASUS N61Da", ALC269_FIXUP_AMIC),
	SND_PCI_QUIRK(0x1043, 0x1143, "ASUS B53f", ALC269_FIXUP_AMIC),
	SND_PCI_QUIRK(0x1043, 0x1133, "ASUS UJ20ft", ALC269_FIXUP_AMIC),
	SND_PCI_QUIRK(0x1043, 0x1183, "ASUS K72DR", ALC269_FIXUP_AMIC),
	SND_PCI_QUIRK(0x1043, 0x11b3, "ASUS K52DR", ALC269_FIXUP_AMIC),
	SND_PCI_QUIRK(0x1043, 0x11e3, "ASUS U33Jc", ALC269_FIXUP_AMIC),
	SND_PCI_QUIRK(0x1043, 0x1273, "ASUS UL80Jt", ALC269_FIXUP_AMIC),
	SND_PCI_QUIRK(0x1043, 0x1283, "ASUS U53Jc", ALC269_FIXUP_AMIC),
	SND_PCI_QUIRK(0x1043, 0x12b3, "ASUS N82JV", ALC269_FIXUP_AMIC),
	SND_PCI_QUIRK(0x1043, 0x12d3, "ASUS N61Jv", ALC269_FIXUP_AMIC),
	SND_PCI_QUIRK(0x1043, 0x13a3, "ASUS UL30Vt", ALC269_FIXUP_AMIC),
	SND_PCI_QUIRK(0x1043, 0x1373, "ASUS G73JX", ALC269_FIXUP_AMIC),
	SND_PCI_QUIRK(0x1043, 0x1383, "ASUS UJ30Jc", ALC269_FIXUP_AMIC),
	SND_PCI_QUIRK(0x1043, 0x13d3, "ASUS N61JA", ALC269_FIXUP_AMIC),
	SND_PCI_QUIRK(0x1043, 0x1413, "ASUS UL50", ALC269_FIXUP_AMIC),
	SND_PCI_QUIRK(0x1043, 0x1443, "ASUS UL30", ALC269_FIXUP_AMIC),
	SND_PCI_QUIRK(0x1043, 0x1453, "ASUS M60Jv", ALC269_FIXUP_AMIC),
	SND_PCI_QUIRK(0x1043, 0x1483, "ASUS UL80", ALC269_FIXUP_AMIC),
	SND_PCI_QUIRK(0x1043, 0x14f3, "ASUS F83Vf", ALC269_FIXUP_AMIC),
	SND_PCI_QUIRK(0x1043, 0x14e3, "ASUS UL20", ALC269_FIXUP_AMIC),
	SND_PCI_QUIRK(0x1043, 0x1513, "ASUS UX30", ALC269_FIXUP_AMIC),
	SND_PCI_QUIRK(0x1043, 0x1593, "ASUS N51Vn", ALC269_FIXUP_AMIC),
	SND_PCI_QUIRK(0x1043, 0x15a3, "ASUS N60Jv", ALC269_FIXUP_AMIC),
	SND_PCI_QUIRK(0x1043, 0x15b3, "ASUS N60Dp", ALC269_FIXUP_AMIC),
	SND_PCI_QUIRK(0x1043, 0x15c3, "ASUS N70De", ALC269_FIXUP_AMIC),
	SND_PCI_QUIRK(0x1043, 0x15e3, "ASUS F83T", ALC269_FIXUP_AMIC),
	SND_PCI_QUIRK(0x1043, 0x1643, "ASUS M60J", ALC269_FIXUP_AMIC),
	SND_PCI_QUIRK(0x1043, 0x1653, "ASUS U50", ALC269_FIXUP_AMIC),
	SND_PCI_QUIRK(0x1043, 0x1693, "ASUS F50N", ALC269_FIXUP_AMIC),
	SND_PCI_QUIRK(0x1043, 0x16a3, "ASUS F5Q", ALC269_FIXUP_AMIC),
	SND_PCI_QUIRK(0x1043, 0x1723, "ASUS P80", ALC269_FIXUP_AMIC),
	SND_PCI_QUIRK(0x1043, 0x1743, "ASUS U80", ALC269_FIXUP_AMIC),
	SND_PCI_QUIRK(0x1043, 0x1773, "ASUS U20A", ALC269_FIXUP_AMIC),
	SND_PCI_QUIRK(0x1043, 0x1883, "ASUS F81Se", ALC269_FIXUP_AMIC),
	SND_PCI_QUIRK(0x152d, 0x1778, "Quanta ON1", ALC269_FIXUP_DMIC),
	SND_PCI_QUIRK(0x17aa, 0x3be9, "Quanta Wistron", ALC269_FIXUP_AMIC),
	SND_PCI_QUIRK(0x17aa, 0x3bf8, "Quanta FL1", ALC269_FIXUP_AMIC),
	SND_PCI_QUIRK(0x17ff, 0x059a, "Quanta EL3", ALC269_FIXUP_DMIC),
	SND_PCI_QUIRK(0x17ff, 0x059b, "Quanta JR1", ALC269_FIXUP_DMIC),
#endif
	{}
};

static const struct snd_pci_quirk alc269_fixup_vendor_tbl[] = {
	SND_PCI_QUIRK_VENDOR(0x1025, "Acer Aspire", ALC271_FIXUP_DMIC),
	SND_PCI_QUIRK_VENDOR(0x103c, "HP", ALC269_FIXUP_HP_MUTE_LED),
	SND_PCI_QUIRK_VENDOR(0x104d, "Sony VAIO", ALC269_FIXUP_SONY_VAIO),
	SND_PCI_QUIRK_VENDOR(0x17aa, "Thinkpad", ALC269_FIXUP_THINKPAD_ACPI),
	SND_PCI_QUIRK_VENDOR(0x19e5, "Huawei Matebook", ALC255_FIXUP_MIC_MUTE_LED),
	{}
};

static const struct hda_model_fixup alc269_fixup_models[] = {
	{.id = ALC269_FIXUP_AMIC, .name = "laptop-amic"},
	{.id = ALC269_FIXUP_DMIC, .name = "laptop-dmic"},
	{.id = ALC269_FIXUP_STEREO_DMIC, .name = "alc269-dmic"},
	{.id = ALC271_FIXUP_DMIC, .name = "alc271-dmic"},
	{.id = ALC269_FIXUP_INV_DMIC, .name = "inv-dmic"},
	{.id = ALC269_FIXUP_HEADSET_MIC, .name = "headset-mic"},
	{.id = ALC269_FIXUP_HEADSET_MODE, .name = "headset-mode"},
	{.id = ALC269_FIXUP_HEADSET_MODE_NO_HP_MIC, .name = "headset-mode-no-hp-mic"},
	{.id = ALC269_FIXUP_LENOVO_DOCK, .name = "lenovo-dock"},
	{.id = ALC269_FIXUP_LENOVO_DOCK_LIMIT_BOOST, .name = "lenovo-dock-limit-boost"},
	{.id = ALC269_FIXUP_HP_GPIO_LED, .name = "hp-gpio-led"},
	{.id = ALC269_FIXUP_HP_DOCK_GPIO_MIC1_LED, .name = "hp-dock-gpio-mic1-led"},
	{.id = ALC269_FIXUP_DELL1_MIC_NO_PRESENCE, .name = "dell-headset-multi"},
	{.id = ALC269_FIXUP_DELL2_MIC_NO_PRESENCE, .name = "dell-headset-dock"},
	{.id = ALC269_FIXUP_DELL3_MIC_NO_PRESENCE, .name = "dell-headset3"},
	{.id = ALC269_FIXUP_DELL4_MIC_NO_PRESENCE, .name = "dell-headset4"},
	{.id = ALC269_FIXUP_DELL4_MIC_NO_PRESENCE_QUIET, .name = "dell-headset4-quiet"},
	{.id = ALC283_FIXUP_CHROME_BOOK, .name = "alc283-dac-wcaps"},
	{.id = ALC283_FIXUP_SENSE_COMBO_JACK, .name = "alc283-sense-combo"},
	{.id = ALC292_FIXUP_TPT440_DOCK, .name = "tpt440-dock"},
	{.id = ALC292_FIXUP_TPT440, .name = "tpt440"},
	{.id = ALC292_FIXUP_TPT460, .name = "tpt460"},
	{.id = ALC298_FIXUP_TPT470_DOCK_FIX, .name = "tpt470-dock-fix"},
	{.id = ALC298_FIXUP_TPT470_DOCK, .name = "tpt470-dock"},
	{.id = ALC233_FIXUP_LENOVO_MULTI_CODECS, .name = "dual-codecs"},
	{.id = ALC700_FIXUP_INTEL_REFERENCE, .name = "alc700-ref"},
	{.id = ALC269_FIXUP_SONY_VAIO, .name = "vaio"},
	{.id = ALC269_FIXUP_DELL_M101Z, .name = "dell-m101z"},
	{.id = ALC269_FIXUP_ASUS_G73JW, .name = "asus-g73jw"},
	{.id = ALC269_FIXUP_LENOVO_EAPD, .name = "lenovo-eapd"},
	{.id = ALC275_FIXUP_SONY_HWEQ, .name = "sony-hweq"},
	{.id = ALC269_FIXUP_PCM_44K, .name = "pcm44k"},
	{.id = ALC269_FIXUP_LIFEBOOK, .name = "lifebook"},
	{.id = ALC269_FIXUP_LIFEBOOK_EXTMIC, .name = "lifebook-extmic"},
	{.id = ALC269_FIXUP_LIFEBOOK_HP_PIN, .name = "lifebook-hp-pin"},
	{.id = ALC255_FIXUP_LIFEBOOK_U7x7_HEADSET_MIC, .name = "lifebook-u7x7"},
	{.id = ALC269VB_FIXUP_AMIC, .name = "alc269vb-amic"},
	{.id = ALC269VB_FIXUP_DMIC, .name = "alc269vb-dmic"},
	{.id = ALC269_FIXUP_HP_MUTE_LED_MIC1, .name = "hp-mute-led-mic1"},
	{.id = ALC269_FIXUP_HP_MUTE_LED_MIC2, .name = "hp-mute-led-mic2"},
	{.id = ALC269_FIXUP_HP_MUTE_LED_MIC3, .name = "hp-mute-led-mic3"},
	{.id = ALC269_FIXUP_HP_GPIO_MIC1_LED, .name = "hp-gpio-mic1"},
	{.id = ALC269_FIXUP_HP_LINE1_MIC1_LED, .name = "hp-line1-mic1"},
	{.id = ALC269_FIXUP_NO_SHUTUP, .name = "noshutup"},
	{.id = ALC286_FIXUP_SONY_MIC_NO_PRESENCE, .name = "sony-nomic"},
	{.id = ALC269_FIXUP_ASPIRE_HEADSET_MIC, .name = "aspire-headset-mic"},
	{.id = ALC269_FIXUP_ASUS_X101, .name = "asus-x101"},
	{.id = ALC271_FIXUP_HP_GATE_MIC_JACK, .name = "acer-ao7xx"},
	{.id = ALC271_FIXUP_HP_GATE_MIC_JACK_E1_572, .name = "acer-aspire-e1"},
	{.id = ALC269_FIXUP_ACER_AC700, .name = "acer-ac700"},
	{.id = ALC269_FIXUP_LIMIT_INT_MIC_BOOST, .name = "limit-mic-boost"},
	{.id = ALC269VB_FIXUP_ASUS_ZENBOOK, .name = "asus-zenbook"},
	{.id = ALC269VB_FIXUP_ASUS_ZENBOOK_UX31A, .name = "asus-zenbook-ux31a"},
	{.id = ALC269VB_FIXUP_ORDISSIMO_EVE2, .name = "ordissimo"},
	{.id = ALC282_FIXUP_ASUS_TX300, .name = "asus-tx300"},
	{.id = ALC283_FIXUP_INT_MIC, .name = "alc283-int-mic"},
	{.id = ALC290_FIXUP_MONO_SPEAKERS_HSJACK, .name = "mono-speakers"},
	{.id = ALC290_FIXUP_SUBWOOFER_HSJACK, .name = "alc290-subwoofer"},
	{.id = ALC269_FIXUP_THINKPAD_ACPI, .name = "thinkpad"},
	{.id = ALC269_FIXUP_DMIC_THINKPAD_ACPI, .name = "dmic-thinkpad"},
	{.id = ALC255_FIXUP_ACER_MIC_NO_PRESENCE, .name = "alc255-acer"},
	{.id = ALC255_FIXUP_ASUS_MIC_NO_PRESENCE, .name = "alc255-asus"},
	{.id = ALC255_FIXUP_DELL1_MIC_NO_PRESENCE, .name = "alc255-dell1"},
	{.id = ALC255_FIXUP_DELL2_MIC_NO_PRESENCE, .name = "alc255-dell2"},
	{.id = ALC293_FIXUP_DELL1_MIC_NO_PRESENCE, .name = "alc293-dell1"},
	{.id = ALC283_FIXUP_HEADSET_MIC, .name = "alc283-headset"},
	{.id = ALC255_FIXUP_MIC_MUTE_LED, .name = "alc255-dell-mute"},
	{.id = ALC282_FIXUP_ASPIRE_V5_PINS, .name = "aspire-v5"},
	{.id = ALC269VB_FIXUP_ASPIRE_E1_COEF, .name = "aspire-e1-coef"},
	{.id = ALC280_FIXUP_HP_GPIO4, .name = "hp-gpio4"},
	{.id = ALC286_FIXUP_HP_GPIO_LED, .name = "hp-gpio-led"},
	{.id = ALC280_FIXUP_HP_GPIO2_MIC_HOTKEY, .name = "hp-gpio2-hotkey"},
	{.id = ALC280_FIXUP_HP_DOCK_PINS, .name = "hp-dock-pins"},
	{.id = ALC269_FIXUP_HP_DOCK_GPIO_MIC1_LED, .name = "hp-dock-gpio-mic"},
	{.id = ALC280_FIXUP_HP_9480M, .name = "hp-9480m"},
	{.id = ALC288_FIXUP_DELL_HEADSET_MODE, .name = "alc288-dell-headset"},
	{.id = ALC288_FIXUP_DELL1_MIC_NO_PRESENCE, .name = "alc288-dell1"},
	{.id = ALC288_FIXUP_DELL_XPS_13, .name = "alc288-dell-xps13"},
	{.id = ALC292_FIXUP_DELL_E7X, .name = "dell-e7x"},
	{.id = ALC293_FIXUP_DISABLE_AAMIX_MULTIJACK, .name = "alc293-dell"},
	{.id = ALC298_FIXUP_DELL1_MIC_NO_PRESENCE, .name = "alc298-dell1"},
	{.id = ALC298_FIXUP_DELL_AIO_MIC_NO_PRESENCE, .name = "alc298-dell-aio"},
	{.id = ALC275_FIXUP_DELL_XPS, .name = "alc275-dell-xps"},
	{.id = ALC293_FIXUP_LENOVO_SPK_NOISE, .name = "lenovo-spk-noise"},
	{.id = ALC233_FIXUP_LENOVO_LINE2_MIC_HOTKEY, .name = "lenovo-hotkey"},
	{.id = ALC255_FIXUP_DELL_SPK_NOISE, .name = "dell-spk-noise"},
	{.id = ALC225_FIXUP_DELL1_MIC_NO_PRESENCE, .name = "alc225-dell1"},
	{.id = ALC295_FIXUP_DISABLE_DAC3, .name = "alc295-disable-dac3"},
	{.id = ALC285_FIXUP_SPEAKER2_TO_DAC1, .name = "alc285-speaker2-to-dac1"},
	{.id = ALC280_FIXUP_HP_HEADSET_MIC, .name = "alc280-hp-headset"},
	{.id = ALC221_FIXUP_HP_FRONT_MIC, .name = "alc221-hp-mic"},
	{.id = ALC298_FIXUP_SPK_VOLUME, .name = "alc298-spk-volume"},
	{.id = ALC256_FIXUP_DELL_INSPIRON_7559_SUBWOOFER, .name = "dell-inspiron-7559"},
	{.id = ALC269_FIXUP_ATIV_BOOK_8, .name = "ativ-book"},
	{.id = ALC221_FIXUP_HP_MIC_NO_PRESENCE, .name = "alc221-hp-mic"},
	{.id = ALC256_FIXUP_ASUS_HEADSET_MODE, .name = "alc256-asus-headset"},
	{.id = ALC256_FIXUP_ASUS_MIC, .name = "alc256-asus-mic"},
	{.id = ALC256_FIXUP_ASUS_AIO_GPIO2, .name = "alc256-asus-aio"},
	{.id = ALC233_FIXUP_ASUS_MIC_NO_PRESENCE, .name = "alc233-asus"},
	{.id = ALC233_FIXUP_EAPD_COEF_AND_MIC_NO_PRESENCE, .name = "alc233-eapd"},
	{.id = ALC294_FIXUP_LENOVO_MIC_LOCATION, .name = "alc294-lenovo-mic"},
	{.id = ALC225_FIXUP_DELL_WYSE_MIC_NO_PRESENCE, .name = "alc225-wyse"},
	{.id = ALC274_FIXUP_DELL_AIO_LINEOUT_VERB, .name = "alc274-dell-aio"},
	{.id = ALC255_FIXUP_DUMMY_LINEOUT_VERB, .name = "alc255-dummy-lineout"},
	{.id = ALC255_FIXUP_DELL_HEADSET_MIC, .name = "alc255-dell-headset"},
	{.id = ALC295_FIXUP_HP_X360, .name = "alc295-hp-x360"},
	{.id = ALC225_FIXUP_HEADSET_JACK, .name = "alc-headset-jack"},
	{.id = ALC295_FIXUP_CHROME_BOOK, .name = "alc-chrome-book"},
	{.id = ALC256_FIXUP_CHROME_BOOK, .name = "alc-2024y-chromebook"},
	{.id = ALC299_FIXUP_PREDATOR_SPK, .name = "predator-spk"},
	{.id = ALC298_FIXUP_HUAWEI_MBX_STEREO, .name = "huawei-mbx-stereo"},
	{.id = ALC256_FIXUP_MEDION_HEADSET_NO_PRESENCE, .name = "alc256-medion-headset"},
	{.id = ALC298_FIXUP_SAMSUNG_AMP, .name = "alc298-samsung-amp"},
<<<<<<< HEAD
	{.id = ALC298_FIXUP_SAMSUNG_AMP2, .name = "alc298-samsung-amp2"},
=======
	{.id = ALC298_FIXUP_SAMSUNG_AMP_V2_2_AMPS, .name = "alc298-samsung-amp-v2-2-amps"},
	{.id = ALC298_FIXUP_SAMSUNG_AMP_V2_4_AMPS, .name = "alc298-samsung-amp-v2-4-amps"},
>>>>>>> adc21867
	{.id = ALC256_FIXUP_SAMSUNG_HEADPHONE_VERY_QUIET, .name = "alc256-samsung-headphone"},
	{.id = ALC255_FIXUP_XIAOMI_HEADSET_MIC, .name = "alc255-xiaomi-headset"},
	{.id = ALC274_FIXUP_HP_MIC, .name = "alc274-hp-mic-detect"},
	{.id = ALC245_FIXUP_HP_X360_AMP, .name = "alc245-hp-x360-amp"},
	{.id = ALC295_FIXUP_HP_OMEN, .name = "alc295-hp-omen"},
	{.id = ALC285_FIXUP_HP_SPECTRE_X360, .name = "alc285-hp-spectre-x360"},
	{.id = ALC285_FIXUP_HP_SPECTRE_X360_EB1, .name = "alc285-hp-spectre-x360-eb1"},
	{.id = ALC285_FIXUP_HP_ENVY_X360, .name = "alc285-hp-envy-x360"},
	{.id = ALC287_FIXUP_IDEAPAD_BASS_SPK_AMP, .name = "alc287-ideapad-bass-spk-amp"},
	{.id = ALC287_FIXUP_YOGA9_14IAP7_BASS_SPK_PIN, .name = "alc287-yoga9-bass-spk-pin"},
	{.id = ALC623_FIXUP_LENOVO_THINKSTATION_P340, .name = "alc623-lenovo-thinkstation-p340"},
	{.id = ALC255_FIXUP_ACER_HEADPHONE_AND_MIC, .name = "alc255-acer-headphone-and-mic"},
	{.id = ALC285_FIXUP_HP_GPIO_AMP_INIT, .name = "alc285-hp-amp-init"},
	{.id = ALC236_FIXUP_LENOVO_INV_DMIC, .name = "alc236-fixup-lenovo-inv-mic"},
	{}
};
#define ALC225_STANDARD_PINS \
	{0x21, 0x04211020}

#define ALC256_STANDARD_PINS \
	{0x12, 0x90a60140}, \
	{0x14, 0x90170110}, \
	{0x21, 0x02211020}

#define ALC282_STANDARD_PINS \
	{0x14, 0x90170110}

#define ALC290_STANDARD_PINS \
	{0x12, 0x99a30130}

#define ALC292_STANDARD_PINS \
	{0x14, 0x90170110}, \
	{0x15, 0x0221401f}

#define ALC295_STANDARD_PINS \
	{0x12, 0xb7a60130}, \
	{0x14, 0x90170110}, \
	{0x21, 0x04211020}

#define ALC298_STANDARD_PINS \
	{0x12, 0x90a60130}, \
	{0x21, 0x03211020}

static const struct snd_hda_pin_quirk alc269_pin_fixup_tbl[] = {
	SND_HDA_PIN_QUIRK(0x10ec0221, 0x103c, "HP Workstation", ALC221_FIXUP_HP_HEADSET_MIC,
		{0x14, 0x01014020},
		{0x17, 0x90170110},
		{0x18, 0x02a11030},
		{0x19, 0x0181303F},
		{0x21, 0x0221102f}),
	SND_HDA_PIN_QUIRK(0x10ec0255, 0x1025, "Acer", ALC255_FIXUP_ACER_MIC_NO_PRESENCE,
		{0x12, 0x90a601c0},
		{0x14, 0x90171120},
		{0x21, 0x02211030}),
	SND_HDA_PIN_QUIRK(0x10ec0255, 0x1043, "ASUS", ALC255_FIXUP_ASUS_MIC_NO_PRESENCE,
		{0x14, 0x90170110},
		{0x1b, 0x90a70130},
		{0x21, 0x03211020}),
	SND_HDA_PIN_QUIRK(0x10ec0255, 0x1043, "ASUS", ALC255_FIXUP_ASUS_MIC_NO_PRESENCE,
		{0x1a, 0x90a70130},
		{0x1b, 0x90170110},
		{0x21, 0x03211020}),
	SND_HDA_PIN_QUIRK(0x10ec0225, 0x1028, "Dell", ALC225_FIXUP_DELL1_MIC_NO_PRESENCE,
		ALC225_STANDARD_PINS,
		{0x12, 0xb7a60130},
		{0x14, 0x901701a0}),
	SND_HDA_PIN_QUIRK(0x10ec0225, 0x1028, "Dell", ALC225_FIXUP_DELL1_MIC_NO_PRESENCE,
		ALC225_STANDARD_PINS,
		{0x12, 0xb7a60130},
		{0x14, 0x901701b0}),
	SND_HDA_PIN_QUIRK(0x10ec0225, 0x1028, "Dell", ALC225_FIXUP_DELL1_MIC_NO_PRESENCE,
		ALC225_STANDARD_PINS,
		{0x12, 0xb7a60150},
		{0x14, 0x901701a0}),
	SND_HDA_PIN_QUIRK(0x10ec0225, 0x1028, "Dell", ALC225_FIXUP_DELL1_MIC_NO_PRESENCE,
		ALC225_STANDARD_PINS,
		{0x12, 0xb7a60150},
		{0x14, 0x901701b0}),
	SND_HDA_PIN_QUIRK(0x10ec0225, 0x1028, "Dell", ALC225_FIXUP_DELL1_MIC_NO_PRESENCE,
		ALC225_STANDARD_PINS,
		{0x12, 0xb7a60130},
		{0x1b, 0x90170110}),
	SND_HDA_PIN_QUIRK(0x10ec0233, 0x8086, "Intel NUC Skull Canyon", ALC269_FIXUP_DELL1_MIC_NO_PRESENCE,
		{0x1b, 0x01111010},
		{0x1e, 0x01451130},
		{0x21, 0x02211020}),
	SND_HDA_PIN_QUIRK(0x10ec0235, 0x17aa, "Lenovo", ALC233_FIXUP_LENOVO_LINE2_MIC_HOTKEY,
		{0x12, 0x90a60140},
		{0x14, 0x90170110},
		{0x19, 0x02a11030},
		{0x21, 0x02211020}),
	SND_HDA_PIN_QUIRK(0x10ec0235, 0x17aa, "Lenovo", ALC294_FIXUP_LENOVO_MIC_LOCATION,
		{0x14, 0x90170110},
		{0x19, 0x02a11030},
		{0x1a, 0x02a11040},
		{0x1b, 0x01014020},
		{0x21, 0x0221101f}),
	SND_HDA_PIN_QUIRK(0x10ec0235, 0x17aa, "Lenovo", ALC294_FIXUP_LENOVO_MIC_LOCATION,
		{0x14, 0x90170110},
		{0x19, 0x02a11030},
		{0x1a, 0x02a11040},
		{0x1b, 0x01011020},
		{0x21, 0x0221101f}),
	SND_HDA_PIN_QUIRK(0x10ec0235, 0x17aa, "Lenovo", ALC294_FIXUP_LENOVO_MIC_LOCATION,
		{0x14, 0x90170110},
		{0x19, 0x02a11020},
		{0x1a, 0x02a11030},
		{0x21, 0x0221101f}),
	SND_HDA_PIN_QUIRK(0x10ec0236, 0x1028, "Dell", ALC236_FIXUP_DELL_AIO_HEADSET_MIC,
		{0x21, 0x02211010}),
	SND_HDA_PIN_QUIRK(0x10ec0236, 0x103c, "HP", ALC256_FIXUP_HP_HEADSET_MIC,
		{0x14, 0x90170110},
		{0x19, 0x02a11020},
		{0x21, 0x02211030}),
	SND_HDA_PIN_QUIRK(0x10ec0255, 0x1028, "Dell", ALC255_FIXUP_DELL2_MIC_NO_PRESENCE,
		{0x14, 0x90170110},
		{0x21, 0x02211020}),
	SND_HDA_PIN_QUIRK(0x10ec0255, 0x1028, "Dell", ALC255_FIXUP_DELL1_MIC_NO_PRESENCE,
		{0x14, 0x90170130},
		{0x21, 0x02211040}),
	SND_HDA_PIN_QUIRK(0x10ec0255, 0x1028, "Dell", ALC255_FIXUP_DELL1_MIC_NO_PRESENCE,
		{0x12, 0x90a60140},
		{0x14, 0x90170110},
		{0x21, 0x02211020}),
	SND_HDA_PIN_QUIRK(0x10ec0255, 0x1028, "Dell", ALC255_FIXUP_DELL1_MIC_NO_PRESENCE,
		{0x12, 0x90a60160},
		{0x14, 0x90170120},
		{0x21, 0x02211030}),
	SND_HDA_PIN_QUIRK(0x10ec0255, 0x1028, "Dell", ALC255_FIXUP_DELL1_MIC_NO_PRESENCE,
		{0x14, 0x90170110},
		{0x1b, 0x02011020},
		{0x21, 0x0221101f}),
	SND_HDA_PIN_QUIRK(0x10ec0255, 0x1028, "Dell", ALC255_FIXUP_DELL1_MIC_NO_PRESENCE,
		{0x14, 0x90170110},
		{0x1b, 0x01011020},
		{0x21, 0x0221101f}),
	SND_HDA_PIN_QUIRK(0x10ec0255, 0x1028, "Dell", ALC255_FIXUP_DELL1_MIC_NO_PRESENCE,
		{0x14, 0x90170130},
		{0x1b, 0x01014020},
		{0x21, 0x0221103f}),
	SND_HDA_PIN_QUIRK(0x10ec0255, 0x1028, "Dell", ALC255_FIXUP_DELL1_MIC_NO_PRESENCE,
		{0x14, 0x90170130},
		{0x1b, 0x01011020},
		{0x21, 0x0221103f}),
	SND_HDA_PIN_QUIRK(0x10ec0255, 0x1028, "Dell", ALC255_FIXUP_DELL1_MIC_NO_PRESENCE,
		{0x14, 0x90170130},
		{0x1b, 0x02011020},
		{0x21, 0x0221103f}),
	SND_HDA_PIN_QUIRK(0x10ec0255, 0x1028, "Dell", ALC255_FIXUP_DELL1_MIC_NO_PRESENCE,
		{0x14, 0x90170150},
		{0x1b, 0x02011020},
		{0x21, 0x0221105f}),
	SND_HDA_PIN_QUIRK(0x10ec0255, 0x1028, "Dell", ALC255_FIXUP_DELL1_MIC_NO_PRESENCE,
		{0x14, 0x90170110},
		{0x1b, 0x01014020},
		{0x21, 0x0221101f}),
	SND_HDA_PIN_QUIRK(0x10ec0255, 0x1028, "Dell", ALC255_FIXUP_DELL1_MIC_NO_PRESENCE,
		{0x12, 0x90a60160},
		{0x14, 0x90170120},
		{0x17, 0x90170140},
		{0x21, 0x0321102f}),
	SND_HDA_PIN_QUIRK(0x10ec0255, 0x1028, "Dell", ALC255_FIXUP_DELL1_MIC_NO_PRESENCE,
		{0x12, 0x90a60160},
		{0x14, 0x90170130},
		{0x21, 0x02211040}),
	SND_HDA_PIN_QUIRK(0x10ec0255, 0x1028, "Dell", ALC255_FIXUP_DELL1_MIC_NO_PRESENCE,
		{0x12, 0x90a60160},
		{0x14, 0x90170140},
		{0x21, 0x02211050}),
	SND_HDA_PIN_QUIRK(0x10ec0255, 0x1028, "Dell", ALC255_FIXUP_DELL1_MIC_NO_PRESENCE,
		{0x12, 0x90a60170},
		{0x14, 0x90170120},
		{0x21, 0x02211030}),
	SND_HDA_PIN_QUIRK(0x10ec0255, 0x1028, "Dell", ALC255_FIXUP_DELL1_MIC_NO_PRESENCE,
		{0x12, 0x90a60170},
		{0x14, 0x90170130},
		{0x21, 0x02211040}),
	SND_HDA_PIN_QUIRK(0x10ec0255, 0x1028, "Dell", ALC255_FIXUP_DELL1_MIC_NO_PRESENCE,
		{0x12, 0x90a60170},
		{0x14, 0x90171130},
		{0x21, 0x02211040}),
	SND_HDA_PIN_QUIRK(0x10ec0255, 0x1028, "Dell", ALC255_FIXUP_DELL1_MIC_NO_PRESENCE,
		{0x12, 0x90a60170},
		{0x14, 0x90170140},
		{0x21, 0x02211050}),
	SND_HDA_PIN_QUIRK(0x10ec0255, 0x1028, "Dell Inspiron 5548", ALC255_FIXUP_DELL1_MIC_NO_PRESENCE,
		{0x12, 0x90a60180},
		{0x14, 0x90170130},
		{0x21, 0x02211040}),
	SND_HDA_PIN_QUIRK(0x10ec0255, 0x1028, "Dell Inspiron 5565", ALC255_FIXUP_DELL1_MIC_NO_PRESENCE,
		{0x12, 0x90a60180},
		{0x14, 0x90170120},
		{0x21, 0x02211030}),
	SND_HDA_PIN_QUIRK(0x10ec0255, 0x1028, "Dell", ALC255_FIXUP_DELL1_MIC_NO_PRESENCE,
		{0x1b, 0x01011020},
		{0x21, 0x02211010}),
	SND_HDA_PIN_QUIRK(0x10ec0256, 0x1043, "ASUS", ALC256_FIXUP_ASUS_MIC,
		{0x14, 0x90170110},
		{0x1b, 0x90a70130},
		{0x21, 0x04211020}),
	SND_HDA_PIN_QUIRK(0x10ec0256, 0x1043, "ASUS", ALC256_FIXUP_ASUS_MIC,
		{0x14, 0x90170110},
		{0x1b, 0x90a70130},
		{0x21, 0x03211020}),
	SND_HDA_PIN_QUIRK(0x10ec0256, 0x1043, "ASUS", ALC256_FIXUP_ASUS_MIC_NO_PRESENCE,
		{0x12, 0x90a60130},
		{0x14, 0x90170110},
		{0x21, 0x03211020}),
	SND_HDA_PIN_QUIRK(0x10ec0256, 0x1043, "ASUS", ALC256_FIXUP_ASUS_MIC_NO_PRESENCE,
		{0x12, 0x90a60130},
		{0x14, 0x90170110},
		{0x21, 0x04211020}),
	SND_HDA_PIN_QUIRK(0x10ec0256, 0x1043, "ASUS", ALC256_FIXUP_ASUS_MIC_NO_PRESENCE,
		{0x1a, 0x90a70130},
		{0x1b, 0x90170110},
		{0x21, 0x03211020}),
       SND_HDA_PIN_QUIRK(0x10ec0256, 0x103c, "HP", ALC256_FIXUP_HP_HEADSET_MIC,
		{0x14, 0x90170110},
		{0x19, 0x02a11020},
		{0x21, 0x0221101f}),
       SND_HDA_PIN_QUIRK(0x10ec0274, 0x103c, "HP", ALC274_FIXUP_HP_HEADSET_MIC,
		{0x17, 0x90170110},
		{0x19, 0x03a11030},
		{0x21, 0x03211020}),
	SND_HDA_PIN_QUIRK(0x10ec0280, 0x103c, "HP", ALC280_FIXUP_HP_GPIO4,
		{0x12, 0x90a60130},
		{0x14, 0x90170110},
		{0x15, 0x0421101f},
		{0x1a, 0x04a11020}),
	SND_HDA_PIN_QUIRK(0x10ec0280, 0x103c, "HP", ALC269_FIXUP_HP_GPIO_MIC1_LED,
		{0x12, 0x90a60140},
		{0x14, 0x90170110},
		{0x15, 0x0421101f},
		{0x18, 0x02811030},
		{0x1a, 0x04a1103f},
		{0x1b, 0x02011020}),
	SND_HDA_PIN_QUIRK(0x10ec0282, 0x103c, "HP 15 Touchsmart", ALC269_FIXUP_HP_MUTE_LED_MIC1,
		ALC282_STANDARD_PINS,
		{0x12, 0x99a30130},
		{0x19, 0x03a11020},
		{0x21, 0x0321101f}),
	SND_HDA_PIN_QUIRK(0x10ec0282, 0x103c, "HP", ALC269_FIXUP_HP_MUTE_LED_MIC1,
		ALC282_STANDARD_PINS,
		{0x12, 0x99a30130},
		{0x19, 0x03a11020},
		{0x21, 0x03211040}),
	SND_HDA_PIN_QUIRK(0x10ec0282, 0x103c, "HP", ALC269_FIXUP_HP_MUTE_LED_MIC1,
		ALC282_STANDARD_PINS,
		{0x12, 0x99a30130},
		{0x19, 0x03a11030},
		{0x21, 0x03211020}),
	SND_HDA_PIN_QUIRK(0x10ec0282, 0x103c, "HP", ALC269_FIXUP_HP_MUTE_LED_MIC1,
		ALC282_STANDARD_PINS,
		{0x12, 0x99a30130},
		{0x19, 0x04a11020},
		{0x21, 0x0421101f}),
	SND_HDA_PIN_QUIRK(0x10ec0282, 0x103c, "HP", ALC269_FIXUP_HP_LINE1_MIC1_LED,
		ALC282_STANDARD_PINS,
		{0x12, 0x90a60140},
		{0x19, 0x04a11030},
		{0x21, 0x04211020}),
	SND_HDA_PIN_QUIRK(0x10ec0282, 0x1025, "Acer", ALC282_FIXUP_ACER_DISABLE_LINEOUT,
		ALC282_STANDARD_PINS,
		{0x12, 0x90a609c0},
		{0x18, 0x03a11830},
		{0x19, 0x04a19831},
		{0x1a, 0x0481303f},
		{0x1b, 0x04211020},
		{0x21, 0x0321101f}),
	SND_HDA_PIN_QUIRK(0x10ec0282, 0x1025, "Acer", ALC282_FIXUP_ACER_DISABLE_LINEOUT,
		ALC282_STANDARD_PINS,
		{0x12, 0x90a60940},
		{0x18, 0x03a11830},
		{0x19, 0x04a19831},
		{0x1a, 0x0481303f},
		{0x1b, 0x04211020},
		{0x21, 0x0321101f}),
	SND_HDA_PIN_QUIRK(0x10ec0283, 0x1028, "Dell", ALC269_FIXUP_DELL1_MIC_NO_PRESENCE,
		ALC282_STANDARD_PINS,
		{0x12, 0x90a60130},
		{0x21, 0x0321101f}),
	SND_HDA_PIN_QUIRK(0x10ec0283, 0x1028, "Dell", ALC269_FIXUP_DELL1_MIC_NO_PRESENCE,
		{0x12, 0x90a60160},
		{0x14, 0x90170120},
		{0x21, 0x02211030}),
	SND_HDA_PIN_QUIRK(0x10ec0283, 0x1028, "Dell", ALC269_FIXUP_DELL1_MIC_NO_PRESENCE,
		ALC282_STANDARD_PINS,
		{0x12, 0x90a60130},
		{0x19, 0x03a11020},
		{0x21, 0x0321101f}),
	SND_HDA_PIN_QUIRK(0x10ec0285, 0x17aa, "Lenovo", ALC285_FIXUP_LENOVO_PC_BEEP_IN_NOISE,
		{0x12, 0x90a60130},
		{0x14, 0x90170110},
		{0x19, 0x04a11040},
		{0x21, 0x04211020}),
	SND_HDA_PIN_QUIRK(0x10ec0285, 0x17aa, "Lenovo", ALC285_FIXUP_LENOVO_PC_BEEP_IN_NOISE,
		{0x14, 0x90170110},
		{0x19, 0x04a11040},
		{0x1d, 0x40600001},
		{0x21, 0x04211020}),
	SND_HDA_PIN_QUIRK(0x10ec0285, 0x17aa, "Lenovo", ALC285_FIXUP_THINKPAD_NO_BASS_SPK_HEADSET_JACK,
		{0x14, 0x90170110},
		{0x19, 0x04a11040},
		{0x21, 0x04211020}),
	SND_HDA_PIN_QUIRK(0x10ec0287, 0x17aa, "Lenovo", ALC285_FIXUP_THINKPAD_HEADSET_JACK,
		{0x14, 0x90170110},
		{0x17, 0x90170111},
		{0x19, 0x03a11030},
		{0x21, 0x03211020}),
	SND_HDA_PIN_QUIRK(0x10ec0287, 0x17aa, "Lenovo", ALC287_FIXUP_THINKPAD_I2S_SPK,
		{0x17, 0x90170110},
		{0x19, 0x03a11030},
		{0x21, 0x03211020}),
	SND_HDA_PIN_QUIRK(0x10ec0287, 0x17aa, "Lenovo", ALC287_FIXUP_THINKPAD_I2S_SPK,
		{0x17, 0x90170110}, /* 0x231f with RTK I2S AMP */
		{0x19, 0x04a11040},
		{0x21, 0x04211020}),
	SND_HDA_PIN_QUIRK(0x10ec0286, 0x1025, "Acer", ALC286_FIXUP_ACER_AIO_MIC_NO_PRESENCE,
		{0x12, 0x90a60130},
		{0x17, 0x90170110},
		{0x21, 0x02211020}),
	SND_HDA_PIN_QUIRK(0x10ec0288, 0x1028, "Dell", ALC288_FIXUP_DELL1_MIC_NO_PRESENCE,
		{0x12, 0x90a60120},
		{0x14, 0x90170110},
		{0x21, 0x0321101f}),
	SND_HDA_PIN_QUIRK(0x10ec0290, 0x103c, "HP", ALC269_FIXUP_HP_MUTE_LED_MIC1,
		ALC290_STANDARD_PINS,
		{0x15, 0x04211040},
		{0x18, 0x90170112},
		{0x1a, 0x04a11020}),
	SND_HDA_PIN_QUIRK(0x10ec0290, 0x103c, "HP", ALC269_FIXUP_HP_MUTE_LED_MIC1,
		ALC290_STANDARD_PINS,
		{0x15, 0x04211040},
		{0x18, 0x90170110},
		{0x1a, 0x04a11020}),
	SND_HDA_PIN_QUIRK(0x10ec0290, 0x103c, "HP", ALC269_FIXUP_HP_MUTE_LED_MIC1,
		ALC290_STANDARD_PINS,
		{0x15, 0x0421101f},
		{0x1a, 0x04a11020}),
	SND_HDA_PIN_QUIRK(0x10ec0290, 0x103c, "HP", ALC269_FIXUP_HP_MUTE_LED_MIC1,
		ALC290_STANDARD_PINS,
		{0x15, 0x04211020},
		{0x1a, 0x04a11040}),
	SND_HDA_PIN_QUIRK(0x10ec0290, 0x103c, "HP", ALC269_FIXUP_HP_MUTE_LED_MIC1,
		ALC290_STANDARD_PINS,
		{0x14, 0x90170110},
		{0x15, 0x04211020},
		{0x1a, 0x04a11040}),
	SND_HDA_PIN_QUIRK(0x10ec0290, 0x103c, "HP", ALC269_FIXUP_HP_MUTE_LED_MIC1,
		ALC290_STANDARD_PINS,
		{0x14, 0x90170110},
		{0x15, 0x04211020},
		{0x1a, 0x04a11020}),
	SND_HDA_PIN_QUIRK(0x10ec0290, 0x103c, "HP", ALC269_FIXUP_HP_MUTE_LED_MIC1,
		ALC290_STANDARD_PINS,
		{0x14, 0x90170110},
		{0x15, 0x0421101f},
		{0x1a, 0x04a11020}),
	SND_HDA_PIN_QUIRK(0x10ec0292, 0x1028, "Dell", ALC269_FIXUP_DELL2_MIC_NO_PRESENCE,
		ALC292_STANDARD_PINS,
		{0x12, 0x90a60140},
		{0x16, 0x01014020},
		{0x19, 0x01a19030}),
	SND_HDA_PIN_QUIRK(0x10ec0292, 0x1028, "Dell", ALC269_FIXUP_DELL2_MIC_NO_PRESENCE,
		ALC292_STANDARD_PINS,
		{0x12, 0x90a60140},
		{0x16, 0x01014020},
		{0x18, 0x02a19031},
		{0x19, 0x01a1903e}),
	SND_HDA_PIN_QUIRK(0x10ec0292, 0x1028, "Dell", ALC269_FIXUP_DELL3_MIC_NO_PRESENCE,
		ALC292_STANDARD_PINS,
		{0x12, 0x90a60140}),
	SND_HDA_PIN_QUIRK(0x10ec0293, 0x1028, "Dell", ALC293_FIXUP_DELL1_MIC_NO_PRESENCE,
		ALC292_STANDARD_PINS,
		{0x13, 0x90a60140},
		{0x16, 0x21014020},
		{0x19, 0x21a19030}),
	SND_HDA_PIN_QUIRK(0x10ec0293, 0x1028, "Dell", ALC293_FIXUP_DELL1_MIC_NO_PRESENCE,
		ALC292_STANDARD_PINS,
		{0x13, 0x90a60140}),
	SND_HDA_PIN_QUIRK(0x10ec0294, 0x1043, "ASUS", ALC294_FIXUP_ASUS_HPE,
		{0x17, 0x90170110},
		{0x21, 0x04211020}),
	SND_HDA_PIN_QUIRK(0x10ec0294, 0x1043, "ASUS", ALC294_FIXUP_ASUS_MIC,
		{0x14, 0x90170110},
		{0x1b, 0x90a70130},
		{0x21, 0x04211020}),
	SND_HDA_PIN_QUIRK(0x10ec0294, 0x1043, "ASUS", ALC294_FIXUP_ASUS_SPK,
		{0x12, 0x90a60130},
		{0x17, 0x90170110},
		{0x21, 0x03211020}),
	SND_HDA_PIN_QUIRK(0x10ec0294, 0x1043, "ASUS", ALC294_FIXUP_ASUS_SPK,
		{0x12, 0x90a60130},
		{0x17, 0x90170110},
		{0x21, 0x04211020}),
	SND_HDA_PIN_QUIRK(0x10ec0295, 0x1043, "ASUS", ALC294_FIXUP_ASUS_SPK,
		{0x12, 0x90a60130},
		{0x17, 0x90170110},
		{0x21, 0x03211020}),
	SND_HDA_PIN_QUIRK(0x10ec0295, 0x1043, "ASUS", ALC295_FIXUP_ASUS_MIC_NO_PRESENCE,
		{0x12, 0x90a60120},
		{0x17, 0x90170110},
		{0x21, 0x04211030}),
	SND_HDA_PIN_QUIRK(0x10ec0295, 0x1043, "ASUS", ALC295_FIXUP_ASUS_MIC_NO_PRESENCE,
		{0x12, 0x90a60130},
		{0x17, 0x90170110},
		{0x21, 0x03211020}),
	SND_HDA_PIN_QUIRK(0x10ec0295, 0x1043, "ASUS", ALC295_FIXUP_ASUS_MIC_NO_PRESENCE,
		{0x12, 0x90a60130},
		{0x17, 0x90170110},
		{0x21, 0x03211020}),
	SND_HDA_PIN_QUIRK(0x10ec0298, 0x1028, "Dell", ALC298_FIXUP_DELL1_MIC_NO_PRESENCE,
		ALC298_STANDARD_PINS,
		{0x17, 0x90170110}),
	SND_HDA_PIN_QUIRK(0x10ec0298, 0x1028, "Dell", ALC298_FIXUP_DELL1_MIC_NO_PRESENCE,
		ALC298_STANDARD_PINS,
		{0x17, 0x90170140}),
	SND_HDA_PIN_QUIRK(0x10ec0298, 0x1028, "Dell", ALC298_FIXUP_DELL1_MIC_NO_PRESENCE,
		ALC298_STANDARD_PINS,
		{0x17, 0x90170150}),
	SND_HDA_PIN_QUIRK(0x10ec0298, 0x1028, "Dell", ALC298_FIXUP_SPK_VOLUME,
		{0x12, 0xb7a60140},
		{0x13, 0xb7a60150},
		{0x17, 0x90170110},
		{0x1a, 0x03011020},
		{0x21, 0x03211030}),
	SND_HDA_PIN_QUIRK(0x10ec0298, 0x1028, "Dell", ALC298_FIXUP_ALIENWARE_MIC_NO_PRESENCE,
		{0x12, 0xb7a60140},
		{0x17, 0x90170110},
		{0x1a, 0x03a11030},
		{0x21, 0x03211020}),
	SND_HDA_PIN_QUIRK(0x10ec0299, 0x1028, "Dell", ALC269_FIXUP_DELL4_MIC_NO_PRESENCE,
		ALC225_STANDARD_PINS,
		{0x12, 0xb7a60130},
		{0x17, 0x90170110}),
	SND_HDA_PIN_QUIRK(0x10ec0623, 0x17aa, "Lenovo", ALC283_FIXUP_HEADSET_MIC,
		{0x14, 0x01014010},
		{0x17, 0x90170120},
		{0x18, 0x02a11030},
		{0x19, 0x02a1103f},
		{0x21, 0x0221101f}),
	{}
};

/* This is the fallback pin_fixup_tbl for alc269 family, to make the tbl match
 * more machines, don't need to match all valid pins, just need to match
 * all the pins defined in the tbl. Just because of this reason, it is possible
 * that a single machine matches multiple tbls, so there is one limitation:
 *   at most one tbl is allowed to define for the same vendor and same codec
 */
static const struct snd_hda_pin_quirk alc269_fallback_pin_fixup_tbl[] = {
	SND_HDA_PIN_QUIRK(0x10ec0256, 0x1025, "Acer", ALC2XX_FIXUP_HEADSET_MIC,
		{0x19, 0x40000000}),
	SND_HDA_PIN_QUIRK(0x10ec0289, 0x1028, "Dell", ALC269_FIXUP_DELL4_MIC_NO_PRESENCE,
		{0x19, 0x40000000},
		{0x1b, 0x40000000}),
	SND_HDA_PIN_QUIRK(0x10ec0295, 0x1028, "Dell", ALC269_FIXUP_DELL4_MIC_NO_PRESENCE_QUIET,
		{0x19, 0x40000000},
		{0x1b, 0x40000000}),
	SND_HDA_PIN_QUIRK(0x10ec0256, 0x1028, "Dell", ALC255_FIXUP_DELL1_MIC_NO_PRESENCE,
		{0x19, 0x40000000},
		{0x1a, 0x40000000}),
	SND_HDA_PIN_QUIRK(0x10ec0236, 0x1028, "Dell", ALC255_FIXUP_DELL1_LIMIT_INT_MIC_BOOST,
		{0x19, 0x40000000},
		{0x1a, 0x40000000}),
	SND_HDA_PIN_QUIRK(0x10ec0274, 0x1028, "Dell", ALC269_FIXUP_DELL1_LIMIT_INT_MIC_BOOST,
		{0x19, 0x40000000},
		{0x1a, 0x40000000}),
	SND_HDA_PIN_QUIRK(0x10ec0256, 0x1043, "ASUS", ALC2XX_FIXUP_HEADSET_MIC,
		{0x19, 0x40000000}),
	SND_HDA_PIN_QUIRK(0x10ec0255, 0x1558, "Clevo", ALC2XX_FIXUP_HEADSET_MIC,
		{0x19, 0x40000000}),
	{}
};

static void alc269_fill_coef(struct hda_codec *codec)
{
	struct alc_spec *spec = codec->spec;
	int val;

	if (spec->codec_variant != ALC269_TYPE_ALC269VB)
		return;

	if ((alc_get_coef0(codec) & 0x00ff) < 0x015) {
		alc_write_coef_idx(codec, 0xf, 0x960b);
		alc_write_coef_idx(codec, 0xe, 0x8817);
	}

	if ((alc_get_coef0(codec) & 0x00ff) == 0x016) {
		alc_write_coef_idx(codec, 0xf, 0x960b);
		alc_write_coef_idx(codec, 0xe, 0x8814);
	}

	if ((alc_get_coef0(codec) & 0x00ff) == 0x017) {
		/* Power up output pin */
		alc_update_coef_idx(codec, 0x04, 0, 1<<11);
	}

	if ((alc_get_coef0(codec) & 0x00ff) == 0x018) {
		val = alc_read_coef_idx(codec, 0xd);
		if (val != -1 && (val & 0x0c00) >> 10 != 0x1) {
			/* Capless ramp up clock control */
			alc_write_coef_idx(codec, 0xd, val | (1<<10));
		}
		val = alc_read_coef_idx(codec, 0x17);
		if (val != -1 && (val & 0x01c0) >> 6 != 0x4) {
			/* Class D power on reset */
			alc_write_coef_idx(codec, 0x17, val | (1<<7));
		}
	}

	/* HP */
	alc_update_coef_idx(codec, 0x4, 0, 1<<11);
}

/*
 */
static int patch_alc269(struct hda_codec *codec)
{
	struct alc_spec *spec;
	int err;

	err = alc_alloc_spec(codec, 0x0b);
	if (err < 0)
		return err;

	spec = codec->spec;
	spec->gen.shared_mic_vref_pin = 0x18;
	codec->power_save_node = 0;
	spec->en_3kpull_low = true;

	codec->patch_ops.suspend = alc269_suspend;
	codec->patch_ops.resume = alc269_resume;
	spec->shutup = alc_default_shutup;
	spec->init_hook = alc_default_init;

	switch (codec->core.vendor_id) {
	case 0x10ec0269:
		spec->codec_variant = ALC269_TYPE_ALC269VA;
		switch (alc_get_coef0(codec) & 0x00f0) {
		case 0x0010:
			if (codec->bus->pci &&
			    codec->bus->pci->subsystem_vendor == 0x1025 &&
			    spec->cdefine.platform_type == 1)
				err = alc_codec_rename(codec, "ALC271X");
			spec->codec_variant = ALC269_TYPE_ALC269VB;
			break;
		case 0x0020:
			if (codec->bus->pci &&
			    codec->bus->pci->subsystem_vendor == 0x17aa &&
			    codec->bus->pci->subsystem_device == 0x21f3)
				err = alc_codec_rename(codec, "ALC3202");
			spec->codec_variant = ALC269_TYPE_ALC269VC;
			break;
		case 0x0030:
			spec->codec_variant = ALC269_TYPE_ALC269VD;
			break;
		default:
			alc_fix_pll_init(codec, 0x20, 0x04, 15);
		}
		if (err < 0)
			goto error;
		spec->shutup = alc269_shutup;
		spec->init_hook = alc269_fill_coef;
		alc269_fill_coef(codec);
		break;

	case 0x10ec0280:
	case 0x10ec0290:
		spec->codec_variant = ALC269_TYPE_ALC280;
		break;
	case 0x10ec0282:
		spec->codec_variant = ALC269_TYPE_ALC282;
		spec->shutup = alc282_shutup;
		spec->init_hook = alc282_init;
		break;
	case 0x10ec0233:
	case 0x10ec0283:
		spec->codec_variant = ALC269_TYPE_ALC283;
		spec->shutup = alc283_shutup;
		spec->init_hook = alc283_init;
		break;
	case 0x10ec0284:
	case 0x10ec0292:
		spec->codec_variant = ALC269_TYPE_ALC284;
		break;
	case 0x10ec0293:
		spec->codec_variant = ALC269_TYPE_ALC293;
		break;
	case 0x10ec0286:
	case 0x10ec0288:
		spec->codec_variant = ALC269_TYPE_ALC286;
		break;
	case 0x10ec0298:
		spec->codec_variant = ALC269_TYPE_ALC298;
		break;
	case 0x10ec0235:
	case 0x10ec0255:
		spec->codec_variant = ALC269_TYPE_ALC255;
		spec->shutup = alc256_shutup;
		spec->init_hook = alc256_init;
		break;
	case 0x10ec0230:
	case 0x10ec0236:
	case 0x10ec0256:
	case 0x19e58326:
		spec->codec_variant = ALC269_TYPE_ALC256;
		spec->shutup = alc256_shutup;
		spec->init_hook = alc256_init;
		spec->gen.mixer_nid = 0; /* ALC256 does not have any loopback mixer path */
		if (codec->core.vendor_id == 0x10ec0236 &&
		    codec->bus->pci->vendor != PCI_VENDOR_ID_AMD)
			spec->en_3kpull_low = false;
		break;
	case 0x10ec0257:
		spec->codec_variant = ALC269_TYPE_ALC257;
		spec->shutup = alc256_shutup;
		spec->init_hook = alc256_init;
		spec->gen.mixer_nid = 0;
		spec->en_3kpull_low = false;
		break;
	case 0x10ec0215:
	case 0x10ec0245:
	case 0x10ec0285:
	case 0x10ec0289:
		if (alc_get_coef0(codec) & 0x0010)
			spec->codec_variant = ALC269_TYPE_ALC245;
		else
			spec->codec_variant = ALC269_TYPE_ALC215;
		spec->shutup = alc225_shutup;
		spec->init_hook = alc225_init;
		spec->gen.mixer_nid = 0;
		break;
	case 0x10ec0225:
	case 0x10ec0295:
	case 0x10ec0299:
		spec->codec_variant = ALC269_TYPE_ALC225;
		spec->shutup = alc225_shutup;
		spec->init_hook = alc225_init;
		spec->gen.mixer_nid = 0; /* no loopback on ALC225, ALC295 and ALC299 */
		break;
	case 0x10ec0287:
		spec->codec_variant = ALC269_TYPE_ALC287;
		spec->shutup = alc225_shutup;
		spec->init_hook = alc225_init;
		spec->gen.mixer_nid = 0; /* no loopback on ALC287 */
		break;
	case 0x10ec0234:
	case 0x10ec0274:
	case 0x10ec0294:
		spec->codec_variant = ALC269_TYPE_ALC294;
		spec->gen.mixer_nid = 0; /* ALC2x4 does not have any loopback mixer path */
		alc_update_coef_idx(codec, 0x6b, 0x0018, (1<<4) | (1<<3)); /* UAJ MIC Vref control by verb */
		spec->init_hook = alc294_init;
		break;
	case 0x10ec0300:
		spec->codec_variant = ALC269_TYPE_ALC300;
		spec->gen.mixer_nid = 0; /* no loopback on ALC300 */
		break;
	case 0x10ec0623:
		spec->codec_variant = ALC269_TYPE_ALC623;
		break;
	case 0x10ec0700:
	case 0x10ec0701:
	case 0x10ec0703:
	case 0x10ec0711:
		spec->codec_variant = ALC269_TYPE_ALC700;
		spec->gen.mixer_nid = 0; /* ALC700 does not have any loopback mixer path */
		alc_update_coef_idx(codec, 0x4a, 1 << 15, 0); /* Combo jack auto trigger control */
		spec->init_hook = alc294_init;
		break;

	}

	if (snd_hda_codec_read(codec, 0x51, 0, AC_VERB_PARAMETERS, 0) == 0x10ec5505) {
		spec->has_alc5505_dsp = 1;
		spec->init_hook = alc5505_dsp_init;
	}

	alc_pre_init(codec);

	snd_hda_pick_fixup(codec, alc269_fixup_models,
		       alc269_fixup_tbl, alc269_fixups);
	/* FIXME: both TX300 and ROG Strix G17 have the same SSID, and
	 * the quirk breaks the latter (bko#214101).
	 * Clear the wrong entry.
	 */
	if (codec->fixup_id == ALC282_FIXUP_ASUS_TX300 &&
	    codec->core.vendor_id == 0x10ec0294) {
		codec_dbg(codec, "Clear wrong fixup for ASUS ROG Strix G17\n");
		codec->fixup_id = HDA_FIXUP_ID_NOT_SET;
	}

	snd_hda_pick_pin_fixup(codec, alc269_pin_fixup_tbl, alc269_fixups, true);
	snd_hda_pick_pin_fixup(codec, alc269_fallback_pin_fixup_tbl, alc269_fixups, false);
	snd_hda_pick_fixup(codec, NULL,	alc269_fixup_vendor_tbl,
			   alc269_fixups);

	/*
	 * Check whether ACPI describes companion amplifiers that require
	 * component binding
	 */
	find_cirrus_companion_amps(codec);

	snd_hda_apply_fixup(codec, HDA_FIXUP_ACT_PRE_PROBE);

	alc_auto_parse_customize_define(codec);

	if (has_cdefine_beep(codec))
		spec->gen.beep_nid = 0x01;

	/* automatic parse from the BIOS config */
	err = alc269_parse_auto_config(codec);
	if (err < 0)
		goto error;

	if (!spec->gen.no_analog && spec->gen.beep_nid && spec->gen.mixer_nid) {
		err = set_beep_amp(spec, spec->gen.mixer_nid, 0x04, HDA_INPUT);
		if (err < 0)
			goto error;
	}

	snd_hda_apply_fixup(codec, HDA_FIXUP_ACT_PROBE);

	return 0;

 error:
	alc_free(codec);
	return err;
}

/*
 * ALC861
 */

static int alc861_parse_auto_config(struct hda_codec *codec)
{
	static const hda_nid_t alc861_ignore[] = { 0x1d, 0 };
	static const hda_nid_t alc861_ssids[] = { 0x0e, 0x0f, 0x0b, 0 };
	return alc_parse_auto_config(codec, alc861_ignore, alc861_ssids);
}

/* Pin config fixes */
enum {
	ALC861_FIXUP_FSC_AMILO_PI1505,
	ALC861_FIXUP_AMP_VREF_0F,
	ALC861_FIXUP_NO_JACK_DETECT,
	ALC861_FIXUP_ASUS_A6RP,
	ALC660_FIXUP_ASUS_W7J,
};

/* On some laptops, VREF of pin 0x0f is abused for controlling the main amp */
static void alc861_fixup_asus_amp_vref_0f(struct hda_codec *codec,
			const struct hda_fixup *fix, int action)
{
	struct alc_spec *spec = codec->spec;
	unsigned int val;

	if (action != HDA_FIXUP_ACT_INIT)
		return;
	val = snd_hda_codec_get_pin_target(codec, 0x0f);
	if (!(val & (AC_PINCTL_IN_EN | AC_PINCTL_OUT_EN)))
		val |= AC_PINCTL_IN_EN;
	val |= AC_PINCTL_VREF_50;
	snd_hda_set_pin_ctl(codec, 0x0f, val);
	spec->gen.keep_vref_in_automute = 1;
}

/* suppress the jack-detection */
static void alc_fixup_no_jack_detect(struct hda_codec *codec,
				     const struct hda_fixup *fix, int action)
{
	if (action == HDA_FIXUP_ACT_PRE_PROBE)
		codec->no_jack_detect = 1;
}

static const struct hda_fixup alc861_fixups[] = {
	[ALC861_FIXUP_FSC_AMILO_PI1505] = {
		.type = HDA_FIXUP_PINS,
		.v.pins = (const struct hda_pintbl[]) {
			{ 0x0b, 0x0221101f }, /* HP */
			{ 0x0f, 0x90170310 }, /* speaker */
			{ }
		}
	},
	[ALC861_FIXUP_AMP_VREF_0F] = {
		.type = HDA_FIXUP_FUNC,
		.v.func = alc861_fixup_asus_amp_vref_0f,
	},
	[ALC861_FIXUP_NO_JACK_DETECT] = {
		.type = HDA_FIXUP_FUNC,
		.v.func = alc_fixup_no_jack_detect,
	},
	[ALC861_FIXUP_ASUS_A6RP] = {
		.type = HDA_FIXUP_FUNC,
		.v.func = alc861_fixup_asus_amp_vref_0f,
		.chained = true,
		.chain_id = ALC861_FIXUP_NO_JACK_DETECT,
	},
	[ALC660_FIXUP_ASUS_W7J] = {
		.type = HDA_FIXUP_VERBS,
		.v.verbs = (const struct hda_verb[]) {
			/* ASUS W7J needs a magic pin setup on unused NID 0x10
			 * for enabling outputs
			 */
			{0x10, AC_VERB_SET_PIN_WIDGET_CONTROL, 0x24},
			{ }
		},
	}
};

static const struct snd_pci_quirk alc861_fixup_tbl[] = {
	SND_PCI_QUIRK(0x1043, 0x1253, "ASUS W7J", ALC660_FIXUP_ASUS_W7J),
	SND_PCI_QUIRK(0x1043, 0x1263, "ASUS Z35HL", ALC660_FIXUP_ASUS_W7J),
	SND_PCI_QUIRK(0x1043, 0x1393, "ASUS A6Rp", ALC861_FIXUP_ASUS_A6RP),
	SND_PCI_QUIRK_VENDOR(0x1043, "ASUS laptop", ALC861_FIXUP_AMP_VREF_0F),
	SND_PCI_QUIRK(0x1462, 0x7254, "HP DX2200", ALC861_FIXUP_NO_JACK_DETECT),
	SND_PCI_QUIRK_VENDOR(0x1584, "Haier/Uniwill", ALC861_FIXUP_AMP_VREF_0F),
	SND_PCI_QUIRK(0x1734, 0x10c7, "FSC Amilo Pi1505", ALC861_FIXUP_FSC_AMILO_PI1505),
	{}
};

/*
 */
static int patch_alc861(struct hda_codec *codec)
{
	struct alc_spec *spec;
	int err;

	err = alc_alloc_spec(codec, 0x15);
	if (err < 0)
		return err;

	spec = codec->spec;
	if (has_cdefine_beep(codec))
		spec->gen.beep_nid = 0x23;

	spec->power_hook = alc_power_eapd;

	alc_pre_init(codec);

	snd_hda_pick_fixup(codec, NULL, alc861_fixup_tbl, alc861_fixups);
	snd_hda_apply_fixup(codec, HDA_FIXUP_ACT_PRE_PROBE);

	/* automatic parse from the BIOS config */
	err = alc861_parse_auto_config(codec);
	if (err < 0)
		goto error;

	if (!spec->gen.no_analog) {
		err = set_beep_amp(spec, 0x23, 0, HDA_OUTPUT);
		if (err < 0)
			goto error;
	}

	snd_hda_apply_fixup(codec, HDA_FIXUP_ACT_PROBE);

	return 0;

 error:
	alc_free(codec);
	return err;
}

/*
 * ALC861-VD support
 *
 * Based on ALC882
 *
 * In addition, an independent DAC
 */
static int alc861vd_parse_auto_config(struct hda_codec *codec)
{
	static const hda_nid_t alc861vd_ignore[] = { 0x1d, 0 };
	static const hda_nid_t alc861vd_ssids[] = { 0x15, 0x1b, 0x14, 0 };
	return alc_parse_auto_config(codec, alc861vd_ignore, alc861vd_ssids);
}

enum {
	ALC660VD_FIX_ASUS_GPIO1,
	ALC861VD_FIX_DALLAS,
};

/* exclude VREF80 */
static void alc861vd_fixup_dallas(struct hda_codec *codec,
				  const struct hda_fixup *fix, int action)
{
	if (action == HDA_FIXUP_ACT_PRE_PROBE) {
		snd_hda_override_pin_caps(codec, 0x18, 0x00000734);
		snd_hda_override_pin_caps(codec, 0x19, 0x0000073c);
	}
}

/* reset GPIO1 */
static void alc660vd_fixup_asus_gpio1(struct hda_codec *codec,
				      const struct hda_fixup *fix, int action)
{
	struct alc_spec *spec = codec->spec;

	if (action == HDA_FIXUP_ACT_PRE_PROBE)
		spec->gpio_mask |= 0x02;
	alc_fixup_gpio(codec, action, 0x01);
}

static const struct hda_fixup alc861vd_fixups[] = {
	[ALC660VD_FIX_ASUS_GPIO1] = {
		.type = HDA_FIXUP_FUNC,
		.v.func = alc660vd_fixup_asus_gpio1,
	},
	[ALC861VD_FIX_DALLAS] = {
		.type = HDA_FIXUP_FUNC,
		.v.func = alc861vd_fixup_dallas,
	},
};

static const struct snd_pci_quirk alc861vd_fixup_tbl[] = {
	SND_PCI_QUIRK(0x103c, 0x30bf, "HP TX1000", ALC861VD_FIX_DALLAS),
	SND_PCI_QUIRK(0x1043, 0x1339, "ASUS A7-K", ALC660VD_FIX_ASUS_GPIO1),
	SND_PCI_QUIRK(0x1179, 0xff31, "Toshiba L30-149", ALC861VD_FIX_DALLAS),
	{}
};

/*
 */
static int patch_alc861vd(struct hda_codec *codec)
{
	struct alc_spec *spec;
	int err;

	err = alc_alloc_spec(codec, 0x0b);
	if (err < 0)
		return err;

	spec = codec->spec;
	if (has_cdefine_beep(codec))
		spec->gen.beep_nid = 0x23;

	spec->shutup = alc_eapd_shutup;

	alc_pre_init(codec);

	snd_hda_pick_fixup(codec, NULL, alc861vd_fixup_tbl, alc861vd_fixups);
	snd_hda_apply_fixup(codec, HDA_FIXUP_ACT_PRE_PROBE);

	/* automatic parse from the BIOS config */
	err = alc861vd_parse_auto_config(codec);
	if (err < 0)
		goto error;

	if (!spec->gen.no_analog) {
		err = set_beep_amp(spec, 0x0b, 0x05, HDA_INPUT);
		if (err < 0)
			goto error;
	}

	snd_hda_apply_fixup(codec, HDA_FIXUP_ACT_PROBE);

	return 0;

 error:
	alc_free(codec);
	return err;
}

/*
 * ALC662 support
 *
 * ALC662 is almost identical with ALC880 but has cleaner and more flexible
 * configuration.  Each pin widget can choose any input DACs and a mixer.
 * Each ADC is connected from a mixer of all inputs.  This makes possible
 * 6-channel independent captures.
 *
 * In addition, an independent DAC for the multi-playback (not used in this
 * driver yet).
 */

/*
 * BIOS auto configuration
 */

static int alc662_parse_auto_config(struct hda_codec *codec)
{
	static const hda_nid_t alc662_ignore[] = { 0x1d, 0 };
	static const hda_nid_t alc663_ssids[] = { 0x15, 0x1b, 0x14, 0x21 };
	static const hda_nid_t alc662_ssids[] = { 0x15, 0x1b, 0x14, 0 };
	const hda_nid_t *ssids;

	if (codec->core.vendor_id == 0x10ec0272 || codec->core.vendor_id == 0x10ec0663 ||
	    codec->core.vendor_id == 0x10ec0665 || codec->core.vendor_id == 0x10ec0670 ||
	    codec->core.vendor_id == 0x10ec0671)
		ssids = alc663_ssids;
	else
		ssids = alc662_ssids;
	return alc_parse_auto_config(codec, alc662_ignore, ssids);
}

static void alc272_fixup_mario(struct hda_codec *codec,
			       const struct hda_fixup *fix, int action)
{
	if (action != HDA_FIXUP_ACT_PRE_PROBE)
		return;
	if (snd_hda_override_amp_caps(codec, 0x2, HDA_OUTPUT,
				      (0x3b << AC_AMPCAP_OFFSET_SHIFT) |
				      (0x3b << AC_AMPCAP_NUM_STEPS_SHIFT) |
				      (0x03 << AC_AMPCAP_STEP_SIZE_SHIFT) |
				      (0 << AC_AMPCAP_MUTE_SHIFT)))
		codec_warn(codec, "failed to override amp caps for NID 0x2\n");
}

static const struct snd_pcm_chmap_elem asus_pcm_2_1_chmaps[] = {
	{ .channels = 2,
	  .map = { SNDRV_CHMAP_FL, SNDRV_CHMAP_FR } },
	{ .channels = 4,
	  .map = { SNDRV_CHMAP_FL, SNDRV_CHMAP_FR,
		   SNDRV_CHMAP_NA, SNDRV_CHMAP_LFE } }, /* LFE only on right */
	{ }
};

/* override the 2.1 chmap */
static void alc_fixup_bass_chmap(struct hda_codec *codec,
				    const struct hda_fixup *fix, int action)
{
	if (action == HDA_FIXUP_ACT_BUILD) {
		struct alc_spec *spec = codec->spec;
		spec->gen.pcm_rec[0]->stream[0].chmap = asus_pcm_2_1_chmaps;
	}
}

/* avoid D3 for keeping GPIO up */
static unsigned int gpio_led_power_filter(struct hda_codec *codec,
					  hda_nid_t nid,
					  unsigned int power_state)
{
	struct alc_spec *spec = codec->spec;
	if (nid == codec->core.afg && power_state == AC_PWRST_D3 && spec->gpio_data)
		return AC_PWRST_D0;
	return power_state;
}

static void alc662_fixup_led_gpio1(struct hda_codec *codec,
				   const struct hda_fixup *fix, int action)
{
	struct alc_spec *spec = codec->spec;

	alc_fixup_hp_gpio_led(codec, action, 0x01, 0);
	if (action == HDA_FIXUP_ACT_PRE_PROBE) {
		spec->mute_led_polarity = 1;
		codec->power_filter = gpio_led_power_filter;
	}
}

static void alc662_usi_automute_hook(struct hda_codec *codec,
					 struct hda_jack_callback *jack)
{
	struct alc_spec *spec = codec->spec;
	int vref;
	msleep(200);
	snd_hda_gen_hp_automute(codec, jack);

	vref = spec->gen.hp_jack_present ? PIN_VREF80 : 0;
	msleep(100);
	snd_hda_codec_write(codec, 0x19, 0, AC_VERB_SET_PIN_WIDGET_CONTROL,
			    vref);
}

static void alc662_fixup_usi_headset_mic(struct hda_codec *codec,
				     const struct hda_fixup *fix, int action)
{
	struct alc_spec *spec = codec->spec;
	if (action == HDA_FIXUP_ACT_PRE_PROBE) {
		spec->parse_flags |= HDA_PINCFG_HEADSET_MIC;
		spec->gen.hp_automute_hook = alc662_usi_automute_hook;
	}
}

static void alc662_aspire_ethos_mute_speakers(struct hda_codec *codec,
					struct hda_jack_callback *cb)
{
	/* surround speakers at 0x1b already get muted automatically when
	 * headphones are plugged in, but we have to mute/unmute the remaining
	 * channels manually:
	 * 0x15 - front left/front right
	 * 0x18 - front center/ LFE
	 */
	if (snd_hda_jack_detect_state(codec, 0x1b) == HDA_JACK_PRESENT) {
		snd_hda_set_pin_ctl_cache(codec, 0x15, 0);
		snd_hda_set_pin_ctl_cache(codec, 0x18, 0);
	} else {
		snd_hda_set_pin_ctl_cache(codec, 0x15, PIN_OUT);
		snd_hda_set_pin_ctl_cache(codec, 0x18, PIN_OUT);
	}
}

static void alc662_fixup_aspire_ethos_hp(struct hda_codec *codec,
					const struct hda_fixup *fix, int action)
{
    /* Pin 0x1b: shared headphones jack and surround speakers */
	if (!is_jack_detectable(codec, 0x1b))
		return;

	switch (action) {
	case HDA_FIXUP_ACT_PRE_PROBE:
		snd_hda_jack_detect_enable_callback(codec, 0x1b,
				alc662_aspire_ethos_mute_speakers);
		/* subwoofer needs an extra GPIO setting to become audible */
		alc_setup_gpio(codec, 0x02);
		break;
	case HDA_FIXUP_ACT_INIT:
		/* Make sure to start in a correct state, i.e. if
		 * headphones have been plugged in before powering up the system
		 */
		alc662_aspire_ethos_mute_speakers(codec, NULL);
		break;
	}
}

static void alc671_fixup_hp_headset_mic2(struct hda_codec *codec,
					     const struct hda_fixup *fix, int action)
{
	struct alc_spec *spec = codec->spec;

	static const struct hda_pintbl pincfgs[] = {
		{ 0x19, 0x02a11040 }, /* use as headset mic, with its own jack detect */
		{ 0x1b, 0x0181304f },
		{ }
	};

	switch (action) {
	case HDA_FIXUP_ACT_PRE_PROBE:
		spec->gen.mixer_nid = 0;
		spec->parse_flags |= HDA_PINCFG_HEADSET_MIC;
		snd_hda_apply_pincfgs(codec, pincfgs);
		break;
	case HDA_FIXUP_ACT_INIT:
		alc_write_coef_idx(codec, 0x19, 0xa054);
		break;
	}
}

static void alc897_hp_automute_hook(struct hda_codec *codec,
					 struct hda_jack_callback *jack)
{
	struct alc_spec *spec = codec->spec;
	int vref;

	snd_hda_gen_hp_automute(codec, jack);
	vref = spec->gen.hp_jack_present ? (PIN_HP | AC_PINCTL_VREF_100) : PIN_HP;
	snd_hda_set_pin_ctl(codec, 0x1b, vref);
}

static void alc897_fixup_lenovo_headset_mic(struct hda_codec *codec,
				     const struct hda_fixup *fix, int action)
{
	struct alc_spec *spec = codec->spec;
	if (action == HDA_FIXUP_ACT_PRE_PROBE) {
		spec->gen.hp_automute_hook = alc897_hp_automute_hook;
		spec->no_shutup_pins = 1;
	}
	if (action == HDA_FIXUP_ACT_PROBE) {
		snd_hda_set_pin_ctl_cache(codec, 0x1a, PIN_IN | AC_PINCTL_VREF_100);
	}
}

static void alc897_fixup_lenovo_headset_mode(struct hda_codec *codec,
				     const struct hda_fixup *fix, int action)
{
	struct alc_spec *spec = codec->spec;

	if (action == HDA_FIXUP_ACT_PRE_PROBE) {
		spec->parse_flags |= HDA_PINCFG_HEADSET_MIC;
		spec->gen.hp_automute_hook = alc897_hp_automute_hook;
	}
}

static const struct coef_fw alc668_coefs[] = {
	WRITE_COEF(0x01, 0xbebe), WRITE_COEF(0x02, 0xaaaa), WRITE_COEF(0x03,    0x0),
	WRITE_COEF(0x04, 0x0180), WRITE_COEF(0x06,    0x0), WRITE_COEF(0x07, 0x0f80),
	WRITE_COEF(0x08, 0x0031), WRITE_COEF(0x0a, 0x0060), WRITE_COEF(0x0b,    0x0),
	WRITE_COEF(0x0c, 0x7cf7), WRITE_COEF(0x0d, 0x1080), WRITE_COEF(0x0e, 0x7f7f),
	WRITE_COEF(0x0f, 0xcccc), WRITE_COEF(0x10, 0xddcc), WRITE_COEF(0x11, 0x0001),
	WRITE_COEF(0x13,    0x0), WRITE_COEF(0x14, 0x2aa0), WRITE_COEF(0x17, 0xa940),
	WRITE_COEF(0x19,    0x0), WRITE_COEF(0x1a,    0x0), WRITE_COEF(0x1b,    0x0),
	WRITE_COEF(0x1c,    0x0), WRITE_COEF(0x1d,    0x0), WRITE_COEF(0x1e, 0x7418),
	WRITE_COEF(0x1f, 0x0804), WRITE_COEF(0x20, 0x4200), WRITE_COEF(0x21, 0x0468),
	WRITE_COEF(0x22, 0x8ccc), WRITE_COEF(0x23, 0x0250), WRITE_COEF(0x24, 0x7418),
	WRITE_COEF(0x27,    0x0), WRITE_COEF(0x28, 0x8ccc), WRITE_COEF(0x2a, 0xff00),
	WRITE_COEF(0x2b, 0x8000), WRITE_COEF(0xa7, 0xff00), WRITE_COEF(0xa8, 0x8000),
	WRITE_COEF(0xaa, 0x2e17), WRITE_COEF(0xab, 0xa0c0), WRITE_COEF(0xac,    0x0),
	WRITE_COEF(0xad,    0x0), WRITE_COEF(0xae, 0x2ac6), WRITE_COEF(0xaf, 0xa480),
	WRITE_COEF(0xb0,    0x0), WRITE_COEF(0xb1,    0x0), WRITE_COEF(0xb2,    0x0),
	WRITE_COEF(0xb3,    0x0), WRITE_COEF(0xb4,    0x0), WRITE_COEF(0xb5, 0x1040),
	WRITE_COEF(0xb6, 0xd697), WRITE_COEF(0xb7, 0x902b), WRITE_COEF(0xb8, 0xd697),
	WRITE_COEF(0xb9, 0x902b), WRITE_COEF(0xba, 0xb8ba), WRITE_COEF(0xbb, 0xaaab),
	WRITE_COEF(0xbc, 0xaaaf), WRITE_COEF(0xbd, 0x6aaa), WRITE_COEF(0xbe, 0x1c02),
	WRITE_COEF(0xc0, 0x00ff), WRITE_COEF(0xc1, 0x0fa6),
	{}
};

static void alc668_restore_default_value(struct hda_codec *codec)
{
	alc_process_coef_fw(codec, alc668_coefs);
}

enum {
	ALC662_FIXUP_ASPIRE,
	ALC662_FIXUP_LED_GPIO1,
	ALC662_FIXUP_IDEAPAD,
	ALC272_FIXUP_MARIO,
	ALC662_FIXUP_CZC_ET26,
	ALC662_FIXUP_CZC_P10T,
	ALC662_FIXUP_SKU_IGNORE,
	ALC662_FIXUP_HP_RP5800,
	ALC662_FIXUP_ASUS_MODE1,
	ALC662_FIXUP_ASUS_MODE2,
	ALC662_FIXUP_ASUS_MODE3,
	ALC662_FIXUP_ASUS_MODE4,
	ALC662_FIXUP_ASUS_MODE5,
	ALC662_FIXUP_ASUS_MODE6,
	ALC662_FIXUP_ASUS_MODE7,
	ALC662_FIXUP_ASUS_MODE8,
	ALC662_FIXUP_NO_JACK_DETECT,
	ALC662_FIXUP_ZOTAC_Z68,
	ALC662_FIXUP_INV_DMIC,
	ALC662_FIXUP_DELL_MIC_NO_PRESENCE,
	ALC668_FIXUP_DELL_MIC_NO_PRESENCE,
	ALC662_FIXUP_HEADSET_MODE,
	ALC668_FIXUP_HEADSET_MODE,
	ALC662_FIXUP_BASS_MODE4_CHMAP,
	ALC662_FIXUP_BASS_16,
	ALC662_FIXUP_BASS_1A,
	ALC662_FIXUP_BASS_CHMAP,
	ALC668_FIXUP_AUTO_MUTE,
	ALC668_FIXUP_DELL_DISABLE_AAMIX,
	ALC668_FIXUP_DELL_XPS13,
	ALC662_FIXUP_ASUS_Nx50,
	ALC668_FIXUP_ASUS_Nx51_HEADSET_MODE,
	ALC668_FIXUP_ASUS_Nx51,
	ALC668_FIXUP_MIC_COEF,
	ALC668_FIXUP_ASUS_G751,
	ALC891_FIXUP_HEADSET_MODE,
	ALC891_FIXUP_DELL_MIC_NO_PRESENCE,
	ALC662_FIXUP_ACER_VERITON,
	ALC892_FIXUP_ASROCK_MOBO,
	ALC662_FIXUP_USI_FUNC,
	ALC662_FIXUP_USI_HEADSET_MODE,
	ALC662_FIXUP_LENOVO_MULTI_CODECS,
	ALC669_FIXUP_ACER_ASPIRE_ETHOS,
	ALC669_FIXUP_ACER_ASPIRE_ETHOS_HEADSET,
	ALC671_FIXUP_HP_HEADSET_MIC2,
	ALC662_FIXUP_ACER_X2660G_HEADSET_MODE,
	ALC662_FIXUP_ACER_NITRO_HEADSET_MODE,
	ALC668_FIXUP_ASUS_NO_HEADSET_MIC,
	ALC668_FIXUP_HEADSET_MIC,
	ALC668_FIXUP_MIC_DET_COEF,
	ALC897_FIXUP_LENOVO_HEADSET_MIC,
	ALC897_FIXUP_HEADSET_MIC_PIN,
	ALC897_FIXUP_HP_HSMIC_VERB,
	ALC897_FIXUP_LENOVO_HEADSET_MODE,
	ALC897_FIXUP_HEADSET_MIC_PIN2,
	ALC897_FIXUP_UNIS_H3C_X500S,
	ALC897_FIXUP_HEADSET_MIC_PIN3,
};

static const struct hda_fixup alc662_fixups[] = {
	[ALC662_FIXUP_ASPIRE] = {
		.type = HDA_FIXUP_PINS,
		.v.pins = (const struct hda_pintbl[]) {
			{ 0x15, 0x99130112 }, /* subwoofer */
			{ }
		}
	},
	[ALC662_FIXUP_LED_GPIO1] = {
		.type = HDA_FIXUP_FUNC,
		.v.func = alc662_fixup_led_gpio1,
	},
	[ALC662_FIXUP_IDEAPAD] = {
		.type = HDA_FIXUP_PINS,
		.v.pins = (const struct hda_pintbl[]) {
			{ 0x17, 0x99130112 }, /* subwoofer */
			{ }
		},
		.chained = true,
		.chain_id = ALC662_FIXUP_LED_GPIO1,
	},
	[ALC272_FIXUP_MARIO] = {
		.type = HDA_FIXUP_FUNC,
		.v.func = alc272_fixup_mario,
	},
	[ALC662_FIXUP_CZC_ET26] = {
		.type = HDA_FIXUP_PINS,
		.v.pins = (const struct hda_pintbl[]) {
			{0x12, 0x403cc000},
			{0x14, 0x90170110}, /* speaker */
			{0x15, 0x411111f0},
			{0x16, 0x411111f0},
			{0x18, 0x01a19030}, /* mic */
			{0x19, 0x90a7013f}, /* int-mic */
			{0x1a, 0x01014020},
			{0x1b, 0x0121401f},
			{0x1c, 0x411111f0},
			{0x1d, 0x411111f0},
			{0x1e, 0x40478e35},
			{}
		},
		.chained = true,
		.chain_id = ALC662_FIXUP_SKU_IGNORE
	},
	[ALC662_FIXUP_CZC_P10T] = {
		.type = HDA_FIXUP_VERBS,
		.v.verbs = (const struct hda_verb[]) {
			{0x14, AC_VERB_SET_EAPD_BTLENABLE, 0},
			{}
		}
	},
	[ALC662_FIXUP_SKU_IGNORE] = {
		.type = HDA_FIXUP_FUNC,
		.v.func = alc_fixup_sku_ignore,
	},
	[ALC662_FIXUP_HP_RP5800] = {
		.type = HDA_FIXUP_PINS,
		.v.pins = (const struct hda_pintbl[]) {
			{ 0x14, 0x0221201f }, /* HP out */
			{ }
		},
		.chained = true,
		.chain_id = ALC662_FIXUP_SKU_IGNORE
	},
	[ALC662_FIXUP_ASUS_MODE1] = {
		.type = HDA_FIXUP_PINS,
		.v.pins = (const struct hda_pintbl[]) {
			{ 0x14, 0x99130110 }, /* speaker */
			{ 0x18, 0x01a19c20 }, /* mic */
			{ 0x19, 0x99a3092f }, /* int-mic */
			{ 0x21, 0x0121401f }, /* HP out */
			{ }
		},
		.chained = true,
		.chain_id = ALC662_FIXUP_SKU_IGNORE
	},
	[ALC662_FIXUP_ASUS_MODE2] = {
		.type = HDA_FIXUP_PINS,
		.v.pins = (const struct hda_pintbl[]) {
			{ 0x14, 0x99130110 }, /* speaker */
			{ 0x18, 0x01a19820 }, /* mic */
			{ 0x19, 0x99a3092f }, /* int-mic */
			{ 0x1b, 0x0121401f }, /* HP out */
			{ }
		},
		.chained = true,
		.chain_id = ALC662_FIXUP_SKU_IGNORE
	},
	[ALC662_FIXUP_ASUS_MODE3] = {
		.type = HDA_FIXUP_PINS,
		.v.pins = (const struct hda_pintbl[]) {
			{ 0x14, 0x99130110 }, /* speaker */
			{ 0x15, 0x0121441f }, /* HP */
			{ 0x18, 0x01a19840 }, /* mic */
			{ 0x19, 0x99a3094f }, /* int-mic */
			{ 0x21, 0x01211420 }, /* HP2 */
			{ }
		},
		.chained = true,
		.chain_id = ALC662_FIXUP_SKU_IGNORE
	},
	[ALC662_FIXUP_ASUS_MODE4] = {
		.type = HDA_FIXUP_PINS,
		.v.pins = (const struct hda_pintbl[]) {
			{ 0x14, 0x99130110 }, /* speaker */
			{ 0x16, 0x99130111 }, /* speaker */
			{ 0x18, 0x01a19840 }, /* mic */
			{ 0x19, 0x99a3094f }, /* int-mic */
			{ 0x21, 0x0121441f }, /* HP */
			{ }
		},
		.chained = true,
		.chain_id = ALC662_FIXUP_SKU_IGNORE
	},
	[ALC662_FIXUP_ASUS_MODE5] = {
		.type = HDA_FIXUP_PINS,
		.v.pins = (const struct hda_pintbl[]) {
			{ 0x14, 0x99130110 }, /* speaker */
			{ 0x15, 0x0121441f }, /* HP */
			{ 0x16, 0x99130111 }, /* speaker */
			{ 0x18, 0x01a19840 }, /* mic */
			{ 0x19, 0x99a3094f }, /* int-mic */
			{ }
		},
		.chained = true,
		.chain_id = ALC662_FIXUP_SKU_IGNORE
	},
	[ALC662_FIXUP_ASUS_MODE6] = {
		.type = HDA_FIXUP_PINS,
		.v.pins = (const struct hda_pintbl[]) {
			{ 0x14, 0x99130110 }, /* speaker */
			{ 0x15, 0x01211420 }, /* HP2 */
			{ 0x18, 0x01a19840 }, /* mic */
			{ 0x19, 0x99a3094f }, /* int-mic */
			{ 0x1b, 0x0121441f }, /* HP */
			{ }
		},
		.chained = true,
		.chain_id = ALC662_FIXUP_SKU_IGNORE
	},
	[ALC662_FIXUP_ASUS_MODE7] = {
		.type = HDA_FIXUP_PINS,
		.v.pins = (const struct hda_pintbl[]) {
			{ 0x14, 0x99130110 }, /* speaker */
			{ 0x17, 0x99130111 }, /* speaker */
			{ 0x18, 0x01a19840 }, /* mic */
			{ 0x19, 0x99a3094f }, /* int-mic */
			{ 0x1b, 0x01214020 }, /* HP */
			{ 0x21, 0x0121401f }, /* HP */
			{ }
		},
		.chained = true,
		.chain_id = ALC662_FIXUP_SKU_IGNORE
	},
	[ALC662_FIXUP_ASUS_MODE8] = {
		.type = HDA_FIXUP_PINS,
		.v.pins = (const struct hda_pintbl[]) {
			{ 0x14, 0x99130110 }, /* speaker */
			{ 0x12, 0x99a30970 }, /* int-mic */
			{ 0x15, 0x01214020 }, /* HP */
			{ 0x17, 0x99130111 }, /* speaker */
			{ 0x18, 0x01a19840 }, /* mic */
			{ 0x21, 0x0121401f }, /* HP */
			{ }
		},
		.chained = true,
		.chain_id = ALC662_FIXUP_SKU_IGNORE
	},
	[ALC662_FIXUP_NO_JACK_DETECT] = {
		.type = HDA_FIXUP_FUNC,
		.v.func = alc_fixup_no_jack_detect,
	},
	[ALC662_FIXUP_ZOTAC_Z68] = {
		.type = HDA_FIXUP_PINS,
		.v.pins = (const struct hda_pintbl[]) {
			{ 0x1b, 0x02214020 }, /* Front HP */
			{ }
		}
	},
	[ALC662_FIXUP_INV_DMIC] = {
		.type = HDA_FIXUP_FUNC,
		.v.func = alc_fixup_inv_dmic,
	},
	[ALC668_FIXUP_DELL_XPS13] = {
		.type = HDA_FIXUP_FUNC,
		.v.func = alc_fixup_dell_xps13,
		.chained = true,
		.chain_id = ALC668_FIXUP_DELL_DISABLE_AAMIX
	},
	[ALC668_FIXUP_DELL_DISABLE_AAMIX] = {
		.type = HDA_FIXUP_FUNC,
		.v.func = alc_fixup_disable_aamix,
		.chained = true,
		.chain_id = ALC668_FIXUP_DELL_MIC_NO_PRESENCE
	},
	[ALC668_FIXUP_AUTO_MUTE] = {
		.type = HDA_FIXUP_FUNC,
		.v.func = alc_fixup_auto_mute_via_amp,
		.chained = true,
		.chain_id = ALC668_FIXUP_DELL_MIC_NO_PRESENCE
	},
	[ALC662_FIXUP_DELL_MIC_NO_PRESENCE] = {
		.type = HDA_FIXUP_PINS,
		.v.pins = (const struct hda_pintbl[]) {
			{ 0x19, 0x03a1113c }, /* use as headset mic, without its own jack detect */
			/* headphone mic by setting pin control of 0x1b (headphone out) to in + vref_50 */
			{ }
		},
		.chained = true,
		.chain_id = ALC662_FIXUP_HEADSET_MODE
	},
	[ALC662_FIXUP_HEADSET_MODE] = {
		.type = HDA_FIXUP_FUNC,
		.v.func = alc_fixup_headset_mode_alc662,
	},
	[ALC668_FIXUP_DELL_MIC_NO_PRESENCE] = {
		.type = HDA_FIXUP_PINS,
		.v.pins = (const struct hda_pintbl[]) {
			{ 0x19, 0x03a1913d }, /* use as headphone mic, without its own jack detect */
			{ 0x1b, 0x03a1113c }, /* use as headset mic, without its own jack detect */
			{ }
		},
		.chained = true,
		.chain_id = ALC668_FIXUP_HEADSET_MODE
	},
	[ALC668_FIXUP_HEADSET_MODE] = {
		.type = HDA_FIXUP_FUNC,
		.v.func = alc_fixup_headset_mode_alc668,
	},
	[ALC662_FIXUP_BASS_MODE4_CHMAP] = {
		.type = HDA_FIXUP_FUNC,
		.v.func = alc_fixup_bass_chmap,
		.chained = true,
		.chain_id = ALC662_FIXUP_ASUS_MODE4
	},
	[ALC662_FIXUP_BASS_16] = {
		.type = HDA_FIXUP_PINS,
		.v.pins = (const struct hda_pintbl[]) {
			{0x16, 0x80106111}, /* bass speaker */
			{}
		},
		.chained = true,
		.chain_id = ALC662_FIXUP_BASS_CHMAP,
	},
	[ALC662_FIXUP_BASS_1A] = {
		.type = HDA_FIXUP_PINS,
		.v.pins = (const struct hda_pintbl[]) {
			{0x1a, 0x80106111}, /* bass speaker */
			{}
		},
		.chained = true,
		.chain_id = ALC662_FIXUP_BASS_CHMAP,
	},
	[ALC662_FIXUP_BASS_CHMAP] = {
		.type = HDA_FIXUP_FUNC,
		.v.func = alc_fixup_bass_chmap,
	},
	[ALC662_FIXUP_ASUS_Nx50] = {
		.type = HDA_FIXUP_FUNC,
		.v.func = alc_fixup_auto_mute_via_amp,
		.chained = true,
		.chain_id = ALC662_FIXUP_BASS_1A
	},
	[ALC668_FIXUP_ASUS_Nx51_HEADSET_MODE] = {
		.type = HDA_FIXUP_FUNC,
		.v.func = alc_fixup_headset_mode_alc668,
		.chain_id = ALC662_FIXUP_BASS_CHMAP
	},
	[ALC668_FIXUP_ASUS_Nx51] = {
		.type = HDA_FIXUP_PINS,
		.v.pins = (const struct hda_pintbl[]) {
			{ 0x19, 0x03a1913d }, /* use as headphone mic, without its own jack detect */
			{ 0x1a, 0x90170151 }, /* bass speaker */
			{ 0x1b, 0x03a1113c }, /* use as headset mic, without its own jack detect */
			{}
		},
		.chained = true,
		.chain_id = ALC668_FIXUP_ASUS_Nx51_HEADSET_MODE,
	},
	[ALC668_FIXUP_MIC_COEF] = {
		.type = HDA_FIXUP_VERBS,
		.v.verbs = (const struct hda_verb[]) {
			{ 0x20, AC_VERB_SET_COEF_INDEX, 0xc3 },
			{ 0x20, AC_VERB_SET_PROC_COEF, 0x4000 },
			{}
		},
	},
	[ALC668_FIXUP_ASUS_G751] = {
		.type = HDA_FIXUP_PINS,
		.v.pins = (const struct hda_pintbl[]) {
			{ 0x16, 0x0421101f }, /* HP */
			{}
		},
		.chained = true,
		.chain_id = ALC668_FIXUP_MIC_COEF
	},
	[ALC891_FIXUP_HEADSET_MODE] = {
		.type = HDA_FIXUP_FUNC,
		.v.func = alc_fixup_headset_mode,
	},
	[ALC891_FIXUP_DELL_MIC_NO_PRESENCE] = {
		.type = HDA_FIXUP_PINS,
		.v.pins = (const struct hda_pintbl[]) {
			{ 0x19, 0x03a1913d }, /* use as headphone mic, without its own jack detect */
			{ 0x1b, 0x03a1113c }, /* use as headset mic, without its own jack detect */
			{ }
		},
		.chained = true,
		.chain_id = ALC891_FIXUP_HEADSET_MODE
	},
	[ALC662_FIXUP_ACER_VERITON] = {
		.type = HDA_FIXUP_PINS,
		.v.pins = (const struct hda_pintbl[]) {
			{ 0x15, 0x50170120 }, /* no internal speaker */
			{ }
		}
	},
	[ALC892_FIXUP_ASROCK_MOBO] = {
		.type = HDA_FIXUP_PINS,
		.v.pins = (const struct hda_pintbl[]) {
			{ 0x15, 0x40f000f0 }, /* disabled */
			{ 0x16, 0x40f000f0 }, /* disabled */
			{ }
		}
	},
	[ALC662_FIXUP_USI_FUNC] = {
		.type = HDA_FIXUP_FUNC,
		.v.func = alc662_fixup_usi_headset_mic,
	},
	[ALC662_FIXUP_USI_HEADSET_MODE] = {
		.type = HDA_FIXUP_PINS,
		.v.pins = (const struct hda_pintbl[]) {
			{ 0x19, 0x02a1913c }, /* use as headset mic, without its own jack detect */
			{ 0x18, 0x01a1903d },
			{ }
		},
		.chained = true,
		.chain_id = ALC662_FIXUP_USI_FUNC
	},
	[ALC662_FIXUP_LENOVO_MULTI_CODECS] = {
		.type = HDA_FIXUP_FUNC,
		.v.func = alc233_alc662_fixup_lenovo_dual_codecs,
	},
	[ALC669_FIXUP_ACER_ASPIRE_ETHOS_HEADSET] = {
		.type = HDA_FIXUP_FUNC,
		.v.func = alc662_fixup_aspire_ethos_hp,
	},
	[ALC669_FIXUP_ACER_ASPIRE_ETHOS] = {
		.type = HDA_FIXUP_PINS,
		.v.pins = (const struct hda_pintbl[]) {
			{ 0x15, 0x92130110 }, /* front speakers */
			{ 0x18, 0x99130111 }, /* center/subwoofer */
			{ 0x1b, 0x11130012 }, /* surround plus jack for HP */
			{ }
		},
		.chained = true,
		.chain_id = ALC669_FIXUP_ACER_ASPIRE_ETHOS_HEADSET
	},
	[ALC671_FIXUP_HP_HEADSET_MIC2] = {
		.type = HDA_FIXUP_FUNC,
		.v.func = alc671_fixup_hp_headset_mic2,
	},
	[ALC662_FIXUP_ACER_X2660G_HEADSET_MODE] = {
		.type = HDA_FIXUP_PINS,
		.v.pins = (const struct hda_pintbl[]) {
			{ 0x1a, 0x02a1113c }, /* use as headset mic, without its own jack detect */
			{ }
		},
		.chained = true,
		.chain_id = ALC662_FIXUP_USI_FUNC
	},
	[ALC662_FIXUP_ACER_NITRO_HEADSET_MODE] = {
		.type = HDA_FIXUP_PINS,
		.v.pins = (const struct hda_pintbl[]) {
			{ 0x1a, 0x01a11140 }, /* use as headset mic, without its own jack detect */
			{ 0x1b, 0x0221144f },
			{ }
		},
		.chained = true,
		.chain_id = ALC662_FIXUP_USI_FUNC
	},
	[ALC668_FIXUP_ASUS_NO_HEADSET_MIC] = {
		.type = HDA_FIXUP_PINS,
		.v.pins = (const struct hda_pintbl[]) {
			{ 0x1b, 0x04a1112c },
			{ }
		},
		.chained = true,
		.chain_id = ALC668_FIXUP_HEADSET_MIC
	},
	[ALC668_FIXUP_HEADSET_MIC] = {
		.type = HDA_FIXUP_FUNC,
		.v.func = alc269_fixup_headset_mic,
		.chained = true,
		.chain_id = ALC668_FIXUP_MIC_DET_COEF
	},
	[ALC668_FIXUP_MIC_DET_COEF] = {
		.type = HDA_FIXUP_VERBS,
		.v.verbs = (const struct hda_verb[]) {
			{ 0x20, AC_VERB_SET_COEF_INDEX, 0x15 },
			{ 0x20, AC_VERB_SET_PROC_COEF, 0x0d60 },
			{}
		},
	},
	[ALC897_FIXUP_LENOVO_HEADSET_MIC] = {
		.type = HDA_FIXUP_FUNC,
		.v.func = alc897_fixup_lenovo_headset_mic,
	},
	[ALC897_FIXUP_HEADSET_MIC_PIN] = {
		.type = HDA_FIXUP_PINS,
		.v.pins = (const struct hda_pintbl[]) {
			{ 0x1a, 0x03a11050 },
			{ }
		},
		.chained = true,
		.chain_id = ALC897_FIXUP_LENOVO_HEADSET_MIC
	},
	[ALC897_FIXUP_HP_HSMIC_VERB] = {
		.type = HDA_FIXUP_PINS,
		.v.pins = (const struct hda_pintbl[]) {
			{ 0x19, 0x01a1913c }, /* use as headset mic, without its own jack detect */
			{ }
		},
	},
	[ALC897_FIXUP_LENOVO_HEADSET_MODE] = {
		.type = HDA_FIXUP_FUNC,
		.v.func = alc897_fixup_lenovo_headset_mode,
	},
	[ALC897_FIXUP_HEADSET_MIC_PIN2] = {
		.type = HDA_FIXUP_PINS,
		.v.pins = (const struct hda_pintbl[]) {
			{ 0x1a, 0x01a11140 }, /* use as headset mic, without its own jack detect */
			{ }
		},
		.chained = true,
		.chain_id = ALC897_FIXUP_LENOVO_HEADSET_MODE
	},
	[ALC897_FIXUP_UNIS_H3C_X500S] = {
		.type = HDA_FIXUP_VERBS,
		.v.verbs = (const struct hda_verb[]) {
			{ 0x14, AC_VERB_SET_EAPD_BTLENABLE, 0 },
			{}
		},
	},
	[ALC897_FIXUP_HEADSET_MIC_PIN3] = {
		.type = HDA_FIXUP_PINS,
		.v.pins = (const struct hda_pintbl[]) {
			{ 0x19, 0x03a11050 }, /* use as headset mic */
			{ }
		},
	},
};

static const struct snd_pci_quirk alc662_fixup_tbl[] = {
	SND_PCI_QUIRK(0x1019, 0x9087, "ECS", ALC662_FIXUP_ASUS_MODE2),
	SND_PCI_QUIRK(0x1019, 0x9859, "JP-IK LEAP W502", ALC897_FIXUP_HEADSET_MIC_PIN3),
	SND_PCI_QUIRK(0x1025, 0x022f, "Acer Aspire One", ALC662_FIXUP_INV_DMIC),
	SND_PCI_QUIRK(0x1025, 0x0241, "Packard Bell DOTS", ALC662_FIXUP_INV_DMIC),
	SND_PCI_QUIRK(0x1025, 0x0308, "Acer Aspire 8942G", ALC662_FIXUP_ASPIRE),
	SND_PCI_QUIRK(0x1025, 0x031c, "Gateway NV79", ALC662_FIXUP_SKU_IGNORE),
	SND_PCI_QUIRK(0x1025, 0x0349, "eMachines eM250", ALC662_FIXUP_INV_DMIC),
	SND_PCI_QUIRK(0x1025, 0x034a, "Gateway LT27", ALC662_FIXUP_INV_DMIC),
	SND_PCI_QUIRK(0x1025, 0x038b, "Acer Aspire 8943G", ALC662_FIXUP_ASPIRE),
	SND_PCI_QUIRK(0x1025, 0x0566, "Acer Aspire Ethos 8951G", ALC669_FIXUP_ACER_ASPIRE_ETHOS),
	SND_PCI_QUIRK(0x1025, 0x123c, "Acer Nitro N50-600", ALC662_FIXUP_ACER_NITRO_HEADSET_MODE),
	SND_PCI_QUIRK(0x1025, 0x124e, "Acer 2660G", ALC662_FIXUP_ACER_X2660G_HEADSET_MODE),
	SND_PCI_QUIRK(0x1028, 0x05d8, "Dell", ALC668_FIXUP_DELL_MIC_NO_PRESENCE),
	SND_PCI_QUIRK(0x1028, 0x05db, "Dell", ALC668_FIXUP_DELL_MIC_NO_PRESENCE),
	SND_PCI_QUIRK(0x1028, 0x05fe, "Dell XPS 15", ALC668_FIXUP_DELL_XPS13),
	SND_PCI_QUIRK(0x1028, 0x060a, "Dell XPS 13", ALC668_FIXUP_DELL_XPS13),
	SND_PCI_QUIRK(0x1028, 0x060d, "Dell M3800", ALC668_FIXUP_DELL_XPS13),
	SND_PCI_QUIRK(0x1028, 0x0625, "Dell", ALC668_FIXUP_DELL_MIC_NO_PRESENCE),
	SND_PCI_QUIRK(0x1028, 0x0626, "Dell", ALC668_FIXUP_DELL_MIC_NO_PRESENCE),
	SND_PCI_QUIRK(0x1028, 0x0696, "Dell", ALC668_FIXUP_DELL_MIC_NO_PRESENCE),
	SND_PCI_QUIRK(0x1028, 0x0698, "Dell", ALC668_FIXUP_DELL_MIC_NO_PRESENCE),
	SND_PCI_QUIRK(0x1028, 0x069f, "Dell", ALC668_FIXUP_DELL_MIC_NO_PRESENCE),
	SND_PCI_QUIRK(0x103c, 0x1632, "HP RP5800", ALC662_FIXUP_HP_RP5800),
	SND_PCI_QUIRK(0x103c, 0x870c, "HP", ALC897_FIXUP_HP_HSMIC_VERB),
	SND_PCI_QUIRK(0x103c, 0x8719, "HP", ALC897_FIXUP_HP_HSMIC_VERB),
	SND_PCI_QUIRK(0x103c, 0x872b, "HP", ALC897_FIXUP_HP_HSMIC_VERB),
	SND_PCI_QUIRK(0x103c, 0x873e, "HP", ALC671_FIXUP_HP_HEADSET_MIC2),
	SND_PCI_QUIRK(0x103c, 0x8768, "HP Slim Desktop S01", ALC671_FIXUP_HP_HEADSET_MIC2),
	SND_PCI_QUIRK(0x103c, 0x877e, "HP 288 Pro G6", ALC671_FIXUP_HP_HEADSET_MIC2),
	SND_PCI_QUIRK(0x103c, 0x885f, "HP 288 Pro G8", ALC671_FIXUP_HP_HEADSET_MIC2),
	SND_PCI_QUIRK(0x1043, 0x1080, "Asus UX501VW", ALC668_FIXUP_HEADSET_MODE),
	SND_PCI_QUIRK(0x1043, 0x11cd, "Asus N550", ALC662_FIXUP_ASUS_Nx50),
	SND_PCI_QUIRK(0x1043, 0x129d, "Asus N750", ALC662_FIXUP_ASUS_Nx50),
	SND_PCI_QUIRK(0x1043, 0x12ff, "ASUS G751", ALC668_FIXUP_ASUS_G751),
	SND_PCI_QUIRK(0x1043, 0x13df, "Asus N550JX", ALC662_FIXUP_BASS_1A),
	SND_PCI_QUIRK(0x1043, 0x1477, "ASUS N56VZ", ALC662_FIXUP_BASS_MODE4_CHMAP),
	SND_PCI_QUIRK(0x1043, 0x15a7, "ASUS UX51VZH", ALC662_FIXUP_BASS_16),
	SND_PCI_QUIRK(0x1043, 0x177d, "ASUS N551", ALC668_FIXUP_ASUS_Nx51),
	SND_PCI_QUIRK(0x1043, 0x17bd, "ASUS N751", ALC668_FIXUP_ASUS_Nx51),
	SND_PCI_QUIRK(0x1043, 0x185d, "ASUS G551JW", ALC668_FIXUP_ASUS_NO_HEADSET_MIC),
	SND_PCI_QUIRK(0x1043, 0x1963, "ASUS X71SL", ALC662_FIXUP_ASUS_MODE8),
	SND_PCI_QUIRK(0x1043, 0x1b73, "ASUS N55SF", ALC662_FIXUP_BASS_16),
	SND_PCI_QUIRK(0x1043, 0x1bf3, "ASUS N76VZ", ALC662_FIXUP_BASS_MODE4_CHMAP),
	SND_PCI_QUIRK(0x1043, 0x8469, "ASUS mobo", ALC662_FIXUP_NO_JACK_DETECT),
	SND_PCI_QUIRK(0x105b, 0x0cd6, "Foxconn", ALC662_FIXUP_ASUS_MODE2),
	SND_PCI_QUIRK(0x144d, 0xc051, "Samsung R720", ALC662_FIXUP_IDEAPAD),
	SND_PCI_QUIRK(0x14cd, 0x5003, "USI", ALC662_FIXUP_USI_HEADSET_MODE),
	SND_PCI_QUIRK(0x17aa, 0x1036, "Lenovo P520", ALC662_FIXUP_LENOVO_MULTI_CODECS),
	SND_PCI_QUIRK(0x17aa, 0x1057, "Lenovo P360", ALC897_FIXUP_HEADSET_MIC_PIN),
	SND_PCI_QUIRK(0x17aa, 0x1064, "Lenovo P3 Tower", ALC897_FIXUP_HEADSET_MIC_PIN),
	SND_PCI_QUIRK(0x17aa, 0x32ca, "Lenovo ThinkCentre M80", ALC897_FIXUP_HEADSET_MIC_PIN),
	SND_PCI_QUIRK(0x17aa, 0x32cb, "Lenovo ThinkCentre M70", ALC897_FIXUP_HEADSET_MIC_PIN),
	SND_PCI_QUIRK(0x17aa, 0x32cf, "Lenovo ThinkCentre M950", ALC897_FIXUP_HEADSET_MIC_PIN),
	SND_PCI_QUIRK(0x17aa, 0x32f7, "Lenovo ThinkCentre M90", ALC897_FIXUP_HEADSET_MIC_PIN),
	SND_PCI_QUIRK(0x17aa, 0x3321, "Lenovo ThinkCentre M70 Gen4", ALC897_FIXUP_HEADSET_MIC_PIN),
	SND_PCI_QUIRK(0x17aa, 0x331b, "Lenovo ThinkCentre M90 Gen4", ALC897_FIXUP_HEADSET_MIC_PIN),
	SND_PCI_QUIRK(0x17aa, 0x3364, "Lenovo ThinkCentre M90 Gen5", ALC897_FIXUP_HEADSET_MIC_PIN),
	SND_PCI_QUIRK(0x17aa, 0x3742, "Lenovo TianYi510Pro-14IOB", ALC897_FIXUP_HEADSET_MIC_PIN2),
	SND_PCI_QUIRK(0x17aa, 0x38af, "Lenovo Ideapad Y550P", ALC662_FIXUP_IDEAPAD),
	SND_PCI_QUIRK(0x17aa, 0x3a0d, "Lenovo Ideapad Y550", ALC662_FIXUP_IDEAPAD),
	SND_PCI_QUIRK(0x1849, 0x5892, "ASRock B150M", ALC892_FIXUP_ASROCK_MOBO),
	SND_PCI_QUIRK(0x19da, 0xa130, "Zotac Z68", ALC662_FIXUP_ZOTAC_Z68),
	SND_PCI_QUIRK(0x1b0a, 0x01b8, "ACER Veriton", ALC662_FIXUP_ACER_VERITON),
	SND_PCI_QUIRK(0x1b35, 0x1234, "CZC ET26", ALC662_FIXUP_CZC_ET26),
	SND_PCI_QUIRK(0x1b35, 0x2206, "CZC P10T", ALC662_FIXUP_CZC_P10T),
	SND_PCI_QUIRK(0x1c6c, 0x1239, "Compaq N14JP6-V2", ALC897_FIXUP_HP_HSMIC_VERB),

#if 0
	/* Below is a quirk table taken from the old code.
	 * Basically the device should work as is without the fixup table.
	 * If BIOS doesn't give a proper info, enable the corresponding
	 * fixup entry.
	 */
	SND_PCI_QUIRK(0x1043, 0x1000, "ASUS N50Vm", ALC662_FIXUP_ASUS_MODE1),
	SND_PCI_QUIRK(0x1043, 0x1092, "ASUS NB", ALC662_FIXUP_ASUS_MODE3),
	SND_PCI_QUIRK(0x1043, 0x1173, "ASUS K73Jn", ALC662_FIXUP_ASUS_MODE1),
	SND_PCI_QUIRK(0x1043, 0x11c3, "ASUS M70V", ALC662_FIXUP_ASUS_MODE3),
	SND_PCI_QUIRK(0x1043, 0x11d3, "ASUS NB", ALC662_FIXUP_ASUS_MODE1),
	SND_PCI_QUIRK(0x1043, 0x11f3, "ASUS NB", ALC662_FIXUP_ASUS_MODE2),
	SND_PCI_QUIRK(0x1043, 0x1203, "ASUS NB", ALC662_FIXUP_ASUS_MODE1),
	SND_PCI_QUIRK(0x1043, 0x1303, "ASUS G60J", ALC662_FIXUP_ASUS_MODE1),
	SND_PCI_QUIRK(0x1043, 0x1333, "ASUS G60Jx", ALC662_FIXUP_ASUS_MODE1),
	SND_PCI_QUIRK(0x1043, 0x1339, "ASUS NB", ALC662_FIXUP_ASUS_MODE2),
	SND_PCI_QUIRK(0x1043, 0x13e3, "ASUS N71JA", ALC662_FIXUP_ASUS_MODE7),
	SND_PCI_QUIRK(0x1043, 0x1463, "ASUS N71", ALC662_FIXUP_ASUS_MODE7),
	SND_PCI_QUIRK(0x1043, 0x14d3, "ASUS G72", ALC662_FIXUP_ASUS_MODE8),
	SND_PCI_QUIRK(0x1043, 0x1563, "ASUS N90", ALC662_FIXUP_ASUS_MODE3),
	SND_PCI_QUIRK(0x1043, 0x15d3, "ASUS N50SF F50SF", ALC662_FIXUP_ASUS_MODE1),
	SND_PCI_QUIRK(0x1043, 0x16c3, "ASUS NB", ALC662_FIXUP_ASUS_MODE2),
	SND_PCI_QUIRK(0x1043, 0x16f3, "ASUS K40C K50C", ALC662_FIXUP_ASUS_MODE2),
	SND_PCI_QUIRK(0x1043, 0x1733, "ASUS N81De", ALC662_FIXUP_ASUS_MODE1),
	SND_PCI_QUIRK(0x1043, 0x1753, "ASUS NB", ALC662_FIXUP_ASUS_MODE2),
	SND_PCI_QUIRK(0x1043, 0x1763, "ASUS NB", ALC662_FIXUP_ASUS_MODE6),
	SND_PCI_QUIRK(0x1043, 0x1765, "ASUS NB", ALC662_FIXUP_ASUS_MODE6),
	SND_PCI_QUIRK(0x1043, 0x1783, "ASUS NB", ALC662_FIXUP_ASUS_MODE2),
	SND_PCI_QUIRK(0x1043, 0x1793, "ASUS F50GX", ALC662_FIXUP_ASUS_MODE1),
	SND_PCI_QUIRK(0x1043, 0x17b3, "ASUS F70SL", ALC662_FIXUP_ASUS_MODE3),
	SND_PCI_QUIRK(0x1043, 0x17f3, "ASUS X58LE", ALC662_FIXUP_ASUS_MODE2),
	SND_PCI_QUIRK(0x1043, 0x1813, "ASUS NB", ALC662_FIXUP_ASUS_MODE2),
	SND_PCI_QUIRK(0x1043, 0x1823, "ASUS NB", ALC662_FIXUP_ASUS_MODE5),
	SND_PCI_QUIRK(0x1043, 0x1833, "ASUS NB", ALC662_FIXUP_ASUS_MODE6),
	SND_PCI_QUIRK(0x1043, 0x1843, "ASUS NB", ALC662_FIXUP_ASUS_MODE2),
	SND_PCI_QUIRK(0x1043, 0x1853, "ASUS F50Z", ALC662_FIXUP_ASUS_MODE1),
	SND_PCI_QUIRK(0x1043, 0x1864, "ASUS NB", ALC662_FIXUP_ASUS_MODE2),
	SND_PCI_QUIRK(0x1043, 0x1876, "ASUS NB", ALC662_FIXUP_ASUS_MODE2),
	SND_PCI_QUIRK(0x1043, 0x1893, "ASUS M50Vm", ALC662_FIXUP_ASUS_MODE3),
	SND_PCI_QUIRK(0x1043, 0x1894, "ASUS X55", ALC662_FIXUP_ASUS_MODE3),
	SND_PCI_QUIRK(0x1043, 0x18b3, "ASUS N80Vc", ALC662_FIXUP_ASUS_MODE1),
	SND_PCI_QUIRK(0x1043, 0x18c3, "ASUS VX5", ALC662_FIXUP_ASUS_MODE1),
	SND_PCI_QUIRK(0x1043, 0x18d3, "ASUS N81Te", ALC662_FIXUP_ASUS_MODE1),
	SND_PCI_QUIRK(0x1043, 0x18f3, "ASUS N505Tp", ALC662_FIXUP_ASUS_MODE1),
	SND_PCI_QUIRK(0x1043, 0x1903, "ASUS F5GL", ALC662_FIXUP_ASUS_MODE1),
	SND_PCI_QUIRK(0x1043, 0x1913, "ASUS NB", ALC662_FIXUP_ASUS_MODE2),
	SND_PCI_QUIRK(0x1043, 0x1933, "ASUS F80Q", ALC662_FIXUP_ASUS_MODE2),
	SND_PCI_QUIRK(0x1043, 0x1943, "ASUS Vx3V", ALC662_FIXUP_ASUS_MODE1),
	SND_PCI_QUIRK(0x1043, 0x1953, "ASUS NB", ALC662_FIXUP_ASUS_MODE1),
	SND_PCI_QUIRK(0x1043, 0x1963, "ASUS X71C", ALC662_FIXUP_ASUS_MODE3),
	SND_PCI_QUIRK(0x1043, 0x1983, "ASUS N5051A", ALC662_FIXUP_ASUS_MODE1),
	SND_PCI_QUIRK(0x1043, 0x1993, "ASUS N20", ALC662_FIXUP_ASUS_MODE1),
	SND_PCI_QUIRK(0x1043, 0x19b3, "ASUS F7Z", ALC662_FIXUP_ASUS_MODE1),
	SND_PCI_QUIRK(0x1043, 0x19c3, "ASUS F5Z/F6x", ALC662_FIXUP_ASUS_MODE2),
	SND_PCI_QUIRK(0x1043, 0x19e3, "ASUS NB", ALC662_FIXUP_ASUS_MODE1),
	SND_PCI_QUIRK(0x1043, 0x19f3, "ASUS NB", ALC662_FIXUP_ASUS_MODE4),
#endif
	{}
};

static const struct hda_model_fixup alc662_fixup_models[] = {
	{.id = ALC662_FIXUP_ASPIRE, .name = "aspire"},
	{.id = ALC662_FIXUP_IDEAPAD, .name = "ideapad"},
	{.id = ALC272_FIXUP_MARIO, .name = "mario"},
	{.id = ALC662_FIXUP_HP_RP5800, .name = "hp-rp5800"},
	{.id = ALC662_FIXUP_ASUS_MODE1, .name = "asus-mode1"},
	{.id = ALC662_FIXUP_ASUS_MODE2, .name = "asus-mode2"},
	{.id = ALC662_FIXUP_ASUS_MODE3, .name = "asus-mode3"},
	{.id = ALC662_FIXUP_ASUS_MODE4, .name = "asus-mode4"},
	{.id = ALC662_FIXUP_ASUS_MODE5, .name = "asus-mode5"},
	{.id = ALC662_FIXUP_ASUS_MODE6, .name = "asus-mode6"},
	{.id = ALC662_FIXUP_ASUS_MODE7, .name = "asus-mode7"},
	{.id = ALC662_FIXUP_ASUS_MODE8, .name = "asus-mode8"},
	{.id = ALC662_FIXUP_ZOTAC_Z68, .name = "zotac-z68"},
	{.id = ALC662_FIXUP_INV_DMIC, .name = "inv-dmic"},
	{.id = ALC662_FIXUP_DELL_MIC_NO_PRESENCE, .name = "alc662-headset-multi"},
	{.id = ALC668_FIXUP_DELL_MIC_NO_PRESENCE, .name = "dell-headset-multi"},
	{.id = ALC662_FIXUP_HEADSET_MODE, .name = "alc662-headset"},
	{.id = ALC668_FIXUP_HEADSET_MODE, .name = "alc668-headset"},
	{.id = ALC662_FIXUP_BASS_16, .name = "bass16"},
	{.id = ALC662_FIXUP_BASS_1A, .name = "bass1a"},
	{.id = ALC668_FIXUP_AUTO_MUTE, .name = "automute"},
	{.id = ALC668_FIXUP_DELL_XPS13, .name = "dell-xps13"},
	{.id = ALC662_FIXUP_ASUS_Nx50, .name = "asus-nx50"},
	{.id = ALC668_FIXUP_ASUS_Nx51, .name = "asus-nx51"},
	{.id = ALC668_FIXUP_ASUS_G751, .name = "asus-g751"},
	{.id = ALC891_FIXUP_HEADSET_MODE, .name = "alc891-headset"},
	{.id = ALC891_FIXUP_DELL_MIC_NO_PRESENCE, .name = "alc891-headset-multi"},
	{.id = ALC662_FIXUP_ACER_VERITON, .name = "acer-veriton"},
	{.id = ALC892_FIXUP_ASROCK_MOBO, .name = "asrock-mobo"},
	{.id = ALC662_FIXUP_USI_HEADSET_MODE, .name = "usi-headset"},
	{.id = ALC662_FIXUP_LENOVO_MULTI_CODECS, .name = "dual-codecs"},
	{.id = ALC669_FIXUP_ACER_ASPIRE_ETHOS, .name = "aspire-ethos"},
	{.id = ALC897_FIXUP_UNIS_H3C_X500S, .name = "unis-h3c-x500s"},
	{}
};

static const struct snd_hda_pin_quirk alc662_pin_fixup_tbl[] = {
	SND_HDA_PIN_QUIRK(0x10ec0867, 0x1028, "Dell", ALC891_FIXUP_DELL_MIC_NO_PRESENCE,
		{0x17, 0x02211010},
		{0x18, 0x01a19030},
		{0x1a, 0x01813040},
		{0x21, 0x01014020}),
	SND_HDA_PIN_QUIRK(0x10ec0867, 0x1028, "Dell", ALC891_FIXUP_DELL_MIC_NO_PRESENCE,
		{0x16, 0x01813030},
		{0x17, 0x02211010},
		{0x18, 0x01a19040},
		{0x21, 0x01014020}),
	SND_HDA_PIN_QUIRK(0x10ec0662, 0x1028, "Dell", ALC662_FIXUP_DELL_MIC_NO_PRESENCE,
		{0x14, 0x01014010},
		{0x18, 0x01a19020},
		{0x1a, 0x0181302f},
		{0x1b, 0x0221401f}),
	SND_HDA_PIN_QUIRK(0x10ec0668, 0x1028, "Dell", ALC668_FIXUP_AUTO_MUTE,
		{0x12, 0x99a30130},
		{0x14, 0x90170110},
		{0x15, 0x0321101f},
		{0x16, 0x03011020}),
	SND_HDA_PIN_QUIRK(0x10ec0668, 0x1028, "Dell", ALC668_FIXUP_AUTO_MUTE,
		{0x12, 0x99a30140},
		{0x14, 0x90170110},
		{0x15, 0x0321101f},
		{0x16, 0x03011020}),
	SND_HDA_PIN_QUIRK(0x10ec0668, 0x1028, "Dell", ALC668_FIXUP_AUTO_MUTE,
		{0x12, 0x99a30150},
		{0x14, 0x90170110},
		{0x15, 0x0321101f},
		{0x16, 0x03011020}),
	SND_HDA_PIN_QUIRK(0x10ec0668, 0x1028, "Dell", ALC668_FIXUP_AUTO_MUTE,
		{0x14, 0x90170110},
		{0x15, 0x0321101f},
		{0x16, 0x03011020}),
	SND_HDA_PIN_QUIRK(0x10ec0668, 0x1028, "Dell XPS 15", ALC668_FIXUP_AUTO_MUTE,
		{0x12, 0x90a60130},
		{0x14, 0x90170110},
		{0x15, 0x0321101f}),
	SND_HDA_PIN_QUIRK(0x10ec0671, 0x103c, "HP cPC", ALC671_FIXUP_HP_HEADSET_MIC2,
		{0x14, 0x01014010},
		{0x17, 0x90170150},
		{0x19, 0x02a11060},
		{0x1b, 0x01813030},
		{0x21, 0x02211020}),
	SND_HDA_PIN_QUIRK(0x10ec0671, 0x103c, "HP cPC", ALC671_FIXUP_HP_HEADSET_MIC2,
		{0x14, 0x01014010},
		{0x18, 0x01a19040},
		{0x1b, 0x01813030},
		{0x21, 0x02211020}),
	SND_HDA_PIN_QUIRK(0x10ec0671, 0x103c, "HP cPC", ALC671_FIXUP_HP_HEADSET_MIC2,
		{0x14, 0x01014020},
		{0x17, 0x90170110},
		{0x18, 0x01a19050},
		{0x1b, 0x01813040},
		{0x21, 0x02211030}),
	{}
};

/*
 */
static int patch_alc662(struct hda_codec *codec)
{
	struct alc_spec *spec;
	int err;

	err = alc_alloc_spec(codec, 0x0b);
	if (err < 0)
		return err;

	spec = codec->spec;

	spec->shutup = alc_eapd_shutup;

	/* handle multiple HPs as is */
	spec->parse_flags = HDA_PINCFG_NO_HP_FIXUP;

	alc_fix_pll_init(codec, 0x20, 0x04, 15);

	switch (codec->core.vendor_id) {
	case 0x10ec0668:
		spec->init_hook = alc668_restore_default_value;
		break;
	}

	alc_pre_init(codec);

	snd_hda_pick_fixup(codec, alc662_fixup_models,
		       alc662_fixup_tbl, alc662_fixups);
	snd_hda_pick_pin_fixup(codec, alc662_pin_fixup_tbl, alc662_fixups, true);
	snd_hda_apply_fixup(codec, HDA_FIXUP_ACT_PRE_PROBE);

	alc_auto_parse_customize_define(codec);

	if (has_cdefine_beep(codec))
		spec->gen.beep_nid = 0x01;

	if ((alc_get_coef0(codec) & (1 << 14)) &&
	    codec->bus->pci && codec->bus->pci->subsystem_vendor == 0x1025 &&
	    spec->cdefine.platform_type == 1) {
		err = alc_codec_rename(codec, "ALC272X");
		if (err < 0)
			goto error;
	}

	/* automatic parse from the BIOS config */
	err = alc662_parse_auto_config(codec);
	if (err < 0)
		goto error;

	if (!spec->gen.no_analog && spec->gen.beep_nid) {
		switch (codec->core.vendor_id) {
		case 0x10ec0662:
			err = set_beep_amp(spec, 0x0b, 0x05, HDA_INPUT);
			break;
		case 0x10ec0272:
		case 0x10ec0663:
		case 0x10ec0665:
		case 0x10ec0668:
			err = set_beep_amp(spec, 0x0b, 0x04, HDA_INPUT);
			break;
		case 0x10ec0273:
			err = set_beep_amp(spec, 0x0b, 0x03, HDA_INPUT);
			break;
		}
		if (err < 0)
			goto error;
	}

	snd_hda_apply_fixup(codec, HDA_FIXUP_ACT_PROBE);

	return 0;

 error:
	alc_free(codec);
	return err;
}

/*
 * ALC680 support
 */

static int alc680_parse_auto_config(struct hda_codec *codec)
{
	return alc_parse_auto_config(codec, NULL, NULL);
}

/*
 */
static int patch_alc680(struct hda_codec *codec)
{
	int err;

	/* ALC680 has no aa-loopback mixer */
	err = alc_alloc_spec(codec, 0);
	if (err < 0)
		return err;

	/* automatic parse from the BIOS config */
	err = alc680_parse_auto_config(codec);
	if (err < 0) {
		alc_free(codec);
		return err;
	}

	return 0;
}

/*
 * patch entries
 */
static const struct hda_device_id snd_hda_id_realtek[] = {
	HDA_CODEC_ENTRY(0x10ec0215, "ALC215", patch_alc269),
	HDA_CODEC_ENTRY(0x10ec0221, "ALC221", patch_alc269),
	HDA_CODEC_ENTRY(0x10ec0222, "ALC222", patch_alc269),
	HDA_CODEC_ENTRY(0x10ec0225, "ALC225", patch_alc269),
	HDA_CODEC_ENTRY(0x10ec0230, "ALC236", patch_alc269),
	HDA_CODEC_ENTRY(0x10ec0231, "ALC231", patch_alc269),
	HDA_CODEC_ENTRY(0x10ec0233, "ALC233", patch_alc269),
	HDA_CODEC_ENTRY(0x10ec0234, "ALC234", patch_alc269),
	HDA_CODEC_ENTRY(0x10ec0235, "ALC233", patch_alc269),
	HDA_CODEC_ENTRY(0x10ec0236, "ALC236", patch_alc269),
	HDA_CODEC_ENTRY(0x10ec0245, "ALC245", patch_alc269),
	HDA_CODEC_ENTRY(0x10ec0255, "ALC255", patch_alc269),
	HDA_CODEC_ENTRY(0x10ec0256, "ALC256", patch_alc269),
	HDA_CODEC_ENTRY(0x10ec0257, "ALC257", patch_alc269),
	HDA_CODEC_ENTRY(0x10ec0260, "ALC260", patch_alc260),
	HDA_CODEC_ENTRY(0x10ec0262, "ALC262", patch_alc262),
	HDA_CODEC_ENTRY(0x10ec0267, "ALC267", patch_alc268),
	HDA_CODEC_ENTRY(0x10ec0268, "ALC268", patch_alc268),
	HDA_CODEC_ENTRY(0x10ec0269, "ALC269", patch_alc269),
	HDA_CODEC_ENTRY(0x10ec0270, "ALC270", patch_alc269),
	HDA_CODEC_ENTRY(0x10ec0272, "ALC272", patch_alc662),
	HDA_CODEC_ENTRY(0x10ec0274, "ALC274", patch_alc269),
	HDA_CODEC_ENTRY(0x10ec0275, "ALC275", patch_alc269),
	HDA_CODEC_ENTRY(0x10ec0276, "ALC276", patch_alc269),
	HDA_CODEC_ENTRY(0x10ec0280, "ALC280", patch_alc269),
	HDA_CODEC_ENTRY(0x10ec0282, "ALC282", patch_alc269),
	HDA_CODEC_ENTRY(0x10ec0283, "ALC283", patch_alc269),
	HDA_CODEC_ENTRY(0x10ec0284, "ALC284", patch_alc269),
	HDA_CODEC_ENTRY(0x10ec0285, "ALC285", patch_alc269),
	HDA_CODEC_ENTRY(0x10ec0286, "ALC286", patch_alc269),
	HDA_CODEC_ENTRY(0x10ec0287, "ALC287", patch_alc269),
	HDA_CODEC_ENTRY(0x10ec0288, "ALC288", patch_alc269),
	HDA_CODEC_ENTRY(0x10ec0289, "ALC289", patch_alc269),
	HDA_CODEC_ENTRY(0x10ec0290, "ALC290", patch_alc269),
	HDA_CODEC_ENTRY(0x10ec0292, "ALC292", patch_alc269),
	HDA_CODEC_ENTRY(0x10ec0293, "ALC293", patch_alc269),
	HDA_CODEC_ENTRY(0x10ec0294, "ALC294", patch_alc269),
	HDA_CODEC_ENTRY(0x10ec0295, "ALC295", patch_alc269),
	HDA_CODEC_ENTRY(0x10ec0298, "ALC298", patch_alc269),
	HDA_CODEC_ENTRY(0x10ec0299, "ALC299", patch_alc269),
	HDA_CODEC_ENTRY(0x10ec0300, "ALC300", patch_alc269),
	HDA_CODEC_ENTRY(0x10ec0623, "ALC623", patch_alc269),
	HDA_CODEC_REV_ENTRY(0x10ec0861, 0x100340, "ALC660", patch_alc861),
	HDA_CODEC_ENTRY(0x10ec0660, "ALC660-VD", patch_alc861vd),
	HDA_CODEC_ENTRY(0x10ec0861, "ALC861", patch_alc861),
	HDA_CODEC_ENTRY(0x10ec0862, "ALC861-VD", patch_alc861vd),
	HDA_CODEC_REV_ENTRY(0x10ec0662, 0x100002, "ALC662 rev2", patch_alc882),
	HDA_CODEC_REV_ENTRY(0x10ec0662, 0x100101, "ALC662 rev1", patch_alc662),
	HDA_CODEC_REV_ENTRY(0x10ec0662, 0x100300, "ALC662 rev3", patch_alc662),
	HDA_CODEC_ENTRY(0x10ec0663, "ALC663", patch_alc662),
	HDA_CODEC_ENTRY(0x10ec0665, "ALC665", patch_alc662),
	HDA_CODEC_ENTRY(0x10ec0667, "ALC667", patch_alc662),
	HDA_CODEC_ENTRY(0x10ec0668, "ALC668", patch_alc662),
	HDA_CODEC_ENTRY(0x10ec0670, "ALC670", patch_alc662),
	HDA_CODEC_ENTRY(0x10ec0671, "ALC671", patch_alc662),
	HDA_CODEC_ENTRY(0x10ec0680, "ALC680", patch_alc680),
	HDA_CODEC_ENTRY(0x10ec0700, "ALC700", patch_alc269),
	HDA_CODEC_ENTRY(0x10ec0701, "ALC701", patch_alc269),
	HDA_CODEC_ENTRY(0x10ec0703, "ALC703", patch_alc269),
	HDA_CODEC_ENTRY(0x10ec0711, "ALC711", patch_alc269),
	HDA_CODEC_ENTRY(0x10ec0867, "ALC891", patch_alc662),
	HDA_CODEC_ENTRY(0x10ec0880, "ALC880", patch_alc880),
	HDA_CODEC_ENTRY(0x10ec0882, "ALC882", patch_alc882),
	HDA_CODEC_ENTRY(0x10ec0883, "ALC883", patch_alc882),
	HDA_CODEC_REV_ENTRY(0x10ec0885, 0x100101, "ALC889A", patch_alc882),
	HDA_CODEC_REV_ENTRY(0x10ec0885, 0x100103, "ALC889A", patch_alc882),
	HDA_CODEC_ENTRY(0x10ec0885, "ALC885", patch_alc882),
	HDA_CODEC_ENTRY(0x10ec0887, "ALC887", patch_alc882),
	HDA_CODEC_REV_ENTRY(0x10ec0888, 0x100101, "ALC1200", patch_alc882),
	HDA_CODEC_ENTRY(0x10ec0888, "ALC888", patch_alc882),
	HDA_CODEC_ENTRY(0x10ec0889, "ALC889", patch_alc882),
	HDA_CODEC_ENTRY(0x10ec0892, "ALC892", patch_alc662),
	HDA_CODEC_ENTRY(0x10ec0897, "ALC897", patch_alc662),
	HDA_CODEC_ENTRY(0x10ec0899, "ALC898", patch_alc882),
	HDA_CODEC_ENTRY(0x10ec0900, "ALC1150", patch_alc882),
	HDA_CODEC_ENTRY(0x10ec0b00, "ALCS1200A", patch_alc882),
	HDA_CODEC_ENTRY(0x10ec1168, "ALC1220", patch_alc882),
	HDA_CODEC_ENTRY(0x10ec1220, "ALC1220", patch_alc882),
	HDA_CODEC_ENTRY(0x19e58326, "HW8326", patch_alc269),
	{} /* terminator */
};
MODULE_DEVICE_TABLE(hdaudio, snd_hda_id_realtek);

MODULE_LICENSE("GPL");
MODULE_DESCRIPTION("Realtek HD-audio codec");
MODULE_IMPORT_NS(SND_HDA_SCODEC_COMPONENT);

static struct hda_codec_driver realtek_driver = {
	.id = snd_hda_id_realtek,
};

module_hda_codec_driver(realtek_driver);<|MERGE_RESOLUTION|>--- conflicted
+++ resolved
@@ -587,6 +587,7 @@
 	switch (codec->core.vendor_id) {
 	case 0x10ec0236:
 	case 0x10ec0256:
+	case 0x10ec0257:
 	case 0x19e58326:
 	case 0x10ec0283:
 	case 0x10ec0285:
@@ -4810,9 +4811,6 @@
 	}
 }
 
-<<<<<<< HEAD
-#include "samsung_helper.c"
-=======
 struct alc298_samsung_v2_amp_desc {
 	unsigned short nid;
 	int init_seq_size;
@@ -4940,7 +4938,6 @@
 	if (action == HDA_FIXUP_ACT_PROBE)
 		alc298_samsung_v2_init_amps(codec, 4);
 }
->>>>>>> adc21867
 
 #if IS_REACHABLE(CONFIG_INPUT)
 static void gpio2_mic_hotkey_event(struct hda_codec *codec,
@@ -7020,13 +7017,7 @@
 	}
 }
 
-<<<<<<< HEAD
-static void cs35lxx_autodet_fixup(struct hda_codec *cdc,
-				  const struct hda_fixup *fix,
-				  int action)
-=======
 static void find_cirrus_companion_amps(struct hda_codec *cdc)
->>>>>>> adc21867
 {
 	struct device *dev = hda_codec_dev(cdc);
 	struct acpi_device *adev;
@@ -7041,69 +7032,6 @@
 	char *match;
 	int i, count = 0, count_devindex = 0;
 
-<<<<<<< HEAD
-	switch (action) {
-	case HDA_FIXUP_ACT_PRE_PROBE:
-		for (i = 0; i < ARRAY_SIZE(acpi_ids); ++i) {
-			adev = acpi_dev_get_first_match_dev(acpi_ids[i].hid, NULL, -1);
-			if (adev)
-				break;
-		}
-		if (!adev) {
-			dev_err(dev, "Failed to find ACPI entry for a Cirrus Amp\n");
-			return;
-		}
-
-		count = i2c_acpi_client_count(adev);
-		if (count > 0) {
-			bus = "i2c";
-		} else {
-			count = acpi_spi_count_resources(adev);
-			if (count > 0)
-				bus = "spi";
-		}
-
-		fwnode = fwnode_handle_get(acpi_fwnode_handle(adev));
-		acpi_dev_put(adev);
-
-		if (!bus) {
-			dev_err(dev, "Did not find any buses for %s\n", acpi_ids[i].hid);
-			return;
-		}
-
-		if (!fwnode) {
-			dev_err(dev, "Could not get fwnode for %s\n", acpi_ids[i].hid);
-			return;
-		}
-
-		/*
-		 * When available the cirrus,dev-index property is an accurate
-		 * count of the amps in a system and is used in preference to
-		 * the count of bus devices that can contain additional address
-		 * alias entries.
-		 */
-		count_devindex = fwnode_property_count_u32(fwnode, "cirrus,dev-index");
-		if (count_devindex > 0)
-			count = count_devindex;
-
-		match = devm_kasprintf(dev, GFP_KERNEL, "-%%s:00-%s.%%d", acpi_ids[i].name);
-		if (!match)
-			return;
-		dev_info(dev, "Found %d %s on %s (%s)\n", count, acpi_ids[i].hid, bus, match);
-		comp_generic_fixup(cdc, action, bus, acpi_ids[i].hid, match, count);
-
-		break;
-	case HDA_FIXUP_ACT_FREE:
-		/*
-		 * Pass the action on to comp_generic_fixup() so that
-		 * hda_component_manager functions can be called in just once
-		 * place. In this context the bus, hid, match_str or count
-		 * values do not need to be calculated.
-		 */
-		comp_generic_fixup(cdc, action, NULL, NULL, NULL, 0);
-		break;
-	}
-=======
 	for (i = 0; i < ARRAY_SIZE(acpi_ids); ++i) {
 		adev = acpi_dev_get_first_match_dev(acpi_ids[i].hid, NULL, -1);
 		if (adev)
@@ -7151,7 +7079,6 @@
 		return;
 	codec_info(cdc, "Found %d %s on %s (%s)\n", count, acpi_ids[i].hid, bus, match);
 	comp_generic_fixup(cdc, HDA_FIXUP_ACT_PRE_PROBE, bus, acpi_ids[i].hid, match, count);
->>>>>>> adc21867
 }
 
 static void cs35l41_fixup_i2c_two(struct hda_codec *cdc, const struct hda_fixup *fix, int action)
@@ -7762,12 +7689,8 @@
 	ALC236_FIXUP_HP_MUTE_LED_MICMUTE_VREF,
 	ALC236_FIXUP_LENOVO_INV_DMIC,
 	ALC298_FIXUP_SAMSUNG_AMP,
-<<<<<<< HEAD
-	ALC298_FIXUP_SAMSUNG_AMP2,
-=======
 	ALC298_FIXUP_SAMSUNG_AMP_V2_2_AMPS,
 	ALC298_FIXUP_SAMSUNG_AMP_V2_4_AMPS,
->>>>>>> adc21867
 	ALC298_FIXUP_SAMSUNG_HEADPHONE_VERY_QUIET,
 	ALC256_FIXUP_SAMSUNG_HEADPHONE_VERY_QUIET,
 	ALC295_FIXUP_ASUS_MIC_NO_PRESENCE,
@@ -7861,13 +7784,8 @@
 	ALC256_FIXUP_CHROME_BOOK,
 	ALC287_FIXUP_LENOVO_14ARP8_LEGION_IAH7,
 	ALC287_FIXUP_LENOVO_SSID_17AA3820,
-<<<<<<< HEAD
-	ALCXXX_FIXUP_CS35LXX,
-	ALC245_FIXUP_CLEVO_NOISY_MIC,
-=======
 	ALC245_FIXUP_CLEVO_NOISY_MIC,
 	ALC269_FIXUP_VAIO_VJFH52_MIC_NO_PRESENCE,
->>>>>>> adc21867
 };
 
 /* A special fixup for Lenovo C940 and Yoga Duet 7;
@@ -9439,11 +9357,6 @@
 		.chained = true,
 		.chain_id = ALC298_FIXUP_SAMSUNG_HEADPHONE_VERY_QUIET
 	},
-<<<<<<< HEAD
-	[ALC298_FIXUP_SAMSUNG_AMP2] = {
-		.type = HDA_FIXUP_FUNC,
-		.v.func = alc298_fixup_samsung_amp2
-=======
 	[ALC298_FIXUP_SAMSUNG_AMP_V2_2_AMPS] = {
 		.type = HDA_FIXUP_FUNC,
 		.v.func = alc298_fixup_samsung_amp_v2_2_amps
@@ -9451,7 +9364,6 @@
 	[ALC298_FIXUP_SAMSUNG_AMP_V2_4_AMPS] = {
 		.type = HDA_FIXUP_FUNC,
 		.v.func = alc298_fixup_samsung_amp_v2_4_amps
->>>>>>> adc21867
 	},
 	[ALC298_FIXUP_SAMSUNG_HEADPHONE_VERY_QUIET] = {
 		.type = HDA_FIXUP_VERBS,
@@ -10232,21 +10144,12 @@
 		.type = HDA_FIXUP_FUNC,
 		.v.func = alc287_fixup_lenovo_ssid_17aa3820,
 	},
-<<<<<<< HEAD
-	[ALCXXX_FIXUP_CS35LXX] = {
-		.type = HDA_FIXUP_FUNC,
-		.v.func = cs35lxx_autodet_fixup,
-	},
-=======
->>>>>>> adc21867
 	[ALC245_FIXUP_CLEVO_NOISY_MIC] = {
 		.type = HDA_FIXUP_FUNC,
 		.v.func = alc269_fixup_limit_int_mic_boost,
 		.chained = true,
 		.chain_id = ALC256_FIXUP_SYSTEM76_MIC_NO_PRESENCE,
 	},
-<<<<<<< HEAD
-=======
 	[ALC269_FIXUP_VAIO_VJFH52_MIC_NO_PRESENCE] = {
 		.type = HDA_FIXUP_PINS,
 		.v.pins = (const struct hda_pintbl[]) {
@@ -10257,7 +10160,6 @@
 		.chained = true,
 		.chain_id = ALC269_FIXUP_LIMIT_INT_MIC_BOOST
 	},
->>>>>>> adc21867
 };
 
 static const struct snd_pci_quirk alc269_fixup_tbl[] = {
@@ -10676,27 +10578,13 @@
 	SND_PCI_QUIRK(0x103c, 0x8ca2, "HP ZBook Power", ALC236_FIXUP_HP_GPIO_LED),
 	SND_PCI_QUIRK(0x103c, 0x8ca4, "HP ZBook Fury", ALC245_FIXUP_CS35L41_SPI_2_HP_GPIO_LED),
 	SND_PCI_QUIRK(0x103c, 0x8ca7, "HP ZBook Fury", ALC245_FIXUP_CS35L41_SPI_2_HP_GPIO_LED),
-<<<<<<< HEAD
-=======
 	SND_PCI_QUIRK(0x103c, 0x8caf, "HP Elite mt645 G8 Mobile Thin Client", ALC236_FIXUP_HP_MUTE_LED_MICMUTE_VREF),
->>>>>>> adc21867
 	SND_PCI_QUIRK(0x103c, 0x8cbd, "HP Pavilion Aero Laptop 13-bg0xxx", ALC245_FIXUP_HP_X360_MUTE_LEDS),
 	SND_PCI_QUIRK(0x103c, 0x8cdd, "HP Spectre", ALC287_FIXUP_CS35L41_I2C_2),
 	SND_PCI_QUIRK(0x103c, 0x8cde, "HP Spectre", ALC287_FIXUP_CS35L41_I2C_2),
 	SND_PCI_QUIRK(0x103c, 0x8cdf, "HP SnowWhite", ALC287_FIXUP_CS35L41_I2C_2_HP_GPIO_LED),
 	SND_PCI_QUIRK(0x103c, 0x8ce0, "HP SnowWhite", ALC287_FIXUP_CS35L41_I2C_2_HP_GPIO_LED),
 	SND_PCI_QUIRK(0x103c, 0x8cf5, "HP ZBook Studio 16", ALC245_FIXUP_CS35L41_SPI_4_HP_GPIO_LED),
-	SND_PCI_QUIRK(0x103c, 0x8d01, "HP ZBook Power 14 G12", ALCXXX_FIXUP_CS35LXX),
-	SND_PCI_QUIRK(0x103c, 0x8d08, "HP EliteBook 1045 14 G12", ALCXXX_FIXUP_CS35LXX),
-	SND_PCI_QUIRK(0x103c, 0x8d85, "HP EliteBook 1040 14 G12", ALCXXX_FIXUP_CS35LXX),
-	SND_PCI_QUIRK(0x103c, 0x8d86, "HP Elite x360 1040 14 G12", ALCXXX_FIXUP_CS35LXX),
-	SND_PCI_QUIRK(0x103c, 0x8d8c, "HP EliteBook 830 13 G12", ALCXXX_FIXUP_CS35LXX),
-	SND_PCI_QUIRK(0x103c, 0x8d8d, "HP Elite x360 830 13 G12", ALCXXX_FIXUP_CS35LXX),
-	SND_PCI_QUIRK(0x103c, 0x8d8e, "HP EliteBook 840 14 G12", ALCXXX_FIXUP_CS35LXX),
-	SND_PCI_QUIRK(0x103c, 0x8d8f, "HP EliteBook 840 14 G12", ALCXXX_FIXUP_CS35LXX),
-	SND_PCI_QUIRK(0x103c, 0x8d90, "HP EliteBook 860 16 G12", ALCXXX_FIXUP_CS35LXX),
-	SND_PCI_QUIRK(0x103c, 0x8d91, "HP ZBook Firefly 14 G12", ALCXXX_FIXUP_CS35LXX),
-	SND_PCI_QUIRK(0x103c, 0x8d92, "HP ZBook Firefly 16 G12", ALCXXX_FIXUP_CS35LXX),
 	SND_PCI_QUIRK(0x1043, 0x103e, "ASUS X540SA", ALC256_FIXUP_ASUS_MIC),
 	SND_PCI_QUIRK(0x1043, 0x103f, "ASUS TX300", ALC282_FIXUP_ASUS_TX300),
 	SND_PCI_QUIRK(0x1043, 0x106d, "Asus K53BE", ALC269_FIXUP_LIMIT_INT_MIC_BOOST),
@@ -10851,16 +10739,11 @@
 	SND_PCI_QUIRK(0x144d, 0xc832, "Samsung Galaxy Book Flex Alpha (NP730QCJ)", ALC256_FIXUP_SAMSUNG_HEADPHONE_VERY_QUIET),
 	SND_PCI_QUIRK(0x144d, 0xca03, "Samsung Galaxy Book2 Pro 360 (NP930QED)", ALC298_FIXUP_SAMSUNG_AMP),
 	SND_PCI_QUIRK(0x144d, 0xc868, "Samsung Galaxy Book2 Pro (NP930XED)", ALC298_FIXUP_SAMSUNG_AMP),
-<<<<<<< HEAD
-	SND_PCI_QUIRK(0x144d, 0xc1ca, "Samsung Galaxy Book3 Pro 360 (NP960QFG-KB1US)", ALC298_FIXUP_SAMSUNG_AMP2),
-	SND_PCI_QUIRK(0x144d, 0xc1cc, "Samsung Galaxy Book3 Ultra (NT960XFH-XD92G))", ALC298_FIXUP_SAMSUNG_AMP2),
-=======
 	SND_PCI_QUIRK(0x144d, 0xc870, "Samsung Galaxy Book2 Pro (NP950XED)", ALC298_FIXUP_SAMSUNG_AMP_V2_2_AMPS),
 	SND_PCI_QUIRK(0x144d, 0xc872, "Samsung Galaxy Book2 Pro (NP950XEE)", ALC298_FIXUP_SAMSUNG_AMP_V2_2_AMPS),
 	SND_PCI_QUIRK(0x144d, 0xc886, "Samsung Galaxy Book3 Pro (NP964XFG)", ALC298_FIXUP_SAMSUNG_AMP_V2_4_AMPS),
 	SND_PCI_QUIRK(0x144d, 0xc1ca, "Samsung Galaxy Book3 Pro 360 (NP960QFG)", ALC298_FIXUP_SAMSUNG_AMP_V2_4_AMPS),
 	SND_PCI_QUIRK(0x144d, 0xc1cc, "Samsung Galaxy Book3 Ultra (NT960XFH)", ALC298_FIXUP_SAMSUNG_AMP_V2_4_AMPS),
->>>>>>> adc21867
 	SND_PCI_QUIRK(0x1458, 0xfa53, "Gigabyte BXBT-2807", ALC283_FIXUP_HEADSET_MIC),
 	SND_PCI_QUIRK(0x1462, 0xb120, "MSI Cubi MS-B120", ALC283_FIXUP_HEADSET_MIC),
 	SND_PCI_QUIRK(0x1462, 0xb171, "Cubi N 8GL (MS-B171)", ALC283_FIXUP_HEADSET_MIC),
@@ -11079,11 +10962,8 @@
 	SND_PCI_QUIRK(0x17aa, 0x38fd, "ThinkBook plus Gen5 Hybrid", ALC287_FIXUP_TAS2781_I2C),
 	SND_PCI_QUIRK(0x17aa, 0x3902, "Lenovo E50-80", ALC269_FIXUP_DMIC_THINKPAD_ACPI),
 	SND_PCI_QUIRK(0x17aa, 0x3913, "Lenovo 145", ALC236_FIXUP_LENOVO_INV_DMIC),
-<<<<<<< HEAD
-=======
 	SND_PCI_QUIRK(0x17aa, 0x391f, "Yoga S990-16 pro Quad YC Quad", ALC287_FIXUP_TAS2781_I2C),
 	SND_PCI_QUIRK(0x17aa, 0x3920, "Yoga S990-16 pro Quad VECO Quad", ALC287_FIXUP_TAS2781_I2C),
->>>>>>> adc21867
 	SND_PCI_QUIRK(0x17aa, 0x3977, "IdeaPad S210", ALC283_FIXUP_INT_MIC),
 	SND_PCI_QUIRK(0x17aa, 0x3978, "Lenovo B50-70", ALC269_FIXUP_DMIC_THINKPAD_ACPI),
 	SND_PCI_QUIRK(0x17aa, 0x3bf8, "Quanta FL1", ALC269_FIXUP_PCM_44K),
@@ -11328,12 +11208,8 @@
 	{.id = ALC298_FIXUP_HUAWEI_MBX_STEREO, .name = "huawei-mbx-stereo"},
 	{.id = ALC256_FIXUP_MEDION_HEADSET_NO_PRESENCE, .name = "alc256-medion-headset"},
 	{.id = ALC298_FIXUP_SAMSUNG_AMP, .name = "alc298-samsung-amp"},
-<<<<<<< HEAD
-	{.id = ALC298_FIXUP_SAMSUNG_AMP2, .name = "alc298-samsung-amp2"},
-=======
 	{.id = ALC298_FIXUP_SAMSUNG_AMP_V2_2_AMPS, .name = "alc298-samsung-amp-v2-2-amps"},
 	{.id = ALC298_FIXUP_SAMSUNG_AMP_V2_4_AMPS, .name = "alc298-samsung-amp-v2-4-amps"},
->>>>>>> adc21867
 	{.id = ALC256_FIXUP_SAMSUNG_HEADPHONE_VERY_QUIET, .name = "alc256-samsung-headphone"},
 	{.id = ALC255_FIXUP_XIAOMI_HEADSET_MIC, .name = "alc255-xiaomi-headset"},
 	{.id = ALC274_FIXUP_HP_MIC, .name = "alc274-hp-mic-detect"},
