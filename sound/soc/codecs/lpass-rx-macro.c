--- conflicted
+++ resolved
@@ -202,22 +202,14 @@
 #define CDC_RX_RXn_RX_PATH_SEC3(rx, n)	(0x042c  + rx->rxn_reg_stride * n)
 #define CDC_RX_RX0_RX_PATH_SEC4		(0x0430)
 #define CDC_RX_RX0_RX_PATH_SEC7		(0x0434)
-<<<<<<< HEAD
-#define CDC_RX_RXn_RX_PATH_SEC7(rx, n)	(0x0434  + rx->rxn_reg_stride * n)
-=======
 #define CDC_RX_RXn_RX_PATH_SEC7(rx, n)		\
 	(0x0434 + (rx->rxn_reg_stride * n) + ((n > 1) ? rx->rxn_reg_stride2 : 0))
->>>>>>> adc21867
 #define CDC_RX_DSM_OUT_DELAY_SEL_MASK	GENMASK(2, 0)
 #define CDC_RX_DSM_OUT_DELAY_TWO_SAMPLE	0x2
 #define CDC_RX_RX0_RX_PATH_MIX_SEC0	(0x0438)
 #define CDC_RX_RX0_RX_PATH_MIX_SEC1	(0x043C)
-<<<<<<< HEAD
-#define CDC_RX_RXn_RX_PATH_DSM_CTL(rx, n)	(0x0440  + rx->rxn_reg_stride * n)
-=======
 #define CDC_RX_RXn_RX_PATH_DSM_CTL(rx, n)	\
 	(0x0440 + (rx->rxn_reg_stride * n) + ((n > 1) ? rx->rxn_reg_stride2 : 0))
->>>>>>> adc21867
 #define CDC_RX_RXn_DSM_CLK_EN_MASK	BIT(0)
 #define CDC_RX_RX0_RX_PATH_DSM_CTL	(0x0440)
 #define CDC_RX_RX0_RX_PATH_DSM_DATA1	(0x0444)
@@ -655,10 +647,7 @@
 	int rx_mclk_cnt;
 	enum lpass_codec_version codec_version;
 	int rxn_reg_stride;
-<<<<<<< HEAD
-=======
 	int rxn_reg_stride2;
->>>>>>> adc21867
 	bool is_ear_mode_on;
 	bool hph_pwr_mode;
 	bool hph_hd2_mode;
@@ -1943,12 +1932,6 @@
 							      CDC_RX_PATH_PGA_MUTE_MASK, 0x0);
 			}
 
-<<<<<<< HEAD
-			if (j == INTERP_AUX)
-				dsm_reg = CDC_RX_RXn_RX_PATH_DSM_CTL(rx, 2);
-
-=======
->>>>>>> adc21867
 			int_mux_cfg0 = CDC_RX_INP_MUX_RX_INT0_CFG0 + j * 8;
 			int_mux_cfg1 = int_mux_cfg0 + 4;
 			int_mux_cfg0_val = snd_soc_component_read(component, int_mux_cfg0);
@@ -2719,12 +2702,6 @@
 
 	main_reg = CDC_RX_RXn_RX_PATH_CTL(rx, interp_idx);
 	dsm_reg = CDC_RX_RXn_RX_PATH_DSM_CTL(rx, interp_idx);
-<<<<<<< HEAD
-	if (interp_idx == INTERP_AUX)
-		dsm_reg = CDC_RX_RXn_RX_PATH_DSM_CTL(rx, 2);
-
-=======
->>>>>>> adc21867
 	rx_cfg2_reg = CDC_RX_RXn_RX_PATH_CFG2(rx, interp_idx);
 
 	if (SND_SOC_DAPM_EVENT_ON(event)) {
@@ -3841,10 +3818,7 @@
 	case LPASS_CODEC_VERSION_2_0:
 	case LPASS_CODEC_VERSION_2_1:
 		rx->rxn_reg_stride = 0x80;
-<<<<<<< HEAD
-=======
 		rx->rxn_reg_stride2 = 0xc;
->>>>>>> adc21867
 		def_count = ARRAY_SIZE(rx_defaults) + ARRAY_SIZE(rx_pre_2_5_defaults);
 		reg_defaults = kmalloc_array(def_count, sizeof(struct reg_default), GFP_KERNEL);
 		if (!reg_defaults)
@@ -3858,10 +3832,7 @@
 	case LPASS_CODEC_VERSION_2_7:
 	case LPASS_CODEC_VERSION_2_8:
 		rx->rxn_reg_stride = 0xc0;
-<<<<<<< HEAD
-=======
 		rx->rxn_reg_stride2 = 0x0;
->>>>>>> adc21867
 		def_count = ARRAY_SIZE(rx_defaults) + ARRAY_SIZE(rx_2_5_defaults);
 		reg_defaults = kmalloc_array(def_count, sizeof(struct reg_default), GFP_KERNEL);
 		if (!reg_defaults)
