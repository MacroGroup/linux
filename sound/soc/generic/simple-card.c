--- conflicted
+++ resolved
@@ -16,41 +16,8 @@
 #include <sound/soc-dai.h>
 #include <sound/soc.h>
 
-<<<<<<< HEAD
-=======
 #define DPCM_SELECTABLE 1
 
-struct simple_priv {
-	struct snd_soc_card snd_card;
-	struct simple_dai_props {
-		struct asoc_simple_dai *cpu_dai;
-		struct asoc_simple_dai *codec_dai;
-		struct snd_soc_dai_link_component codecs; /* single codec */
-		struct snd_soc_dai_link_component platforms;
-		struct asoc_simple_card_data adata;
-		struct snd_soc_codec_conf *codec_conf;
-		unsigned int mclk_fs;
-	} *dai_props;
-	struct asoc_simple_jack hp_jack;
-	struct asoc_simple_jack mic_jack;
-	struct snd_soc_dai_link *dai_link;
-	struct asoc_simple_dai *dais;
-	struct snd_soc_codec_conf *codec_conf;
-};
-
-struct link_info {
-	int dais; /* number of dai  */
-	int link; /* number of link */
-	int conf; /* number of codec_conf */
-	int cpu;  /* turn for CPU / Codec */
-};
-
-#define simple_priv_to_card(priv) (&(priv)->snd_card)
-#define simple_priv_to_props(priv, i) ((priv)->dai_props + (i))
-#define simple_priv_to_dev(priv) (simple_priv_to_card(priv)->dev)
-#define simple_priv_to_link(priv, i) (simple_priv_to_card(priv)->dai_link + (i))
-
->>>>>>> 86a7b6ff
 #define DAI	"sound-dai"
 #define CELL	"#sound-dai-cells"
 #define PREFIX	"simple-audio-card,"
