// SPDX-License-Identifier: GPL-2.0
//
// test-component.c  --  Test Audio Component driver
//
// Copyright (C) 2020 Renesas Electronics Corporation
// Kuninori Morimoto <kuninori.morimoto.gx@renesas.com>

#include <linux/slab.h>
#include <linux/of.h>
#include <linux/of_graph.h>
#include <linux/module.h>
#include <linux/workqueue.h>
#include <sound/pcm.h>
#include <sound/soc.h>

#define TEST_NAME_LEN 32
struct test_dai_name {
	char name[TEST_NAME_LEN];
	char name_playback[TEST_NAME_LEN];
	char name_capture[TEST_NAME_LEN];
};

struct test_priv {
	struct device *dev;
	struct snd_pcm_substream *substream;
	struct delayed_work dwork;
	struct snd_soc_component_driver *component_driver;
	struct snd_soc_dai_driver *dai_driver;
	struct test_dai_name *name;
};

struct test_adata {
	u32 is_cpu:1;
	u32 cmp_v:1;
	u32 dai_v:1;
};

#define mile_stone(d)		dev_info((d)->dev, "%s() : %s", __func__, (d)->driver->name)
#define mile_stone_x(dev)	dev_info(dev, "%s()", __func__)

static int test_dai_set_sysclk(struct snd_soc_dai *dai,
			       int clk_id, unsigned int freq, int dir)
{
	mile_stone(dai);

	return 0;
}

static int test_dai_set_pll(struct snd_soc_dai *dai, int pll_id, int source,
			    unsigned int freq_in, unsigned int freq_out)
{
	mile_stone(dai);

	return 0;
}

static int test_dai_set_clkdiv(struct snd_soc_dai *dai, int div_id, int div)
{
	mile_stone(dai);

	return 0;
}

static int test_dai_set_fmt(struct snd_soc_dai *dai, unsigned int fmt)
{
	unsigned int format = fmt & SND_SOC_DAIFMT_FORMAT_MASK;
	unsigned int clock  = fmt & SND_SOC_DAIFMT_CLOCK_MASK;
	unsigned int inv    = fmt & SND_SOC_DAIFMT_INV_MASK;
	unsigned int master = fmt & SND_SOC_DAIFMT_CLOCK_PROVIDER_MASK;
	char *str;

	dev_info(dai->dev, "name   : %s", dai->name);

	str = "unknown";
	switch (format) {
	case SND_SOC_DAIFMT_I2S:
		str = "i2s";
		break;
	case SND_SOC_DAIFMT_RIGHT_J:
		str = "right_j";
		break;
	case SND_SOC_DAIFMT_LEFT_J:
		str = "left_j";
		break;
	case SND_SOC_DAIFMT_DSP_A:
		str = "dsp_a";
		break;
	case SND_SOC_DAIFMT_DSP_B:
		str = "dsp_b";
		break;
	case SND_SOC_DAIFMT_AC97:
		str = "ac97";
		break;
	case SND_SOC_DAIFMT_PDM:
		str = "pdm";
		break;
	}
	dev_info(dai->dev, "format : %s", str);

	if (clock == SND_SOC_DAIFMT_CONT)
		str = "continuous";
	else
		str = "gated";
	dev_info(dai->dev, "clock  : %s", str);

	str = "unknown";
	switch (master) {
	case SND_SOC_DAIFMT_BP_FP:
		str = "clk provider, frame provider";
		break;
	case SND_SOC_DAIFMT_BC_FP:
		str = "clk consumer, frame provider";
		break;
	case SND_SOC_DAIFMT_BP_FC:
		str = "clk provider, frame consumer";
		break;
	case SND_SOC_DAIFMT_BC_FC:
		str = "clk consumer, frame consumer";
		break;
	}
	dev_info(dai->dev, "clock  : codec is %s", str);

	str = "unknown";
	switch (inv) {
	case SND_SOC_DAIFMT_NB_NF:
		str = "normal bit, normal frame";
		break;
	case SND_SOC_DAIFMT_NB_IF:
		str = "normal bit, invert frame";
		break;
	case SND_SOC_DAIFMT_IB_NF:
		str = "invert bit, normal frame";
		break;
	case SND_SOC_DAIFMT_IB_IF:
		str = "invert bit, invert frame";
		break;
	}
	dev_info(dai->dev, "signal : %s", str);

	return 0;
}

static int test_dai_mute_stream(struct snd_soc_dai *dai, int mute, int stream)
{
	mile_stone(dai);

	return 0;
}

static int test_dai_startup(struct snd_pcm_substream *substream, struct snd_soc_dai *dai)
{
	mile_stone(dai);

	return 0;
}

static void test_dai_shutdown(struct snd_pcm_substream *substream, struct snd_soc_dai *dai)
{
	mile_stone(dai);
}

static int test_dai_hw_params(struct snd_pcm_substream *substream,
			      struct snd_pcm_hw_params *params, struct snd_soc_dai *dai)
{
	mile_stone(dai);

	return 0;
}

static int test_dai_hw_free(struct snd_pcm_substream *substream, struct snd_soc_dai *dai)
{
	mile_stone(dai);

	return 0;
}

static int test_dai_trigger(struct snd_pcm_substream *substream, int cmd, struct snd_soc_dai *dai)
{
	mile_stone(dai);

	return 0;
}

<<<<<<< HEAD
static int test_dai_bespoke_trigger(struct snd_pcm_substream *substream,
				    int cmd, struct snd_soc_dai *dai)
{
	mile_stone(dai);

	return 0;
}

=======
>>>>>>> adc21867
static const u64 test_dai_formats =
	/*
	 * Select below from Sound Card, not auto
	 *	SND_SOC_POSSIBLE_DAIFMT_BP_FP
	 *	SND_SOC_POSSIBLE_DAIFMT_BC_FP
	 *	SND_SOC_POSSIBLE_DAIFMT_BP_FC
	 *	SND_SOC_POSSIBLE_DAIFMT_BC_FC
	 */
	SND_SOC_POSSIBLE_DAIFMT_I2S	|
	SND_SOC_POSSIBLE_DAIFMT_RIGHT_J	|
	SND_SOC_POSSIBLE_DAIFMT_LEFT_J	|
	SND_SOC_POSSIBLE_DAIFMT_DSP_A	|
	SND_SOC_POSSIBLE_DAIFMT_DSP_B	|
	SND_SOC_POSSIBLE_DAIFMT_AC97	|
	SND_SOC_POSSIBLE_DAIFMT_PDM	|
	SND_SOC_POSSIBLE_DAIFMT_NB_NF	|
	SND_SOC_POSSIBLE_DAIFMT_NB_IF	|
	SND_SOC_POSSIBLE_DAIFMT_IB_NF	|
	SND_SOC_POSSIBLE_DAIFMT_IB_IF;

static const struct snd_soc_dai_ops test_ops = {
	.set_fmt		= test_dai_set_fmt,
	.startup		= test_dai_startup,
	.shutdown		= test_dai_shutdown,
	.auto_selectable_formats	= &test_dai_formats,
	.num_auto_selectable_formats	= 1,
};

static const struct snd_soc_dai_ops test_verbose_ops = {
	.set_sysclk		= test_dai_set_sysclk,
	.set_pll		= test_dai_set_pll,
	.set_clkdiv		= test_dai_set_clkdiv,
	.set_fmt		= test_dai_set_fmt,
	.mute_stream		= test_dai_mute_stream,
	.startup		= test_dai_startup,
	.shutdown		= test_dai_shutdown,
	.hw_params		= test_dai_hw_params,
	.hw_free		= test_dai_hw_free,
	.trigger		= test_dai_trigger,
	.auto_selectable_formats	= &test_dai_formats,
	.num_auto_selectable_formats	= 1,
};

#define STUB_RATES	SNDRV_PCM_RATE_8000_384000
#define STUB_FORMATS	(SNDRV_PCM_FMTBIT_S8		| \
			 SNDRV_PCM_FMTBIT_U8		| \
			 SNDRV_PCM_FMTBIT_S16_LE	| \
			 SNDRV_PCM_FMTBIT_U16_LE	| \
			 SNDRV_PCM_FMTBIT_S24_LE	| \
			 SNDRV_PCM_FMTBIT_S24_3LE	| \
			 SNDRV_PCM_FMTBIT_U24_LE	| \
			 SNDRV_PCM_FMTBIT_S32_LE	| \
			 SNDRV_PCM_FMTBIT_U32_LE)

static int test_component_probe(struct snd_soc_component *component)
{
	mile_stone(component);

	return 0;
}

static void test_component_remove(struct snd_soc_component *component)
{
	mile_stone(component);
}

static int test_component_suspend(struct snd_soc_component *component)
{
	mile_stone(component);

	return 0;
}

static int test_component_resume(struct snd_soc_component *component)
{
	mile_stone(component);

	return 0;
}

#define PREALLOC_BUFFER		(32 * 1024)
static int test_component_pcm_construct(struct snd_soc_component *component,
					struct snd_soc_pcm_runtime *rtd)
{
	mile_stone(component);

	snd_pcm_set_managed_buffer_all(
		rtd->pcm,
		SNDRV_DMA_TYPE_DEV,
		rtd->card->snd_card->dev,
		PREALLOC_BUFFER, PREALLOC_BUFFER);

	return 0;
}

static void test_component_pcm_destruct(struct snd_soc_component *component,
					struct snd_pcm *pcm)
{
	mile_stone(component);
}

static int test_component_set_sysclk(struct snd_soc_component *component,
				     int clk_id, int source, unsigned int freq, int dir)
{
	mile_stone(component);

	return 0;
}

static int test_component_set_pll(struct snd_soc_component *component, int pll_id,
				  int source, unsigned int freq_in, unsigned int freq_out)
{
	mile_stone(component);

	return 0;
}

static int test_component_set_jack(struct snd_soc_component *component,
				   struct snd_soc_jack *jack,  void *data)
{
	mile_stone(component);

	return 0;
}

static void test_component_seq_notifier(struct snd_soc_component *component,
					enum snd_soc_dapm_type type, int subseq)
{
	mile_stone(component);
}

static int test_component_stream_event(struct snd_soc_component *component, int event)
{
	mile_stone(component);

	return 0;
}

static int test_component_set_bias_level(struct snd_soc_component *component,
					 enum snd_soc_bias_level level)
{
	mile_stone(component);

	return 0;
}

static const struct snd_pcm_hardware test_component_hardware = {
	/* Random values to keep userspace happy when checking constraints */
	.info			= SNDRV_PCM_INFO_INTERLEAVED	|
				  SNDRV_PCM_INFO_MMAP		|
				  SNDRV_PCM_INFO_MMAP_VALID,
	.buffer_bytes_max	= 32 * 1024,
	.period_bytes_min	= 32,
	.period_bytes_max	= 8192,
	.periods_min		= 1,
	.periods_max		= 128,
	.fifo_size		= 256,
};

static int test_component_open(struct snd_soc_component *component,
			       struct snd_pcm_substream *substream)
{
	struct snd_soc_pcm_runtime *rtd = snd_soc_substream_to_rtd(substream);

	mile_stone(component);

	/* BE's dont need dummy params */
	if (!rtd->dai_link->no_pcm)
		snd_soc_set_runtime_hwparams(substream, &test_component_hardware);

	return 0;
}

static int test_component_close(struct snd_soc_component *component,
				struct snd_pcm_substream *substream)
{
	mile_stone(component);

	return 0;
}

static int test_component_ioctl(struct snd_soc_component *component,
				struct snd_pcm_substream *substream,
				unsigned int cmd, void *arg)
{
	mile_stone(component);

	return 0;
}

static int test_component_hw_params(struct snd_soc_component *component,
				    struct snd_pcm_substream *substream,
				    struct snd_pcm_hw_params *params)
{
	mile_stone(component);

	return 0;
}

static int test_component_hw_free(struct snd_soc_component *component,
				  struct snd_pcm_substream *substream)
{
	mile_stone(component);

	return 0;
}

static int test_component_prepare(struct snd_soc_component *component,
				  struct snd_pcm_substream *substream)
{
	mile_stone(component);

	return 0;
}

static void test_component_timer_stop(struct test_priv *priv)
{
	cancel_delayed_work(&priv->dwork);
}

static void test_component_timer_start(struct test_priv *priv)
{
	schedule_delayed_work(&priv->dwork, msecs_to_jiffies(10));
}

static void test_component_dwork(struct work_struct *work)
{
	struct test_priv *priv = container_of(work, struct test_priv, dwork.work);

	if (priv->substream)
		snd_pcm_period_elapsed(priv->substream);

	test_component_timer_start(priv);
}

static int test_component_trigger(struct snd_soc_component *component,
				  struct snd_pcm_substream *substream, int cmd)
{
	struct test_priv *priv = dev_get_drvdata(component->dev);

	mile_stone(component);

	switch (cmd) {
	case SNDRV_PCM_TRIGGER_START:
		test_component_timer_start(priv);
		priv->substream = substream; /* set substream later */
		break;
	case SNDRV_PCM_TRIGGER_STOP:
		priv->substream = NULL;
		test_component_timer_stop(priv);
	}

	return 0;
}

static int test_component_sync_stop(struct snd_soc_component *component,
				    struct snd_pcm_substream *substream)
{
	mile_stone(component);

	return 0;
}

static snd_pcm_uframes_t test_component_pointer(struct snd_soc_component *component,
						struct snd_pcm_substream *substream)
{
	struct snd_pcm_runtime *runtime = substream->runtime;
	static int pointer;

	if (!runtime)
		return 0;

	pointer += 10;
	if (pointer > PREALLOC_BUFFER)
		pointer = 0;

	/* mile_stone(component); */

	return bytes_to_frames(runtime, pointer);
}

static int test_component_get_time_info(struct snd_soc_component *component,
					struct snd_pcm_substream *substream,
					struct timespec64 *system_ts,
					struct timespec64 *audio_ts,
					struct snd_pcm_audio_tstamp_config *audio_tstamp_config,
					struct snd_pcm_audio_tstamp_report *audio_tstamp_report)
{
	mile_stone(component);

	return 0;
}

static int test_component_be_hw_params_fixup(struct snd_soc_pcm_runtime *rtd,
					     struct snd_pcm_hw_params *params)
{
	mile_stone_x(rtd->dev);

	return 0;
}

/* CPU */
static const struct test_adata test_cpu		= { .is_cpu = 1, .cmp_v = 0, .dai_v = 0, };
static const struct test_adata test_cpu_vv	= { .is_cpu = 1, .cmp_v = 1, .dai_v = 1, };
static const struct test_adata test_cpu_nv	= { .is_cpu = 1, .cmp_v = 0, .dai_v = 1, };
static const struct test_adata test_cpu_vn	= { .is_cpu = 1, .cmp_v = 1, .dai_v = 0, };
/* Codec */
static const struct test_adata test_codec	= { .is_cpu = 0, .cmp_v = 0, .dai_v = 0, };
static const struct test_adata test_codec_vv	= { .is_cpu = 0, .cmp_v = 1, .dai_v = 1, };
static const struct test_adata test_codec_nv	= { .is_cpu = 0, .cmp_v = 0, .dai_v = 1, };
static const struct test_adata test_codec_vn	= { .is_cpu = 0, .cmp_v = 1, .dai_v = 0, };

static const struct of_device_id test_of_match[] = {
	{ .compatible = "test-cpu",			.data = (void *)&test_cpu,    },
	{ .compatible = "test-cpu-verbose",		.data = (void *)&test_cpu_vv, },
	{ .compatible = "test-cpu-verbose-dai",		.data = (void *)&test_cpu_nv, },
	{ .compatible = "test-cpu-verbose-component",	.data = (void *)&test_cpu_vn, },
	{ .compatible = "test-codec",			.data = (void *)&test_codec,    },
	{ .compatible = "test-codec-verbose",		.data = (void *)&test_codec_vv, },
	{ .compatible = "test-codec-verbose-dai",	.data = (void *)&test_codec_nv, },
	{ .compatible = "test-codec-verbose-component",	.data = (void *)&test_codec_vn, },
	{},
};
MODULE_DEVICE_TABLE(of, test_of_match);

static const struct snd_soc_dapm_widget widgets[] = {
	/*
	 * FIXME
	 *
	 * Just IN/OUT is OK for now,
	 * but need to be updated ?
	 */
	SND_SOC_DAPM_INPUT("IN"),
	SND_SOC_DAPM_OUTPUT("OUT"),
};

static int test_driver_probe(struct platform_device *pdev)
{
	struct device *dev = &pdev->dev;
	struct device_node *node = dev->of_node;
	struct device_node *ep;
	const struct test_adata *adata = of_device_get_match_data(&pdev->dev);
	struct snd_soc_component_driver *cdriv;
	struct snd_soc_dai_driver *ddriv;
	struct test_dai_name *dname;
	struct test_priv *priv;
	int num, ret, i;

	num = of_graph_get_endpoint_count(node);
	if (!num) {
		dev_err(dev, "no port exits\n");
		return -EINVAL;
	}

	priv	= devm_kzalloc(dev, sizeof(*priv),		GFP_KERNEL);
	cdriv	= devm_kzalloc(dev, sizeof(*cdriv),		GFP_KERNEL);
	ddriv	= devm_kzalloc(dev, sizeof(*ddriv) * num,	GFP_KERNEL);
	dname	= devm_kzalloc(dev, sizeof(*dname) * num,	GFP_KERNEL);
	if (!priv || !cdriv || !ddriv || !dname || !adata)
		return -EINVAL;

	priv->dev		= dev;
	priv->component_driver	= cdriv;
	priv->dai_driver	= ddriv;
	priv->name		= dname;

	INIT_DELAYED_WORK(&priv->dwork, test_component_dwork);
	dev_set_drvdata(dev, priv);

	if (adata->is_cpu) {
		cdriv->name			= "test_cpu";
		cdriv->pcm_construct		= test_component_pcm_construct;
		cdriv->pointer			= test_component_pointer;
		cdriv->trigger			= test_component_trigger;
		cdriv->legacy_dai_naming	= 1;
	} else {
		cdriv->name			= "test_codec";
		cdriv->idle_bias_on		= 1;
		cdriv->endianness		= 1;
	}

	cdriv->open		= test_component_open;
	cdriv->dapm_widgets	= widgets;
	cdriv->num_dapm_widgets	= ARRAY_SIZE(widgets);

	if (adata->cmp_v) {
		cdriv->probe			= test_component_probe;
		cdriv->remove			= test_component_remove;
		cdriv->suspend			= test_component_suspend;
		cdriv->resume			= test_component_resume;
		cdriv->set_sysclk		= test_component_set_sysclk;
		cdriv->set_pll			= test_component_set_pll;
		cdriv->set_jack			= test_component_set_jack;
		cdriv->seq_notifier		= test_component_seq_notifier;
		cdriv->stream_event		= test_component_stream_event;
		cdriv->set_bias_level		= test_component_set_bias_level;
		cdriv->close			= test_component_close;
		cdriv->ioctl			= test_component_ioctl;
		cdriv->hw_params		= test_component_hw_params;
		cdriv->hw_free			= test_component_hw_free;
		cdriv->prepare			= test_component_prepare;
		cdriv->sync_stop		= test_component_sync_stop;
		cdriv->get_time_info		= test_component_get_time_info;
		cdriv->be_hw_params_fixup	= test_component_be_hw_params_fixup;

		if (adata->is_cpu)
			cdriv->pcm_destruct	= test_component_pcm_destruct;
	}

	i = 0;
	for_each_endpoint_of_node(node, ep) {
		snprintf(dname[i].name, TEST_NAME_LEN, "%s.%d", node->name, i);
		ddriv[i].name = dname[i].name;

		snprintf(dname[i].name_playback, TEST_NAME_LEN, "DAI%d Playback", i);
		ddriv[i].playback.stream_name	= dname[i].name_playback;
		ddriv[i].playback.channels_min	= 1;
		ddriv[i].playback.channels_max	= 384;
		ddriv[i].playback.rates		= STUB_RATES;
		ddriv[i].playback.formats	= STUB_FORMATS;

		snprintf(dname[i].name_capture, TEST_NAME_LEN, "DAI%d Capture", i);
		ddriv[i].capture.stream_name	= dname[i].name_capture;
		ddriv[i].capture.channels_min	= 1;
		ddriv[i].capture.channels_max	= 384;
		ddriv[i].capture.rates		= STUB_RATES;
		ddriv[i].capture.formats	= STUB_FORMATS;

		if (adata->dai_v)
			ddriv[i].ops = &test_verbose_ops;
		else
			ddriv[i].ops = &test_ops;

		i++;
	}

	ret = devm_snd_soc_register_component(dev, cdriv, ddriv, num);
	if (ret < 0)
		return ret;

	mile_stone_x(dev);

	return 0;
}

static void test_driver_remove(struct platform_device *pdev)
{
	mile_stone_x(&pdev->dev);
}

static struct platform_driver test_driver = {
	.driver = {
		.name = "test-component",
		.of_match_table = test_of_match,
	},
	.probe  = test_driver_probe,
	.remove = test_driver_remove,
};
module_platform_driver(test_driver);

MODULE_ALIAS("platform:asoc-test-component");
MODULE_AUTHOR("Kuninori Morimoto <kuninori.morimoto.gx@renesas.com>");
MODULE_DESCRIPTION("ASoC Test Component");
MODULE_LICENSE("GPL v2");<|MERGE_RESOLUTION|>--- conflicted
+++ resolved
@@ -181,17 +181,6 @@
 	return 0;
 }
 
-<<<<<<< HEAD
-static int test_dai_bespoke_trigger(struct snd_pcm_substream *substream,
-				    int cmd, struct snd_soc_dai *dai)
-{
-	mile_stone(dai);
-
-	return 0;
-}
-
-=======
->>>>>>> adc21867
 static const u64 test_dai_formats =
 	/*
 	 * Select below from Sound Card, not auto
