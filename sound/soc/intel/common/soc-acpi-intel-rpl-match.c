// SPDX-License-Identifier: GPL-2.0-only
/*
 * soc-apci-intel-rpl-match.c - tables and support for RPL ACPI enumeration.
 *
 * Copyright (c) 2022 Intel Corporation.
 */

#include <sound/soc-acpi.h>
#include <sound/soc-acpi-intel-match.h>
#include <sound/soc-acpi-intel-ssp-common.h>

static const struct snd_soc_acpi_endpoint single_endpoint = {
	.num = 0,
	.aggregated = 0,
	.group_position = 0,
	.group_id = 0,
};

static const struct snd_soc_acpi_endpoint spk_l_endpoint = {
	.num = 0,
	.aggregated = 1,
	.group_position = 0,
	.group_id = 1,
};

static const struct snd_soc_acpi_endpoint spk_r_endpoint = {
	.num = 0,
	.aggregated = 1,
	.group_position = 1,
	.group_id = 1,
};

static const struct snd_soc_acpi_endpoint cs42l43_endpoints[] = {
	{ /* Jack Playback Endpoint */
		.num = 0,
		.aggregated = 0,
		.group_position = 0,
		.group_id = 0,
	},
	{ /* DMIC Capture Endpoint */
		.num = 1,
		.aggregated = 0,
		.group_position = 0,
		.group_id = 0,
	},
	{ /* Jack Capture Endpoint */
		.num = 2,
		.aggregated = 0,
		.group_position = 0,
		.group_id = 0,
	},
	{ /* Speaker Playback Endpoint */
		.num = 3,
		.aggregated = 0,
		.group_position = 0,
		.group_id = 0,
	},
};

static const struct snd_soc_acpi_adr_device cs42l43_0_adr[] = {
	{
		.adr = 0x00003001FA424301ull,
		.num_endpoints = ARRAY_SIZE(cs42l43_endpoints),
		.endpoints = cs42l43_endpoints,
		.name_prefix = "cs42l43"
	}
};

static const struct snd_soc_acpi_adr_device rt711_0_adr[] = {
	{
		.adr = 0x000020025D071100ull,
		.num_endpoints = 1,
		.endpoints = &single_endpoint,
		.name_prefix = "rt711"
	}
};

static const struct snd_soc_acpi_link_adr rpl_rvp[] = {
	{
		.mask = BIT(0),
		.num_adr = ARRAY_SIZE(rt711_0_adr),
		.adr_d = rt711_0_adr,
	},
	{}
};

static const struct snd_soc_acpi_adr_device rt711_sdca_0_adr[] = {
	{
		.adr = 0x000030025D071101ull,
		.num_endpoints = 1,
		.endpoints = &single_endpoint,
		.name_prefix = "rt711"
	}
};

static const struct snd_soc_acpi_adr_device rt711_sdca_2_adr[] = {
	{
		.adr = 0x000230025D071101ull,
		.num_endpoints = 1,
		.endpoints = &single_endpoint,
		.name_prefix = "rt711"
	}
};

static const struct snd_soc_acpi_adr_device rt1316_1_group1_adr[] = {
	{
		.adr = 0x000131025D131601ull, /* unique ID is set for some reason */
		.num_endpoints = 1,
		.endpoints = &spk_l_endpoint,
		.name_prefix = "rt1316-1"
	}
};

static const struct snd_soc_acpi_adr_device rt1316_2_group1_adr[] = {
	{
		.adr = 0x000230025D131601ull,
		.num_endpoints = 1,
		.endpoints = &spk_r_endpoint,
		.name_prefix = "rt1316-2"
	}
};

static const struct snd_soc_acpi_adr_device rt1316_3_group1_adr[] = {
	{
		.adr = 0x000330025D131601ull,
		.num_endpoints = 1,
		.endpoints = &spk_r_endpoint,
		.name_prefix = "rt1316-2"
	}
};

static const struct snd_soc_acpi_adr_device rt1316_0_group2_adr[] = {
	{
		.adr = 0x000030025D131601ull,
		.num_endpoints = 1,
		.endpoints = &spk_l_endpoint,
		.name_prefix = "rt1316-1"
	}
};

static const struct snd_soc_acpi_adr_device rt1316_1_group2_adr[] = {
	{
		.adr = 0x000131025D131601ull,
		.num_endpoints = 1,
		.endpoints = &spk_r_endpoint,
		.name_prefix = "rt1316-2"
	}
};

static const struct snd_soc_acpi_adr_device rt1318_1_group1_adr[] = {
	{
		.adr = 0x000132025D131801ull,
		.num_endpoints = 1,
		.endpoints = &spk_l_endpoint,
		.name_prefix = "rt1318-1"
	}
};

static const struct snd_soc_acpi_adr_device rt1318_2_group1_adr[] = {
	{
		.adr = 0x000230025D131801ull,
		.num_endpoints = 1,
		.endpoints = &spk_r_endpoint,
		.name_prefix = "rt1318-2"
	}
};

static const struct snd_soc_acpi_adr_device rt714_0_adr[] = {
	{
		.adr = 0x000030025D071401ull,
		.num_endpoints = 1,
		.endpoints = &single_endpoint,
		.name_prefix = "rt714"
	}
};

static const struct snd_soc_acpi_adr_device rt714_2_adr[] = {
	{
		.adr = 0x000230025D071401ull,
		.num_endpoints = 1,
		.endpoints = &single_endpoint,
		.name_prefix = "rt714"
	}
};

static const struct snd_soc_acpi_adr_device rt714_3_adr[] = {
	{
		.adr = 0x000330025D071401ull,
		.num_endpoints = 1,
		.endpoints = &single_endpoint,
		.name_prefix = "rt714"
	}
};

static const struct snd_soc_acpi_link_adr rpl_cs42l43_l0[] = {
	{
		.mask = BIT(0),
		.num_adr = ARRAY_SIZE(cs42l43_0_adr),
		.adr_d = cs42l43_0_adr,
	},
<<<<<<< HEAD
=======
	{}
>>>>>>> adc21867
};

static const struct snd_soc_acpi_link_adr rpl_sdca_3_in_1[] = {
	{
		.mask = BIT(0),
		.num_adr = ARRAY_SIZE(rt711_sdca_0_adr),
		.adr_d = rt711_sdca_0_adr,
	},
	{
		.mask = BIT(1),
		.num_adr = ARRAY_SIZE(rt1316_1_group1_adr),
		.adr_d = rt1316_1_group1_adr,
	},
	{
		.mask = BIT(2),
		.num_adr = ARRAY_SIZE(rt714_2_adr),
		.adr_d = rt714_2_adr,
	},
	{
		.mask = BIT(3),
		.num_adr = ARRAY_SIZE(rt1316_3_group1_adr),
		.adr_d = rt1316_3_group1_adr,
	},
	{}
};

static const struct snd_soc_acpi_link_adr rpl_sdw_rt711_link0_rt1316_link12_rt714_link3[] = {
	{
		.mask = BIT(0),
		.num_adr = ARRAY_SIZE(rt711_sdca_0_adr),
		.adr_d = rt711_sdca_0_adr,
	},
	{
		.mask = BIT(1),
		.num_adr = ARRAY_SIZE(rt1316_1_group1_adr),
		.adr_d = rt1316_1_group1_adr,
	},
	{
		.mask = BIT(2),
		.num_adr = ARRAY_SIZE(rt1316_2_group1_adr),
		.adr_d = rt1316_2_group1_adr,
	},
	{
		.mask = BIT(3),
		.num_adr = ARRAY_SIZE(rt714_3_adr),
		.adr_d = rt714_3_adr,
	},
	{}
};

static const struct snd_soc_acpi_link_adr rpl_sdw_rt711_link2_rt1316_link01_rt714_link3[] = {
	{
		.mask = BIT(2),
		.num_adr = ARRAY_SIZE(rt711_sdca_2_adr),
		.adr_d = rt711_sdca_2_adr,
	},
	{
		.mask = BIT(0),
		.num_adr = ARRAY_SIZE(rt1316_0_group2_adr),
		.adr_d = rt1316_0_group2_adr,
	},
	{
		.mask = BIT(1),
		.num_adr = ARRAY_SIZE(rt1316_1_group2_adr),
		.adr_d = rt1316_1_group2_adr,
	},
	{
		.mask = BIT(3),
		.num_adr = ARRAY_SIZE(rt714_3_adr),
		.adr_d = rt714_3_adr,
	},
	{}
};

static const struct snd_soc_acpi_link_adr rpl_sdw_rt711_link2_rt1316_link01[] = {
	{
		.mask = BIT(2),
		.num_adr = ARRAY_SIZE(rt711_sdca_2_adr),
		.adr_d = rt711_sdca_2_adr,
	},
	{
		.mask = BIT(0),
		.num_adr = ARRAY_SIZE(rt1316_0_group2_adr),
		.adr_d = rt1316_0_group2_adr,
	},
	{
		.mask = BIT(1),
		.num_adr = ARRAY_SIZE(rt1316_1_group2_adr),
		.adr_d = rt1316_1_group2_adr,
	},
	{}
};

static const struct snd_soc_acpi_link_adr rpl_sdw_rt711_link0_rt1316_link12[] = {
	{
		.mask = BIT(0),
		.num_adr = ARRAY_SIZE(rt711_sdca_0_adr),
		.adr_d = rt711_sdca_0_adr,
	},
	{
		.mask = BIT(1),
		.num_adr = ARRAY_SIZE(rt1316_1_group1_adr),
		.adr_d = rt1316_1_group1_adr,
	},
	{
		.mask = BIT(2),
		.num_adr = ARRAY_SIZE(rt1316_2_group1_adr),
		.adr_d = rt1316_2_group1_adr,
	},
	{}
};

static const struct snd_soc_acpi_link_adr rpl_sdw_rt711_link0_rt1318_link12_rt714_link3[] = {
	{
		.mask = BIT(0),
		.num_adr = ARRAY_SIZE(rt711_sdca_0_adr),
		.adr_d = rt711_sdca_0_adr,
	},
	{
		.mask = BIT(1),
		.num_adr = ARRAY_SIZE(rt1318_1_group1_adr),
		.adr_d = rt1318_1_group1_adr,
	},
	{
		.mask = BIT(2),
		.num_adr = ARRAY_SIZE(rt1318_2_group1_adr),
		.adr_d = rt1318_2_group1_adr,
	},
	{
		.mask = BIT(3),
		.num_adr = ARRAY_SIZE(rt714_3_adr),
		.adr_d = rt714_3_adr,
	},
	{}
};

static const struct snd_soc_acpi_link_adr rpl_sdw_rt711_link0_rt1318_link12[] = {
	{
		.mask = BIT(0),
		.num_adr = ARRAY_SIZE(rt711_sdca_0_adr),
		.adr_d = rt711_sdca_0_adr,
	},
	{
		.mask = BIT(1),
		.num_adr = ARRAY_SIZE(rt1318_1_group1_adr),
		.adr_d = rt1318_1_group1_adr,
	},
	{
		.mask = BIT(2),
		.num_adr = ARRAY_SIZE(rt1318_2_group1_adr),
		.adr_d = rt1318_2_group1_adr,
	},
	{}
};

static const struct snd_soc_acpi_link_adr rpl_sdw_rt1316_link12_rt714_link0[] = {
	{
		.mask = BIT(1),
		.num_adr = ARRAY_SIZE(rt1316_1_group1_adr),
		.adr_d = rt1316_1_group1_adr,
	},
	{
		.mask = BIT(2),
		.num_adr = ARRAY_SIZE(rt1316_2_group1_adr),
		.adr_d = rt1316_2_group1_adr,
	},
	{
		.mask = BIT(0),
		.num_adr = ARRAY_SIZE(rt714_0_adr),
		.adr_d = rt714_0_adr,
	},
	{}
};

static const struct snd_soc_acpi_link_adr rpl_sdca_rvp[] = {
	{
		.mask = BIT(0),
		.num_adr = ARRAY_SIZE(rt711_sdca_0_adr),
		.adr_d = rt711_sdca_0_adr,
	},
	{}
};

static const struct snd_soc_acpi_link_adr rplp_crb[] = {
	{
		.mask = BIT(2),
		.num_adr = ARRAY_SIZE(rt711_sdca_2_adr),
		.adr_d = rt711_sdca_2_adr,
	},
	{}
};

static const struct snd_soc_acpi_codecs rpl_rt5682_hp = {
	.num_codecs = 2,
	.codecs = {RT5682_ACPI_HID, RT5682S_ACPI_HID},
};

static const struct snd_soc_acpi_codecs rpl_essx_83x6 = {
	.num_codecs = 3,
	.codecs = { "ESSX8316", "ESSX8326", "ESSX8336"},
};

static const struct snd_soc_acpi_codecs rpl_max98357a_amp = {
	.num_codecs = 1,
	.codecs = {"MX98357A"}
};

static const struct snd_soc_acpi_codecs rpl_lt6911_hdmi = {
	.num_codecs = 1,
	.codecs = {"INTC10B0"}
};

struct snd_soc_acpi_mach snd_soc_acpi_intel_rpl_machines[] = {
	{
		.comp_ids = &rpl_rt5682_hp,
		.drv_name = "rpl_mx98357_rt5682",
		.machine_quirk = snd_soc_acpi_codec_list,
		.quirk_data = &rpl_max98357a_amp,
		.sof_tplg_filename = "sof-rpl-max98357a-rt5682.tplg",
	},
	{
		.comp_ids = &rpl_rt5682_hp,
		.drv_name = "rpl_rt5682_c1_h02",
		.machine_quirk = snd_soc_acpi_codec_list,
		.quirk_data = &rpl_lt6911_hdmi,
		.sof_tplg_filename = "sof-rpl-rt5682-ssp1-hdmi-ssp02.tplg",
	},
	{
		.comp_ids = &rpl_essx_83x6,
		.drv_name = "rpl_es83x6_c1_h02",
		.machine_quirk = snd_soc_acpi_codec_list,
		.quirk_data = &rpl_lt6911_hdmi,
		.sof_tplg_filename = "sof-rpl-es83x6-ssp1-hdmi-ssp02.tplg",
	},
	{
		.comp_ids = &rpl_essx_83x6,
		.drv_name = "sof-essx8336",
		.sof_tplg_filename = "sof-rpl-es83x6", /* the tplg suffix is added at run time */
		.tplg_quirk_mask = SND_SOC_ACPI_TPLG_INTEL_SSP_NUMBER |
					SND_SOC_ACPI_TPLG_INTEL_SSP_MSB |
					SND_SOC_ACPI_TPLG_INTEL_DMIC_NUMBER,
	},
	/* place boards for each headphone codec: sof driver will complete the
	 * tplg name and machine driver will detect the amp type
	 */
	{
		.id = CS42L42_ACPI_HID,
		.drv_name = "rpl_cs42l42_def",
		.sof_tplg_filename = "sof-rpl", /* the tplg suffix is added at run time */
		.tplg_quirk_mask = SND_SOC_ACPI_TPLG_INTEL_AMP_NAME |
					SND_SOC_ACPI_TPLG_INTEL_CODEC_NAME,
	},
	{
		.id = DA7219_ACPI_HID,
		.drv_name = "rpl_da7219_def",
		.sof_tplg_filename = "sof-rpl", /* the tplg suffix is added at run time */
		.tplg_quirk_mask = SND_SOC_ACPI_TPLG_INTEL_AMP_NAME |
					SND_SOC_ACPI_TPLG_INTEL_CODEC_NAME,
	},
	{
		.id = NAU8825_ACPI_HID,
		.drv_name = "rpl_nau8825_def",
		.sof_tplg_filename = "sof-rpl", /* the tplg suffix is added at run time */
		.tplg_quirk_mask = SND_SOC_ACPI_TPLG_INTEL_AMP_NAME |
					SND_SOC_ACPI_TPLG_INTEL_CODEC_NAME,
	},
	{
		.id = RT5650_ACPI_HID,
		.drv_name = "rpl_rt5682_def",
		.sof_tplg_filename = "sof-rpl", /* the tplg suffix is added at run time */
		.tplg_quirk_mask = SND_SOC_ACPI_TPLG_INTEL_AMP_NAME |
					SND_SOC_ACPI_TPLG_INTEL_CODEC_NAME,
	},
	{
		.comp_ids = &rpl_rt5682_hp,
		.drv_name = "rpl_rt5682_def",
		.sof_tplg_filename = "sof-rpl", /* the tplg suffix is added at run time */
		.tplg_quirk_mask = SND_SOC_ACPI_TPLG_INTEL_AMP_NAME |
					SND_SOC_ACPI_TPLG_INTEL_CODEC_NAME,
	},
	/* place amp-only boards in the end of table */
	{
		.id = "INTC10B0",
		.drv_name = "rpl_lt6911_hdmi_ssp",
		.sof_tplg_filename = "sof-rpl-nocodec-hdmi-ssp02.tplg"
	},
	{},
};
EXPORT_SYMBOL_GPL(snd_soc_acpi_intel_rpl_machines);

/* this table is used when there is no I2S codec present */
struct snd_soc_acpi_mach snd_soc_acpi_intel_rpl_sdw_machines[] = {
	{
		.link_mask = BIT(0),
		.links = rpl_cs42l43_l0,
		.drv_name = "sof_sdw",
		.sof_tplg_filename = "sof-rpl-cs42l43-l0.tplg",
	},
	{
		.link_mask = 0xF, /* 4 active links required */
		.links = rpl_sdca_3_in_1,
		.drv_name = "sof_sdw",
		.sof_tplg_filename = "sof-rpl-rt711-l0-rt1316-l13-rt714-l2.tplg",
	},
	{
		.link_mask = 0xF, /* 4 active links required */
		.links = rpl_sdw_rt711_link2_rt1316_link01_rt714_link3,
		.drv_name = "sof_sdw",
		.sof_tplg_filename = "sof-rpl-rt711-l2-rt1316-l01-rt714-l3.tplg",
	},
	{
		.link_mask = 0xF, /* 4 active links required */
		.links = rpl_sdw_rt711_link0_rt1316_link12_rt714_link3,
		.drv_name = "sof_sdw",
		.sof_tplg_filename = "sof-rpl-rt711-l0-rt1316-l12-rt714-l3.tplg",
	},
	{
		.link_mask = 0xF, /* 4 active links required */
		.links = rpl_sdw_rt711_link0_rt1318_link12_rt714_link3,
		.drv_name = "sof_sdw",
		.sof_tplg_filename = "sof-rpl-rt711-l0-rt1318-l12-rt714-l3.tplg",
	},
	{
		.link_mask = 0x7, /* rt711 on link0 & two rt1316s on link1 and link2 */
		.links = rpl_sdw_rt711_link0_rt1316_link12,
		.drv_name = "sof_sdw",
		.sof_tplg_filename = "sof-rpl-rt711-l0-rt1316-l12.tplg",
	},
	{
		.link_mask = 0x7, /* rt711 on link0 & two rt1318s on link1 and link2 */
		.links = rpl_sdw_rt711_link0_rt1318_link12,
		.drv_name = "sof_sdw",
		.sof_tplg_filename = "sof-rpl-rt711-l0-rt1318-l12.tplg",
	},
	{
		.link_mask = 0x7, /* rt714 on link0 & two rt1316s on link1 and link2 */
		.links = rpl_sdw_rt1316_link12_rt714_link0,
		.drv_name = "sof_sdw",
		.sof_tplg_filename = "sof-rpl-rt1316-l12-rt714-l0.tplg",
	},
	{
		.link_mask = 0x7, /* rt711 on link2 & two rt1316s on link0 and link1 */
		.links = rpl_sdw_rt711_link2_rt1316_link01,
		.drv_name = "sof_sdw",
		.sof_tplg_filename = "sof-rpl-rt711-l2-rt1316-l01.tplg",
	},
	{
		.link_mask = 0x1, /* link0 required */
		.links = rpl_rvp,
		.drv_name = "sof_sdw",
		.sof_tplg_filename = "sof-rpl-rt711-l0.tplg",
	},
	{
		.link_mask = 0x1, /* link0 required */
		.links = rpl_sdca_rvp,
		.drv_name = "sof_sdw",
		.sof_tplg_filename = "sof-rpl-rt711-l0.tplg",
	},
	{
		.link_mask = 0x4, /* link2 required */
		.links = rplp_crb,
		.drv_name = "sof_sdw",
		.sof_tplg_filename = "sof-rpl-rt711-l2.tplg",
	},
	{},
};
EXPORT_SYMBOL_GPL(snd_soc_acpi_intel_rpl_sdw_machines);<|MERGE_RESOLUTION|>--- conflicted
+++ resolved
@@ -198,10 +198,7 @@
 		.num_adr = ARRAY_SIZE(cs42l43_0_adr),
 		.adr_d = cs42l43_0_adr,
 	},
-<<<<<<< HEAD
-=======
-	{}
->>>>>>> adc21867
+	{}
 };
 
 static const struct snd_soc_acpi_link_adr rpl_sdca_3_in_1[] = {
