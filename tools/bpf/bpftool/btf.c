// SPDX-License-Identifier: (GPL-2.0-only OR BSD-2-Clause)
/* Copyright (C) 2019 Facebook */

#include <errno.h>
#include <fcntl.h>
#include <linux/err.h>
#include <stdbool.h>
#include <stdio.h>
#include <string.h>
#include <unistd.h>
#include <linux/btf.h>
#include <sys/types.h>
#include <sys/stat.h>

#include <bpf/bpf.h>
#include <bpf/btf.h>
#include <bpf/hashmap.h>
#include <bpf/libbpf.h>

#include "json_writer.h"
#include "main.h"

#define KFUNC_DECL_TAG		"bpf_kfunc"

static const char * const btf_kind_str[NR_BTF_KINDS] = {
	[BTF_KIND_UNKN]		= "UNKNOWN",
	[BTF_KIND_INT]		= "INT",
	[BTF_KIND_PTR]		= "PTR",
	[BTF_KIND_ARRAY]	= "ARRAY",
	[BTF_KIND_STRUCT]	= "STRUCT",
	[BTF_KIND_UNION]	= "UNION",
	[BTF_KIND_ENUM]		= "ENUM",
	[BTF_KIND_FWD]		= "FWD",
	[BTF_KIND_TYPEDEF]	= "TYPEDEF",
	[BTF_KIND_VOLATILE]	= "VOLATILE",
	[BTF_KIND_CONST]	= "CONST",
	[BTF_KIND_RESTRICT]	= "RESTRICT",
	[BTF_KIND_FUNC]		= "FUNC",
	[BTF_KIND_FUNC_PROTO]	= "FUNC_PROTO",
	[BTF_KIND_VAR]		= "VAR",
	[BTF_KIND_DATASEC]	= "DATASEC",
	[BTF_KIND_FLOAT]	= "FLOAT",
	[BTF_KIND_DECL_TAG]	= "DECL_TAG",
	[BTF_KIND_TYPE_TAG]	= "TYPE_TAG",
	[BTF_KIND_ENUM64]	= "ENUM64",
};

struct sort_datum {
	int index;
	int type_rank;
	const char *sort_name;
	const char *own_name;
<<<<<<< HEAD
=======
	__u64 disambig_hash;
>>>>>>> adc21867
};

static const char *btf_int_enc_str(__u8 encoding)
{
	switch (encoding) {
	case 0:
		return "(none)";
	case BTF_INT_SIGNED:
		return "SIGNED";
	case BTF_INT_CHAR:
		return "CHAR";
	case BTF_INT_BOOL:
		return "BOOL";
	default:
		return "UNKN";
	}
}

static const char *btf_var_linkage_str(__u32 linkage)
{
	switch (linkage) {
	case BTF_VAR_STATIC:
		return "static";
	case BTF_VAR_GLOBAL_ALLOCATED:
		return "global";
	case BTF_VAR_GLOBAL_EXTERN:
		return "extern";
	default:
		return "(unknown)";
	}
}

static const char *btf_func_linkage_str(const struct btf_type *t)
{
	switch (btf_vlen(t)) {
	case BTF_FUNC_STATIC:
		return "static";
	case BTF_FUNC_GLOBAL:
		return "global";
	case BTF_FUNC_EXTERN:
		return "extern";
	default:
		return "(unknown)";
	}
}

static const char *btf_str(const struct btf *btf, __u32 off)
{
	if (!off)
		return "(anon)";
	return btf__name_by_offset(btf, off) ? : "(invalid)";
}

static int btf_kind_safe(int kind)
{
	return kind <= BTF_KIND_MAX ? kind : BTF_KIND_UNKN;
}

static int dump_btf_type(const struct btf *btf, __u32 id,
			 const struct btf_type *t)
{
	json_writer_t *w = json_wtr;
	int kind = btf_kind(t);

	if (json_output) {
		jsonw_start_object(w);
		jsonw_uint_field(w, "id", id);
		jsonw_string_field(w, "kind", btf_kind_str[btf_kind_safe(kind)]);
		jsonw_string_field(w, "name", btf_str(btf, t->name_off));
	} else {
		printf("[%u] %s '%s'", id, btf_kind_str[btf_kind_safe(kind)],
		       btf_str(btf, t->name_off));
	}

	switch (kind) {
	case BTF_KIND_INT: {
		__u32 v = *(__u32 *)(t + 1);
		const char *enc;

		enc = btf_int_enc_str(BTF_INT_ENCODING(v));

		if (json_output) {
			jsonw_uint_field(w, "size", t->size);
			jsonw_uint_field(w, "bits_offset", BTF_INT_OFFSET(v));
			jsonw_uint_field(w, "nr_bits", BTF_INT_BITS(v));
			jsonw_string_field(w, "encoding", enc);
		} else {
			printf(" size=%u bits_offset=%u nr_bits=%u encoding=%s",
			       t->size, BTF_INT_OFFSET(v), BTF_INT_BITS(v),
			       enc);
		}
		break;
	}
	case BTF_KIND_PTR:
	case BTF_KIND_CONST:
	case BTF_KIND_VOLATILE:
	case BTF_KIND_RESTRICT:
	case BTF_KIND_TYPEDEF:
	case BTF_KIND_TYPE_TAG:
		if (json_output)
			jsonw_uint_field(w, "type_id", t->type);
		else
			printf(" type_id=%u", t->type);
		break;
	case BTF_KIND_ARRAY: {
		const struct btf_array *arr = (const void *)(t + 1);

		if (json_output) {
			jsonw_uint_field(w, "type_id", arr->type);
			jsonw_uint_field(w, "index_type_id", arr->index_type);
			jsonw_uint_field(w, "nr_elems", arr->nelems);
		} else {
			printf(" type_id=%u index_type_id=%u nr_elems=%u",
			       arr->type, arr->index_type, arr->nelems);
		}
		break;
	}
	case BTF_KIND_STRUCT:
	case BTF_KIND_UNION: {
		const struct btf_member *m = (const void *)(t + 1);
		__u16 vlen = BTF_INFO_VLEN(t->info);
		int i;

		if (json_output) {
			jsonw_uint_field(w, "size", t->size);
			jsonw_uint_field(w, "vlen", vlen);
			jsonw_name(w, "members");
			jsonw_start_array(w);
		} else {
			printf(" size=%u vlen=%u", t->size, vlen);
		}
		for (i = 0; i < vlen; i++, m++) {
			const char *name = btf_str(btf, m->name_off);
			__u32 bit_off, bit_sz;

			if (BTF_INFO_KFLAG(t->info)) {
				bit_off = BTF_MEMBER_BIT_OFFSET(m->offset);
				bit_sz = BTF_MEMBER_BITFIELD_SIZE(m->offset);
			} else {
				bit_off = m->offset;
				bit_sz = 0;
			}

			if (json_output) {
				jsonw_start_object(w);
				jsonw_string_field(w, "name", name);
				jsonw_uint_field(w, "type_id", m->type);
				jsonw_uint_field(w, "bits_offset", bit_off);
				if (bit_sz) {
					jsonw_uint_field(w, "bitfield_size",
							 bit_sz);
				}
				jsonw_end_object(w);
			} else {
				printf("\n\t'%s' type_id=%u bits_offset=%u",
				       name, m->type, bit_off);
				if (bit_sz)
					printf(" bitfield_size=%u", bit_sz);
			}
		}
		if (json_output)
			jsonw_end_array(w);
		break;
	}
	case BTF_KIND_ENUM: {
		const struct btf_enum *v = (const void *)(t + 1);
		__u16 vlen = BTF_INFO_VLEN(t->info);
		const char *encoding;
		int i;

		encoding = btf_kflag(t) ? "SIGNED" : "UNSIGNED";
		if (json_output) {
			jsonw_string_field(w, "encoding", encoding);
			jsonw_uint_field(w, "size", t->size);
			jsonw_uint_field(w, "vlen", vlen);
			jsonw_name(w, "values");
			jsonw_start_array(w);
		} else {
			printf(" encoding=%s size=%u vlen=%u", encoding, t->size, vlen);
		}
		for (i = 0; i < vlen; i++, v++) {
			const char *name = btf_str(btf, v->name_off);

			if (json_output) {
				jsonw_start_object(w);
				jsonw_string_field(w, "name", name);
				if (btf_kflag(t))
					jsonw_int_field(w, "val", v->val);
				else
					jsonw_uint_field(w, "val", v->val);
				jsonw_end_object(w);
			} else {
				if (btf_kflag(t))
					printf("\n\t'%s' val=%d", name, v->val);
				else
					printf("\n\t'%s' val=%u", name, v->val);
			}
		}
		if (json_output)
			jsonw_end_array(w);
		break;
	}
	case BTF_KIND_ENUM64: {
		const struct btf_enum64 *v = btf_enum64(t);
		__u16 vlen = btf_vlen(t);
		const char *encoding;
		int i;

		encoding = btf_kflag(t) ? "SIGNED" : "UNSIGNED";
		if (json_output) {
			jsonw_string_field(w, "encoding", encoding);
			jsonw_uint_field(w, "size", t->size);
			jsonw_uint_field(w, "vlen", vlen);
			jsonw_name(w, "values");
			jsonw_start_array(w);
		} else {
			printf(" encoding=%s size=%u vlen=%u", encoding, t->size, vlen);
		}
		for (i = 0; i < vlen; i++, v++) {
			const char *name = btf_str(btf, v->name_off);
			__u64 val = ((__u64)v->val_hi32 << 32) | v->val_lo32;

			if (json_output) {
				jsonw_start_object(w);
				jsonw_string_field(w, "name", name);
				if (btf_kflag(t))
					jsonw_int_field(w, "val", val);
				else
					jsonw_uint_field(w, "val", val);
				jsonw_end_object(w);
			} else {
				if (btf_kflag(t))
					printf("\n\t'%s' val=%lldLL", name,
					       (unsigned long long)val);
				else
					printf("\n\t'%s' val=%lluULL", name,
					       (unsigned long long)val);
			}
		}
		if (json_output)
			jsonw_end_array(w);
		break;
	}
	case BTF_KIND_FWD: {
		const char *fwd_kind = BTF_INFO_KFLAG(t->info) ? "union"
							       : "struct";

		if (json_output)
			jsonw_string_field(w, "fwd_kind", fwd_kind);
		else
			printf(" fwd_kind=%s", fwd_kind);
		break;
	}
	case BTF_KIND_FUNC: {
		const char *linkage = btf_func_linkage_str(t);

		if (json_output) {
			jsonw_uint_field(w, "type_id", t->type);
			jsonw_string_field(w, "linkage", linkage);
		} else {
			printf(" type_id=%u linkage=%s", t->type, linkage);
		}
		break;
	}
	case BTF_KIND_FUNC_PROTO: {
		const struct btf_param *p = (const void *)(t + 1);
		__u16 vlen = BTF_INFO_VLEN(t->info);
		int i;

		if (json_output) {
			jsonw_uint_field(w, "ret_type_id", t->type);
			jsonw_uint_field(w, "vlen", vlen);
			jsonw_name(w, "params");
			jsonw_start_array(w);
		} else {
			printf(" ret_type_id=%u vlen=%u", t->type, vlen);
		}
		for (i = 0; i < vlen; i++, p++) {
			const char *name = btf_str(btf, p->name_off);

			if (json_output) {
				jsonw_start_object(w);
				jsonw_string_field(w, "name", name);
				jsonw_uint_field(w, "type_id", p->type);
				jsonw_end_object(w);
			} else {
				printf("\n\t'%s' type_id=%u", name, p->type);
			}
		}
		if (json_output)
			jsonw_end_array(w);
		break;
	}
	case BTF_KIND_VAR: {
		const struct btf_var *v = (const void *)(t + 1);
		const char *linkage;

		linkage = btf_var_linkage_str(v->linkage);

		if (json_output) {
			jsonw_uint_field(w, "type_id", t->type);
			jsonw_string_field(w, "linkage", linkage);
		} else {
			printf(" type_id=%u, linkage=%s", t->type, linkage);
		}
		break;
	}
	case BTF_KIND_DATASEC: {
		const struct btf_var_secinfo *v = (const void *)(t + 1);
		const struct btf_type *vt;
		__u16 vlen = BTF_INFO_VLEN(t->info);
		int i;

		if (json_output) {
			jsonw_uint_field(w, "size", t->size);
			jsonw_uint_field(w, "vlen", vlen);
			jsonw_name(w, "vars");
			jsonw_start_array(w);
		} else {
			printf(" size=%u vlen=%u", t->size, vlen);
		}
		for (i = 0; i < vlen; i++, v++) {
			if (json_output) {
				jsonw_start_object(w);
				jsonw_uint_field(w, "type_id", v->type);
				jsonw_uint_field(w, "offset", v->offset);
				jsonw_uint_field(w, "size", v->size);
				jsonw_end_object(w);
			} else {
				printf("\n\ttype_id=%u offset=%u size=%u",
				       v->type, v->offset, v->size);

				if (v->type < btf__type_cnt(btf)) {
					vt = btf__type_by_id(btf, v->type);
					printf(" (%s '%s')",
					       btf_kind_str[btf_kind_safe(btf_kind(vt))],
					       btf_str(btf, vt->name_off));
				}
			}
		}
		if (json_output)
			jsonw_end_array(w);
		break;
	}
	case BTF_KIND_FLOAT: {
		if (json_output)
			jsonw_uint_field(w, "size", t->size);
		else
			printf(" size=%u", t->size);
		break;
	}
	case BTF_KIND_DECL_TAG: {
		const struct btf_decl_tag *tag = (const void *)(t + 1);

		if (json_output) {
			jsonw_uint_field(w, "type_id", t->type);
			jsonw_int_field(w, "component_idx", tag->component_idx);
		} else {
			printf(" type_id=%u component_idx=%d", t->type, tag->component_idx);
		}
		break;
	}
	default:
		break;
	}

	if (json_output)
		jsonw_end_object(json_wtr);
	else
		printf("\n");

	return 0;
}

static int dump_btf_raw(const struct btf *btf,
			__u32 *root_type_ids, int root_type_cnt)
{
	const struct btf_type *t;
	int i;

	if (json_output) {
		jsonw_start_object(json_wtr);
		jsonw_name(json_wtr, "types");
		jsonw_start_array(json_wtr);
	}

	if (root_type_cnt) {
		for (i = 0; i < root_type_cnt; i++) {
			t = btf__type_by_id(btf, root_type_ids[i]);
			dump_btf_type(btf, root_type_ids[i], t);
		}
	} else {
		const struct btf *base;
		int cnt = btf__type_cnt(btf);
		int start_id = 1;

		base = btf__base_btf(btf);
		if (base)
			start_id = btf__type_cnt(base);

		for (i = start_id; i < cnt; i++) {
			t = btf__type_by_id(btf, i);
			dump_btf_type(btf, i, t);
		}
	}

	if (json_output) {
		jsonw_end_array(json_wtr);
		jsonw_end_object(json_wtr);
	}
	return 0;
}

static int dump_btf_kfuncs(struct btf_dump *d, const struct btf *btf)
{
	LIBBPF_OPTS(btf_dump_emit_type_decl_opts, opts);
	int cnt = btf__type_cnt(btf);
	int i;

	printf("\n/* BPF kfuncs */\n");
	printf("#ifndef BPF_NO_KFUNC_PROTOTYPES\n");

	for (i = 1; i < cnt; i++) {
		const struct btf_type *t = btf__type_by_id(btf, i);
		const char *name;
		int err;

		if (!btf_is_decl_tag(t))
			continue;

		if (btf_decl_tag(t)->component_idx != -1)
			continue;

		name = btf__name_by_offset(btf, t->name_off);
		if (strncmp(name, KFUNC_DECL_TAG, sizeof(KFUNC_DECL_TAG)))
			continue;

		t = btf__type_by_id(btf, t->type);
		if (!btf_is_func(t))
			continue;

		printf("extern ");

		opts.field_name = btf__name_by_offset(btf, t->name_off);
		err = btf_dump__emit_type_decl(d, t->type, &opts);
		if (err)
			return err;

		printf(" __weak __ksym;\n");
	}

	printf("#endif\n\n");

	return 0;
}

static void __printf(2, 0) btf_dump_printf(void *ctx,
					   const char *fmt, va_list args)
{
	vfprintf(stdout, fmt, args);
}

static int btf_type_rank(const struct btf *btf, __u32 index, bool has_name)
{
	const struct btf_type *t = btf__type_by_id(btf, index);
	const int kind = btf_kind(t);
	const int max_rank = 10;

	if (t->name_off)
		has_name = true;

	switch (kind) {
	case BTF_KIND_ENUM:
	case BTF_KIND_ENUM64:
		return has_name ? 1 : 0;
	case BTF_KIND_INT:
	case BTF_KIND_FLOAT:
		return 2;
	case BTF_KIND_STRUCT:
	case BTF_KIND_UNION:
		return has_name ? 3 : max_rank;
	case BTF_KIND_FUNC_PROTO:
		return has_name ? 4 : max_rank;
	case BTF_KIND_ARRAY:
		if (has_name)
			return btf_type_rank(btf, btf_array(t)->type, has_name);
		return max_rank;
	case BTF_KIND_TYPE_TAG:
	case BTF_KIND_CONST:
	case BTF_KIND_PTR:
	case BTF_KIND_VOLATILE:
	case BTF_KIND_RESTRICT:
	case BTF_KIND_TYPEDEF:
	case BTF_KIND_DECL_TAG:
		if (has_name)
			return btf_type_rank(btf, t->type, has_name);
		return max_rank;
	default:
		return max_rank;
	}
}

static const char *btf_type_sort_name(const struct btf *btf, __u32 index, bool from_ref)
{
	const struct btf_type *t = btf__type_by_id(btf, index);

	switch (btf_kind(t)) {
	case BTF_KIND_ENUM:
	case BTF_KIND_ENUM64: {
		int name_off = t->name_off;

<<<<<<< HEAD
		/* Use name of the first element for anonymous enums if allowed */
		if (!from_ref && !t->name_off && btf_vlen(t))
			name_off = btf_enum(t)->name_off;
=======
		if (!from_ref && !name_off && btf_vlen(t))
			name_off = btf_kind(t) == BTF_KIND_ENUM64 ?
				btf_enum64(t)->name_off :
				btf_enum(t)->name_off;
>>>>>>> adc21867

		return btf__name_by_offset(btf, name_off);
	}
	case BTF_KIND_ARRAY:
		return btf_type_sort_name(btf, btf_array(t)->type, true);
	case BTF_KIND_TYPE_TAG:
	case BTF_KIND_CONST:
	case BTF_KIND_PTR:
	case BTF_KIND_VOLATILE:
	case BTF_KIND_RESTRICT:
	case BTF_KIND_TYPEDEF:
	case BTF_KIND_DECL_TAG:
		return btf_type_sort_name(btf, t->type, true);
	default:
		return btf__name_by_offset(btf, t->name_off);
	}
	return NULL;
}

<<<<<<< HEAD
=======
static __u64 hasher(__u64 hash, __u64 val)
{
	return hash * 31 + val;
}

static __u64 btf_name_hasher(__u64 hash, const struct btf *btf, __u32 name_off)
{
	if (!name_off)
		return hash;

	return hasher(hash, str_hash(btf__name_by_offset(btf, name_off)));
}

static __u64 btf_type_disambig_hash(const struct btf *btf, __u32 id, bool include_members)
{
	const struct btf_type *t = btf__type_by_id(btf, id);
	int i;
	size_t hash = 0;

	hash = btf_name_hasher(hash, btf, t->name_off);

	switch (btf_kind(t)) {
	case BTF_KIND_ENUM:
	case BTF_KIND_ENUM64:
		for (i = 0; i < btf_vlen(t); i++) {
			__u32 name_off = btf_is_enum(t) ?
				btf_enum(t)[i].name_off :
				btf_enum64(t)[i].name_off;

			hash = btf_name_hasher(hash, btf, name_off);
		}
		break;
	case BTF_KIND_STRUCT:
	case BTF_KIND_UNION:
		if (!include_members)
			break;
		for (i = 0; i < btf_vlen(t); i++) {
			const struct btf_member *m = btf_members(t) + i;

			hash = btf_name_hasher(hash, btf, m->name_off);
			/* resolve field type's name and hash it as well */
			hash = hasher(hash, btf_type_disambig_hash(btf, m->type, false));
		}
		break;
	case BTF_KIND_TYPE_TAG:
	case BTF_KIND_CONST:
	case BTF_KIND_PTR:
	case BTF_KIND_VOLATILE:
	case BTF_KIND_RESTRICT:
	case BTF_KIND_TYPEDEF:
	case BTF_KIND_DECL_TAG:
		hash = hasher(hash, btf_type_disambig_hash(btf, t->type, include_members));
		break;
	case BTF_KIND_ARRAY: {
		struct btf_array *arr = btf_array(t);

		hash = hasher(hash, arr->nelems);
		hash = hasher(hash, btf_type_disambig_hash(btf, arr->type, include_members));
		break;
	}
	default:
		break;
	}
	return hash;
}

>>>>>>> adc21867
static int btf_type_compare(const void *left, const void *right)
{
	const struct sort_datum *d1 = (const struct sort_datum *)left;
	const struct sort_datum *d2 = (const struct sort_datum *)right;
	int r;

<<<<<<< HEAD
	if (d1->type_rank != d2->type_rank)
		return d1->type_rank < d2->type_rank ? -1 : 1;

	r = strcmp(d1->sort_name, d2->sort_name);
	if (r)
		return r;

	return strcmp(d1->own_name, d2->own_name);
=======
	r = d1->type_rank - d2->type_rank;
	r = r ?: strcmp(d1->sort_name, d2->sort_name);
	r = r ?: strcmp(d1->own_name, d2->own_name);
	if (r)
		return r;

	if (d1->disambig_hash != d2->disambig_hash)
		return d1->disambig_hash < d2->disambig_hash ? -1 : 1;

	return d1->index - d2->index;
>>>>>>> adc21867
}

static struct sort_datum *sort_btf_c(const struct btf *btf)
{
	struct sort_datum *datums;
	int n;

	n = btf__type_cnt(btf);
	datums = malloc(sizeof(struct sort_datum) * n);
	if (!datums)
		return NULL;

	for (int i = 0; i < n; ++i) {
		struct sort_datum *d = datums + i;
		const struct btf_type *t = btf__type_by_id(btf, i);

		d->index = i;
		d->type_rank = btf_type_rank(btf, i, false);
		d->sort_name = btf_type_sort_name(btf, i, false);
		d->own_name = btf__name_by_offset(btf, t->name_off);
<<<<<<< HEAD
=======
		d->disambig_hash = btf_type_disambig_hash(btf, i, true);
>>>>>>> adc21867
	}

	qsort(datums, n, sizeof(struct sort_datum), btf_type_compare);

	return datums;
}

static int dump_btf_c(const struct btf *btf,
		      __u32 *root_type_ids, int root_type_cnt, bool sort_dump)
{
	struct sort_datum *datums = NULL;
	struct btf_dump *d;
	int err = 0, i;

	d = btf_dump__new(btf, btf_dump_printf, NULL, NULL);
	if (!d)
		return -errno;

	printf("#ifndef __VMLINUX_H__\n");
	printf("#define __VMLINUX_H__\n");
	printf("\n");
	printf("#ifndef BPF_NO_PRESERVE_ACCESS_INDEX\n");
	printf("#pragma clang attribute push (__attribute__((preserve_access_index)), apply_to = record)\n");
	printf("#endif\n\n");
	printf("#ifndef __ksym\n");
	printf("#define __ksym __attribute__((section(\".ksyms\")))\n");
	printf("#endif\n\n");
	printf("#ifndef __weak\n");
	printf("#define __weak __attribute__((weak))\n");
	printf("#endif\n\n");

	if (root_type_cnt) {
		for (i = 0; i < root_type_cnt; i++) {
			err = btf_dump__dump_type(d, root_type_ids[i]);
			if (err)
				goto done;
		}
	} else {
		int cnt = btf__type_cnt(btf);

		if (sort_dump)
			datums = sort_btf_c(btf);
		for (i = 1; i < cnt; i++) {
			int idx = datums ? datums[i].index : i;

			err = btf_dump__dump_type(d, idx);
			if (err)
				goto done;
		}

		err = dump_btf_kfuncs(d, btf);
		if (err)
			goto done;
	}

	printf("#ifndef BPF_NO_PRESERVE_ACCESS_INDEX\n");
	printf("#pragma clang attribute pop\n");
	printf("#endif\n");
	printf("\n");
	printf("#endif /* __VMLINUX_H__ */\n");

done:
	free(datums);
	btf_dump__free(d);
	return err;
}

static const char sysfs_vmlinux[] = "/sys/kernel/btf/vmlinux";

static struct btf *get_vmlinux_btf_from_sysfs(void)
{
	struct btf *base;

	base = btf__parse(sysfs_vmlinux, NULL);
	if (!base)
		p_err("failed to parse vmlinux BTF at '%s': %d\n",
		      sysfs_vmlinux, -errno);

	return base;
}

#define BTF_NAME_BUFF_LEN 64

static bool btf_is_kernel_module(__u32 btf_id)
{
	struct bpf_btf_info btf_info = {};
	char btf_name[BTF_NAME_BUFF_LEN];
	int btf_fd;
	__u32 len;
	int err;

	btf_fd = bpf_btf_get_fd_by_id(btf_id);
	if (btf_fd < 0) {
		p_err("can't get BTF object by id (%u): %s", btf_id, strerror(errno));
		return false;
	}

	len = sizeof(btf_info);
	btf_info.name = ptr_to_u64(btf_name);
	btf_info.name_len = sizeof(btf_name);
	err = bpf_btf_get_info_by_fd(btf_fd, &btf_info, &len);
	close(btf_fd);
	if (err) {
		p_err("can't get BTF (ID %u) object info: %s", btf_id, strerror(errno));
		return false;
	}

	return btf_info.kernel_btf && strncmp(btf_name, "vmlinux", sizeof(btf_name)) != 0;
}

static int do_dump(int argc, char **argv)
{
	bool dump_c = false, sort_dump_c = true;
	struct btf *btf = NULL, *base = NULL;
	__u32 root_type_ids[2];
	int root_type_cnt = 0;
	__u32 btf_id = -1;
	const char *src;
	int fd = -1;
	int err = 0;

	if (!REQ_ARGS(2)) {
		usage();
		return -1;
	}
	src = GET_ARG();
	if (is_prefix(src, "map")) {
		struct bpf_map_info info = {};
		__u32 len = sizeof(info);

		if (!REQ_ARGS(2)) {
			usage();
			return -1;
		}

		fd = map_parse_fd_and_info(&argc, &argv, &info, &len);
		if (fd < 0)
			return -1;

		btf_id = info.btf_id;
		if (argc && is_prefix(*argv, "key")) {
			root_type_ids[root_type_cnt++] = info.btf_key_type_id;
			NEXT_ARG();
		} else if (argc && is_prefix(*argv, "value")) {
			root_type_ids[root_type_cnt++] = info.btf_value_type_id;
			NEXT_ARG();
		} else if (argc && is_prefix(*argv, "all")) {
			NEXT_ARG();
		} else if (argc && is_prefix(*argv, "kv")) {
			root_type_ids[root_type_cnt++] = info.btf_key_type_id;
			root_type_ids[root_type_cnt++] = info.btf_value_type_id;
			NEXT_ARG();
		} else {
			root_type_ids[root_type_cnt++] = info.btf_key_type_id;
			root_type_ids[root_type_cnt++] = info.btf_value_type_id;
		}
	} else if (is_prefix(src, "prog")) {
		struct bpf_prog_info info = {};
		__u32 len = sizeof(info);

		if (!REQ_ARGS(2)) {
			usage();
			return -1;
		}

		fd = prog_parse_fd(&argc, &argv);
		if (fd < 0)
			return -1;

		err = bpf_prog_get_info_by_fd(fd, &info, &len);
		if (err) {
			p_err("can't get prog info: %s", strerror(errno));
			goto done;
		}

		btf_id = info.btf_id;
	} else if (is_prefix(src, "id")) {
		char *endptr;

		btf_id = strtoul(*argv, &endptr, 0);
		if (*endptr) {
			p_err("can't parse %s as ID", *argv);
			return -1;
		}
		NEXT_ARG();
	} else if (is_prefix(src, "file")) {
		const char sysfs_prefix[] = "/sys/kernel/btf/";

		if (!base_btf &&
		    strncmp(*argv, sysfs_prefix, sizeof(sysfs_prefix) - 1) == 0 &&
		    strcmp(*argv, sysfs_vmlinux) != 0)
			base = get_vmlinux_btf_from_sysfs();

		btf = btf__parse_split(*argv, base ?: base_btf);
		if (!btf) {
			err = -errno;
			p_err("failed to load BTF from %s: %s",
			      *argv, strerror(errno));
			goto done;
		}
		NEXT_ARG();
	} else {
		err = -1;
		p_err("unrecognized BTF source specifier: '%s'", src);
		goto done;
	}

	while (argc) {
		if (is_prefix(*argv, "format")) {
			NEXT_ARG();
			if (argc < 1) {
				p_err("expecting value for 'format' option\n");
				err = -EINVAL;
				goto done;
			}
			if (strcmp(*argv, "c") == 0) {
				dump_c = true;
			} else if (strcmp(*argv, "raw") == 0) {
				dump_c = false;
			} else {
				p_err("unrecognized format specifier: '%s', possible values: raw, c",
				      *argv);
				err = -EINVAL;
				goto done;
			}
			NEXT_ARG();
		} else if (is_prefix(*argv, "unsorted")) {
			sort_dump_c = false;
			NEXT_ARG();
		} else {
			p_err("unrecognized option: '%s'", *argv);
			err = -EINVAL;
			goto done;
		}
	}

	if (!btf) {
		if (!base_btf && btf_is_kernel_module(btf_id)) {
			p_info("Warning: valid base BTF was not specified with -B option, falling back to standard base BTF (%s)",
			       sysfs_vmlinux);
			base_btf = get_vmlinux_btf_from_sysfs();
		}

		btf = btf__load_from_kernel_by_id_split(btf_id, base_btf);
		if (!btf) {
			err = -errno;
			p_err("get btf by id (%u): %s", btf_id, strerror(errno));
			goto done;
		}
	}

	if (dump_c) {
		if (json_output) {
			p_err("JSON output for C-syntax dump is not supported");
			err = -ENOTSUP;
			goto done;
		}
		err = dump_btf_c(btf, root_type_ids, root_type_cnt, sort_dump_c);
	} else {
		err = dump_btf_raw(btf, root_type_ids, root_type_cnt);
	}

done:
	close(fd);
	btf__free(btf);
	btf__free(base);
	return err;
}

static int btf_parse_fd(int *argc, char ***argv)
{
	unsigned int id;
	char *endptr;
	int fd;

	if (!is_prefix(*argv[0], "id")) {
		p_err("expected 'id', got: '%s'?", **argv);
		return -1;
	}
	NEXT_ARGP();

	id = strtoul(**argv, &endptr, 0);
	if (*endptr) {
		p_err("can't parse %s as ID", **argv);
		return -1;
	}
	NEXT_ARGP();

	fd = bpf_btf_get_fd_by_id(id);
	if (fd < 0)
		p_err("can't get BTF object by id (%u): %s",
		      id, strerror(errno));

	return fd;
}

static int
build_btf_type_table(struct hashmap *tab, enum bpf_obj_type type,
		     void *info, __u32 *len)
{
	static const char * const names[] = {
		[BPF_OBJ_UNKNOWN]	= "unknown",
		[BPF_OBJ_PROG]		= "prog",
		[BPF_OBJ_MAP]		= "map",
	};
	__u32 btf_id, id = 0;
	int err;
	int fd;

	while (true) {
		switch (type) {
		case BPF_OBJ_PROG:
			err = bpf_prog_get_next_id(id, &id);
			break;
		case BPF_OBJ_MAP:
			err = bpf_map_get_next_id(id, &id);
			break;
		default:
			err = -1;
			p_err("unexpected object type: %d", type);
			goto err_free;
		}
		if (err) {
			if (errno == ENOENT) {
				err = 0;
				break;
			}
			p_err("can't get next %s: %s%s", names[type],
			      strerror(errno),
			      errno == EINVAL ? " -- kernel too old?" : "");
			goto err_free;
		}

		switch (type) {
		case BPF_OBJ_PROG:
			fd = bpf_prog_get_fd_by_id(id);
			break;
		case BPF_OBJ_MAP:
			fd = bpf_map_get_fd_by_id(id);
			break;
		default:
			err = -1;
			p_err("unexpected object type: %d", type);
			goto err_free;
		}
		if (fd < 0) {
			if (errno == ENOENT)
				continue;
			p_err("can't get %s by id (%u): %s", names[type], id,
			      strerror(errno));
			err = -1;
			goto err_free;
		}

		memset(info, 0, *len);
		if (type == BPF_OBJ_PROG)
			err = bpf_prog_get_info_by_fd(fd, info, len);
		else
			err = bpf_map_get_info_by_fd(fd, info, len);
		close(fd);
		if (err) {
			p_err("can't get %s info: %s", names[type],
			      strerror(errno));
			goto err_free;
		}

		switch (type) {
		case BPF_OBJ_PROG:
			btf_id = ((struct bpf_prog_info *)info)->btf_id;
			break;
		case BPF_OBJ_MAP:
			btf_id = ((struct bpf_map_info *)info)->btf_id;
			break;
		default:
			err = -1;
			p_err("unexpected object type: %d", type);
			goto err_free;
		}
		if (!btf_id)
			continue;

		err = hashmap__append(tab, btf_id, id);
		if (err) {
			p_err("failed to append entry to hashmap for BTF ID %u, object ID %u: %s",
			      btf_id, id, strerror(-err));
			goto err_free;
		}
	}

	return 0;

err_free:
	hashmap__free(tab);
	return err;
}

static int
build_btf_tables(struct hashmap *btf_prog_table,
		 struct hashmap *btf_map_table)
{
	struct bpf_prog_info prog_info;
	__u32 prog_len = sizeof(prog_info);
	struct bpf_map_info map_info;
	__u32 map_len = sizeof(map_info);
	int err = 0;

	err = build_btf_type_table(btf_prog_table, BPF_OBJ_PROG, &prog_info,
				   &prog_len);
	if (err)
		return err;

	err = build_btf_type_table(btf_map_table, BPF_OBJ_MAP, &map_info,
				   &map_len);
	if (err) {
		hashmap__free(btf_prog_table);
		return err;
	}

	return 0;
}

static void
show_btf_plain(struct bpf_btf_info *info, int fd,
	       struct hashmap *btf_prog_table,
	       struct hashmap *btf_map_table)
{
	struct hashmap_entry *entry;
	const char *name = u64_to_ptr(info->name);
	int n;

	printf("%u: ", info->id);
	if (info->kernel_btf)
		printf("name [%s]  ", name);
	else if (name && name[0])
		printf("name %s  ", name);
	else
		printf("name <anon>  ");
	printf("size %uB", info->btf_size);

	n = 0;
	hashmap__for_each_key_entry(btf_prog_table, entry, info->id) {
		printf("%s%lu", n++ == 0 ? "  prog_ids " : ",", entry->value);
	}

	n = 0;
	hashmap__for_each_key_entry(btf_map_table, entry, info->id) {
		printf("%s%lu", n++ == 0 ? "  map_ids " : ",", entry->value);
	}

	emit_obj_refs_plain(refs_table, info->id, "\n\tpids ");

	printf("\n");
}

static void
show_btf_json(struct bpf_btf_info *info, int fd,
	      struct hashmap *btf_prog_table,
	      struct hashmap *btf_map_table)
{
	struct hashmap_entry *entry;
	const char *name = u64_to_ptr(info->name);

	jsonw_start_object(json_wtr);	/* btf object */
	jsonw_uint_field(json_wtr, "id", info->id);
	jsonw_uint_field(json_wtr, "size", info->btf_size);

	jsonw_name(json_wtr, "prog_ids");
	jsonw_start_array(json_wtr);	/* prog_ids */
	hashmap__for_each_key_entry(btf_prog_table, entry, info->id) {
		jsonw_uint(json_wtr, entry->value);
	}
	jsonw_end_array(json_wtr);	/* prog_ids */

	jsonw_name(json_wtr, "map_ids");
	jsonw_start_array(json_wtr);	/* map_ids */
	hashmap__for_each_key_entry(btf_map_table, entry, info->id) {
		jsonw_uint(json_wtr, entry->value);
	}
	jsonw_end_array(json_wtr);	/* map_ids */

	emit_obj_refs_json(refs_table, info->id, json_wtr); /* pids */

	jsonw_bool_field(json_wtr, "kernel", info->kernel_btf);

	if (name && name[0])
		jsonw_string_field(json_wtr, "name", name);

	jsonw_end_object(json_wtr);	/* btf object */
}

static int
show_btf(int fd, struct hashmap *btf_prog_table,
	 struct hashmap *btf_map_table)
{
	struct bpf_btf_info info;
	__u32 len = sizeof(info);
	char name[64];
	int err;

	memset(&info, 0, sizeof(info));
	err = bpf_btf_get_info_by_fd(fd, &info, &len);
	if (err) {
		p_err("can't get BTF object info: %s", strerror(errno));
		return -1;
	}
	/* if kernel support emitting BTF object name, pass name pointer */
	if (info.name_len) {
		memset(&info, 0, sizeof(info));
		info.name_len = sizeof(name);
		info.name = ptr_to_u64(name);
		len = sizeof(info);

		err = bpf_btf_get_info_by_fd(fd, &info, &len);
		if (err) {
			p_err("can't get BTF object info: %s", strerror(errno));
			return -1;
		}
	}

	if (json_output)
		show_btf_json(&info, fd, btf_prog_table, btf_map_table);
	else
		show_btf_plain(&info, fd, btf_prog_table, btf_map_table);

	return 0;
}

static int do_show(int argc, char **argv)
{
	struct hashmap *btf_prog_table;
	struct hashmap *btf_map_table;
	int err, fd = -1;
	__u32 id = 0;

	if (argc == 2) {
		fd = btf_parse_fd(&argc, &argv);
		if (fd < 0)
			return -1;
	}

	if (argc) {
		if (fd >= 0)
			close(fd);
		return BAD_ARG();
	}

	btf_prog_table = hashmap__new(hash_fn_for_key_as_id,
				      equal_fn_for_key_as_id, NULL);
	btf_map_table = hashmap__new(hash_fn_for_key_as_id,
				     equal_fn_for_key_as_id, NULL);
	if (IS_ERR(btf_prog_table) || IS_ERR(btf_map_table)) {
		hashmap__free(btf_prog_table);
		hashmap__free(btf_map_table);
		if (fd >= 0)
			close(fd);
		p_err("failed to create hashmap for object references");
		return -1;
	}
	err = build_btf_tables(btf_prog_table, btf_map_table);
	if (err) {
		if (fd >= 0)
			close(fd);
		return err;
	}
	build_obj_refs_table(&refs_table, BPF_OBJ_BTF);

	if (fd >= 0) {
		err = show_btf(fd, btf_prog_table, btf_map_table);
		close(fd);
		goto exit_free;
	}

	if (json_output)
		jsonw_start_array(json_wtr);	/* root array */

	while (true) {
		err = bpf_btf_get_next_id(id, &id);
		if (err) {
			if (errno == ENOENT) {
				err = 0;
				break;
			}
			p_err("can't get next BTF object: %s%s",
			      strerror(errno),
			      errno == EINVAL ? " -- kernel too old?" : "");
			err = -1;
			break;
		}

		fd = bpf_btf_get_fd_by_id(id);
		if (fd < 0) {
			if (errno == ENOENT)
				continue;
			p_err("can't get BTF object by id (%u): %s",
			      id, strerror(errno));
			err = -1;
			break;
		}

		err = show_btf(fd, btf_prog_table, btf_map_table);
		close(fd);
		if (err)
			break;
	}

	if (json_output)
		jsonw_end_array(json_wtr);	/* root array */

exit_free:
	hashmap__free(btf_prog_table);
	hashmap__free(btf_map_table);
	delete_obj_refs_table(refs_table);

	return err;
}

static int do_help(int argc, char **argv)
{
	if (json_output) {
		jsonw_null(json_wtr);
		return 0;
	}

	fprintf(stderr,
		"Usage: %1$s %2$s { show | list } [id BTF_ID]\n"
		"       %1$s %2$s dump BTF_SRC [format FORMAT]\n"
		"       %1$s %2$s help\n"
		"\n"
		"       BTF_SRC := { id BTF_ID | prog PROG | map MAP [{key | value | kv | all}] | file FILE }\n"
		"       FORMAT  := { raw | c [unsorted] }\n"
		"       " HELP_SPEC_MAP "\n"
		"       " HELP_SPEC_PROGRAM "\n"
		"       " HELP_SPEC_OPTIONS " |\n"
		"                    {-B|--base-btf} }\n"
		"",
		bin_name, "btf");

	return 0;
}

static const struct cmd cmds[] = {
	{ "show",	do_show },
	{ "list",	do_show },
	{ "help",	do_help },
	{ "dump",	do_dump },
	{ 0 }
};

int do_btf(int argc, char **argv)
{
	return cmd_select(cmds, argc, argv, do_help);
}<|MERGE_RESOLUTION|>--- conflicted
+++ resolved
@@ -50,10 +50,7 @@
 	int type_rank;
 	const char *sort_name;
 	const char *own_name;
-<<<<<<< HEAD
-=======
 	__u64 disambig_hash;
->>>>>>> adc21867
 };
 
 static const char *btf_int_enc_str(__u8 encoding)
@@ -565,16 +562,10 @@
 	case BTF_KIND_ENUM64: {
 		int name_off = t->name_off;
 
-<<<<<<< HEAD
-		/* Use name of the first element for anonymous enums if allowed */
-		if (!from_ref && !t->name_off && btf_vlen(t))
-			name_off = btf_enum(t)->name_off;
-=======
 		if (!from_ref && !name_off && btf_vlen(t))
 			name_off = btf_kind(t) == BTF_KIND_ENUM64 ?
 				btf_enum64(t)->name_off :
 				btf_enum(t)->name_off;
->>>>>>> adc21867
 
 		return btf__name_by_offset(btf, name_off);
 	}
@@ -594,8 +585,6 @@
 	return NULL;
 }
 
-<<<<<<< HEAD
-=======
 static __u64 hasher(__u64 hash, __u64 val)
 {
 	return hash * 31 + val;
@@ -662,23 +651,12 @@
 	return hash;
 }
 
->>>>>>> adc21867
 static int btf_type_compare(const void *left, const void *right)
 {
 	const struct sort_datum *d1 = (const struct sort_datum *)left;
 	const struct sort_datum *d2 = (const struct sort_datum *)right;
 	int r;
 
-<<<<<<< HEAD
-	if (d1->type_rank != d2->type_rank)
-		return d1->type_rank < d2->type_rank ? -1 : 1;
-
-	r = strcmp(d1->sort_name, d2->sort_name);
-	if (r)
-		return r;
-
-	return strcmp(d1->own_name, d2->own_name);
-=======
 	r = d1->type_rank - d2->type_rank;
 	r = r ?: strcmp(d1->sort_name, d2->sort_name);
 	r = r ?: strcmp(d1->own_name, d2->own_name);
@@ -689,7 +667,6 @@
 		return d1->disambig_hash < d2->disambig_hash ? -1 : 1;
 
 	return d1->index - d2->index;
->>>>>>> adc21867
 }
 
 static struct sort_datum *sort_btf_c(const struct btf *btf)
@@ -710,10 +687,7 @@
 		d->type_rank = btf_type_rank(btf, i, false);
 		d->sort_name = btf_type_sort_name(btf, i, false);
 		d->own_name = btf__name_by_offset(btf, t->name_off);
-<<<<<<< HEAD
-=======
 		d->disambig_hash = btf_type_disambig_hash(btf, i, true);
->>>>>>> adc21867
 	}
 
 	qsort(datums, n, sizeof(struct sort_datum), btf_type_compare);
