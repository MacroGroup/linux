LIBBPF_0.0.1 {
	global:
		bpf_btf_get_fd_by_id;
		bpf_map__btf_key_type_id;
		bpf_map__btf_value_type_id;
		bpf_map__fd;
		bpf_map__name;
		bpf_map__pin;
		bpf_map__reuse_fd;
		bpf_map__set_ifindex;
		bpf_map__set_inner_map_fd;
		bpf_map__unpin;
		bpf_map_delete_elem;
		bpf_map_get_fd_by_id;
		bpf_map_get_next_id;
		bpf_map_get_next_key;
		bpf_map_lookup_and_delete_elem;
		bpf_map_lookup_elem;
		bpf_map_update_elem;
		bpf_obj_get;
		bpf_obj_get_info_by_fd;
		bpf_obj_pin;
		bpf_object__btf_fd;
		bpf_object__close;
		bpf_object__find_map_by_name;
		bpf_object__kversion;
		bpf_object__load;
		bpf_object__name;
		bpf_object__open;
		bpf_object__pin;
		bpf_object__pin_maps;
		bpf_object__pin_programs;
		bpf_object__unpin_maps;
		bpf_object__unpin_programs;
		bpf_prog_attach;
		bpf_prog_detach;
		bpf_prog_detach2;
		bpf_prog_get_fd_by_id;
		bpf_prog_get_next_id;
		bpf_prog_query;
		bpf_program__fd;
		bpf_program__pin;
		bpf_program__set_expected_attach_type;
		bpf_program__set_ifindex;
		bpf_program__set_type;
		bpf_program__unload;
		bpf_program__unpin;
		bpf_prog_linfo__free;
		bpf_prog_linfo__new;
		bpf_prog_linfo__lfind_addr_func;
		bpf_prog_linfo__lfind;
		bpf_raw_tracepoint_open;
		bpf_task_fd_query;
		btf__fd;
		btf__find_by_name;
		btf__free;
		btf__name_by_offset;
		btf__new;
		btf__resolve_size;
		btf__resolve_type;
		btf__type_by_id;
		libbpf_attach_type_by_name;
		libbpf_get_error;
		libbpf_prog_type_by_name;
		libbpf_set_print;
		libbpf_strerror;
	local:
		*;
};

LIBBPF_0.0.2 {
	global:
		bpf_map_lookup_elem_flags;
		bpf_object__btf;
		bpf_object__find_map_fd_by_name;
		btf__get_raw_data;
		btf_ext__free;
		btf_ext__get_raw_data;
		btf_ext__new;
} LIBBPF_0.0.1;

LIBBPF_0.0.3 {
	global:
		bpf_map__is_internal;
		bpf_map_freeze;
} LIBBPF_0.0.2;

LIBBPF_0.0.4 {
	global:
		bpf_link__destroy;
		bpf_program__attach_kprobe;
		bpf_program__attach_perf_event;
		bpf_program__attach_raw_tracepoint;
		bpf_program__attach_tracepoint;
		bpf_program__attach_uprobe;
		btf_dump__dump_type;
		btf_dump__free;
		btf__parse_elf;
		libbpf_num_possible_cpus;
		perf_buffer__free;
		perf_buffer__poll;
} LIBBPF_0.0.3;

LIBBPF_0.0.5 {
	global:
		bpf_btf_get_next_id;
} LIBBPF_0.0.4;

LIBBPF_0.0.6 {
	global:
		bpf_map__get_pin_path;
		bpf_map__is_pinned;
		bpf_map__set_pin_path;
		bpf_object__open_file;
		bpf_object__open_mem;
		bpf_program__attach_trace;
		bpf_program__get_expected_attach_type;
		bpf_program__get_type;
		btf__find_by_name_kind;
		libbpf_find_vmlinux_btf_id;
} LIBBPF_0.0.5;

LIBBPF_0.0.7 {
	global:
		btf_dump__emit_type_decl;
		bpf_link__disconnect;
		bpf_map__attach_struct_ops;
		bpf_map_delete_batch;
		bpf_map_lookup_and_delete_batch;
		bpf_map_lookup_batch;
		bpf_map_update_batch;
		bpf_object__find_program_by_name;
		bpf_object__attach_skeleton;
		bpf_object__destroy_skeleton;
		bpf_object__detach_skeleton;
		bpf_object__load_skeleton;
		bpf_object__open_skeleton;
		bpf_program__attach;
		bpf_program__name;
		btf__align_of;
		libbpf_find_kernel_btf;
} LIBBPF_0.0.6;

LIBBPF_0.0.8 {
	global:
		bpf_link__fd;
		bpf_link__open;
		bpf_link__pin;
		bpf_link__pin_path;
		bpf_link__unpin;
		bpf_link__update_program;
		bpf_link_create;
		bpf_link_update;
		bpf_map__set_initial_value;
		bpf_prog_attach_opts;
		bpf_program__attach_cgroup;
		bpf_program__attach_lsm;
		bpf_program__set_attach_target;
} LIBBPF_0.0.7;

LIBBPF_0.0.9 {
	global:
		bpf_enable_stats;
		bpf_iter_create;
		bpf_link_get_fd_by_id;
		bpf_link_get_next_id;
		bpf_program__attach_iter;
		bpf_program__attach_netns;
		perf_buffer__consume;
		ring_buffer__add;
		ring_buffer__consume;
		ring_buffer__free;
		ring_buffer__new;
		ring_buffer__poll;
} LIBBPF_0.0.8;

LIBBPF_0.1.0 {
	global:
		bpf_link__detach;
		bpf_link_detach;
		bpf_map__ifindex;
		bpf_map__key_size;
		bpf_map__map_flags;
		bpf_map__max_entries;
		bpf_map__numa_node;
		bpf_map__set_key_size;
		bpf_map__set_map_flags;
		bpf_map__set_max_entries;
		bpf_map__set_numa_node;
		bpf_map__set_type;
		bpf_map__set_value_size;
		bpf_map__type;
		bpf_map__value_size;
		bpf_program__attach_xdp;
		bpf_program__autoload;
		bpf_program__set_autoload;
		btf__parse;
		btf__parse_raw;
		btf__pointer_size;
		btf__set_fd;
		btf__set_pointer_size;
} LIBBPF_0.0.9;

LIBBPF_0.2.0 {
	global:
		bpf_prog_bind_map;
		bpf_prog_test_run_opts;
		bpf_program__attach_freplace;
		bpf_program__section_name;
		btf__add_array;
		btf__add_const;
		btf__add_enum;
		btf__add_enum_value;
		btf__add_datasec;
		btf__add_datasec_var_info;
		btf__add_field;
		btf__add_func;
		btf__add_func_param;
		btf__add_func_proto;
		btf__add_fwd;
		btf__add_int;
		btf__add_ptr;
		btf__add_restrict;
		btf__add_str;
		btf__add_struct;
		btf__add_typedef;
		btf__add_union;
		btf__add_var;
		btf__add_volatile;
		btf__endianness;
		btf__find_str;
		btf__new_empty;
		btf__set_endianness;
		btf__str_by_offset;
		perf_buffer__buffer_cnt;
		perf_buffer__buffer_fd;
		perf_buffer__epoll_fd;
		perf_buffer__consume_buffer;
} LIBBPF_0.1.0;

LIBBPF_0.3.0 {
	global:
		btf__base_btf;
		btf__parse_elf_split;
		btf__parse_raw_split;
		btf__parse_split;
		btf__new_empty_split;
		ring_buffer__epoll_fd;
} LIBBPF_0.2.0;

LIBBPF_0.4.0 {
	global:
		btf__add_float;
		btf__add_type;
		bpf_linker__add_file;
		bpf_linker__finalize;
		bpf_linker__free;
		bpf_linker__new;
		bpf_map__inner_map;
		bpf_object__set_kversion;
		bpf_tc_attach;
		bpf_tc_detach;
		bpf_tc_hook_create;
		bpf_tc_hook_destroy;
		bpf_tc_query;
} LIBBPF_0.3.0;

LIBBPF_0.5.0 {
	global:
		bpf_map__initial_value;
		bpf_map__pin_path;
		bpf_map_lookup_and_delete_elem_flags;
		bpf_program__attach_kprobe_opts;
		bpf_program__attach_perf_event_opts;
		bpf_program__attach_tracepoint_opts;
		bpf_program__attach_uprobe_opts;
		bpf_object__gen_loader;
		btf__load_from_kernel_by_id;
		btf__load_from_kernel_by_id_split;
		btf__load_into_kernel;
		btf__load_module_btf;
		btf__load_vmlinux_btf;
		btf_dump__dump_type_data;
		libbpf_set_strict_mode;
} LIBBPF_0.4.0;

LIBBPF_0.6.0 {
	global:
		bpf_map__map_extra;
		bpf_map__set_map_extra;
		bpf_map_create;
		bpf_object__next_map;
		bpf_object__next_program;
		bpf_object__prev_map;
		bpf_object__prev_program;
		bpf_prog_load;
		bpf_program__flags;
		bpf_program__insn_cnt;
		bpf_program__insns;
		bpf_program__set_flags;
		btf__add_btf;
		btf__add_decl_tag;
		btf__add_type_tag;
		btf__dedup;
		btf__raw_data;
		btf__type_cnt;
		btf_dump__new;
		libbpf_major_version;
		libbpf_minor_version;
		libbpf_version_string;
		perf_buffer__new;
		perf_buffer__new_raw;
} LIBBPF_0.5.0;

LIBBPF_0.7.0 {
	global:
		bpf_btf_load;
		bpf_program__expected_attach_type;
		bpf_program__log_buf;
		bpf_program__log_level;
		bpf_program__set_log_buf;
		bpf_program__set_log_level;
		bpf_program__type;
		bpf_xdp_attach;
		bpf_xdp_detach;
		bpf_xdp_query;
		bpf_xdp_query_id;
		libbpf_probe_bpf_helper;
		libbpf_probe_bpf_map_type;
		libbpf_probe_bpf_prog_type;
		libbpf_set_memlock_rlim;
} LIBBPF_0.6.0;

LIBBPF_0.8.0 {
	global:
		bpf_map__autocreate;
		bpf_map__get_next_key;
		bpf_map__delete_elem;
		bpf_map__lookup_and_delete_elem;
		bpf_map__lookup_elem;
		bpf_map__set_autocreate;
		bpf_map__update_elem;
		bpf_map_delete_elem_flags;
		bpf_object__destroy_subskeleton;
		bpf_object__open_subskeleton;
		bpf_program__attach_kprobe_multi_opts;
		bpf_program__attach_trace_opts;
		bpf_program__attach_usdt;
		bpf_program__set_insns;
		libbpf_register_prog_handler;
		libbpf_unregister_prog_handler;
} LIBBPF_0.7.0;

LIBBPF_1.0.0 {
	global:
		bpf_obj_get_opts;
		bpf_prog_query_opts;
		bpf_program__attach_ksyscall;
		bpf_program__autoattach;
		bpf_program__set_autoattach;
		btf__add_enum64;
		btf__add_enum64_value;
		libbpf_bpf_attach_type_str;
		libbpf_bpf_link_type_str;
		libbpf_bpf_map_type_str;
		libbpf_bpf_prog_type_str;
		perf_buffer__buffer;
} LIBBPF_0.8.0;

LIBBPF_1.1.0 {
	global:
		bpf_btf_get_fd_by_id_opts;
		bpf_link_get_fd_by_id_opts;
		bpf_map_get_fd_by_id_opts;
		bpf_prog_get_fd_by_id_opts;
		user_ring_buffer__discard;
		user_ring_buffer__free;
		user_ring_buffer__new;
		user_ring_buffer__reserve;
		user_ring_buffer__reserve_blocking;
		user_ring_buffer__submit;
} LIBBPF_1.0.0;

LIBBPF_1.2.0 {
	global:
		bpf_btf_get_info_by_fd;
		bpf_link__update_map;
		bpf_link_get_info_by_fd;
		bpf_map_get_info_by_fd;
		bpf_prog_get_info_by_fd;
} LIBBPF_1.1.0;

LIBBPF_1.3.0 {
	global:
		bpf_obj_pin_opts;
		bpf_object__unpin;
		bpf_prog_detach_opts;
		bpf_program__attach_netfilter;
		bpf_program__attach_netkit;
		bpf_program__attach_tcx;
		bpf_program__attach_uprobe_multi;
		ring__avail_data_size;
		ring__consume;
		ring__consumer_pos;
		ring__map_fd;
		ring__producer_pos;
		ring__size;
		ring_buffer__ring;
} LIBBPF_1.2.0;

LIBBPF_1.4.0 {
	global:
		bpf_program__attach_raw_tracepoint_opts;
		bpf_raw_tracepoint_open_opts;
		bpf_token_create;
		btf__new_split;
		btf_ext__raw_data;
} LIBBPF_1.3.0;

LIBBPF_1.5.0 {
	global:
		btf__distill_base;
		btf__relocate;
		bpf_map__autoattach;
		bpf_map__set_autoattach;
<<<<<<< HEAD
=======
		bpf_object__token_fd;
>>>>>>> adc21867
		bpf_program__attach_sockmap;
		ring__consume_n;
		ring_buffer__consume_n;
} LIBBPF_1.4.0;<|MERGE_RESOLUTION|>--- conflicted
+++ resolved
@@ -423,10 +423,7 @@
 		btf__relocate;
 		bpf_map__autoattach;
 		bpf_map__set_autoattach;
-<<<<<<< HEAD
-=======
 		bpf_object__token_fd;
->>>>>>> adc21867
 		bpf_program__attach_sockmap;
 		ring__consume_n;
 		ring_buffer__consume_n;
