// SPDX-License-Identifier: GPL-2.0-only
/*
 * builtin-stat.c
 *
 * Builtin stat command: Give a precise performance counters summary
 * overview about any workload, CPU or specific PID.
 *
 * Sample output:

   $ perf stat ./hackbench 10

  Time: 0.118

  Performance counter stats for './hackbench 10':

       1708.761321 task-clock                #   11.037 CPUs utilized
            41,190 context-switches          #    0.024 M/sec
             6,735 CPU-migrations            #    0.004 M/sec
            17,318 page-faults               #    0.010 M/sec
     5,205,202,243 cycles                    #    3.046 GHz
     3,856,436,920 stalled-cycles-frontend   #   74.09% frontend cycles idle
     1,600,790,871 stalled-cycles-backend    #   30.75% backend  cycles idle
     2,603,501,247 instructions              #    0.50  insns per cycle
                                             #    1.48  stalled cycles per insn
       484,357,498 branches                  #  283.455 M/sec
         6,388,934 branch-misses             #    1.32% of all branches

        0.154822978  seconds time elapsed

 *
 * Copyright (C) 2008-2011, Red Hat Inc, Ingo Molnar <mingo@redhat.com>
 *
 * Improvements and fixes by:
 *
 *   Arjan van de Ven <arjan@linux.intel.com>
 *   Yanmin Zhang <yanmin.zhang@intel.com>
 *   Wu Fengguang <fengguang.wu@intel.com>
 *   Mike Galbraith <efault@gmx.de>
 *   Paul Mackerras <paulus@samba.org>
 *   Jaswinder Singh Rajput <jaswinder@kernel.org>
 */

#include "builtin.h"
#include "util/cgroup.h"
#include <subcmd/parse-options.h>
#include "util/parse-events.h"
#include "util/pmus.h"
#include "util/pmu.h"
#include "util/event.h"
#include "util/evlist.h"
#include "util/evsel.h"
#include "util/debug.h"
#include "util/color.h"
#include "util/stat.h"
#include "util/header.h"
#include "util/cpumap.h"
#include "util/thread_map.h"
#include "util/counts.h"
#include "util/topdown.h"
#include "util/session.h"
#include "util/tool.h"
#include "util/string2.h"
#include "util/metricgroup.h"
#include "util/synthetic-events.h"
#include "util/target.h"
#include "util/time-utils.h"
#include "util/top.h"
#include "util/affinity.h"
#include "util/pfm.h"
#include "util/bpf_counter.h"
#include "util/iostat.h"
#include "util/util.h"
#include "util/intel-tpebs.h"
#include "asm/bug.h"

#include <linux/time64.h>
#include <linux/zalloc.h>
#include <api/fs/fs.h>
#include <errno.h>
#include <signal.h>
#include <stdlib.h>
#include <sys/prctl.h>
#include <inttypes.h>
#include <locale.h>
#include <math.h>
#include <sys/types.h>
#include <sys/stat.h>
#include <sys/wait.h>
#include <unistd.h>
#include <sys/time.h>
#include <sys/resource.h>
#include <linux/err.h>

#include <linux/ctype.h>
#include <perf/evlist.h>
#include <internal/threadmap.h>

#define DEFAULT_SEPARATOR	" "
#define FREEZE_ON_SMI_PATH	"devices/cpu/freeze_on_smi"

static void print_counters(struct timespec *ts, int argc, const char **argv);

static struct evlist	*evsel_list;
static struct parse_events_option_args parse_events_option_args = {
	.evlistp = &evsel_list,
};

static bool all_counters_use_bpf = true;

static struct target target = {
	.uid	= UINT_MAX,
};

#define METRIC_ONLY_LEN 20

static volatile sig_atomic_t	child_pid			= -1;
static int			detailed_run			=  0;
static bool			transaction_run;
static bool			topdown_run			= false;
static bool			smi_cost			= false;
static bool			smi_reset			= false;
static int			big_num_opt			=  -1;
static const char		*pre_cmd			= NULL;
static const char		*post_cmd			= NULL;
static bool			sync_run			= false;
static bool			forever				= false;
static bool			force_metric_only		= false;
static struct timespec		ref_time;
static bool			append_file;
static bool			interval_count;
static const char		*output_name;
static int			output_fd;
static char			*metrics;

struct perf_stat {
	bool			 record;
	struct perf_data	 data;
	struct perf_session	*session;
	u64			 bytes_written;
	struct perf_tool	 tool;
	bool			 maps_allocated;
	struct perf_cpu_map	*cpus;
	struct perf_thread_map *threads;
	enum aggr_mode		 aggr_mode;
	u32			 aggr_level;
};

static struct perf_stat		perf_stat;
#define STAT_RECORD		perf_stat.record

static volatile sig_atomic_t done = 0;

static struct perf_stat_config stat_config = {
	.aggr_mode		= AGGR_GLOBAL,
	.aggr_level		= MAX_CACHE_LVL + 1,
	.scale			= true,
	.unit_width		= 4, /* strlen("unit") */
	.run_count		= 1,
	.metric_only_len	= METRIC_ONLY_LEN,
	.walltime_nsecs_stats	= &walltime_nsecs_stats,
	.ru_stats		= &ru_stats,
	.big_num		= true,
	.ctl_fd			= -1,
	.ctl_fd_ack		= -1,
	.iostat_run		= false,
};

/* Options set from the command line. */
struct opt_aggr_mode {
	bool node, socket, die, cluster, cache, core, thread, no_aggr;
};

/* Turn command line option into most generic aggregation mode setting. */
static enum aggr_mode opt_aggr_mode_to_aggr_mode(struct opt_aggr_mode *opt_mode)
{
	enum aggr_mode mode = AGGR_GLOBAL;

	if (opt_mode->node)
		mode = AGGR_NODE;
	if (opt_mode->socket)
		mode = AGGR_SOCKET;
	if (opt_mode->die)
		mode = AGGR_DIE;
	if (opt_mode->cluster)
		mode = AGGR_CLUSTER;
	if (opt_mode->cache)
		mode = AGGR_CACHE;
	if (opt_mode->core)
		mode = AGGR_CORE;
	if (opt_mode->thread)
		mode = AGGR_THREAD;
	if (opt_mode->no_aggr)
		mode = AGGR_NONE;
	return mode;
}

static void evlist__check_cpu_maps(struct evlist *evlist)
{
	struct evsel *evsel, *warned_leader = NULL;

	evlist__for_each_entry(evlist, evsel) {
		struct evsel *leader = evsel__leader(evsel);

		/* Check that leader matches cpus with each member. */
		if (leader == evsel)
			continue;
		if (perf_cpu_map__equal(leader->core.cpus, evsel->core.cpus))
			continue;

		/* If there's mismatch disable the group and warn user. */
		if (warned_leader != leader) {
			char buf[200];

			pr_warning("WARNING: grouped events cpus do not match.\n"
				"Events with CPUs not matching the leader will "
				"be removed from the group.\n");
			evsel__group_desc(leader, buf, sizeof(buf));
			pr_warning("  %s\n", buf);
			warned_leader = leader;
		}
		if (verbose > 0) {
			char buf[200];

			cpu_map__snprint(leader->core.cpus, buf, sizeof(buf));
			pr_warning("     %s: %s\n", leader->name, buf);
			cpu_map__snprint(evsel->core.cpus, buf, sizeof(buf));
			pr_warning("     %s: %s\n", evsel->name, buf);
		}

		evsel__remove_from_group(evsel, leader);
	}
}

static inline void diff_timespec(struct timespec *r, struct timespec *a,
				 struct timespec *b)
{
	r->tv_sec = a->tv_sec - b->tv_sec;
	if (a->tv_nsec < b->tv_nsec) {
		r->tv_nsec = a->tv_nsec + NSEC_PER_SEC - b->tv_nsec;
		r->tv_sec--;
	} else {
		r->tv_nsec = a->tv_nsec - b->tv_nsec ;
	}
}

static void perf_stat__reset_stats(void)
{
	evlist__reset_stats(evsel_list);
	perf_stat__reset_shadow_stats();
}

static int process_synthesized_event(const struct perf_tool *tool __maybe_unused,
				     union perf_event *event,
				     struct perf_sample *sample __maybe_unused,
				     struct machine *machine __maybe_unused)
{
	if (perf_data__write(&perf_stat.data, event, event->header.size) < 0) {
		pr_err("failed to write perf data, error: %m\n");
		return -1;
	}

	perf_stat.bytes_written += event->header.size;
	return 0;
}

static int write_stat_round_event(u64 tm, u64 type)
{
	return perf_event__synthesize_stat_round(NULL, tm, type,
						 process_synthesized_event,
						 NULL);
}

#define WRITE_STAT_ROUND_EVENT(time, interval) \
	write_stat_round_event(time, PERF_STAT_ROUND_TYPE__ ## interval)

#define SID(e, x, y) xyarray__entry(e->core.sample_id, x, y)

static int evsel__write_stat_event(struct evsel *counter, int cpu_map_idx, u32 thread,
				   struct perf_counts_values *count)
{
	struct perf_sample_id *sid = SID(counter, cpu_map_idx, thread);
	struct perf_cpu cpu = perf_cpu_map__cpu(evsel__cpus(counter), cpu_map_idx);

	return perf_event__synthesize_stat(NULL, cpu, thread, sid->id, count,
					   process_synthesized_event, NULL);
}

static int read_single_counter(struct evsel *counter, int cpu_map_idx, int thread)
{
	int err = evsel__read_counter(counter, cpu_map_idx, thread);

	/*
	 * Reading user and system time will fail when the process
	 * terminates. Use the wait4 values in that case.
	 */
	if (err && cpu_map_idx == 0 &&
<<<<<<< HEAD
	    (counter->tool_event == PERF_TOOL_USER_TIME ||
	     counter->tool_event == PERF_TOOL_SYSTEM_TIME)) {
=======
	    (evsel__tool_event(counter) == PERF_TOOL_USER_TIME ||
	     evsel__tool_event(counter) == PERF_TOOL_SYSTEM_TIME)) {
>>>>>>> adc21867
		u64 val, *start_time;
		struct perf_counts_values *count =
			perf_counts(counter->counts, cpu_map_idx, thread);

		start_time = xyarray__entry(counter->start_times, cpu_map_idx, thread);
<<<<<<< HEAD
		if (counter->tool_event == PERF_TOOL_USER_TIME)
=======
		if (evsel__tool_event(counter) == PERF_TOOL_USER_TIME)
>>>>>>> adc21867
			val = ru_stats.ru_utime_usec_stat.mean;
		else
			val = ru_stats.ru_stime_usec_stat.mean;
		count->ena = count->run = *start_time + val;
		count->val = val;
		return 0;
	}
	return err;
}

/*
 * Read out the results of a single counter:
 * do not aggregate counts across CPUs in system-wide mode
 */
static int read_counter_cpu(struct evsel *counter, int cpu_map_idx)
{
	int nthreads = perf_thread_map__nr(evsel_list->core.threads);
	int thread;

	if (!counter->supported)
		return -ENOENT;

	for (thread = 0; thread < nthreads; thread++) {
		struct perf_counts_values *count;

		count = perf_counts(counter->counts, cpu_map_idx, thread);

		/*
		 * The leader's group read loads data into its group members
		 * (via evsel__read_counter()) and sets their count->loaded.
		 */
		if (!perf_counts__is_loaded(counter->counts, cpu_map_idx, thread) &&
		    read_single_counter(counter, cpu_map_idx, thread)) {
			counter->counts->scaled = -1;
			perf_counts(counter->counts, cpu_map_idx, thread)->ena = 0;
			perf_counts(counter->counts, cpu_map_idx, thread)->run = 0;
			return -1;
		}

		perf_counts__set_loaded(counter->counts, cpu_map_idx, thread, false);

		if (STAT_RECORD) {
			if (evsel__write_stat_event(counter, cpu_map_idx, thread, count)) {
				pr_err("failed to write stat event\n");
				return -1;
			}
		}

		if (verbose > 1) {
			fprintf(stat_config.output,
				"%s: %d: %" PRIu64 " %" PRIu64 " %" PRIu64 "\n",
					evsel__name(counter),
					perf_cpu_map__cpu(evsel__cpus(counter),
							  cpu_map_idx).cpu,
					count->val, count->ena, count->run);
		}
	}

	return 0;
}

static int read_affinity_counters(void)
{
	struct evlist_cpu_iterator evlist_cpu_itr;
	struct affinity saved_affinity, *affinity;

	if (all_counters_use_bpf)
		return 0;

	if (!target__has_cpu(&target) || target__has_per_thread(&target))
		affinity = NULL;
	else if (affinity__setup(&saved_affinity) < 0)
		return -1;
	else
		affinity = &saved_affinity;

	evlist__for_each_cpu(evlist_cpu_itr, evsel_list, affinity) {
		struct evsel *counter = evlist_cpu_itr.evsel;

		if (evsel__is_bpf(counter))
			continue;

		if (!counter->err)
			counter->err = read_counter_cpu(counter, evlist_cpu_itr.cpu_map_idx);
	}
	if (affinity)
		affinity__cleanup(&saved_affinity);

	return 0;
}

static int read_bpf_map_counters(void)
{
	struct evsel *counter;
	int err;

	evlist__for_each_entry(evsel_list, counter) {
		if (!evsel__is_bpf(counter))
			continue;

		err = bpf_counter__read(counter);
		if (err)
			return err;
	}
	return 0;
}

static int read_counters(void)
{
	if (!stat_config.stop_read_counter) {
		if (read_bpf_map_counters() ||
		    read_affinity_counters())
			return -1;
	}
	return 0;
}

static void process_counters(void)
{
	struct evsel *counter;

	evlist__for_each_entry(evsel_list, counter) {
		if (counter->err)
			pr_debug("failed to read counter %s\n", counter->name);
		if (counter->err == 0 && perf_stat_process_counter(&stat_config, counter))
			pr_warning("failed to process counter %s\n", counter->name);
		counter->err = 0;
	}

	perf_stat_merge_counters(&stat_config, evsel_list);
	perf_stat_process_percore(&stat_config, evsel_list);
}

static void process_interval(void)
{
	struct timespec ts, rs;

	clock_gettime(CLOCK_MONOTONIC, &ts);
	diff_timespec(&rs, &ts, &ref_time);

	evlist__reset_aggr_stats(evsel_list);

	if (read_counters() == 0)
		process_counters();

	if (STAT_RECORD) {
		if (WRITE_STAT_ROUND_EVENT(rs.tv_sec * NSEC_PER_SEC + rs.tv_nsec, INTERVAL))
			pr_err("failed to write stat round event\n");
	}

	init_stats(&walltime_nsecs_stats);
	update_stats(&walltime_nsecs_stats, stat_config.interval * 1000000ULL);
	print_counters(&rs, 0, NULL);
}

static bool handle_interval(unsigned int interval, int *times)
{
	if (interval) {
		process_interval();
		if (interval_count && !(--(*times)))
			return true;
	}
	return false;
}

static int enable_counters(void)
{
	struct evsel *evsel;
	int err;

	evlist__for_each_entry(evsel_list, evsel) {
		if (!evsel__is_bpf(evsel))
			continue;

		err = bpf_counter__enable(evsel);
		if (err)
			return err;
	}

	if (!target__enable_on_exec(&target)) {
		if (!all_counters_use_bpf)
			evlist__enable(evsel_list);
	}
	return 0;
}

static void disable_counters(void)
{
	struct evsel *counter;

	/*
	 * If we don't have tracee (attaching to task or cpu), counters may
	 * still be running. To get accurate group ratios, we must stop groups
	 * from counting before reading their constituent counters.
	 */
	if (!target__none(&target)) {
		evlist__for_each_entry(evsel_list, counter)
			bpf_counter__disable(counter);
		if (!all_counters_use_bpf)
			evlist__disable(evsel_list);
	}
}

static volatile sig_atomic_t workload_exec_errno;

/*
 * evlist__prepare_workload will send a SIGUSR1
 * if the fork fails, since we asked by setting its
 * want_signal to true.
 */
static void workload_exec_failed_signal(int signo __maybe_unused, siginfo_t *info,
					void *ucontext __maybe_unused)
{
	workload_exec_errno = info->si_value.sival_int;
}

static bool evsel__should_store_id(struct evsel *counter)
{
	return STAT_RECORD || counter->core.attr.read_format & PERF_FORMAT_ID;
}

static bool is_target_alive(struct target *_target,
			    struct perf_thread_map *threads)
{
	struct stat st;
	int i;

	if (!target__has_task(_target))
		return true;

	for (i = 0; i < threads->nr; i++) {
		char path[PATH_MAX];

		scnprintf(path, PATH_MAX, "%s/%d", procfs__mountpoint(),
			  threads->map[i].pid);

		if (!stat(path, &st))
			return true;
	}

	return false;
}

static void process_evlist(struct evlist *evlist, unsigned int interval)
{
	enum evlist_ctl_cmd cmd = EVLIST_CTL_CMD_UNSUPPORTED;

	if (evlist__ctlfd_process(evlist, &cmd) > 0) {
		switch (cmd) {
		case EVLIST_CTL_CMD_ENABLE:
			fallthrough;
		case EVLIST_CTL_CMD_DISABLE:
			if (interval)
				process_interval();
			break;
		case EVLIST_CTL_CMD_SNAPSHOT:
		case EVLIST_CTL_CMD_ACK:
		case EVLIST_CTL_CMD_UNSUPPORTED:
		case EVLIST_CTL_CMD_EVLIST:
		case EVLIST_CTL_CMD_STOP:
		case EVLIST_CTL_CMD_PING:
		default:
			break;
		}
	}
}

static void compute_tts(struct timespec *time_start, struct timespec *time_stop,
			int *time_to_sleep)
{
	int tts = *time_to_sleep;
	struct timespec time_diff;

	diff_timespec(&time_diff, time_stop, time_start);

	tts -= time_diff.tv_sec * MSEC_PER_SEC +
	       time_diff.tv_nsec / NSEC_PER_MSEC;

	if (tts < 0)
		tts = 0;

	*time_to_sleep = tts;
}

static int dispatch_events(bool forks, int timeout, int interval, int *times)
{
	int child_exited = 0, status = 0;
	int time_to_sleep, sleep_time;
	struct timespec time_start, time_stop;

	if (interval)
		sleep_time = interval;
	else if (timeout)
		sleep_time = timeout;
	else
		sleep_time = 1000;

	time_to_sleep = sleep_time;

	while (!done) {
		if (forks)
			child_exited = waitpid(child_pid, &status, WNOHANG);
		else
			child_exited = !is_target_alive(&target, evsel_list->core.threads) ? 1 : 0;

		if (child_exited)
			break;

		clock_gettime(CLOCK_MONOTONIC, &time_start);
		if (!(evlist__poll(evsel_list, time_to_sleep) > 0)) { /* poll timeout or EINTR */
			if (timeout || handle_interval(interval, times))
				break;
			time_to_sleep = sleep_time;
		} else { /* fd revent */
			process_evlist(evsel_list, interval);
			clock_gettime(CLOCK_MONOTONIC, &time_stop);
			compute_tts(&time_start, &time_stop, &time_to_sleep);
		}
	}

	return status;
}

enum counter_recovery {
	COUNTER_SKIP,
	COUNTER_RETRY,
	COUNTER_FATAL,
};

static enum counter_recovery stat_handle_error(struct evsel *counter)
{
	char msg[BUFSIZ];
	/*
	 * PPC returns ENXIO for HW counters until 2.6.37
	 * (behavior changed with commit b0a873e).
	 */
	if (errno == EINVAL || errno == ENOSYS ||
	    errno == ENOENT || errno == EOPNOTSUPP ||
	    errno == ENXIO) {
		if (verbose > 0)
			ui__warning("%s event is not supported by the kernel.\n",
				    evsel__name(counter));
		counter->supported = false;
		/*
		 * errored is a sticky flag that means one of the counter's
		 * cpu event had a problem and needs to be reexamined.
		 */
		counter->errored = true;

		if ((evsel__leader(counter) != counter) ||
		    !(counter->core.leader->nr_members > 1))
			return COUNTER_SKIP;
	} else if (evsel__fallback(counter, &target, errno, msg, sizeof(msg))) {
		if (verbose > 0)
			ui__warning("%s\n", msg);
		return COUNTER_RETRY;
	} else if (target__has_per_thread(&target) &&
		   evsel_list->core.threads &&
		   evsel_list->core.threads->err_thread != -1) {
		/*
		 * For global --per-thread case, skip current
		 * error thread.
		 */
		if (!thread_map__remove(evsel_list->core.threads,
					evsel_list->core.threads->err_thread)) {
			evsel_list->core.threads->err_thread = -1;
			return COUNTER_RETRY;
		}
	} else if (counter->skippable) {
		if (verbose > 0)
			ui__warning("skipping event %s that kernel failed to open .\n",
				    evsel__name(counter));
		counter->supported = false;
		counter->errored = true;
		return COUNTER_SKIP;
	}

	evsel__open_strerror(counter, &target, errno, msg, sizeof(msg));
	ui__error("%s\n", msg);

	if (child_pid != -1)
		kill(child_pid, SIGTERM);

	tpebs_delete();

	return COUNTER_FATAL;
}

static int __run_perf_stat(int argc, const char **argv, int run_idx)
{
	int interval = stat_config.interval;
	int times = stat_config.times;
	int timeout = stat_config.timeout;
	char msg[BUFSIZ];
	unsigned long long t0, t1;
	struct evsel *counter;
	size_t l;
	int status = 0;
	const bool forks = (argc > 0);
	bool is_pipe = STAT_RECORD ? perf_stat.data.is_pipe : false;
	struct evlist_cpu_iterator evlist_cpu_itr;
	struct affinity saved_affinity, *affinity = NULL;
	int err;
	bool second_pass = false;

	if (forks) {
		if (evlist__prepare_workload(evsel_list, &target, argv, is_pipe, workload_exec_failed_signal) < 0) {
			perror("failed to prepare workload");
			return -1;
		}
		child_pid = evsel_list->workload.pid;
	}

	if (!cpu_map__is_dummy(evsel_list->core.user_requested_cpus)) {
		if (affinity__setup(&saved_affinity) < 0)
			return -1;
		affinity = &saved_affinity;
	}

	evlist__for_each_entry(evsel_list, counter) {
		counter->reset_group = false;
		if (bpf_counter__load(counter, &target))
			return -1;
		if (!(evsel__is_bperf(counter)))
			all_counters_use_bpf = false;
	}

	evlist__reset_aggr_stats(evsel_list);

	evlist__for_each_cpu(evlist_cpu_itr, evsel_list, affinity) {
		counter = evlist_cpu_itr.evsel;

		/*
		 * bperf calls evsel__open_per_cpu() in bperf__load(), so
		 * no need to call it again here.
		 */
		if (target.use_bpf)
			break;

		if (counter->reset_group || counter->errored)
			continue;
		if (evsel__is_bperf(counter))
			continue;
try_again:
		if (create_perf_stat_counter(counter, &stat_config, &target,
					     evlist_cpu_itr.cpu_map_idx) < 0) {

			/*
			 * Weak group failed. We cannot just undo this here
			 * because earlier CPUs might be in group mode, and the kernel
			 * doesn't support mixing group and non group reads. Defer
			 * it to later.
			 * Don't close here because we're in the wrong affinity.
			 */
			if ((errno == EINVAL || errno == EBADF) &&
				evsel__leader(counter) != counter &&
				counter->weak_group) {
				evlist__reset_weak_group(evsel_list, counter, false);
				assert(counter->reset_group);
				second_pass = true;
				continue;
			}

			switch (stat_handle_error(counter)) {
			case COUNTER_FATAL:
				return -1;
			case COUNTER_RETRY:
				goto try_again;
			case COUNTER_SKIP:
				continue;
			default:
				break;
			}

		}
		counter->supported = true;
	}

	if (second_pass) {
		/*
		 * Now redo all the weak group after closing them,
		 * and also close errored counters.
		 */

		/* First close errored or weak retry */
		evlist__for_each_cpu(evlist_cpu_itr, evsel_list, affinity) {
			counter = evlist_cpu_itr.evsel;

			if (!counter->reset_group && !counter->errored)
				continue;

			perf_evsel__close_cpu(&counter->core, evlist_cpu_itr.cpu_map_idx);
		}
		/* Now reopen weak */
		evlist__for_each_cpu(evlist_cpu_itr, evsel_list, affinity) {
			counter = evlist_cpu_itr.evsel;

			if (!counter->reset_group)
				continue;
try_again_reset:
			pr_debug2("reopening weak %s\n", evsel__name(counter));
			if (create_perf_stat_counter(counter, &stat_config, &target,
						     evlist_cpu_itr.cpu_map_idx) < 0) {

				switch (stat_handle_error(counter)) {
				case COUNTER_FATAL:
					return -1;
				case COUNTER_RETRY:
					goto try_again_reset;
				case COUNTER_SKIP:
					continue;
				default:
					break;
				}
			}
			counter->supported = true;
		}
	}
	affinity__cleanup(affinity);

	evlist__for_each_entry(evsel_list, counter) {
		if (!counter->supported) {
			perf_evsel__free_fd(&counter->core);
			continue;
		}

		l = strlen(counter->unit);
		if (l > stat_config.unit_width)
			stat_config.unit_width = l;

		if (evsel__should_store_id(counter) &&
		    evsel__store_ids(counter, evsel_list))
			return -1;
	}

	if (evlist__apply_filters(evsel_list, &counter, &target)) {
		pr_err("failed to set filter \"%s\" on event %s with %d (%s)\n",
			counter->filter, evsel__name(counter), errno,
			str_error_r(errno, msg, sizeof(msg)));
		return -1;
	}

	if (STAT_RECORD) {
		int fd = perf_data__fd(&perf_stat.data);

		if (is_pipe) {
			err = perf_header__write_pipe(perf_data__fd(&perf_stat.data));
		} else {
			err = perf_session__write_header(perf_stat.session, evsel_list,
							 fd, false);
		}

		if (err < 0)
			return err;

		err = perf_event__synthesize_stat_events(&stat_config, NULL, evsel_list,
							 process_synthesized_event, is_pipe);
		if (err < 0)
			return err;
	}

	if (target.initial_delay) {
		pr_info(EVLIST_DISABLED_MSG);
	} else {
		err = enable_counters();
		if (err)
			return -1;
	}

	/* Exec the command, if any */
	if (forks)
		evlist__start_workload(evsel_list);

	if (target.initial_delay > 0) {
		usleep(target.initial_delay * USEC_PER_MSEC);
		err = enable_counters();
		if (err)
			return -1;

		pr_info(EVLIST_ENABLED_MSG);
	}

	t0 = rdclock();
	clock_gettime(CLOCK_MONOTONIC, &ref_time);

	if (forks) {
		if (interval || timeout || evlist__ctlfd_initialized(evsel_list))
			status = dispatch_events(forks, timeout, interval, &times);
		if (child_pid != -1) {
			if (timeout)
				kill(child_pid, SIGTERM);
			wait4(child_pid, &status, 0, &stat_config.ru_data);
		}

		if (workload_exec_errno) {
			const char *emsg = str_error_r(workload_exec_errno, msg, sizeof(msg));
			pr_err("Workload failed: %s\n", emsg);
			return -1;
		}

		if (WIFSIGNALED(status))
			psignal(WTERMSIG(status), argv[0]);
	} else {
		status = dispatch_events(forks, timeout, interval, &times);
	}

	disable_counters();

	t1 = rdclock();

	if (stat_config.walltime_run_table)
		stat_config.walltime_run[run_idx] = t1 - t0;

	if (interval && stat_config.summary) {
		stat_config.interval = 0;
		stat_config.stop_read_counter = true;
		init_stats(&walltime_nsecs_stats);
		update_stats(&walltime_nsecs_stats, t1 - t0);

		evlist__copy_prev_raw_counts(evsel_list);
		evlist__reset_prev_raw_counts(evsel_list);
		evlist__reset_aggr_stats(evsel_list);
	} else {
		update_stats(&walltime_nsecs_stats, t1 - t0);
		update_rusage_stats(&ru_stats, &stat_config.ru_data);
	}

	/*
	 * Closing a group leader splits the group, and as we only disable
	 * group leaders, results in remaining events becoming enabled. To
	 * avoid arbitrary skew, we must read all counters before closing any
	 * group leaders.
	 */
	if (read_counters() == 0)
		process_counters();

	/*
	 * We need to keep evsel_list alive, because it's processed
	 * later the evsel_list will be closed after.
	 */
	if (!STAT_RECORD)
		evlist__close(evsel_list);

	return WEXITSTATUS(status);
}

static int run_perf_stat(int argc, const char **argv, int run_idx)
{
	int ret;

	if (pre_cmd) {
		ret = system(pre_cmd);
		if (ret)
			return ret;
	}

	if (sync_run)
		sync();

	ret = __run_perf_stat(argc, argv, run_idx);
	if (ret)
		return ret;

	if (post_cmd) {
		ret = system(post_cmd);
		if (ret)
			return ret;
	}

	return ret;
}

static void print_counters(struct timespec *ts, int argc, const char **argv)
{
	/* Do not print anything if we record to the pipe. */
	if (STAT_RECORD && perf_stat.data.is_pipe)
		return;
	if (quiet)
		return;

	evlist__print_counters(evsel_list, &stat_config, &target, ts, argc, argv);
}

static volatile sig_atomic_t signr = -1;

static void skip_signal(int signo)
{
	if ((child_pid == -1) || stat_config.interval)
		done = 1;

	signr = signo;
	/*
	 * render child_pid harmless
	 * won't send SIGTERM to a random
	 * process in case of race condition
	 * and fast PID recycling
	 */
	child_pid = -1;
}

static void sig_atexit(void)
{
	sigset_t set, oset;

	/*
	 * avoid race condition with SIGCHLD handler
	 * in skip_signal() which is modifying child_pid
	 * goal is to avoid send SIGTERM to a random
	 * process
	 */
	sigemptyset(&set);
	sigaddset(&set, SIGCHLD);
	sigprocmask(SIG_BLOCK, &set, &oset);

	if (child_pid != -1)
		kill(child_pid, SIGTERM);

	sigprocmask(SIG_SETMASK, &oset, NULL);

	if (signr == -1)
		return;

	signal(signr, SIG_DFL);
	kill(getpid(), signr);
}

void perf_stat__set_big_num(int set)
{
	stat_config.big_num = (set != 0);
}

void perf_stat__set_no_csv_summary(int set)
{
	stat_config.no_csv_summary = (set != 0);
}

static int stat__set_big_num(const struct option *opt __maybe_unused,
			     const char *s __maybe_unused, int unset)
{
	big_num_opt = unset ? 0 : 1;
	perf_stat__set_big_num(!unset);
	return 0;
}

static int enable_metric_only(const struct option *opt __maybe_unused,
			      const char *s __maybe_unused, int unset)
{
	force_metric_only = true;
	stat_config.metric_only = !unset;
	return 0;
}

static int append_metric_groups(const struct option *opt __maybe_unused,
			       const char *str,
			       int unset __maybe_unused)
{
	if (metrics) {
		char *tmp;

		if (asprintf(&tmp, "%s,%s", metrics, str) < 0)
			return -ENOMEM;
		free(metrics);
		metrics = tmp;
	} else {
		metrics = strdup(str);
		if (!metrics)
			return -ENOMEM;
	}
	return 0;
}

static int parse_control_option(const struct option *opt,
				const char *str,
				int unset __maybe_unused)
{
	struct perf_stat_config *config = opt->value;

	return evlist__parse_control(str, &config->ctl_fd, &config->ctl_fd_ack, &config->ctl_fd_close);
}

static int parse_stat_cgroups(const struct option *opt,
			      const char *str, int unset)
{
	if (stat_config.cgroup_list) {
		pr_err("--cgroup and --for-each-cgroup cannot be used together\n");
		return -1;
	}

	return parse_cgroups(opt, str, unset);
}

static int parse_cputype(const struct option *opt,
			     const char *str,
			     int unset __maybe_unused)
{
	const struct perf_pmu *pmu;
	struct evlist *evlist = *(struct evlist **)opt->value;

	if (!list_empty(&evlist->core.entries)) {
		fprintf(stderr, "Must define cputype before events/metrics\n");
		return -1;
	}

	pmu = perf_pmus__pmu_for_pmu_filter(str);
	if (!pmu) {
		fprintf(stderr, "--cputype %s is not supported!\n", str);
		return -1;
	}
	parse_events_option_args.pmu_filter = pmu->name;

	return 0;
}

static int parse_cache_level(const struct option *opt,
			     const char *str,
			     int unset __maybe_unused)
{
	int level;
	struct opt_aggr_mode *opt_aggr_mode = (struct opt_aggr_mode *)opt->value;
	u32 *aggr_level = (u32 *)opt->data;

	/*
	 * If no string is specified, aggregate based on the topology of
	 * Last Level Cache (LLC). Since the LLC level can change from
	 * architecture to architecture, set level greater than
	 * MAX_CACHE_LVL which will be interpreted as LLC.
	 */
	if (str == NULL) {
		level = MAX_CACHE_LVL + 1;
		goto out;
	}

	/*
	 * The format to specify cache level is LX or lX where X is the
	 * cache level.
	 */
	if (strlen(str) != 2 || (str[0] != 'l' && str[0] != 'L')) {
		pr_err("Cache level must be of form L[1-%d], or l[1-%d]\n",
		       MAX_CACHE_LVL,
		       MAX_CACHE_LVL);
		return -EINVAL;
	}

	level = atoi(&str[1]);
	if (level < 1) {
		pr_err("Cache level must be of form L[1-%d], or l[1-%d]\n",
		       MAX_CACHE_LVL,
		       MAX_CACHE_LVL);
		return -EINVAL;
	}

	if (level > MAX_CACHE_LVL) {
		pr_err("perf only supports max cache level of %d.\n"
		       "Consider increasing MAX_CACHE_LVL\n", MAX_CACHE_LVL);
		return -EINVAL;
	}
out:
	opt_aggr_mode->cache = true;
	*aggr_level = level;
	return 0;
}

/**
 * Calculate the cache instance ID from the map in
 * /sys/devices/system/cpu/cpuX/cache/indexY/shared_cpu_list
 * Cache instance ID is the first CPU reported in the shared_cpu_list file.
 */
static int cpu__get_cache_id_from_map(struct perf_cpu cpu, char *map)
{
	int id;
	struct perf_cpu_map *cpu_map = perf_cpu_map__new(map);

	/*
	 * If the map contains no CPU, consider the current CPU to
	 * be the first online CPU in the cache domain else use the
	 * first online CPU of the cache domain as the ID.
	 */
	id = perf_cpu_map__min(cpu_map).cpu;
	if (id == -1)
		id = cpu.cpu;

	/* Free the perf_cpu_map used to find the cache ID */
	perf_cpu_map__put(cpu_map);

	return id;
}

/**
 * cpu__get_cache_id - Returns 0 if successful in populating the
 * cache level and cache id. Cache level is read from
 * /sys/devices/system/cpu/cpuX/cache/indexY/level where as cache instance ID
 * is the first CPU reported by
 * /sys/devices/system/cpu/cpuX/cache/indexY/shared_cpu_list
 */
static int cpu__get_cache_details(struct perf_cpu cpu, struct perf_cache *cache)
{
	int ret = 0;
	u32 cache_level = stat_config.aggr_level;
	struct cpu_cache_level caches[MAX_CACHE_LVL];
	u32 i = 0, caches_cnt = 0;

	cache->cache_lvl = (cache_level > MAX_CACHE_LVL) ? 0 : cache_level;
	cache->cache = -1;

	ret = build_caches_for_cpu(cpu.cpu, caches, &caches_cnt);
	if (ret) {
		/*
		 * If caches_cnt is not 0, cpu_cache_level data
		 * was allocated when building the topology.
		 * Free the allocated data before returning.
		 */
		if (caches_cnt)
			goto free_caches;

		return ret;
	}

	if (!caches_cnt)
		return -1;

	/*
	 * Save the data for the highest level if no
	 * level was specified by the user.
	 */
	if (cache_level > MAX_CACHE_LVL) {
		int max_level_index = 0;

		for (i = 1; i < caches_cnt; ++i) {
			if (caches[i].level > caches[max_level_index].level)
				max_level_index = i;
		}

		cache->cache_lvl = caches[max_level_index].level;
		cache->cache = cpu__get_cache_id_from_map(cpu, caches[max_level_index].map);

		/* Reset i to 0 to free entire caches[] */
		i = 0;
		goto free_caches;
	}

	for (i = 0; i < caches_cnt; ++i) {
		if (caches[i].level == cache_level) {
			cache->cache_lvl = cache_level;
			cache->cache = cpu__get_cache_id_from_map(cpu, caches[i].map);
		}

		cpu_cache_level__free(&caches[i]);
	}

free_caches:
	/*
	 * Free all the allocated cpu_cache_level data.
	 */
	while (i < caches_cnt)
		cpu_cache_level__free(&caches[i++]);

	return ret;
}

/**
 * aggr_cpu_id__cache - Create an aggr_cpu_id with cache instache ID, cache
 * level, die and socket populated with the cache instache ID, cache level,
 * die and socket for cpu. The function signature is compatible with
 * aggr_cpu_id_get_t.
 */
static struct aggr_cpu_id aggr_cpu_id__cache(struct perf_cpu cpu, void *data)
{
	int ret;
	struct aggr_cpu_id id;
	struct perf_cache cache;

	id = aggr_cpu_id__die(cpu, data);
	if (aggr_cpu_id__is_empty(&id))
		return id;

	ret = cpu__get_cache_details(cpu, &cache);
	if (ret)
		return id;

	id.cache_lvl = cache.cache_lvl;
	id.cache = cache.cache;
	return id;
}

static const char *const aggr_mode__string[] = {
	[AGGR_CORE] = "core",
	[AGGR_CACHE] = "cache",
	[AGGR_CLUSTER] = "cluster",
	[AGGR_DIE] = "die",
	[AGGR_GLOBAL] = "global",
	[AGGR_NODE] = "node",
	[AGGR_NONE] = "none",
	[AGGR_SOCKET] = "socket",
	[AGGR_THREAD] = "thread",
	[AGGR_UNSET] = "unset",
};

static struct aggr_cpu_id perf_stat__get_socket(struct perf_stat_config *config __maybe_unused,
						struct perf_cpu cpu)
{
	return aggr_cpu_id__socket(cpu, /*data=*/NULL);
}

static struct aggr_cpu_id perf_stat__get_die(struct perf_stat_config *config __maybe_unused,
					     struct perf_cpu cpu)
{
	return aggr_cpu_id__die(cpu, /*data=*/NULL);
}

static struct aggr_cpu_id perf_stat__get_cache_id(struct perf_stat_config *config __maybe_unused,
						  struct perf_cpu cpu)
{
	return aggr_cpu_id__cache(cpu, /*data=*/NULL);
}

static struct aggr_cpu_id perf_stat__get_cluster(struct perf_stat_config *config __maybe_unused,
						 struct perf_cpu cpu)
{
	return aggr_cpu_id__cluster(cpu, /*data=*/NULL);
}

static struct aggr_cpu_id perf_stat__get_core(struct perf_stat_config *config __maybe_unused,
					      struct perf_cpu cpu)
{
	return aggr_cpu_id__core(cpu, /*data=*/NULL);
}

static struct aggr_cpu_id perf_stat__get_node(struct perf_stat_config *config __maybe_unused,
					      struct perf_cpu cpu)
{
	return aggr_cpu_id__node(cpu, /*data=*/NULL);
}

static struct aggr_cpu_id perf_stat__get_global(struct perf_stat_config *config __maybe_unused,
						struct perf_cpu cpu)
{
	return aggr_cpu_id__global(cpu, /*data=*/NULL);
}

static struct aggr_cpu_id perf_stat__get_cpu(struct perf_stat_config *config __maybe_unused,
					     struct perf_cpu cpu)
{
	return aggr_cpu_id__cpu(cpu, /*data=*/NULL);
}

static struct aggr_cpu_id perf_stat__get_aggr(struct perf_stat_config *config,
					      aggr_get_id_t get_id, struct perf_cpu cpu)
{
	struct aggr_cpu_id id;

	/* per-process mode - should use global aggr mode */
	if (cpu.cpu == -1)
		return get_id(config, cpu);

	if (aggr_cpu_id__is_empty(&config->cpus_aggr_map->map[cpu.cpu]))
		config->cpus_aggr_map->map[cpu.cpu] = get_id(config, cpu);

	id = config->cpus_aggr_map->map[cpu.cpu];
	return id;
}

static struct aggr_cpu_id perf_stat__get_socket_cached(struct perf_stat_config *config,
						       struct perf_cpu cpu)
{
	return perf_stat__get_aggr(config, perf_stat__get_socket, cpu);
}

static struct aggr_cpu_id perf_stat__get_die_cached(struct perf_stat_config *config,
						    struct perf_cpu cpu)
{
	return perf_stat__get_aggr(config, perf_stat__get_die, cpu);
}

static struct aggr_cpu_id perf_stat__get_cluster_cached(struct perf_stat_config *config,
							struct perf_cpu cpu)
{
	return perf_stat__get_aggr(config, perf_stat__get_cluster, cpu);
}

static struct aggr_cpu_id perf_stat__get_cache_id_cached(struct perf_stat_config *config,
							 struct perf_cpu cpu)
{
	return perf_stat__get_aggr(config, perf_stat__get_cache_id, cpu);
}

static struct aggr_cpu_id perf_stat__get_core_cached(struct perf_stat_config *config,
						     struct perf_cpu cpu)
{
	return perf_stat__get_aggr(config, perf_stat__get_core, cpu);
}

static struct aggr_cpu_id perf_stat__get_node_cached(struct perf_stat_config *config,
						     struct perf_cpu cpu)
{
	return perf_stat__get_aggr(config, perf_stat__get_node, cpu);
}

static struct aggr_cpu_id perf_stat__get_global_cached(struct perf_stat_config *config,
						       struct perf_cpu cpu)
{
	return perf_stat__get_aggr(config, perf_stat__get_global, cpu);
}

static struct aggr_cpu_id perf_stat__get_cpu_cached(struct perf_stat_config *config,
						    struct perf_cpu cpu)
{
	return perf_stat__get_aggr(config, perf_stat__get_cpu, cpu);
}

static aggr_cpu_id_get_t aggr_mode__get_aggr(enum aggr_mode aggr_mode)
{
	switch (aggr_mode) {
	case AGGR_SOCKET:
		return aggr_cpu_id__socket;
	case AGGR_DIE:
		return aggr_cpu_id__die;
	case AGGR_CLUSTER:
		return aggr_cpu_id__cluster;
	case AGGR_CACHE:
		return aggr_cpu_id__cache;
	case AGGR_CORE:
		return aggr_cpu_id__core;
	case AGGR_NODE:
		return aggr_cpu_id__node;
	case AGGR_NONE:
		return aggr_cpu_id__cpu;
	case AGGR_GLOBAL:
		return aggr_cpu_id__global;
	case AGGR_THREAD:
	case AGGR_UNSET:
	case AGGR_MAX:
	default:
		return NULL;
	}
}

static aggr_get_id_t aggr_mode__get_id(enum aggr_mode aggr_mode)
{
	switch (aggr_mode) {
	case AGGR_SOCKET:
		return perf_stat__get_socket_cached;
	case AGGR_DIE:
		return perf_stat__get_die_cached;
	case AGGR_CLUSTER:
		return perf_stat__get_cluster_cached;
	case AGGR_CACHE:
		return perf_stat__get_cache_id_cached;
	case AGGR_CORE:
		return perf_stat__get_core_cached;
	case AGGR_NODE:
		return perf_stat__get_node_cached;
	case AGGR_NONE:
		return perf_stat__get_cpu_cached;
	case AGGR_GLOBAL:
		return perf_stat__get_global_cached;
	case AGGR_THREAD:
	case AGGR_UNSET:
	case AGGR_MAX:
	default:
		return NULL;
	}
}

static int perf_stat_init_aggr_mode(void)
{
	int nr;
	aggr_cpu_id_get_t get_id = aggr_mode__get_aggr(stat_config.aggr_mode);

	if (get_id) {
		bool needs_sort = stat_config.aggr_mode != AGGR_NONE;
		stat_config.aggr_map = cpu_aggr_map__new(evsel_list->core.user_requested_cpus,
							 get_id, /*data=*/NULL, needs_sort);
		if (!stat_config.aggr_map) {
			pr_err("cannot build %s map\n", aggr_mode__string[stat_config.aggr_mode]);
			return -1;
		}
		stat_config.aggr_get_id = aggr_mode__get_id(stat_config.aggr_mode);
	}

	if (stat_config.aggr_mode == AGGR_THREAD) {
		nr = perf_thread_map__nr(evsel_list->core.threads);
		stat_config.aggr_map = cpu_aggr_map__empty_new(nr);
		if (stat_config.aggr_map == NULL)
			return -ENOMEM;

		for (int s = 0; s < nr; s++) {
			struct aggr_cpu_id id = aggr_cpu_id__empty();

			id.thread_idx = s;
			stat_config.aggr_map->map[s] = id;
		}
		return 0;
	}

	/*
	 * The evsel_list->cpus is the base we operate on,
	 * taking the highest cpu number to be the size of
	 * the aggregation translate cpumap.
	 */
	if (!perf_cpu_map__is_any_cpu_or_is_empty(evsel_list->core.user_requested_cpus))
		nr = perf_cpu_map__max(evsel_list->core.user_requested_cpus).cpu;
	else
		nr = 0;
	stat_config.cpus_aggr_map = cpu_aggr_map__empty_new(nr + 1);
	return stat_config.cpus_aggr_map ? 0 : -ENOMEM;
}

static void cpu_aggr_map__delete(struct cpu_aggr_map *map)
{
	free(map);
}

static void perf_stat__exit_aggr_mode(void)
{
	cpu_aggr_map__delete(stat_config.aggr_map);
	cpu_aggr_map__delete(stat_config.cpus_aggr_map);
	stat_config.aggr_map = NULL;
	stat_config.cpus_aggr_map = NULL;
}

static struct aggr_cpu_id perf_env__get_socket_aggr_by_cpu(struct perf_cpu cpu, void *data)
{
	struct perf_env *env = data;
	struct aggr_cpu_id id = aggr_cpu_id__empty();

	if (cpu.cpu != -1)
		id.socket = env->cpu[cpu.cpu].socket_id;

	return id;
}

static struct aggr_cpu_id perf_env__get_die_aggr_by_cpu(struct perf_cpu cpu, void *data)
{
	struct perf_env *env = data;
	struct aggr_cpu_id id = aggr_cpu_id__empty();

	if (cpu.cpu != -1) {
		/*
		 * die_id is relative to socket, so start
		 * with the socket ID and then add die to
		 * make a unique ID.
		 */
		id.socket = env->cpu[cpu.cpu].socket_id;
		id.die = env->cpu[cpu.cpu].die_id;
	}

	return id;
}

static void perf_env__get_cache_id_for_cpu(struct perf_cpu cpu, struct perf_env *env,
					   u32 cache_level, struct aggr_cpu_id *id)
{
	int i;
	int caches_cnt = env->caches_cnt;
	struct cpu_cache_level *caches = env->caches;

	id->cache_lvl = (cache_level > MAX_CACHE_LVL) ? 0 : cache_level;
	id->cache = -1;

	if (!caches_cnt)
		return;

	for (i = caches_cnt - 1; i > -1; --i) {
		struct perf_cpu_map *cpu_map;
		int map_contains_cpu;

		/*
		 * If user has not specified a level, find the fist level with
		 * the cpu in the map. Since building the map is expensive, do
		 * this only if levels match.
		 */
		if (cache_level <= MAX_CACHE_LVL && caches[i].level != cache_level)
			continue;

		cpu_map = perf_cpu_map__new(caches[i].map);
		map_contains_cpu = perf_cpu_map__idx(cpu_map, cpu);
		perf_cpu_map__put(cpu_map);

		if (map_contains_cpu != -1) {
			id->cache_lvl = caches[i].level;
			id->cache = cpu__get_cache_id_from_map(cpu, caches[i].map);
			return;
		}
	}
}

static struct aggr_cpu_id perf_env__get_cache_aggr_by_cpu(struct perf_cpu cpu,
							  void *data)
{
	struct perf_env *env = data;
	struct aggr_cpu_id id = aggr_cpu_id__empty();

	if (cpu.cpu != -1) {
		u32 cache_level = (perf_stat.aggr_level) ?: stat_config.aggr_level;

		id.socket = env->cpu[cpu.cpu].socket_id;
		id.die = env->cpu[cpu.cpu].die_id;
		perf_env__get_cache_id_for_cpu(cpu, env, cache_level, &id);
	}

	return id;
}

static struct aggr_cpu_id perf_env__get_cluster_aggr_by_cpu(struct perf_cpu cpu,
							    void *data)
{
	struct perf_env *env = data;
	struct aggr_cpu_id id = aggr_cpu_id__empty();

	if (cpu.cpu != -1) {
		id.socket = env->cpu[cpu.cpu].socket_id;
		id.die = env->cpu[cpu.cpu].die_id;
		id.cluster = env->cpu[cpu.cpu].cluster_id;
	}

	return id;
}

static struct aggr_cpu_id perf_env__get_core_aggr_by_cpu(struct perf_cpu cpu, void *data)
{
	struct perf_env *env = data;
	struct aggr_cpu_id id = aggr_cpu_id__empty();

	if (cpu.cpu != -1) {
		/*
		 * core_id is relative to socket, die and cluster, we need a
		 * global id. So we set socket, die id, cluster id and core id.
		 */
		id.socket = env->cpu[cpu.cpu].socket_id;
		id.die = env->cpu[cpu.cpu].die_id;
		id.cluster = env->cpu[cpu.cpu].cluster_id;
		id.core = env->cpu[cpu.cpu].core_id;
	}

	return id;
}

static struct aggr_cpu_id perf_env__get_cpu_aggr_by_cpu(struct perf_cpu cpu, void *data)
{
	struct perf_env *env = data;
	struct aggr_cpu_id id = aggr_cpu_id__empty();

	if (cpu.cpu != -1) {
		/*
		 * core_id is relative to socket and die,
		 * we need a global id. So we set
		 * socket, die id and core id
		 */
		id.socket = env->cpu[cpu.cpu].socket_id;
		id.die = env->cpu[cpu.cpu].die_id;
		id.core = env->cpu[cpu.cpu].core_id;
		id.cpu = cpu;
	}

	return id;
}

static struct aggr_cpu_id perf_env__get_node_aggr_by_cpu(struct perf_cpu cpu, void *data)
{
	struct aggr_cpu_id id = aggr_cpu_id__empty();

	id.node = perf_env__numa_node(data, cpu);
	return id;
}

static struct aggr_cpu_id perf_env__get_global_aggr_by_cpu(struct perf_cpu cpu __maybe_unused,
							   void *data __maybe_unused)
{
	struct aggr_cpu_id id = aggr_cpu_id__empty();

	/* it always aggregates to the cpu 0 */
	id.cpu = (struct perf_cpu){ .cpu = 0 };
	return id;
}

static struct aggr_cpu_id perf_stat__get_socket_file(struct perf_stat_config *config __maybe_unused,
						     struct perf_cpu cpu)
{
	return perf_env__get_socket_aggr_by_cpu(cpu, &perf_stat.session->header.env);
}
static struct aggr_cpu_id perf_stat__get_die_file(struct perf_stat_config *config __maybe_unused,
						  struct perf_cpu cpu)
{
	return perf_env__get_die_aggr_by_cpu(cpu, &perf_stat.session->header.env);
}

static struct aggr_cpu_id perf_stat__get_cluster_file(struct perf_stat_config *config __maybe_unused,
						      struct perf_cpu cpu)
{
	return perf_env__get_cluster_aggr_by_cpu(cpu, &perf_stat.session->header.env);
}

static struct aggr_cpu_id perf_stat__get_cache_file(struct perf_stat_config *config __maybe_unused,
						    struct perf_cpu cpu)
{
	return perf_env__get_cache_aggr_by_cpu(cpu, &perf_stat.session->header.env);
}

static struct aggr_cpu_id perf_stat__get_core_file(struct perf_stat_config *config __maybe_unused,
						   struct perf_cpu cpu)
{
	return perf_env__get_core_aggr_by_cpu(cpu, &perf_stat.session->header.env);
}

static struct aggr_cpu_id perf_stat__get_cpu_file(struct perf_stat_config *config __maybe_unused,
						  struct perf_cpu cpu)
{
	return perf_env__get_cpu_aggr_by_cpu(cpu, &perf_stat.session->header.env);
}

static struct aggr_cpu_id perf_stat__get_node_file(struct perf_stat_config *config __maybe_unused,
						   struct perf_cpu cpu)
{
	return perf_env__get_node_aggr_by_cpu(cpu, &perf_stat.session->header.env);
}

static struct aggr_cpu_id perf_stat__get_global_file(struct perf_stat_config *config __maybe_unused,
						     struct perf_cpu cpu)
{
	return perf_env__get_global_aggr_by_cpu(cpu, &perf_stat.session->header.env);
}

static aggr_cpu_id_get_t aggr_mode__get_aggr_file(enum aggr_mode aggr_mode)
{
	switch (aggr_mode) {
	case AGGR_SOCKET:
		return perf_env__get_socket_aggr_by_cpu;
	case AGGR_DIE:
		return perf_env__get_die_aggr_by_cpu;
	case AGGR_CLUSTER:
		return perf_env__get_cluster_aggr_by_cpu;
	case AGGR_CACHE:
		return perf_env__get_cache_aggr_by_cpu;
	case AGGR_CORE:
		return perf_env__get_core_aggr_by_cpu;
	case AGGR_NODE:
		return perf_env__get_node_aggr_by_cpu;
	case AGGR_GLOBAL:
		return perf_env__get_global_aggr_by_cpu;
	case AGGR_NONE:
		return perf_env__get_cpu_aggr_by_cpu;
	case AGGR_THREAD:
	case AGGR_UNSET:
	case AGGR_MAX:
	default:
		return NULL;
	}
}

static aggr_get_id_t aggr_mode__get_id_file(enum aggr_mode aggr_mode)
{
	switch (aggr_mode) {
	case AGGR_SOCKET:
		return perf_stat__get_socket_file;
	case AGGR_DIE:
		return perf_stat__get_die_file;
	case AGGR_CLUSTER:
		return perf_stat__get_cluster_file;
	case AGGR_CACHE:
		return perf_stat__get_cache_file;
	case AGGR_CORE:
		return perf_stat__get_core_file;
	case AGGR_NODE:
		return perf_stat__get_node_file;
	case AGGR_GLOBAL:
		return perf_stat__get_global_file;
	case AGGR_NONE:
		return perf_stat__get_cpu_file;
	case AGGR_THREAD:
	case AGGR_UNSET:
	case AGGR_MAX:
	default:
		return NULL;
	}
}

static int perf_stat_init_aggr_mode_file(struct perf_stat *st)
{
	struct perf_env *env = &st->session->header.env;
	aggr_cpu_id_get_t get_id = aggr_mode__get_aggr_file(stat_config.aggr_mode);
	bool needs_sort = stat_config.aggr_mode != AGGR_NONE;

	if (stat_config.aggr_mode == AGGR_THREAD) {
		int nr = perf_thread_map__nr(evsel_list->core.threads);

		stat_config.aggr_map = cpu_aggr_map__empty_new(nr);
		if (stat_config.aggr_map == NULL)
			return -ENOMEM;

		for (int s = 0; s < nr; s++) {
			struct aggr_cpu_id id = aggr_cpu_id__empty();

			id.thread_idx = s;
			stat_config.aggr_map->map[s] = id;
		}
		return 0;
	}

	if (!get_id)
		return 0;

	stat_config.aggr_map = cpu_aggr_map__new(evsel_list->core.user_requested_cpus,
						 get_id, env, needs_sort);
	if (!stat_config.aggr_map) {
		pr_err("cannot build %s map\n", aggr_mode__string[stat_config.aggr_mode]);
		return -1;
	}
	stat_config.aggr_get_id = aggr_mode__get_id_file(stat_config.aggr_mode);
	return 0;
}

/*
 * Add default attributes, if there were no attributes specified or
 * if -d/--detailed, -d -d or -d -d -d is used:
 */
static int add_default_attributes(void)
{
	struct perf_event_attr default_attrs0[] = {

  { .type = PERF_TYPE_SOFTWARE, .config = PERF_COUNT_SW_TASK_CLOCK		},
  { .type = PERF_TYPE_SOFTWARE, .config = PERF_COUNT_SW_CONTEXT_SWITCHES	},
  { .type = PERF_TYPE_SOFTWARE, .config = PERF_COUNT_SW_CPU_MIGRATIONS		},
  { .type = PERF_TYPE_SOFTWARE, .config = PERF_COUNT_SW_PAGE_FAULTS		},

  { .type = PERF_TYPE_HARDWARE, .config = PERF_COUNT_HW_CPU_CYCLES		},
};
	struct perf_event_attr frontend_attrs[] = {
  { .type = PERF_TYPE_HARDWARE, .config = PERF_COUNT_HW_STALLED_CYCLES_FRONTEND	},
};
	struct perf_event_attr backend_attrs[] = {
  { .type = PERF_TYPE_HARDWARE, .config = PERF_COUNT_HW_STALLED_CYCLES_BACKEND	},
};
	struct perf_event_attr default_attrs1[] = {
  { .type = PERF_TYPE_HARDWARE, .config = PERF_COUNT_HW_INSTRUCTIONS		},
  { .type = PERF_TYPE_HARDWARE, .config = PERF_COUNT_HW_BRANCH_INSTRUCTIONS	},
  { .type = PERF_TYPE_HARDWARE, .config = PERF_COUNT_HW_BRANCH_MISSES		},

};

/*
 * Detailed stats (-d), covering the L1 and last level data caches:
 */
	struct perf_event_attr detailed_attrs[] = {

  { .type = PERF_TYPE_HW_CACHE,
    .config =
	 PERF_COUNT_HW_CACHE_L1D		<<  0  |
	(PERF_COUNT_HW_CACHE_OP_READ		<<  8) |
	(PERF_COUNT_HW_CACHE_RESULT_ACCESS	<< 16)				},

  { .type = PERF_TYPE_HW_CACHE,
    .config =
	 PERF_COUNT_HW_CACHE_L1D		<<  0  |
	(PERF_COUNT_HW_CACHE_OP_READ		<<  8) |
	(PERF_COUNT_HW_CACHE_RESULT_MISS	<< 16)				},

  { .type = PERF_TYPE_HW_CACHE,
    .config =
	 PERF_COUNT_HW_CACHE_LL			<<  0  |
	(PERF_COUNT_HW_CACHE_OP_READ		<<  8) |
	(PERF_COUNT_HW_CACHE_RESULT_ACCESS	<< 16)				},

  { .type = PERF_TYPE_HW_CACHE,
    .config =
	 PERF_COUNT_HW_CACHE_LL			<<  0  |
	(PERF_COUNT_HW_CACHE_OP_READ		<<  8) |
	(PERF_COUNT_HW_CACHE_RESULT_MISS	<< 16)				},
};

/*
 * Very detailed stats (-d -d), covering the instruction cache and the TLB caches:
 */
	struct perf_event_attr very_detailed_attrs[] = {

  { .type = PERF_TYPE_HW_CACHE,
    .config =
	 PERF_COUNT_HW_CACHE_L1I		<<  0  |
	(PERF_COUNT_HW_CACHE_OP_READ		<<  8) |
	(PERF_COUNT_HW_CACHE_RESULT_ACCESS	<< 16)				},

  { .type = PERF_TYPE_HW_CACHE,
    .config =
	 PERF_COUNT_HW_CACHE_L1I		<<  0  |
	(PERF_COUNT_HW_CACHE_OP_READ		<<  8) |
	(PERF_COUNT_HW_CACHE_RESULT_MISS	<< 16)				},

  { .type = PERF_TYPE_HW_CACHE,
    .config =
	 PERF_COUNT_HW_CACHE_DTLB		<<  0  |
	(PERF_COUNT_HW_CACHE_OP_READ		<<  8) |
	(PERF_COUNT_HW_CACHE_RESULT_ACCESS	<< 16)				},

  { .type = PERF_TYPE_HW_CACHE,
    .config =
	 PERF_COUNT_HW_CACHE_DTLB		<<  0  |
	(PERF_COUNT_HW_CACHE_OP_READ		<<  8) |
	(PERF_COUNT_HW_CACHE_RESULT_MISS	<< 16)				},

  { .type = PERF_TYPE_HW_CACHE,
    .config =
	 PERF_COUNT_HW_CACHE_ITLB		<<  0  |
	(PERF_COUNT_HW_CACHE_OP_READ		<<  8) |
	(PERF_COUNT_HW_CACHE_RESULT_ACCESS	<< 16)				},

  { .type = PERF_TYPE_HW_CACHE,
    .config =
	 PERF_COUNT_HW_CACHE_ITLB		<<  0  |
	(PERF_COUNT_HW_CACHE_OP_READ		<<  8) |
	(PERF_COUNT_HW_CACHE_RESULT_MISS	<< 16)				},

};

/*
 * Very, very detailed stats (-d -d -d), adding prefetch events:
 */
	struct perf_event_attr very_very_detailed_attrs[] = {

  { .type = PERF_TYPE_HW_CACHE,
    .config =
	 PERF_COUNT_HW_CACHE_L1D		<<  0  |
	(PERF_COUNT_HW_CACHE_OP_PREFETCH	<<  8) |
	(PERF_COUNT_HW_CACHE_RESULT_ACCESS	<< 16)				},

  { .type = PERF_TYPE_HW_CACHE,
    .config =
	 PERF_COUNT_HW_CACHE_L1D		<<  0  |
	(PERF_COUNT_HW_CACHE_OP_PREFETCH	<<  8) |
	(PERF_COUNT_HW_CACHE_RESULT_MISS	<< 16)				},
};

	struct perf_event_attr default_null_attrs[] = {};
	const char *pmu = parse_events_option_args.pmu_filter ?: "all";

	/* Set attrs if no event is selected and !null_run: */
	if (stat_config.null_run)
		return 0;

	if (transaction_run) {
		/* Handle -T as -M transaction. Once platform specific metrics
		 * support has been added to the json files, all architectures
		 * will use this approach. To determine transaction support
		 * on an architecture test for such a metric name.
		 */
		if (!metricgroup__has_metric(pmu, "transaction")) {
			pr_err("Missing transaction metrics\n");
			return -1;
		}
		return metricgroup__parse_groups(evsel_list, pmu, "transaction",
						stat_config.metric_no_group,
						stat_config.metric_no_merge,
						stat_config.metric_no_threshold,
						stat_config.user_requested_cpu_list,
						stat_config.system_wide,
						stat_config.hardware_aware_grouping,
						&stat_config.metric_events);
	}

	if (smi_cost) {
		int smi;

		if (sysfs__read_int(FREEZE_ON_SMI_PATH, &smi) < 0) {
			pr_err("freeze_on_smi is not supported.\n");
			return -1;
		}

		if (!smi) {
			if (sysfs__write_int(FREEZE_ON_SMI_PATH, 1) < 0) {
				fprintf(stderr, "Failed to set freeze_on_smi.\n");
				return -1;
			}
			smi_reset = true;
		}

		if (!metricgroup__has_metric(pmu, "smi")) {
			pr_err("Missing smi metrics\n");
			return -1;
		}

		if (!force_metric_only)
			stat_config.metric_only = true;

		return metricgroup__parse_groups(evsel_list, pmu, "smi",
						stat_config.metric_no_group,
						stat_config.metric_no_merge,
						stat_config.metric_no_threshold,
						stat_config.user_requested_cpu_list,
						stat_config.system_wide,
						stat_config.hardware_aware_grouping,
						&stat_config.metric_events);
	}

	if (topdown_run) {
		unsigned int max_level = metricgroups__topdown_max_level();
		char str[] = "TopdownL1";

		if (!force_metric_only)
			stat_config.metric_only = true;

		if (!max_level) {
			pr_err("Topdown requested but the topdown metric groups aren't present.\n"
				"(See perf list the metric groups have names like TopdownL1)\n");
			return -1;
		}
		if (stat_config.topdown_level > max_level) {
			pr_err("Invalid top-down metrics level. The max level is %u.\n", max_level);
			return -1;
		} else if (!stat_config.topdown_level)
			stat_config.topdown_level = 1;

		if (!stat_config.interval && !stat_config.metric_only) {
			fprintf(stat_config.output,
				"Topdown accuracy may decrease when measuring long periods.\n"
				"Please print the result regularly, e.g. -I1000\n");
		}
		str[8] = stat_config.topdown_level + '0';
		if (metricgroup__parse_groups(evsel_list,
						pmu, str,
						/*metric_no_group=*/false,
						/*metric_no_merge=*/false,
						/*metric_no_threshold=*/true,
						stat_config.user_requested_cpu_list,
						stat_config.system_wide,
						stat_config.hardware_aware_grouping,
						&stat_config.metric_events) < 0)
			return -1;
	}

	if (!stat_config.topdown_level)
		stat_config.topdown_level = 1;

	if (!evsel_list->core.nr_entries) {
		/* No events so add defaults. */
		if (target__has_cpu(&target))
			default_attrs0[0].config = PERF_COUNT_SW_CPU_CLOCK;

		if (evlist__add_default_attrs(evsel_list, default_attrs0) < 0)
			return -1;
		if (perf_pmus__have_event("cpu", "stalled-cycles-frontend")) {
			if (evlist__add_default_attrs(evsel_list, frontend_attrs) < 0)
				return -1;
		}
		if (perf_pmus__have_event("cpu", "stalled-cycles-backend")) {
			if (evlist__add_default_attrs(evsel_list, backend_attrs) < 0)
				return -1;
		}
		if (evlist__add_default_attrs(evsel_list, default_attrs1) < 0)
			return -1;
		/*
		 * Add TopdownL1 metrics if they exist. To minimize
		 * multiplexing, don't request threshold computation.
		 */
		if (metricgroup__has_metric(pmu, "Default")) {
			struct evlist *metric_evlist = evlist__new();
			struct evsel *metric_evsel;

			if (!metric_evlist)
				return -1;

			if (metricgroup__parse_groups(metric_evlist, pmu, "Default",
							/*metric_no_group=*/false,
							/*metric_no_merge=*/false,
							/*metric_no_threshold=*/true,
							stat_config.user_requested_cpu_list,
							stat_config.system_wide,
							stat_config.hardware_aware_grouping,
							&stat_config.metric_events) < 0)
				return -1;

			evlist__for_each_entry(metric_evlist, metric_evsel) {
				metric_evsel->skippable = true;
				metric_evsel->default_metricgroup = true;
			}
			evlist__splice_list_tail(evsel_list, &metric_evlist->core.entries);
			evlist__delete(metric_evlist);
		}

		/* Platform specific attrs */
		if (evlist__add_default_attrs(evsel_list, default_null_attrs) < 0)
			return -1;
	}

	/* Detailed events get appended to the event list: */

	if (detailed_run <  1)
		return 0;

	/* Append detailed run extra attributes: */
	if (evlist__add_default_attrs(evsel_list, detailed_attrs) < 0)
		return -1;

	if (detailed_run < 2)
		return 0;

	/* Append very detailed run extra attributes: */
	if (evlist__add_default_attrs(evsel_list, very_detailed_attrs) < 0)
		return -1;

	if (detailed_run < 3)
		return 0;

	/* Append very, very detailed run extra attributes: */
	return evlist__add_default_attrs(evsel_list, very_very_detailed_attrs);
}

static const char * const stat_record_usage[] = {
	"perf stat record [<options>]",
	NULL,
};

static void init_features(struct perf_session *session)
{
	int feat;

	for (feat = HEADER_FIRST_FEATURE; feat < HEADER_LAST_FEATURE; feat++)
		perf_header__set_feat(&session->header, feat);

	perf_header__clear_feat(&session->header, HEADER_DIR_FORMAT);
	perf_header__clear_feat(&session->header, HEADER_BUILD_ID);
	perf_header__clear_feat(&session->header, HEADER_TRACING_DATA);
	perf_header__clear_feat(&session->header, HEADER_BRANCH_STACK);
	perf_header__clear_feat(&session->header, HEADER_AUXTRACE);
}

static int __cmd_record(const struct option stat_options[], struct opt_aggr_mode *opt_mode,
			int argc, const char **argv)
{
	struct perf_session *session;
	struct perf_data *data = &perf_stat.data;

	argc = parse_options(argc, argv, stat_options, stat_record_usage,
			     PARSE_OPT_STOP_AT_NON_OPTION);
	stat_config.aggr_mode = opt_aggr_mode_to_aggr_mode(opt_mode);

	if (output_name)
		data->path = output_name;

	if (stat_config.run_count != 1 || forever) {
		pr_err("Cannot use -r option with perf stat record.\n");
		return -1;
	}

	session = perf_session__new(data, NULL);
	if (IS_ERR(session)) {
		pr_err("Perf session creation failed\n");
		return PTR_ERR(session);
	}

	init_features(session);

	session->evlist   = evsel_list;
	perf_stat.session = session;
	perf_stat.record  = true;
	return argc;
}

static int process_stat_round_event(struct perf_session *session,
				    union perf_event *event)
{
	struct perf_record_stat_round *stat_round = &event->stat_round;
	struct timespec tsh, *ts = NULL;
	const char **argv = session->header.env.cmdline_argv;
	int argc = session->header.env.nr_cmdline;

	process_counters();

	if (stat_round->type == PERF_STAT_ROUND_TYPE__FINAL)
		update_stats(&walltime_nsecs_stats, stat_round->time);

	if (stat_config.interval && stat_round->time) {
		tsh.tv_sec  = stat_round->time / NSEC_PER_SEC;
		tsh.tv_nsec = stat_round->time % NSEC_PER_SEC;
		ts = &tsh;
	}

	print_counters(ts, argc, argv);
	return 0;
}

static
int process_stat_config_event(struct perf_session *session,
			      union perf_event *event)
{
	const struct perf_tool *tool = session->tool;
	struct perf_stat *st = container_of(tool, struct perf_stat, tool);

	perf_event__read_stat_config(&stat_config, &event->stat_config);

	if (perf_cpu_map__is_empty(st->cpus)) {
		if (st->aggr_mode != AGGR_UNSET)
			pr_warning("warning: processing task data, aggregation mode not set\n");
	} else if (st->aggr_mode != AGGR_UNSET) {
		stat_config.aggr_mode = st->aggr_mode;
	}

	if (perf_stat.data.is_pipe)
		perf_stat_init_aggr_mode();
	else
		perf_stat_init_aggr_mode_file(st);

	if (stat_config.aggr_map) {
		int nr_aggr = stat_config.aggr_map->nr;

		if (evlist__alloc_aggr_stats(session->evlist, nr_aggr) < 0) {
			pr_err("cannot allocate aggr counts\n");
			return -1;
		}
	}
	return 0;
}

static int set_maps(struct perf_stat *st)
{
	if (!st->cpus || !st->threads)
		return 0;

	if (WARN_ONCE(st->maps_allocated, "stats double allocation\n"))
		return -EINVAL;

	perf_evlist__set_maps(&evsel_list->core, st->cpus, st->threads);

	if (evlist__alloc_stats(&stat_config, evsel_list, /*alloc_raw=*/true))
		return -ENOMEM;

	st->maps_allocated = true;
	return 0;
}

static
int process_thread_map_event(struct perf_session *session,
			     union perf_event *event)
{
	const struct perf_tool *tool = session->tool;
	struct perf_stat *st = container_of(tool, struct perf_stat, tool);

	if (st->threads) {
		pr_warning("Extra thread map event, ignoring.\n");
		return 0;
	}

	st->threads = thread_map__new_event(&event->thread_map);
	if (!st->threads)
		return -ENOMEM;

	return set_maps(st);
}

static
int process_cpu_map_event(struct perf_session *session,
			  union perf_event *event)
{
	const struct perf_tool *tool = session->tool;
	struct perf_stat *st = container_of(tool, struct perf_stat, tool);
	struct perf_cpu_map *cpus;

	if (st->cpus) {
		pr_warning("Extra cpu map event, ignoring.\n");
		return 0;
	}

	cpus = cpu_map__new_data(&event->cpu_map.data);
	if (!cpus)
		return -ENOMEM;

	st->cpus = cpus;
	return set_maps(st);
}

static const char * const stat_report_usage[] = {
	"perf stat report [<options>]",
	NULL,
};

static struct perf_stat perf_stat = {
	.aggr_mode	= AGGR_UNSET,
	.aggr_level	= 0,
};

static int __cmd_report(int argc, const char **argv)
{
	struct perf_session *session;
	const struct option options[] = {
	OPT_STRING('i', "input", &input_name, "file", "input file name"),
	OPT_SET_UINT(0, "per-socket", &perf_stat.aggr_mode,
		     "aggregate counts per processor socket", AGGR_SOCKET),
	OPT_SET_UINT(0, "per-die", &perf_stat.aggr_mode,
		     "aggregate counts per processor die", AGGR_DIE),
	OPT_SET_UINT(0, "per-cluster", &perf_stat.aggr_mode,
		     "aggregate counts perf processor cluster", AGGR_CLUSTER),
	OPT_CALLBACK_OPTARG(0, "per-cache", &perf_stat.aggr_mode, &perf_stat.aggr_level,
			    "cache level",
			    "aggregate count at this cache level (Default: LLC)",
			    parse_cache_level),
	OPT_SET_UINT(0, "per-core", &perf_stat.aggr_mode,
		     "aggregate counts per physical processor core", AGGR_CORE),
	OPT_SET_UINT(0, "per-node", &perf_stat.aggr_mode,
		     "aggregate counts per numa node", AGGR_NODE),
	OPT_SET_UINT('A', "no-aggr", &perf_stat.aggr_mode,
		     "disable CPU count aggregation", AGGR_NONE),
	OPT_END()
	};
	struct stat st;
	int ret;

	argc = parse_options(argc, argv, options, stat_report_usage, 0);

	if (!input_name || !strlen(input_name)) {
		if (!fstat(STDIN_FILENO, &st) && S_ISFIFO(st.st_mode))
			input_name = "-";
		else
			input_name = "perf.data";
	}

	perf_stat.data.path = input_name;
	perf_stat.data.mode = PERF_DATA_MODE_READ;

	perf_tool__init(&perf_stat.tool, /*ordered_events=*/false);
	perf_stat.tool.attr		= perf_event__process_attr;
	perf_stat.tool.event_update	= perf_event__process_event_update;
	perf_stat.tool.thread_map	= process_thread_map_event;
	perf_stat.tool.cpu_map		= process_cpu_map_event;
	perf_stat.tool.stat_config	= process_stat_config_event;
	perf_stat.tool.stat		= perf_event__process_stat_event;
	perf_stat.tool.stat_round	= process_stat_round_event;

	session = perf_session__new(&perf_stat.data, &perf_stat.tool);
	if (IS_ERR(session))
		return PTR_ERR(session);

	perf_stat.session  = session;
	stat_config.output = stderr;
	evlist__delete(evsel_list);
	evsel_list         = session->evlist;

	ret = perf_session__process_events(session);
	if (ret)
		return ret;

	perf_session__delete(session);
	return 0;
}

static void setup_system_wide(int forks)
{
	/*
	 * Make system wide (-a) the default target if
	 * no target was specified and one of following
	 * conditions is met:
	 *
	 *   - there's no workload specified
	 *   - there is workload specified but all requested
	 *     events are system wide events
	 */
	if (!target__none(&target))
		return;

	if (!forks)
		target.system_wide = true;
	else {
		struct evsel *counter;

		evlist__for_each_entry(evsel_list, counter) {
			if (!counter->core.requires_cpu &&
			    !evsel__name_is(counter, "duration_time")) {
				return;
			}
		}

		if (evsel_list->core.nr_entries)
			target.system_wide = true;
	}
}

int cmd_stat(int argc, const char **argv)
{
	struct opt_aggr_mode opt_mode = {};
	struct option stat_options[] = {
		OPT_BOOLEAN('T', "transaction", &transaction_run,
			"hardware transaction statistics"),
		OPT_CALLBACK('e', "event", &parse_events_option_args, "event",
			"event selector. use 'perf list' to list available events",
			parse_events_option),
		OPT_CALLBACK(0, "filter", &evsel_list, "filter",
			"event filter", parse_filter),
		OPT_BOOLEAN('i', "no-inherit", &stat_config.no_inherit,
			"child tasks do not inherit counters"),
		OPT_STRING('p', "pid", &target.pid, "pid",
			"stat events on existing process id"),
		OPT_STRING('t', "tid", &target.tid, "tid",
			"stat events on existing thread id"),
#ifdef HAVE_BPF_SKEL
		OPT_STRING('b', "bpf-prog", &target.bpf_str, "bpf-prog-id",
			"stat events on existing bpf program id"),
		OPT_BOOLEAN(0, "bpf-counters", &target.use_bpf,
			"use bpf program to count events"),
		OPT_STRING(0, "bpf-attr-map", &target.attr_map, "attr-map-path",
			"path to perf_event_attr map"),
#endif
		OPT_BOOLEAN('a', "all-cpus", &target.system_wide,
			"system-wide collection from all CPUs"),
		OPT_BOOLEAN(0, "scale", &stat_config.scale,
			"Use --no-scale to disable counter scaling for multiplexing"),
		OPT_INCR('v', "verbose", &verbose,
			"be more verbose (show counter open errors, etc)"),
		OPT_INTEGER('r', "repeat", &stat_config.run_count,
			"repeat command and print average + stddev (max: 100, forever: 0)"),
		OPT_BOOLEAN(0, "table", &stat_config.walltime_run_table,
			"display details about each run (only with -r option)"),
		OPT_BOOLEAN('n', "null", &stat_config.null_run,
			"null run - dont start any counters"),
		OPT_INCR('d', "detailed", &detailed_run,
			"detailed run - start a lot of events"),
		OPT_BOOLEAN('S', "sync", &sync_run,
			"call sync() before starting a run"),
		OPT_CALLBACK_NOOPT('B', "big-num", NULL, NULL,
				"print large numbers with thousands\' separators",
				stat__set_big_num),
		OPT_STRING('C', "cpu", &target.cpu_list, "cpu",
			"list of cpus to monitor in system-wide"),
		OPT_BOOLEAN('A', "no-aggr", &opt_mode.no_aggr,
			"disable aggregation across CPUs or PMUs"),
		OPT_BOOLEAN(0, "no-merge", &opt_mode.no_aggr,
			"disable aggregation the same as -A or -no-aggr"),
		OPT_BOOLEAN(0, "hybrid-merge", &stat_config.hybrid_merge,
			"Merge identical named hybrid events"),
		OPT_STRING('x', "field-separator", &stat_config.csv_sep, "separator",
			"print counts with custom separator"),
		OPT_BOOLEAN('j', "json-output", &stat_config.json_output,
			"print counts in JSON format"),
		OPT_CALLBACK('G', "cgroup", &evsel_list, "name",
			"monitor event in cgroup name only", parse_stat_cgroups),
		OPT_STRING(0, "for-each-cgroup", &stat_config.cgroup_list, "name",
			"expand events for each cgroup"),
		OPT_STRING('o', "output", &output_name, "file", "output file name"),
		OPT_BOOLEAN(0, "append", &append_file, "append to the output file"),
		OPT_INTEGER(0, "log-fd", &output_fd,
			"log output to fd, instead of stderr"),
		OPT_STRING(0, "pre", &pre_cmd, "command",
			"command to run prior to the measured command"),
		OPT_STRING(0, "post", &post_cmd, "command",
			"command to run after to the measured command"),
		OPT_UINTEGER('I', "interval-print", &stat_config.interval,
			"print counts at regular interval in ms "
			"(overhead is possible for values <= 100ms)"),
		OPT_INTEGER(0, "interval-count", &stat_config.times,
			"print counts for fixed number of times"),
		OPT_BOOLEAN(0, "interval-clear", &stat_config.interval_clear,
			"clear screen in between new interval"),
		OPT_UINTEGER(0, "timeout", &stat_config.timeout,
			"stop workload and print counts after a timeout period in ms (>= 10ms)"),
		OPT_BOOLEAN(0, "per-socket", &opt_mode.socket,
			"aggregate counts per processor socket"),
		OPT_BOOLEAN(0, "per-die", &opt_mode.die, "aggregate counts per processor die"),
		OPT_BOOLEAN(0, "per-cluster", &opt_mode.cluster,
			"aggregate counts per processor cluster"),
		OPT_CALLBACK_OPTARG(0, "per-cache", &opt_mode, &stat_config.aggr_level,
				"cache level", "aggregate count at this cache level (Default: LLC)",
				parse_cache_level),
		OPT_BOOLEAN(0, "per-core", &opt_mode.core,
			"aggregate counts per physical processor core"),
		OPT_BOOLEAN(0, "per-thread", &opt_mode.thread, "aggregate counts per thread"),
		OPT_BOOLEAN(0, "per-node", &opt_mode.node, "aggregate counts per numa node"),
		OPT_INTEGER('D', "delay", &target.initial_delay,
			"ms to wait before starting measurement after program start (-1: start with events disabled)"),
		OPT_CALLBACK_NOOPT(0, "metric-only", &stat_config.metric_only, NULL,
				"Only print computed metrics. No raw values", enable_metric_only),
		OPT_BOOLEAN(0, "metric-no-group", &stat_config.metric_no_group,
			"don't group metric events, impacts multiplexing"),
		OPT_BOOLEAN(0, "metric-no-merge", &stat_config.metric_no_merge,
			"don't try to share events between metrics in a group"),
		OPT_BOOLEAN(0, "metric-no-threshold", &stat_config.metric_no_threshold,
			"disable adding events for the metric threshold calculation"),
		OPT_BOOLEAN(0, "topdown", &topdown_run,
			"measure top-down statistics"),
<<<<<<< HEAD
=======
#ifdef HAVE_ARCH_X86_64_SUPPORT
		OPT_BOOLEAN(0, "record-tpebs", &tpebs_recording,
			"enable recording for tpebs when retire_latency required"),
#endif
>>>>>>> adc21867
		OPT_UINTEGER(0, "td-level", &stat_config.topdown_level,
			"Set the metrics level for the top-down statistics (0: max level)"),
		OPT_BOOLEAN(0, "smi-cost", &smi_cost,
			"measure SMI cost"),
		OPT_CALLBACK('M', "metrics", &evsel_list, "metric/metric group list",
			"monitor specified metrics or metric groups (separated by ,)",
			append_metric_groups),
		OPT_BOOLEAN_FLAG(0, "all-kernel", &stat_config.all_kernel,
				"Configure all used events to run in kernel space.",
				PARSE_OPT_EXCLUSIVE),
		OPT_BOOLEAN_FLAG(0, "all-user", &stat_config.all_user,
				"Configure all used events to run in user space.",
				PARSE_OPT_EXCLUSIVE),
		OPT_BOOLEAN(0, "percore-show-thread", &stat_config.percore_show_thread,
			"Use with 'percore' event qualifier to show the event "
			"counts of one hardware thread by sum up total hardware "
			"threads of same physical core"),
		OPT_BOOLEAN(0, "summary", &stat_config.summary,
			"print summary for interval mode"),
		OPT_BOOLEAN(0, "no-csv-summary", &stat_config.no_csv_summary,
			"don't print 'summary' for CSV summary output"),
		OPT_BOOLEAN(0, "quiet", &quiet,
			"don't print any output, messages or warnings (useful with record)"),
		OPT_CALLBACK(0, "cputype", &evsel_list, "hybrid cpu type",
			"Only enable events on applying cpu with this type "
			"for hybrid platform (e.g. core or atom)",
			parse_cputype),
#ifdef HAVE_LIBPFM
		OPT_CALLBACK(0, "pfm-events", &evsel_list, "event",
			"libpfm4 event selector. use 'perf list' to list available events",
			parse_libpfm_events_option),
#endif
		OPT_CALLBACK(0, "control", &stat_config, "fd:ctl-fd[,ack-fd] or fifo:ctl-fifo[,ack-fifo]",
			"Listen on ctl-fd descriptor for command to control measurement ('enable': enable events, 'disable': disable events).\n"
			"\t\t\t  Optionally send control command completion ('ack\\n') to ack-fd descriptor.\n"
			"\t\t\t  Alternatively, ctl-fifo / ack-fifo will be opened and used as ctl-fd / ack-fd.",
			parse_control_option),
		OPT_CALLBACK_OPTARG(0, "iostat", &evsel_list, &stat_config, "default",
				"measure I/O performance metrics provided by arch/platform",
				iostat_parse),
		OPT_END()
	};
	const char * const stat_usage[] = {
		"perf stat [<options>] [<command>]",
		NULL
	};
	int status = -EINVAL, run_idx, err;
	const char *mode;
	FILE *output = stderr;
	unsigned int interval, timeout;
	const char * const stat_subcommands[] = { "record", "report" };
	char errbuf[BUFSIZ];

	setlocale(LC_ALL, "");

	evsel_list = evlist__new();
	if (evsel_list == NULL)
		return -ENOMEM;

	parse_events__shrink_config_terms();

	/* String-parsing callback-based options would segfault when negated */
	set_option_flag(stat_options, 'e', "event", PARSE_OPT_NONEG);
	set_option_flag(stat_options, 'M', "metrics", PARSE_OPT_NONEG);
	set_option_flag(stat_options, 'G', "cgroup", PARSE_OPT_NONEG);

	argc = parse_options_subcommand(argc, argv, stat_options, stat_subcommands,
					(const char **) stat_usage,
					PARSE_OPT_STOP_AT_NON_OPTION);

	stat_config.aggr_mode = opt_aggr_mode_to_aggr_mode(&opt_mode);

	if (stat_config.csv_sep) {
		stat_config.csv_output = true;
		if (!strcmp(stat_config.csv_sep, "\\t"))
			stat_config.csv_sep = "\t";
	} else
		stat_config.csv_sep = DEFAULT_SEPARATOR;

	if (argc && strlen(argv[0]) > 2 && strstarts("record", argv[0])) {
		argc = __cmd_record(stat_options, &opt_mode, argc, argv);
		if (argc < 0)
			return -1;
	} else if (argc && strlen(argv[0]) > 2 && strstarts("report", argv[0]))
		return __cmd_report(argc, argv);

	interval = stat_config.interval;
	timeout = stat_config.timeout;

	/*
	 * For record command the -o is already taken care of.
	 */
	if (!STAT_RECORD && output_name && strcmp(output_name, "-"))
		output = NULL;

	if (output_name && output_fd) {
		fprintf(stderr, "cannot use both --output and --log-fd\n");
		parse_options_usage(stat_usage, stat_options, "o", 1);
		parse_options_usage(NULL, stat_options, "log-fd", 0);
		goto out;
	}

	if (stat_config.metric_only && stat_config.aggr_mode == AGGR_THREAD) {
		fprintf(stderr, "--metric-only is not supported with --per-thread\n");
		goto out;
	}

	if (stat_config.metric_only && stat_config.run_count > 1) {
		fprintf(stderr, "--metric-only is not supported with -r\n");
		goto out;
	}

	if (stat_config.walltime_run_table && stat_config.run_count <= 1) {
		fprintf(stderr, "--table is only supported with -r\n");
		parse_options_usage(stat_usage, stat_options, "r", 1);
		parse_options_usage(NULL, stat_options, "table", 0);
		goto out;
	}

	if (output_fd < 0) {
		fprintf(stderr, "argument to --log-fd must be a > 0\n");
		parse_options_usage(stat_usage, stat_options, "log-fd", 0);
		goto out;
	}

	if (!output && !quiet) {
		struct timespec tm;
		mode = append_file ? "a" : "w";

		output = fopen(output_name, mode);
		if (!output) {
			perror("failed to create output file");
			return -1;
		}
		if (!stat_config.json_output) {
			clock_gettime(CLOCK_REALTIME, &tm);
			fprintf(output, "# started on %s\n", ctime(&tm.tv_sec));
		}
	} else if (output_fd > 0) {
		mode = append_file ? "a" : "w";
		output = fdopen(output_fd, mode);
		if (!output) {
			perror("Failed opening logfd");
			return -errno;
		}
	}

	if (stat_config.interval_clear && !isatty(fileno(output))) {
		fprintf(stderr, "--interval-clear does not work with output\n");
		parse_options_usage(stat_usage, stat_options, "o", 1);
		parse_options_usage(NULL, stat_options, "log-fd", 0);
		parse_options_usage(NULL, stat_options, "interval-clear", 0);
		return -1;
	}

	stat_config.output = output;

	/*
	 * let the spreadsheet do the pretty-printing
	 */
	if (stat_config.csv_output) {
		/* User explicitly passed -B? */
		if (big_num_opt == 1) {
			fprintf(stderr, "-B option not supported with -x\n");
			parse_options_usage(stat_usage, stat_options, "B", 1);
			parse_options_usage(NULL, stat_options, "x", 1);
			goto out;
		} else /* Nope, so disable big number formatting */
			stat_config.big_num = false;
	} else if (big_num_opt == 0) /* User passed --no-big-num */
		stat_config.big_num = false;

	err = target__validate(&target);
	if (err) {
		target__strerror(&target, err, errbuf, BUFSIZ);
		pr_warning("%s\n", errbuf);
	}

	setup_system_wide(argc);

	/*
	 * Display user/system times only for single
	 * run and when there's specified tracee.
	 */
	if ((stat_config.run_count == 1) && target__none(&target))
		stat_config.ru_display = true;

	if (stat_config.run_count < 0) {
		pr_err("Run count must be a positive number\n");
		parse_options_usage(stat_usage, stat_options, "r", 1);
		goto out;
	} else if (stat_config.run_count == 0) {
		forever = true;
		stat_config.run_count = 1;
	}

	if (stat_config.walltime_run_table) {
		stat_config.walltime_run = zalloc(stat_config.run_count * sizeof(stat_config.walltime_run[0]));
		if (!stat_config.walltime_run) {
			pr_err("failed to setup -r option");
			goto out;
		}
	}

	if ((stat_config.aggr_mode == AGGR_THREAD) &&
		!target__has_task(&target)) {
		if (!target.system_wide || target.cpu_list) {
			fprintf(stderr, "The --per-thread option is only "
				"available when monitoring via -p -t -a "
				"options or only --per-thread.\n");
			parse_options_usage(NULL, stat_options, "p", 1);
			parse_options_usage(NULL, stat_options, "t", 1);
			goto out;
		}
	}

	/*
	 * no_aggr, cgroup are for system-wide only
	 * --per-thread is aggregated per thread, we dont mix it with cpu mode
	 */
	if (((stat_config.aggr_mode != AGGR_GLOBAL &&
	      stat_config.aggr_mode != AGGR_THREAD) ||
	     (nr_cgroups || stat_config.cgroup_list)) &&
	    !target__has_cpu(&target)) {
		fprintf(stderr, "both cgroup and no-aggregation "
			"modes only available in system-wide mode\n");

		parse_options_usage(stat_usage, stat_options, "G", 1);
		parse_options_usage(NULL, stat_options, "A", 1);
		parse_options_usage(NULL, stat_options, "a", 1);
		parse_options_usage(NULL, stat_options, "for-each-cgroup", 0);
		goto out;
	}

	if (stat_config.iostat_run) {
		status = iostat_prepare(evsel_list, &stat_config);
		if (status)
			goto out;
		if (iostat_mode == IOSTAT_LIST) {
			iostat_list(evsel_list, &stat_config);
			goto out;
		} else if (verbose > 0)
			iostat_list(evsel_list, &stat_config);
		if (iostat_mode == IOSTAT_RUN && !target__has_cpu(&target))
			target.system_wide = true;
	}

	if ((stat_config.aggr_mode == AGGR_THREAD) && (target.system_wide))
		target.per_thread = true;

	stat_config.system_wide = target.system_wide;
	if (target.cpu_list) {
		stat_config.user_requested_cpu_list = strdup(target.cpu_list);
		if (!stat_config.user_requested_cpu_list) {
			status = -ENOMEM;
			goto out;
		}
	}

	/*
	 * Metric parsing needs to be delayed as metrics may optimize events
	 * knowing the target is system-wide.
	 */
	if (metrics) {
		const char *pmu = parse_events_option_args.pmu_filter ?: "all";
		int ret = metricgroup__parse_groups(evsel_list, pmu, metrics,
						stat_config.metric_no_group,
						stat_config.metric_no_merge,
						stat_config.metric_no_threshold,
						stat_config.user_requested_cpu_list,
						stat_config.system_wide,
						stat_config.hardware_aware_grouping,
						&stat_config.metric_events);

		zfree(&metrics);
		if (ret) {
			status = ret;
			goto out;
		}
	}

	if (add_default_attributes())
		goto out;

	if (stat_config.cgroup_list) {
		if (nr_cgroups > 0) {
			pr_err("--cgroup and --for-each-cgroup cannot be used together\n");
			parse_options_usage(stat_usage, stat_options, "G", 1);
			parse_options_usage(NULL, stat_options, "for-each-cgroup", 0);
			goto out;
		}

		if (evlist__expand_cgroup(evsel_list, stat_config.cgroup_list,
					  &stat_config.metric_events, true) < 0) {
			parse_options_usage(stat_usage, stat_options,
					    "for-each-cgroup", 0);
			goto out;
		}
	}

	evlist__warn_user_requested_cpus(evsel_list, target.cpu_list);

	if (evlist__create_maps(evsel_list, &target) < 0) {
		if (target__has_task(&target)) {
			pr_err("Problems finding threads of monitor\n");
			parse_options_usage(stat_usage, stat_options, "p", 1);
			parse_options_usage(NULL, stat_options, "t", 1);
		} else if (target__has_cpu(&target)) {
			perror("failed to parse CPUs map");
			parse_options_usage(stat_usage, stat_options, "C", 1);
			parse_options_usage(NULL, stat_options, "a", 1);
		}
		goto out;
	}

	evlist__check_cpu_maps(evsel_list);

	/*
	 * Initialize thread_map with comm names,
	 * so we could print it out on output.
	 */
	if (stat_config.aggr_mode == AGGR_THREAD) {
		thread_map__read_comms(evsel_list->core.threads);
	}

	if (stat_config.aggr_mode == AGGR_NODE)
		cpu__setup_cpunode_map();

	if (stat_config.times && interval)
		interval_count = true;
	else if (stat_config.times && !interval) {
		pr_err("interval-count option should be used together with "
				"interval-print.\n");
		parse_options_usage(stat_usage, stat_options, "interval-count", 0);
		parse_options_usage(stat_usage, stat_options, "I", 1);
		goto out;
	}

	if (timeout && timeout < 100) {
		if (timeout < 10) {
			pr_err("timeout must be >= 10ms.\n");
			parse_options_usage(stat_usage, stat_options, "timeout", 0);
			goto out;
		} else
			pr_warning("timeout < 100ms. "
				   "The overhead percentage could be high in some cases. "
				   "Please proceed with caution.\n");
	}
	if (timeout && interval) {
		pr_err("timeout option is not supported with interval-print.\n");
		parse_options_usage(stat_usage, stat_options, "timeout", 0);
		parse_options_usage(stat_usage, stat_options, "I", 1);
		goto out;
	}

	if (perf_stat_init_aggr_mode())
		goto out;

	if (evlist__alloc_stats(&stat_config, evsel_list, interval))
		goto out;

	/*
	 * Set sample_type to PERF_SAMPLE_IDENTIFIER, which should be harmless
	 * while avoiding that older tools show confusing messages.
	 *
	 * However for pipe sessions we need to keep it zero,
	 * because script's perf_evsel__check_attr is triggered
	 * by attr->sample_type != 0, and we can't run it on
	 * stat sessions.
	 */
	stat_config.identifier = !(STAT_RECORD && perf_stat.data.is_pipe);

	/*
	 * We dont want to block the signals - that would cause
	 * child tasks to inherit that and Ctrl-C would not work.
	 * What we want is for Ctrl-C to work in the exec()-ed
	 * task, but being ignored by perf stat itself:
	 */
	atexit(sig_atexit);
	if (!forever)
		signal(SIGINT,  skip_signal);
	signal(SIGCHLD, skip_signal);
	signal(SIGALRM, skip_signal);
	signal(SIGABRT, skip_signal);

	if (evlist__initialize_ctlfd(evsel_list, stat_config.ctl_fd, stat_config.ctl_fd_ack))
		goto out;

	/* Enable ignoring missing threads when -p option is defined. */
	evlist__first(evsel_list)->ignore_missing_thread = target.pid;
	status = 0;
	for (run_idx = 0; forever || run_idx < stat_config.run_count; run_idx++) {
		if (stat_config.run_count != 1 && verbose > 0)
			fprintf(output, "[ perf stat: executing run #%d ... ]\n",
				run_idx + 1);

		if (run_idx != 0)
			evlist__reset_prev_raw_counts(evsel_list);

		status = run_perf_stat(argc, argv, run_idx);
		if (forever && status != -1 && !interval) {
			print_counters(NULL, argc, argv);
			perf_stat__reset_stats();
		}
	}

	if (!forever && status != -1 && (!interval || stat_config.summary)) {
		if (stat_config.run_count > 1)
			evlist__copy_res_stats(&stat_config, evsel_list);
		print_counters(NULL, argc, argv);
	}

	evlist__finalize_ctlfd(evsel_list);

	if (STAT_RECORD) {
		/*
		 * We synthesize the kernel mmap record just so that older tools
		 * don't emit warnings about not being able to resolve symbols
		 * due to /proc/sys/kernel/kptr_restrict settings and instead provide
		 * a saner message about no samples being in the perf.data file.
		 *
		 * This also serves to suppress a warning about f_header.data.size == 0
		 * in header.c at the moment 'perf stat record' gets introduced, which
		 * is not really needed once we start adding the stat specific PERF_RECORD_
		 * records, but the need to suppress the kptr_restrict messages in older
		 * tools remain  -acme
		 */
		int fd = perf_data__fd(&perf_stat.data);

		err = perf_event__synthesize_kernel_mmap((void *)&perf_stat,
							 process_synthesized_event,
							 &perf_stat.session->machines.host);
		if (err) {
			pr_warning("Couldn't synthesize the kernel mmap record, harmless, "
				   "older tools may produce warnings about this file\n.");
		}

		if (!interval) {
			if (WRITE_STAT_ROUND_EVENT(walltime_nsecs_stats.max, FINAL))
				pr_err("failed to write stat round event\n");
		}

		if (!perf_stat.data.is_pipe) {
			perf_stat.session->header.data_size += perf_stat.bytes_written;
			perf_session__write_header(perf_stat.session, evsel_list, fd, true);
		}

		evlist__close(evsel_list);
		perf_session__delete(perf_stat.session);
	}

	perf_stat__exit_aggr_mode();
	evlist__free_stats(evsel_list);
out:
	if (stat_config.iostat_run)
		iostat_release(evsel_list);

	zfree(&stat_config.walltime_run);
	zfree(&stat_config.user_requested_cpu_list);

	if (smi_cost && smi_reset)
		sysfs__write_int(FREEZE_ON_SMI_PATH, 0);

	evlist__delete(evsel_list);

	metricgroup__rblist_exit(&stat_config.metric_events);
	evlist__close_control(stat_config.ctl_fd, stat_config.ctl_fd_ack, &stat_config.ctl_fd_close);

	return status;
}<|MERGE_RESOLUTION|>--- conflicted
+++ resolved
@@ -294,23 +294,14 @@
 	 * terminates. Use the wait4 values in that case.
 	 */
 	if (err && cpu_map_idx == 0 &&
-<<<<<<< HEAD
-	    (counter->tool_event == PERF_TOOL_USER_TIME ||
-	     counter->tool_event == PERF_TOOL_SYSTEM_TIME)) {
-=======
 	    (evsel__tool_event(counter) == PERF_TOOL_USER_TIME ||
 	     evsel__tool_event(counter) == PERF_TOOL_SYSTEM_TIME)) {
->>>>>>> adc21867
 		u64 val, *start_time;
 		struct perf_counts_values *count =
 			perf_counts(counter->counts, cpu_map_idx, thread);
 
 		start_time = xyarray__entry(counter->start_times, cpu_map_idx, thread);
-<<<<<<< HEAD
-		if (counter->tool_event == PERF_TOOL_USER_TIME)
-=======
 		if (evsel__tool_event(counter) == PERF_TOOL_USER_TIME)
->>>>>>> adc21867
 			val = ru_stats.ru_utime_usec_stat.mean;
 		else
 			val = ru_stats.ru_stime_usec_stat.mean;
@@ -2484,13 +2475,10 @@
 			"disable adding events for the metric threshold calculation"),
 		OPT_BOOLEAN(0, "topdown", &topdown_run,
 			"measure top-down statistics"),
-<<<<<<< HEAD
-=======
 #ifdef HAVE_ARCH_X86_64_SUPPORT
 		OPT_BOOLEAN(0, "record-tpebs", &tpebs_recording,
 			"enable recording for tpebs when retire_latency required"),
 #endif
->>>>>>> adc21867
 		OPT_UINTEGER(0, "td-level", &stat_config.topdown_level,
 			"Set the metrics level for the top-down statistics (0: max level)"),
 		OPT_BOOLEAN(0, "smi-cost", &smi_cost,
