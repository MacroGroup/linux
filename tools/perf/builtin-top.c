// SPDX-License-Identifier: GPL-2.0-only
/*
 * builtin-top.c
 *
 * Builtin top command: Display a continuously updated profile of
 * any workload, CPU or specific PID.
 *
 * Copyright (C) 2008, Red Hat Inc, Ingo Molnar <mingo@redhat.com>
 *		 2011, Red Hat Inc, Arnaldo Carvalho de Melo <acme@redhat.com>
 *
 * Improvements and fixes by:
 *
 *   Arjan van de Ven <arjan@linux.intel.com>
 *   Yanmin Zhang <yanmin.zhang@intel.com>
 *   Wu Fengguang <fengguang.wu@intel.com>
 *   Mike Galbraith <efault@gmx.de>
 *   Paul Mackerras <paulus@samba.org>
 */
#include "builtin.h"

#include "perf.h"

#include "util/annotate.h"
#include "util/bpf-event.h"
#include "util/cgroup.h"
#include "util/config.h"
#include "util/color.h"
#include "util/dso.h"
#include "util/evlist.h"
#include "util/evsel.h"
#include "util/evsel_config.h"
#include "util/event.h"
#include "util/machine.h"
#include "util/map.h"
#include "util/mmap.h"
#include "util/session.h"
#include "util/thread.h"
#include "util/symbol.h"
#include "util/synthetic-events.h"
#include "util/top.h"
#include "util/util.h"
#include <linux/rbtree.h>
#include <subcmd/parse-options.h>
#include "util/parse-events.h"
#include "util/callchain.h"
#include "util/cpumap.h"
#include "util/sort.h"
#include "util/string2.h"
#include "util/term.h"
#include "util/intlist.h"
#include "util/parse-branch-options.h"
#include "arch/common.h"
#include "ui/ui.h"

#include "util/debug.h"
#include "util/ordered-events.h"
#include "util/pfm.h"

#include <assert.h>
#include <elf.h>
#include <fcntl.h>

#include <stdio.h>
#include <termios.h>
#include <unistd.h>
#include <inttypes.h>

#include <errno.h>
#include <time.h>
#include <sched.h>
#include <signal.h>

#include <sys/syscall.h>
#include <sys/ioctl.h>
#include <poll.h>
#include <sys/prctl.h>
#include <sys/wait.h>
#include <sys/uio.h>
#include <sys/utsname.h>
#include <sys/mman.h>

#include <linux/stringify.h>
#include <linux/time64.h>
#include <linux/types.h>
#include <linux/err.h>

#include <linux/ctype.h>
#include <perf/mmap.h>

static volatile sig_atomic_t done;
static volatile sig_atomic_t resize;

#define HEADER_LINE_NR  5

static void perf_top__update_print_entries(struct perf_top *top)
{
	top->print_entries = top->winsize.ws_row - HEADER_LINE_NR;
}

static void winch_sig(int sig __maybe_unused)
{
	resize = 1;
}

static void perf_top__resize(struct perf_top *top)
{
	get_term_dimensions(&top->winsize);
	perf_top__update_print_entries(top);
}

static int perf_top__parse_source(struct perf_top *top, struct hist_entry *he)
{
	struct evsel *evsel;
	struct symbol *sym;
	struct annotation *notes;
	struct map *map;
	struct dso *dso;
	int err = -1;

	if (!he || !he->ms.sym)
		return -1;

	evsel = hists_to_evsel(he->hists);

	sym = he->ms.sym;
	map = he->ms.map;
	dso = map__dso(map);

	/*
	 * We can't annotate with just /proc/kallsyms
	 */
	if (dso__symtab_type(dso) == DSO_BINARY_TYPE__KALLSYMS && !dso__is_kcore(dso)) {
		pr_err("Can't annotate %s: No vmlinux file was found in the "
		       "path\n", sym->name);
		sleep(1);
		return -1;
	}

	notes = symbol__annotation(sym);
	annotation__lock(notes);

	if (!symbol__hists(sym, top->evlist->core.nr_entries)) {
		annotation__unlock(notes);
		pr_err("Not enough memory for annotating '%s' symbol!\n",
		       sym->name);
		sleep(1);
		return err;
	}

	err = symbol__annotate(&he->ms, evsel, NULL);
	if (err == 0) {
		top->sym_filter_entry = he;
	} else {
		char msg[BUFSIZ];
		symbol__strerror_disassemble(&he->ms, err, msg, sizeof(msg));
		pr_err("Couldn't annotate %s: %s\n", sym->name, msg);
	}

	annotation__unlock(notes);
	return err;
}

static void __zero_source_counters(struct hist_entry *he)
{
	struct symbol *sym = he->ms.sym;
	symbol__annotate_zero_histograms(sym);
}

static void ui__warn_map_erange(struct map *map, struct symbol *sym, u64 ip)
{
	struct utsname uts;
	int err = uname(&uts);
	struct dso *dso = map__dso(map);

	ui__warning("Out of bounds address found:\n\n"
		    "Addr:   %" PRIx64 "\n"
		    "DSO:    %s %c\n"
		    "Map:    %" PRIx64 "-%" PRIx64 "\n"
		    "Symbol: %" PRIx64 "-%" PRIx64 " %c %s\n"
		    "Arch:   %s\n"
		    "Kernel: %s\n"
		    "Tools:  %s\n\n"
		    "Not all samples will be on the annotation output.\n\n"
		    "Please report to linux-kernel@vger.kernel.org\n",
		    ip, dso__long_name(dso), dso__symtab_origin(dso),
		    map__start(map), map__end(map), sym->start, sym->end,
		    sym->binding == STB_GLOBAL ? 'g' :
		    sym->binding == STB_LOCAL  ? 'l' : 'w', sym->name,
		    err ? "[unknown]" : uts.machine,
		    err ? "[unknown]" : uts.release, perf_version_string);
	if (use_browser <= 0)
		sleep(5);

	map__set_erange_warned(map);
}

static void perf_top__record_precise_ip(struct perf_top *top,
					struct hist_entry *he,
					struct perf_sample *sample,
					struct evsel *evsel, u64 ip)
	EXCLUSIVE_LOCKS_REQUIRED(he->hists->lock)
{
	struct annotation *notes;
	struct symbol *sym = he->ms.sym;
	int err = 0;

	if (sym == NULL || (use_browser == 0 &&
			    (top->sym_filter_entry == NULL ||
			     top->sym_filter_entry->ms.sym != sym)))
		return;

	notes = symbol__annotation(sym);

	if (!annotation__trylock(notes))
		return;

	err = hist_entry__inc_addr_samples(he, sample, evsel, ip);

	annotation__unlock(notes);

	if (unlikely(err)) {
		/*
		 * This function is now called with he->hists->lock held.
		 * Release it before going to sleep.
		 */
		mutex_unlock(&he->hists->lock);

		if (err == -ERANGE && !map__erange_warned(he->ms.map))
			ui__warn_map_erange(he->ms.map, sym, ip);
		else if (err == -ENOMEM) {
			pr_err("Not enough memory for annotating '%s' symbol!\n",
			       sym->name);
			sleep(1);
		}

		mutex_lock(&he->hists->lock);
	}
}

static void perf_top__show_details(struct perf_top *top)
{
	struct hist_entry *he = top->sym_filter_entry;
	struct evsel *evsel;
	struct annotation *notes;
	struct symbol *symbol;
	int more;

	if (!he)
		return;

	evsel = hists_to_evsel(he->hists);

	symbol = he->ms.sym;
	notes = symbol__annotation(symbol);

	annotation__lock(notes);

	symbol__calc_percent(symbol, evsel);

	if (notes->src == NULL)
		goto out_unlock;

	printf("Showing %s for %s\n", evsel__name(top->sym_evsel), symbol->name);
	printf("  Events  Pcnt (>=%d%%)\n", annotate_opts.min_pcnt);

	more = symbol__annotate_printf(&he->ms, top->sym_evsel);

	if (top->evlist->enabled) {
		if (top->zero)
			symbol__annotate_zero_histogram(symbol, top->sym_evsel->core.idx);
		else
			symbol__annotate_decay_histogram(symbol, top->sym_evsel->core.idx);
	}
	if (more != 0)
		printf("%d lines not displayed, maybe increase display entries [e]\n", more);
out_unlock:
	annotation__unlock(notes);
}

static void perf_top__resort_hists(struct perf_top *t)
{
	struct evlist *evlist = t->evlist;
	struct evsel *pos;

	evlist__for_each_entry(evlist, pos) {
		struct hists *hists = evsel__hists(pos);

		/*
		 * unlink existing entries so that they can be linked
		 * in a correct order in hists__match() below.
		 */
		hists__unlink(hists);

		if (evlist->enabled) {
			if (t->zero) {
				hists__delete_entries(hists);
			} else {
				hists__decay_entries(hists, t->hide_user_symbols,
						     t->hide_kernel_symbols);
			}
		}

		hists__collapse_resort(hists, NULL);

		/* Non-group events are considered as leader */
		if (symbol_conf.event_group && !evsel__is_group_leader(pos)) {
			struct hists *leader_hists = evsel__hists(evsel__leader(pos));

			hists__match(leader_hists, hists);
			hists__link(leader_hists, hists);
		}
	}

	evlist__for_each_entry(evlist, pos) {
		evsel__output_resort(pos, NULL);
	}
}

static void perf_top__print_sym_table(struct perf_top *top)
{
	char bf[160];
	int printed = 0;
	const int win_width = top->winsize.ws_col - 1;
	struct evsel *evsel = top->sym_evsel;
	struct hists *hists = evsel__hists(evsel);

	puts(CONSOLE_CLEAR);

	perf_top__header_snprintf(top, bf, sizeof(bf));
	printf("%s\n", bf);

	printf("%-*.*s\n", win_width, win_width, graph_dotted_line);

	if (!top->record_opts.overwrite &&
	    (top->evlist->stats.nr_lost_warned !=
	     top->evlist->stats.nr_events[PERF_RECORD_LOST])) {
		top->evlist->stats.nr_lost_warned =
			      top->evlist->stats.nr_events[PERF_RECORD_LOST];
		color_fprintf(stdout, PERF_COLOR_RED,
			      "WARNING: LOST %d chunks, Check IO/CPU overload",
			      top->evlist->stats.nr_lost_warned);
		++printed;
	}

	if (top->sym_filter_entry) {
		perf_top__show_details(top);
		return;
	}

	perf_top__resort_hists(top);

	hists__output_recalc_col_len(hists, top->print_entries - printed);
	putchar('\n');
	hists__fprintf(hists, false, top->print_entries - printed, win_width,
		       top->min_percent, stdout, !symbol_conf.use_callchain);
}

static void prompt_integer(int *target, const char *msg)
{
	char *buf = NULL, *p;
	size_t dummy = 0;
	int tmp;

	fprintf(stdout, "\n%s: ", msg);
	if (getline(&buf, &dummy, stdin) < 0)
		return;

	p = strchr(buf, '\n');
	if (p)
		*p = 0;

	p = buf;
	while(*p) {
		if (!isdigit(*p))
			goto out_free;
		p++;
	}
	tmp = strtoul(buf, NULL, 10);
	*target = tmp;
out_free:
	free(buf);
}

static void prompt_percent(int *target, const char *msg)
{
	int tmp = 0;

	prompt_integer(&tmp, msg);
	if (tmp >= 0 && tmp <= 100)
		*target = tmp;
}

static void perf_top__prompt_symbol(struct perf_top *top, const char *msg)
{
	char *buf = NULL, *p;
	struct hist_entry *syme = top->sym_filter_entry, *n, *found = NULL;
	struct hists *hists = evsel__hists(top->sym_evsel);
	struct rb_node *next;
	size_t dummy = 0;

	/* zero counters of active symbol */
	if (syme) {
		__zero_source_counters(syme);
		top->sym_filter_entry = NULL;
	}

	fprintf(stdout, "\n%s: ", msg);
	if (getline(&buf, &dummy, stdin) < 0)
		goto out_free;

	p = strchr(buf, '\n');
	if (p)
		*p = 0;

	next = rb_first_cached(&hists->entries);
	while (next) {
		n = rb_entry(next, struct hist_entry, rb_node);
		if (n->ms.sym && !strcmp(buf, n->ms.sym->name)) {
			found = n;
			break;
		}
		next = rb_next(&n->rb_node);
	}

	if (!found) {
		fprintf(stderr, "Sorry, %s is not active.\n", buf);
		sleep(1);
	} else
		perf_top__parse_source(top, found);

out_free:
	free(buf);
}

static void perf_top__print_mapped_keys(struct perf_top *top)
{
	char *name = NULL;

	if (top->sym_filter_entry) {
		struct symbol *sym = top->sym_filter_entry->ms.sym;
		name = sym->name;
	}

	fprintf(stdout, "\nMapped keys:\n");
	fprintf(stdout, "\t[d]     display refresh delay.             \t(%d)\n", top->delay_secs);
	fprintf(stdout, "\t[e]     display entries (lines).           \t(%d)\n", top->print_entries);

	if (top->evlist->core.nr_entries > 1)
		fprintf(stdout, "\t[E]     active event counter.              \t(%s)\n", evsel__name(top->sym_evsel));

	fprintf(stdout, "\t[f]     profile display filter (count).    \t(%d)\n", top->count_filter);

	fprintf(stdout, "\t[F]     annotate display filter (percent). \t(%d%%)\n", annotate_opts.min_pcnt);
	fprintf(stdout, "\t[s]     annotate symbol.                   \t(%s)\n", name?: "NULL");
	fprintf(stdout, "\t[S]     stop annotation.\n");

	fprintf(stdout,
		"\t[K]     hide kernel symbols.             \t(%s)\n",
		top->hide_kernel_symbols ? "yes" : "no");
	fprintf(stdout,
		"\t[U]     hide user symbols.               \t(%s)\n",
		top->hide_user_symbols ? "yes" : "no");
	fprintf(stdout, "\t[z]     toggle sample zeroing.             \t(%d)\n", top->zero ? 1 : 0);
	fprintf(stdout, "\t[qQ]    quit.\n");
}

static int perf_top__key_mapped(struct perf_top *top, int c)
{
	switch (c) {
		case 'd':
		case 'e':
		case 'f':
		case 'z':
		case 'q':
		case 'Q':
		case 'K':
		case 'U':
		case 'F':
		case 's':
		case 'S':
			return 1;
		case 'E':
			return top->evlist->core.nr_entries > 1 ? 1 : 0;
		default:
			break;
	}

	return 0;
}

static bool perf_top__handle_keypress(struct perf_top *top, int c)
{
	bool ret = true;

	if (!perf_top__key_mapped(top, c)) {
		struct pollfd stdin_poll = { .fd = 0, .events = POLLIN };
		struct termios save;

		perf_top__print_mapped_keys(top);
		fprintf(stdout, "\nEnter selection, or unmapped key to continue: ");
		fflush(stdout);

		set_term_quiet_input(&save);

		poll(&stdin_poll, 1, -1);
		c = getc(stdin);

		tcsetattr(0, TCSAFLUSH, &save);
		if (!perf_top__key_mapped(top, c))
			return ret;
	}

	switch (c) {
		case 'd':
			prompt_integer(&top->delay_secs, "Enter display delay");
			if (top->delay_secs < 1)
				top->delay_secs = 1;
			break;
		case 'e':
			prompt_integer(&top->print_entries, "Enter display entries (lines)");
			if (top->print_entries == 0) {
				perf_top__resize(top);
				signal(SIGWINCH, winch_sig);
			} else {
				signal(SIGWINCH, SIG_DFL);
			}
			break;
		case 'E':
			if (top->evlist->core.nr_entries > 1) {
				/* Select 0 as the default event: */
				int counter = 0;

				fprintf(stderr, "\nAvailable events:");

				evlist__for_each_entry(top->evlist, top->sym_evsel)
					fprintf(stderr, "\n\t%d %s", top->sym_evsel->core.idx, evsel__name(top->sym_evsel));

				prompt_integer(&counter, "Enter details event counter");

				if (counter >= top->evlist->core.nr_entries) {
					top->sym_evsel = evlist__first(top->evlist);
					fprintf(stderr, "Sorry, no such event, using %s.\n", evsel__name(top->sym_evsel));
					sleep(1);
					break;
				}
				evlist__for_each_entry(top->evlist, top->sym_evsel)
					if (top->sym_evsel->core.idx == counter)
						break;
			} else
				top->sym_evsel = evlist__first(top->evlist);
			break;
		case 'f':
			prompt_integer(&top->count_filter, "Enter display event count filter");
			break;
		case 'F':
			prompt_percent(&annotate_opts.min_pcnt,
				       "Enter details display event filter (percent)");
			break;
		case 'K':
			top->hide_kernel_symbols = !top->hide_kernel_symbols;
			break;
		case 'q':
		case 'Q':
			printf("exiting.\n");
			if (top->dump_symtab)
				perf_session__fprintf_dsos(top->session, stderr);
			ret = false;
			break;
		case 's':
			perf_top__prompt_symbol(top, "Enter details symbol");
			break;
		case 'S':
			if (!top->sym_filter_entry)
				break;
			else {
				struct hist_entry *syme = top->sym_filter_entry;

				top->sym_filter_entry = NULL;
				__zero_source_counters(syme);
			}
			break;
		case 'U':
			top->hide_user_symbols = !top->hide_user_symbols;
			break;
		case 'z':
			top->zero = !top->zero;
			break;
		default:
			break;
	}

	return ret;
}

static void perf_top__sort_new_samples(void *arg)
{
	struct perf_top *t = arg;

	if (t->evlist->selected != NULL)
		t->sym_evsel = t->evlist->selected;

	perf_top__resort_hists(t);

	if (t->lost || t->drop)
		pr_warning("Too slow to read ring buffer (change period (-c/-F) or limit CPUs (-C)\n");
}

static void stop_top(void)
{
	session_done = 1;
	done = 1;
}

static void *display_thread_tui(void *arg)
{
	struct evsel *pos;
	struct perf_top *top = arg;
	const char *help = "For a higher level overview, try: perf top --sort comm,dso";
	struct hist_browser_timer hbt = {
		.timer		= perf_top__sort_new_samples,
		.arg		= top,
		.refresh	= top->delay_secs,
	};
	int ret;

	/* In order to read symbols from other namespaces perf to  needs to call
	 * setns(2).  This isn't permitted if the struct_fs has multiple users.
	 * unshare(2) the fs so that we may continue to setns into namespaces
	 * that we're observing.
	 */
	unshare(CLONE_FS);

	prctl(PR_SET_NAME, "perf-top-UI", 0, 0, 0);

repeat:
	perf_top__sort_new_samples(top);

	/*
	 * Initialize the uid_filter_str, in the future the TUI will allow
	 * Zooming in/out UIDs. For now just use whatever the user passed
	 * via --uid.
	 */
	evlist__for_each_entry(top->evlist, pos) {
		struct hists *hists = evsel__hists(pos);
		hists->uid_filter_str = top->record_opts.target.uid_str;
	}

	ret = evlist__tui_browse_hists(top->evlist, help, &hbt, top->min_percent,
				       &top->session->header.env, !top->record_opts.overwrite);
	if (ret == K_RELOAD) {
		top->zero = true;
		goto repeat;
	} else
		stop_top();

	return NULL;
}

static void display_sig(int sig __maybe_unused)
{
	stop_top();
}

static void display_setup_sig(void)
{
	signal(SIGSEGV, sighandler_dump_stack);
	signal(SIGFPE, sighandler_dump_stack);
	signal(SIGINT,  display_sig);
	signal(SIGQUIT, display_sig);
	signal(SIGTERM, display_sig);
}

static void *display_thread(void *arg)
{
	struct pollfd stdin_poll = { .fd = 0, .events = POLLIN };
	struct termios save;
	struct perf_top *top = arg;
	int delay_msecs, c;

	/* In order to read symbols from other namespaces perf to  needs to call
	 * setns(2).  This isn't permitted if the struct_fs has multiple users.
	 * unshare(2) the fs so that we may continue to setns into namespaces
	 * that we're observing.
	 */
	unshare(CLONE_FS);

	prctl(PR_SET_NAME, "perf-top-UI", 0, 0, 0);

	display_setup_sig();
	pthread__unblock_sigwinch();
repeat:
	delay_msecs = top->delay_secs * MSEC_PER_SEC;
	set_term_quiet_input(&save);
	/* trash return*/
	clearerr(stdin);
	if (poll(&stdin_poll, 1, 0) > 0)
		getc(stdin);

	while (!done) {
		perf_top__print_sym_table(top);
		/*
		 * Either timeout expired or we got an EINTR due to SIGWINCH,
		 * refresh screen in both cases.
		 */
		switch (poll(&stdin_poll, 1, delay_msecs)) {
		case 0:
			continue;
		case -1:
			if (errno == EINTR)
				continue;
			fallthrough;
		default:
			c = getc(stdin);
			tcsetattr(0, TCSAFLUSH, &save);

			if (perf_top__handle_keypress(top, c))
				goto repeat;
			stop_top();
		}
	}

	tcsetattr(0, TCSAFLUSH, &save);
	return NULL;
}

static int hist_iter__top_callback(struct hist_entry_iter *iter,
				   struct addr_location *al, bool single,
				   void *arg)
	EXCLUSIVE_LOCKS_REQUIRED(iter->he->hists->lock)
{
	struct perf_top *top = arg;
	struct evsel *evsel = iter->evsel;

	if (perf_hpp_list.sym && single)
		perf_top__record_precise_ip(top, iter->he, iter->sample, evsel, al->addr);

	hist__account_cycles(iter->sample->branch_stack, al, iter->sample,
			     !(top->record_opts.branch_stack & PERF_SAMPLE_BRANCH_ANY),
			     NULL, evsel);
	return 0;
}

static void perf_event__process_sample(const struct perf_tool *tool,
				       const union perf_event *event,
				       struct evsel *evsel,
				       struct perf_sample *sample,
				       struct machine *machine)
{
	struct perf_top *top = container_of(tool, struct perf_top, tool);
	struct addr_location al;

	if (!machine && perf_guest) {
		static struct intlist *seen;

		if (!seen)
			seen = intlist__new(NULL);

		if (!intlist__has_entry(seen, sample->pid)) {
			pr_err("Can't find guest [%d]'s kernel information\n",
				sample->pid);
			intlist__add(seen, sample->pid);
		}
		return;
	}

	if (!machine) {
		pr_err("%u unprocessable samples recorded.\r",
		       top->session->evlist->stats.nr_unprocessable_samples++);
		return;
	}

	if (event->header.misc & PERF_RECORD_MISC_EXACT_IP)
		top->exact_samples++;

	addr_location__init(&al);
	if (machine__resolve(machine, &al, sample) < 0)
		goto out;

	if (top->stitch_lbr)
		thread__set_lbr_stitch_enable(al.thread, true);

	if (!machine->kptr_restrict_warned &&
	    symbol_conf.kptr_restrict &&
	    al.cpumode == PERF_RECORD_MISC_KERNEL) {
		if (!evlist__exclude_kernel(top->session->evlist)) {
			ui__warning(
"Kernel address maps (/proc/{kallsyms,modules}) are restricted.\n\n"
"Check /proc/sys/kernel/kptr_restrict and /proc/sys/kernel/perf_event_paranoid.\n\n"
"Kernel%s samples will not be resolved.\n",
			  al.map && map__has_symbols(al.map) ?
			  " modules" : "");
			if (use_browser <= 0)
				sleep(5);
		}
		machine->kptr_restrict_warned = true;
	}

	if (al.sym == NULL && al.map != NULL) {
		const char *msg = "Kernel samples will not be resolved.\n";
		/*
		 * As we do lazy loading of symtabs we only will know if the
		 * specified vmlinux file is invalid when we actually have a
		 * hit in kernel space and then try to load it. So if we get
		 * here and there are _no_ symbols in the DSO backing the
		 * kernel map, bail out.
		 *
		 * We may never get here, for instance, if we use -K/
		 * --hide-kernel-symbols, even if the user specifies an
		 * invalid --vmlinux ;-)
		 */
		if (!machine->kptr_restrict_warned && !top->vmlinux_warned &&
		    __map__is_kernel(al.map) && map__has_symbols(al.map)) {
			if (symbol_conf.vmlinux_name) {
				char serr[256];

				dso__strerror_load(map__dso(al.map), serr, sizeof(serr));
				ui__warning("The %s file can't be used: %s\n%s",
					    symbol_conf.vmlinux_name, serr, msg);
			} else {
				ui__warning("A vmlinux file was not found.\n%s",
					    msg);
			}

			if (use_browser <= 0)
				sleep(5);
			top->vmlinux_warned = true;
		}
	}

	if (al.sym == NULL || !al.sym->idle) {
		struct hists *hists = evsel__hists(evsel);
		struct hist_entry_iter iter = {
			.evsel		= evsel,
			.sample 	= sample,
			.add_entry_cb 	= hist_iter__top_callback,
		};

		if (symbol_conf.cumulate_callchain)
			iter.ops = &hist_iter_cumulative;
		else
			iter.ops = &hist_iter_normal;

		mutex_lock(&hists->lock);

		if (hist_entry_iter__add(&iter, &al, top->max_stack, top) < 0)
			pr_err("Problem incrementing symbol period, skipping event\n");

		mutex_unlock(&hists->lock);
	}

out:
	addr_location__exit(&al);
}

static void
perf_top__process_lost(struct perf_top *top, union perf_event *event,
		       struct evsel *evsel)
{
	top->lost += event->lost.lost;
	top->lost_total += event->lost.lost;
	evsel->evlist->stats.total_lost += event->lost.lost;
}

static void
perf_top__process_lost_samples(struct perf_top *top,
			       union perf_event *event,
			       struct evsel *evsel)
{
	top->lost += event->lost_samples.lost;
	top->lost_total += event->lost_samples.lost;
	evsel->evlist->stats.total_lost_samples += event->lost_samples.lost;
}

static u64 last_timestamp;

static void perf_top__mmap_read_idx(struct perf_top *top, int idx)
{
	struct record_opts *opts = &top->record_opts;
	struct evlist *evlist = top->evlist;
	struct mmap *md;
	union perf_event *event;

	md = opts->overwrite ? &evlist->overwrite_mmap[idx] : &evlist->mmap[idx];
	if (perf_mmap__read_init(&md->core) < 0)
		return;

	while ((event = perf_mmap__read_event(&md->core)) != NULL) {
		int ret;

		ret = evlist__parse_sample_timestamp(evlist, event, &last_timestamp);
		if (ret && ret != -1)
			break;

		ret = ordered_events__queue(top->qe.in, event, last_timestamp, 0, NULL);
		if (ret)
			break;

		perf_mmap__consume(&md->core);

		if (top->qe.rotate) {
			mutex_lock(&top->qe.mutex);
			top->qe.rotate = false;
			cond_signal(&top->qe.cond);
			mutex_unlock(&top->qe.mutex);
		}
	}

	perf_mmap__read_done(&md->core);
}

static void perf_top__mmap_read(struct perf_top *top)
{
	bool overwrite = top->record_opts.overwrite;
	struct evlist *evlist = top->evlist;
	int i;

	if (overwrite)
		evlist__toggle_bkw_mmap(evlist, BKW_MMAP_DATA_PENDING);

	for (i = 0; i < top->evlist->core.nr_mmaps; i++)
		perf_top__mmap_read_idx(top, i);

	if (overwrite) {
		evlist__toggle_bkw_mmap(evlist, BKW_MMAP_EMPTY);
		evlist__toggle_bkw_mmap(evlist, BKW_MMAP_RUNNING);
	}
}

/*
 * Check per-event overwrite term.
 * perf top should support consistent term for all events.
 * - All events don't have per-event term
 *   E.g. "cpu/cpu-cycles/,cpu/instructions/"
 *   Nothing change, return 0.
 * - All events have same per-event term
 *   E.g. "cpu/cpu-cycles,no-overwrite/,cpu/instructions,no-overwrite/
 *   Using the per-event setting to replace the opts->overwrite if
 *   they are different, then return 0.
 * - Events have different per-event term
 *   E.g. "cpu/cpu-cycles,overwrite/,cpu/instructions,no-overwrite/"
 *   Return -1
 * - Some of the event set per-event term, but some not.
 *   E.g. "cpu/cpu-cycles/,cpu/instructions,no-overwrite/"
 *   Return -1
 */
static int perf_top__overwrite_check(struct perf_top *top)
{
	struct record_opts *opts = &top->record_opts;
	struct evlist *evlist = top->evlist;
	struct evsel_config_term *term;
	struct list_head *config_terms;
	struct evsel *evsel;
	int set, overwrite = -1;

	evlist__for_each_entry(evlist, evsel) {
		set = -1;
		config_terms = &evsel->config_terms;
		list_for_each_entry(term, config_terms, list) {
			if (term->type == EVSEL__CONFIG_TERM_OVERWRITE)
				set = term->val.overwrite ? 1 : 0;
		}

		/* no term for current and previous event (likely) */
		if ((overwrite < 0) && (set < 0))
			continue;

		/* has term for both current and previous event, compare */
		if ((overwrite >= 0) && (set >= 0) && (overwrite != set))
			return -1;

		/* no term for current event but has term for previous one */
		if ((overwrite >= 0) && (set < 0))
			return -1;

		/* has term for current event */
		if ((overwrite < 0) && (set >= 0)) {
			/* if it's first event, set overwrite */
			if (evsel == evlist__first(evlist))
				overwrite = set;
			else
				return -1;
		}
	}

	if ((overwrite >= 0) && (opts->overwrite != overwrite))
		opts->overwrite = overwrite;

	return 0;
}

static int perf_top_overwrite_fallback(struct perf_top *top,
				       struct evsel *evsel)
{
	struct record_opts *opts = &top->record_opts;
	struct evlist *evlist = top->evlist;
	struct evsel *counter;

	if (!opts->overwrite)
		return 0;

	/* only fall back when first event fails */
	if (evsel != evlist__first(evlist))
		return 0;

	evlist__for_each_entry(evlist, counter)
		counter->core.attr.write_backward = false;
	opts->overwrite = false;
	pr_debug2("fall back to non-overwrite mode\n");
	return 1;
}

static int perf_top__start_counters(struct perf_top *top)
{
	char msg[BUFSIZ];
	struct evsel *counter;
	struct evlist *evlist = top->evlist;
	struct record_opts *opts = &top->record_opts;

	if (perf_top__overwrite_check(top)) {
		ui__error("perf top only support consistent per-event "
			  "overwrite setting for all events\n");
		goto out_err;
	}

	evlist__config(evlist, opts, &callchain_param);

	evlist__for_each_entry(evlist, counter) {
try_again:
		if (evsel__open(counter, counter->core.cpus,
				counter->core.threads) < 0) {

			/*
			 * Specially handle overwrite fall back.
			 * Because perf top is the only tool which has
			 * overwrite mode by default, support
			 * both overwrite and non-overwrite mode, and
			 * require consistent mode for all events.
			 *
			 * May move it to generic code with more tools
			 * have similar attribute.
			 */
			if (perf_missing_features.write_backward &&
			    perf_top_overwrite_fallback(top, counter))
				goto try_again;

			if (evsel__fallback(counter, &opts->target, errno, msg, sizeof(msg))) {
				if (verbose > 0)
					ui__warning("%s\n", msg);
				goto try_again;
			}

			evsel__open_strerror(counter, &opts->target, errno, msg, sizeof(msg));
			ui__error("%s\n", msg);
			goto out_err;
		}
	}

<<<<<<< HEAD
	if (evlist__apply_filters(evlist, &counter)) {
=======
	if (evlist__apply_filters(evlist, &counter, &opts->target)) {
>>>>>>> adc21867
		pr_err("failed to set filter \"%s\" on event %s with %d (%s)\n",
			counter->filter ?: "BPF", evsel__name(counter), errno,
			str_error_r(errno, msg, sizeof(msg)));
		goto out_err;
	}

	if (evlist__mmap(evlist, opts->mmap_pages) < 0) {
		ui__error("Failed to mmap with %d (%s)\n",
			    errno, str_error_r(errno, msg, sizeof(msg)));
		goto out_err;
	}

	return 0;

out_err:
	return -1;
}

static int callchain_param__setup_sample_type(struct callchain_param *callchain)
{
	if (callchain->mode != CHAIN_NONE) {
		if (callchain_register_param(callchain) < 0) {
			ui__error("Can't register callchain params.\n");
			return -EINVAL;
		}
	}

	return 0;
}

static struct ordered_events *rotate_queues(struct perf_top *top)
{
	struct ordered_events *in = top->qe.in;

	if (top->qe.in == &top->qe.data[1])
		top->qe.in = &top->qe.data[0];
	else
		top->qe.in = &top->qe.data[1];

	return in;
}

static void *process_thread(void *arg)
{
	struct perf_top *top = arg;

	while (!done) {
		struct ordered_events *out, *in = top->qe.in;

		if (!in->nr_events) {
			usleep(100);
			continue;
		}

		out = rotate_queues(top);

		mutex_lock(&top->qe.mutex);
		top->qe.rotate = true;
		cond_wait(&top->qe.cond, &top->qe.mutex);
		mutex_unlock(&top->qe.mutex);

		if (ordered_events__flush(out, OE_FLUSH__TOP))
			pr_err("failed to process events\n");
	}

	return NULL;
}

/*
 * Allow only 'top->delay_secs' seconds behind samples.
 */
static int should_drop(struct ordered_event *qevent, struct perf_top *top)
{
	union perf_event *event = qevent->event;
	u64 delay_timestamp;

	if (event->header.type != PERF_RECORD_SAMPLE)
		return false;

	delay_timestamp = qevent->timestamp + top->delay_secs * NSEC_PER_SEC;
	return delay_timestamp < last_timestamp;
}

static int deliver_event(struct ordered_events *qe,
			 struct ordered_event *qevent)
{
	struct perf_top *top = qe->data;
	struct evlist *evlist = top->evlist;
	struct perf_session *session = top->session;
	union perf_event *event = qevent->event;
	struct perf_sample sample;
	struct evsel *evsel;
	struct machine *machine;
	int ret = -1;

	if (should_drop(qevent, top)) {
		top->drop++;
		top->drop_total++;
		return 0;
	}

	ret = evlist__parse_sample(evlist, event, &sample);
	if (ret) {
		pr_err("Can't parse sample, err = %d\n", ret);
		goto next_event;
	}

	evsel = evlist__id2evsel(session->evlist, sample.id);
	assert(evsel != NULL);

	if (event->header.type == PERF_RECORD_SAMPLE) {
		if (evswitch__discard(&top->evswitch, evsel))
			return 0;
		++top->samples;
	}

	switch (sample.cpumode) {
	case PERF_RECORD_MISC_USER:
		++top->us_samples;
		if (top->hide_user_symbols)
			goto next_event;
		machine = &session->machines.host;
		break;
	case PERF_RECORD_MISC_KERNEL:
		++top->kernel_samples;
		if (top->hide_kernel_symbols)
			goto next_event;
		machine = &session->machines.host;
		break;
	case PERF_RECORD_MISC_GUEST_KERNEL:
		++top->guest_kernel_samples;
		machine = perf_session__find_machine(session,
						     sample.pid);
		break;
	case PERF_RECORD_MISC_GUEST_USER:
		++top->guest_us_samples;
		/*
		 * TODO: we don't process guest user from host side
		 * except simple counting.
		 */
		goto next_event;
	default:
		if (event->header.type == PERF_RECORD_SAMPLE)
			goto next_event;
		machine = &session->machines.host;
		break;
	}

	if (event->header.type == PERF_RECORD_SAMPLE) {
		perf_event__process_sample(&top->tool, event, evsel,
					   &sample, machine);
	} else if (event->header.type == PERF_RECORD_LOST) {
		perf_top__process_lost(top, event, evsel);
	} else if (event->header.type == PERF_RECORD_LOST_SAMPLES) {
		perf_top__process_lost_samples(top, event, evsel);
	} else if (event->header.type < PERF_RECORD_MAX) {
		events_stats__inc(&session->evlist->stats, event->header.type);
		machine__process_event(machine, event, &sample);
	} else
		++session->evlist->stats.nr_unknown_events;

	ret = 0;
next_event:
	return ret;
}

static void init_process_thread(struct perf_top *top)
{
	ordered_events__init(&top->qe.data[0], deliver_event, top);
	ordered_events__init(&top->qe.data[1], deliver_event, top);
	ordered_events__set_copy_on_queue(&top->qe.data[0], true);
	ordered_events__set_copy_on_queue(&top->qe.data[1], true);
	top->qe.in = &top->qe.data[0];
	mutex_init(&top->qe.mutex);
	cond_init(&top->qe.cond);
}

static void exit_process_thread(struct perf_top *top)
{
	ordered_events__free(&top->qe.data[0]);
	ordered_events__free(&top->qe.data[1]);
	mutex_destroy(&top->qe.mutex);
	cond_destroy(&top->qe.cond);
}

static int __cmd_top(struct perf_top *top)
{
	struct record_opts *opts = &top->record_opts;
	pthread_t thread, thread_process;
	int ret;

	if (!annotate_opts.objdump_path) {
		ret = perf_env__lookup_objdump(&top->session->header.env,
					       &annotate_opts.objdump_path);
		if (ret)
			return ret;
	}

	ret = callchain_param__setup_sample_type(&callchain_param);
	if (ret)
		return ret;

	if (perf_session__register_idle_thread(top->session) < 0)
		return ret;

	if (top->nr_threads_synthesize > 1)
		perf_set_multithreaded();

	init_process_thread(top);

	if (opts->record_namespaces)
		top->tool.namespace_events = true;
	if (opts->record_cgroup) {
#ifdef HAVE_FILE_HANDLE
		top->tool.cgroup_events = true;
#else
		pr_err("cgroup tracking is not supported.\n");
		return -1;
#endif
	}

	ret = perf_event__synthesize_bpf_events(top->session, perf_event__process,
						&top->session->machines.host,
						&top->record_opts);
	if (ret < 0)
		pr_debug("Couldn't synthesize BPF events: Pre-existing BPF programs won't have symbols resolved.\n");

	ret = perf_event__synthesize_cgroups(&top->tool, perf_event__process,
					     &top->session->machines.host);
	if (ret < 0)
		pr_debug("Couldn't synthesize cgroup events.\n");

	machine__synthesize_threads(&top->session->machines.host, &opts->target,
				    top->evlist->core.threads, true, false,
				    top->nr_threads_synthesize);

	perf_set_multithreaded();

	if (perf_hpp_list.socket) {
		ret = perf_env__read_cpu_topology_map(&perf_env);
		if (ret < 0) {
			char errbuf[BUFSIZ];
			const char *err = str_error_r(-ret, errbuf, sizeof(errbuf));

			ui__error("Could not read the CPU topology map: %s\n", err);
			return ret;
		}
	}

	evlist__uniquify_name(top->evlist);
	ret = perf_top__start_counters(top);
	if (ret)
		return ret;

	top->session->evlist = top->evlist;
	perf_session__set_id_hdr_size(top->session);

	/*
	 * When perf is starting the traced process, all the events (apart from
	 * group members) have enable_on_exec=1 set, so don't spoil it by
	 * prematurely enabling them.
	 *
	 * XXX 'top' still doesn't start workloads like record, trace, but should,
	 * so leave the check here.
	 */
        if (!target__none(&opts->target))
		evlist__enable(top->evlist);

	ret = -1;
	if (pthread_create(&thread_process, NULL, process_thread, top)) {
		ui__error("Could not create process thread.\n");
		return ret;
	}

	if (pthread_create(&thread, NULL, (use_browser > 0 ? display_thread_tui :
							    display_thread), top)) {
		ui__error("Could not create display thread.\n");
		goto out_join_thread;
	}

	if (top->realtime_prio) {
		struct sched_param param;

		param.sched_priority = top->realtime_prio;
		if (sched_setscheduler(0, SCHED_FIFO, &param)) {
			ui__error("Could not set realtime priority.\n");
			goto out_join;
		}
	}

	/* Wait for a minimal set of events before starting the snapshot */
	evlist__poll(top->evlist, 100);

	perf_top__mmap_read(top);

	while (!done) {
		u64 hits = top->samples;

		perf_top__mmap_read(top);

		if (opts->overwrite || (hits == top->samples))
			ret = evlist__poll(top->evlist, 100);

		if (resize) {
			perf_top__resize(top);
			resize = 0;
		}
	}

	ret = 0;
out_join:
	pthread_join(thread, NULL);
out_join_thread:
	cond_signal(&top->qe.cond);
	pthread_join(thread_process, NULL);
	perf_set_singlethreaded();
	exit_process_thread(top);
	return ret;
}

static int
callchain_opt(const struct option *opt, const char *arg, int unset)
{
	symbol_conf.use_callchain = true;
	return record_callchain_opt(opt, arg, unset);
}

static int
parse_callchain_opt(const struct option *opt, const char *arg, int unset)
{
	struct callchain_param *callchain = opt->value;

	callchain->enabled = !unset;
	callchain->record_mode = CALLCHAIN_FP;

	/*
	 * --no-call-graph
	 */
	if (unset) {
		symbol_conf.use_callchain = false;
		callchain->record_mode = CALLCHAIN_NONE;
		return 0;
	}

	return parse_callchain_top_opt(arg);
}

static int perf_top_config(const char *var, const char *value, void *cb __maybe_unused)
{
	if (!strcmp(var, "top.call-graph")) {
		var = "call-graph.record-mode";
		return perf_default_config(var, value, cb);
	}
	if (!strcmp(var, "top.children")) {
		symbol_conf.cumulate_callchain = perf_config_bool(var, value);
		return 0;
	}

	return 0;
}

static int
parse_percent_limit(const struct option *opt, const char *arg,
		    int unset __maybe_unused)
{
	struct perf_top *top = opt->value;

	top->min_percent = strtof(arg, NULL);
	return 0;
}

const char top_callchain_help[] = CALLCHAIN_RECORD_HELP CALLCHAIN_REPORT_HELP
	"\n\t\t\t\tDefault: fp,graph,0.5,caller,function";

int cmd_top(int argc, const char **argv)
{
	char errbuf[BUFSIZ];
	struct perf_top top = {
		.count_filter	     = 5,
		.delay_secs	     = 2,
		.record_opts = {
			.mmap_pages	= UINT_MAX,
			.user_freq	= UINT_MAX,
			.user_interval	= ULLONG_MAX,
			.freq		= 4000, /* 4 KHz */
			.target		= {
				.uses_mmap   = true,
			},
			/*
			 * FIXME: This will lose PERF_RECORD_MMAP and other metadata
			 * when we pause, fix that and reenable. Probably using a
			 * separate evlist with a dummy event, i.e. a non-overwrite
			 * ring buffer just for metadata events, while PERF_RECORD_SAMPLE
			 * stays in overwrite mode. -acme
			 * */
			.overwrite	= 0,
			.sample_time	= true,
			.sample_time_set = true,
		},
		.max_stack	     = sysctl__max_stack(),
		.nr_threads_synthesize = UINT_MAX,
	};
	struct parse_events_option_args parse_events_option_args = {
		.evlistp = &top.evlist,
	};
	bool branch_call_mode = false;
	struct record_opts *opts = &top.record_opts;
	struct target *target = &opts->target;
	const char *disassembler_style = NULL, *objdump_path = NULL, *addr2line_path = NULL;
	const struct option options[] = {
	OPT_CALLBACK('e', "event", &parse_events_option_args, "event",
		     "event selector. use 'perf list' to list available events",
		     parse_events_option),
	OPT_CALLBACK(0, "filter", &top.evlist, "filter",
		     "event filter", parse_filter),
	OPT_U64('c', "count", &opts->user_interval, "event period to sample"),
	OPT_STRING('p', "pid", &target->pid, "pid",
		    "profile events on existing process id"),
	OPT_STRING('t', "tid", &target->tid, "tid",
		    "profile events on existing thread id"),
	OPT_BOOLEAN('a', "all-cpus", &target->system_wide,
			    "system-wide collection from all CPUs"),
	OPT_STRING('C', "cpu", &target->cpu_list, "cpu",
		    "list of cpus to monitor"),
	OPT_STRING('k', "vmlinux", &symbol_conf.vmlinux_name,
		   "file", "vmlinux pathname"),
	OPT_BOOLEAN(0, "ignore-vmlinux", &symbol_conf.ignore_vmlinux,
		    "don't load vmlinux even if found"),
	OPT_STRING(0, "kallsyms", &symbol_conf.kallsyms_name,
		   "file", "kallsyms pathname"),
	OPT_BOOLEAN('K', "hide_kernel_symbols", &top.hide_kernel_symbols,
		    "hide kernel symbols"),
	OPT_CALLBACK('m', "mmap-pages", &opts->mmap_pages, "pages",
		     "number of mmap data pages", evlist__parse_mmap_pages),
	OPT_INTEGER('r', "realtime", &top.realtime_prio,
		    "collect data with this RT SCHED_FIFO priority"),
	OPT_INTEGER('d', "delay", &top.delay_secs,
		    "number of seconds to delay between refreshes"),
	OPT_BOOLEAN('D', "dump-symtab", &top.dump_symtab,
			    "dump the symbol table used for profiling"),
	OPT_INTEGER('f', "count-filter", &top.count_filter,
		    "only display functions with more events than this"),
	OPT_BOOLEAN('i', "no-inherit", &opts->no_inherit,
		    "child tasks do not inherit counters"),
	OPT_STRING(0, "sym-annotate", &top.sym_filter, "symbol name",
		    "symbol to annotate"),
	OPT_BOOLEAN('z', "zero", &top.zero, "zero history across updates"),
	OPT_CALLBACK('F', "freq", &top.record_opts, "freq or 'max'",
		     "profile at this frequency",
		      record__parse_freq),
	OPT_INTEGER('E', "entries", &top.print_entries,
		    "display this many functions"),
	OPT_BOOLEAN('U', "hide_user_symbols", &top.hide_user_symbols,
		    "hide user symbols"),
#ifdef HAVE_SLANG_SUPPORT
	OPT_BOOLEAN(0, "tui", &top.use_tui, "Use the TUI interface"),
#endif
	OPT_BOOLEAN(0, "stdio", &top.use_stdio, "Use the stdio interface"),
	OPT_INCR('v', "verbose", &verbose,
		    "be more verbose (show counter open errors, etc)"),
	OPT_STRING('s', "sort", &sort_order, "key[,key2...]",
		   "sort by key(s): pid, comm, dso, symbol, parent, cpu, srcline, ..."
		   " Please refer the man page for the complete list."),
	OPT_STRING(0, "fields", &field_order, "key[,keys...]",
		   "output field(s): overhead, period, sample plus all of sort keys"),
	OPT_BOOLEAN('n', "show-nr-samples", &symbol_conf.show_nr_samples,
		    "Show a column with the number of samples"),
	OPT_CALLBACK_NOOPT('g', NULL, &callchain_param,
			   NULL, "enables call-graph recording and display",
			   &callchain_opt),
	OPT_CALLBACK(0, "call-graph", &callchain_param,
		     "record_mode[,record_size],print_type,threshold[,print_limit],order,sort_key[,branch]",
		     top_callchain_help, &parse_callchain_opt),
	OPT_BOOLEAN(0, "children", &symbol_conf.cumulate_callchain,
		    "Accumulate callchains of children and show total overhead as well"),
	OPT_INTEGER(0, "max-stack", &top.max_stack,
		    "Set the maximum stack depth when parsing the callchain. "
		    "Default: kernel.perf_event_max_stack or " __stringify(PERF_MAX_STACK_DEPTH)),
	OPT_CALLBACK(0, "ignore-callees", NULL, "regex",
		   "ignore callees of these functions in call graphs",
		   report_parse_ignore_callees_opt),
	OPT_BOOLEAN(0, "show-total-period", &symbol_conf.show_total_period,
		    "Show a column with the sum of periods"),
	OPT_STRING(0, "dsos", &symbol_conf.dso_list_str, "dso[,dso...]",
		   "only consider symbols in these dsos"),
	OPT_STRING(0, "comms", &symbol_conf.comm_list_str, "comm[,comm...]",
		   "only consider symbols in these comms"),
	OPT_STRING(0, "symbols", &symbol_conf.sym_list_str, "symbol[,symbol...]",
		   "only consider these symbols"),
	OPT_BOOLEAN(0, "source", &annotate_opts.annotate_src,
		    "Interleave source code with assembly code (default)"),
	OPT_BOOLEAN(0, "asm-raw", &annotate_opts.show_asm_raw,
		    "Display raw encoding of assembly instructions (default)"),
	OPT_BOOLEAN(0, "demangle-kernel", &symbol_conf.demangle_kernel,
		    "Enable kernel symbol demangling"),
	OPT_BOOLEAN(0, "no-bpf-event", &top.record_opts.no_bpf_event, "do not record bpf events"),
	OPT_STRING(0, "objdump", &objdump_path, "path",
		    "objdump binary to use for disassembly and annotations"),
	OPT_STRING(0, "addr2line", &addr2line_path, "path",
		   "addr2line binary to use for line numbers"),
	OPT_STRING('M', "disassembler-style", &disassembler_style, "disassembler style",
		   "Specify disassembler style (e.g. -M intel for intel syntax)"),
	OPT_STRING(0, "prefix", &annotate_opts.prefix, "prefix",
		    "Add prefix to source file path names in programs (with --prefix-strip)"),
	OPT_STRING(0, "prefix-strip", &annotate_opts.prefix_strip, "N",
		    "Strip first N entries of source file path name in programs (with --prefix)"),
	OPT_STRING('u', "uid", &target->uid_str, "user", "user to profile"),
	OPT_CALLBACK(0, "percent-limit", &top, "percent",
		     "Don't show entries under that percent", parse_percent_limit),
	OPT_CALLBACK(0, "percentage", NULL, "relative|absolute",
		     "How to display percentage of filtered entries", parse_filter_percentage),
	OPT_STRING('w', "column-widths", &symbol_conf.col_width_list_str,
		   "width[,width...]",
		   "don't try to adjust column width, use these fixed values"),
	OPT_UINTEGER(0, "proc-map-timeout", &proc_map_timeout,
			"per thread proc mmap processing timeout in ms"),
	OPT_CALLBACK_NOOPT('b', "branch-any", &opts->branch_stack,
		     "branch any", "sample any taken branches",
		     parse_branch_stack),
	OPT_CALLBACK('j', "branch-filter", &opts->branch_stack,
		     "branch filter mask", "branch stack filter modes",
		     parse_branch_stack),
	OPT_BOOLEAN(0, "branch-history", &branch_call_mode,
		    "add last branch records to call history"),
	OPT_BOOLEAN(0, "raw-trace", &symbol_conf.raw_trace,
		    "Show raw trace event output (do not use print fmt or plugins)"),
	OPT_BOOLEAN('H', "hierarchy", &symbol_conf.report_hierarchy,
		    "Show entries in a hierarchy"),
	OPT_BOOLEAN(0, "overwrite", &top.record_opts.overwrite,
		    "Use a backward ring buffer, default: no"),
	OPT_BOOLEAN(0, "force", &symbol_conf.force, "don't complain, do it"),
	OPT_UINTEGER(0, "num-thread-synthesize", &top.nr_threads_synthesize,
			"number of thread to run event synthesize"),
	OPT_CALLBACK('G', "cgroup", &top.evlist, "name",
		     "monitor event in cgroup name only", parse_cgroups),
	OPT_BOOLEAN(0, "namespaces", &opts->record_namespaces,
		    "Record namespaces events"),
	OPT_BOOLEAN(0, "all-cgroups", &opts->record_cgroup,
		    "Record cgroup events"),
	OPT_INTEGER(0, "group-sort-idx", &symbol_conf.group_sort_idx,
		    "Sort the output by the event at the index n in group. "
		    "If n is invalid, sort by the first event. "
		    "WARNING: should be used on grouped events."),
	OPT_BOOLEAN(0, "stitch-lbr", &top.stitch_lbr,
		    "Enable LBR callgraph stitching approach"),
#ifdef HAVE_LIBPFM
	OPT_CALLBACK(0, "pfm-events", &top.evlist, "event",
		"libpfm4 event selector. use 'perf list' to list available events",
		parse_libpfm_events_option),
#endif
	OPTS_EVSWITCH(&top.evswitch),
	OPT_END()
	};
	const char * const top_usage[] = {
		"perf top [<options>]",
		NULL
	};
	int status = hists__init();

	if (status < 0)
		return status;

	annotation_options__init();

	annotate_opts.min_pcnt = 5;
	annotate_opts.context  = 4;

	top.evlist = evlist__new();
	if (top.evlist == NULL)
		return -ENOMEM;

	status = perf_config(perf_top_config, &top);
	if (status)
		return status;
	/*
	 * Since the per arch annotation init routine may need the cpuid, read
	 * it here, since we are not getting this from the perf.data header.
	 */
	status = perf_env__read_cpuid(&perf_env);
	if (status) {
		/*
		 * Some arches do not provide a get_cpuid(), so just use pr_debug, otherwise
		 * warn the user explicitly.
		 */
		eprintf(status == ENOSYS ? 1 : 0, verbose,
			"Couldn't read the cpuid for this machine: %s\n",
			str_error_r(errno, errbuf, sizeof(errbuf)));
	}
	top.evlist->env = &perf_env;

	argc = parse_options(argc, argv, options, top_usage, 0);
	if (argc)
		usage_with_options(top_usage, options);

	if (disassembler_style) {
		annotate_opts.disassembler_style = strdup(disassembler_style);
		if (!annotate_opts.disassembler_style)
			return -ENOMEM;
	}
	if (objdump_path) {
		annotate_opts.objdump_path = strdup(objdump_path);
		if (!annotate_opts.objdump_path)
			return -ENOMEM;
	}
	if (addr2line_path) {
		symbol_conf.addr2line_path = strdup(addr2line_path);
		if (!symbol_conf.addr2line_path)
			return -ENOMEM;
	}

	status = symbol__validate_sym_arguments();
	if (status)
		goto out_delete_evlist;

	if (annotate_check_args() < 0)
		goto out_delete_evlist;

	if (!top.evlist->core.nr_entries) {
		bool can_profile_kernel = perf_event_paranoid_check(1);
		int err = parse_event(top.evlist, can_profile_kernel ? "cycles:P" : "cycles:Pu");

		if (err)
			goto out_delete_evlist;
	}

	status = evswitch__init(&top.evswitch, top.evlist, stderr);
	if (status)
		goto out_delete_evlist;

	if (symbol_conf.report_hierarchy) {
		/* disable incompatible options */
		symbol_conf.event_group = false;
		symbol_conf.cumulate_callchain = false;

		if (field_order) {
			pr_err("Error: --hierarchy and --fields options cannot be used together\n");
			parse_options_usage(top_usage, options, "fields", 0);
			parse_options_usage(NULL, options, "hierarchy", 0);
			goto out_delete_evlist;
		}
	}

	if (top.stitch_lbr && !(callchain_param.record_mode == CALLCHAIN_LBR)) {
		pr_err("Error: --stitch-lbr must be used with --call-graph lbr\n");
		goto out_delete_evlist;
	}

	if (nr_cgroups > 0 && opts->record_cgroup) {
		pr_err("--cgroup and --all-cgroups cannot be used together\n");
		goto out_delete_evlist;
	}

	if (branch_call_mode) {
		if (!opts->branch_stack)
			opts->branch_stack = PERF_SAMPLE_BRANCH_ANY;
		symbol_conf.use_callchain = true;
		callchain_param.key = CCKEY_ADDRESS;
		callchain_param.branch_callstack = true;
		callchain_param.enabled = true;
		if (callchain_param.record_mode == CALLCHAIN_NONE)
			callchain_param.record_mode = CALLCHAIN_FP;
		callchain_register_param(&callchain_param);
		if (!sort_order)
			sort_order = "srcline,symbol,dso";
	}

	if (opts->branch_stack && callchain_param.enabled)
		symbol_conf.show_branchflag_count = true;

	sort__mode = SORT_MODE__TOP;
	/* display thread wants entries to be collapsed in a different tree */
	perf_hpp_list.need_collapse = 1;

	if (top.use_stdio)
		use_browser = 0;
#ifdef HAVE_SLANG_SUPPORT
	else if (top.use_tui)
		use_browser = 1;
#endif

	setup_browser(false);

	if (setup_sorting(top.evlist) < 0) {
		if (sort_order)
			parse_options_usage(top_usage, options, "s", 1);
		if (field_order)
			parse_options_usage(sort_order ? NULL : top_usage,
					    options, "fields", 0);
		goto out_delete_evlist;
	}

	status = target__validate(target);
	if (status) {
		target__strerror(target, status, errbuf, BUFSIZ);
		ui__warning("%s\n", errbuf);
	}

	status = target__parse_uid(target);
	if (status) {
		int saved_errno = errno;

		target__strerror(target, status, errbuf, BUFSIZ);
		ui__error("%s\n", errbuf);

		status = -saved_errno;
		goto out_delete_evlist;
	}

	if (target__none(target))
		target->system_wide = true;

	if (evlist__create_maps(top.evlist, target) < 0) {
		ui__error("Couldn't create thread/CPU maps: %s\n",
			  errno == ENOENT ? "No such process" : str_error_r(errno, errbuf, sizeof(errbuf)));
		status = -errno;
		goto out_delete_evlist;
	}

	if (top.delay_secs < 1)
		top.delay_secs = 1;

	if (record_opts__config(opts)) {
		status = -EINVAL;
		goto out_delete_evlist;
	}

	top.sym_evsel = evlist__first(top.evlist);

	if (!callchain_param.enabled) {
		symbol_conf.cumulate_callchain = false;
		perf_hpp__cancel_cumulate();
	}

	if (symbol_conf.cumulate_callchain && !callchain_param.order_set)
		callchain_param.order = ORDER_CALLER;

	status = symbol__annotation_init();
	if (status < 0)
		goto out_delete_evlist;

	annotation_config__init();

	symbol_conf.try_vmlinux_path = (symbol_conf.vmlinux_name == NULL);
	status = symbol__init(NULL);
	if (status < 0)
		goto out_delete_evlist;

	sort__setup_elide(stdout);

	get_term_dimensions(&top.winsize);
	if (top.print_entries == 0) {
		perf_top__update_print_entries(&top);
		signal(SIGWINCH, winch_sig);
	}

	top.session = perf_session__new(NULL, NULL);
	if (IS_ERR(top.session)) {
		status = PTR_ERR(top.session);
		top.session = NULL;
		goto out_delete_evlist;
	}

#ifdef HAVE_LIBBPF_SUPPORT
	if (!top.record_opts.no_bpf_event) {
		top.sb_evlist = evlist__new();

		if (top.sb_evlist == NULL) {
			pr_err("Couldn't create side band evlist.\n.");
			status = -EINVAL;
			goto out_delete_evlist;
		}

		if (evlist__add_bpf_sb_event(top.sb_evlist, &perf_env)) {
			pr_err("Couldn't ask for PERF_RECORD_BPF_EVENT side band events.\n.");
			status = -EINVAL;
			goto out_delete_evlist;
		}
	}
#endif

	if (evlist__start_sb_thread(top.sb_evlist, target)) {
		pr_debug("Couldn't start the BPF side band thread:\nBPF programs starting from now on won't be annotatable\n");
		opts->no_bpf_event = true;
	}

	status = __cmd_top(&top);

	if (!opts->no_bpf_event)
		evlist__stop_sb_thread(top.sb_evlist);

out_delete_evlist:
	evlist__delete(top.evlist);
	perf_session__delete(top.session);
	annotation_options__exit();

	return status;
}<|MERGE_RESOLUTION|>--- conflicted
+++ resolved
@@ -1055,11 +1055,7 @@
 		}
 	}
 
-<<<<<<< HEAD
-	if (evlist__apply_filters(evlist, &counter)) {
-=======
 	if (evlist__apply_filters(evlist, &counter, &opts->target)) {
->>>>>>> adc21867
 		pr_err("failed to set filter \"%s\" on event %s with %d (%s)\n",
 			counter->filter ?: "BPF", evsel__name(counter), errno,
 			str_error_r(errno, msg, sizeof(msg)));
