--- conflicted
+++ resolved
@@ -2357,11 +2357,6 @@
 			/*
 			 * Suppress this argument if its value is zero and show_zero
 			 * property isn't set.
-<<<<<<< HEAD
-			 */
-			if (val == 0 && !trace->show_zeros &&
-			    !(sc->arg_fmt && sc->arg_fmt[arg.idx].show_zero))
-=======
 			 *
 			 * If it has a BTF type, then override the zero suppression knob
 			 * as the common case is for zero in an enum to have an associated entry.
@@ -2369,7 +2364,6 @@
 			if (val == 0 && !trace->show_zeros &&
 			    !(sc->arg_fmt && sc->arg_fmt[arg.idx].show_zero) &&
 			    !(sc->arg_fmt && sc->arg_fmt[arg.idx].strtoul == STUL_BTF_TYPE))
->>>>>>> adc21867
 				continue;
 
 			printed += scnprintf(bf + printed, size - printed, "%s", printed ? ", " : "");
@@ -3076,11 +3070,7 @@
 		val = syscall_arg_fmt__mask_val(arg, &syscall_arg, val);
 
 		/* Suppress this argument if its value is zero and show_zero property isn't set. */
-<<<<<<< HEAD
-		if (val == 0 && !trace->show_zeros && !arg->show_zero)
-=======
 		if (val == 0 && !trace->show_zeros && !arg->show_zero && arg->strtoul != STUL_BTF_TYPE)
->>>>>>> adc21867
 			continue;
 
 		printed += scnprintf(bf + printed, size - printed, "%s", printed ? ", " : "");
@@ -3852,13 +3842,9 @@
 {
 	int map_enter_fd = bpf_map__fd(trace->skel->maps.syscalls_sys_enter);
 	int map_exit_fd  = bpf_map__fd(trace->skel->maps.syscalls_sys_exit);
-<<<<<<< HEAD
-	int err = 0;
-=======
 	int beauty_map_fd = bpf_map__fd(trace->skel->maps.beauty_map_enter);
 	int err = 0;
 	unsigned int beauty_array[6];
->>>>>>> adc21867
 
 	for (int i = 0; i < trace->sctbl->syscalls.nr_entries; ++i) {
 		int prog_fd, key = syscalltbl__id_at_idx(trace->sctbl, i);
