// SPDX-License-Identifier: GPL-2.0
#include "evlist.h"
#include "evsel.h"
#include "parse-events.h"
#include "pmu.h"
#include "pmus.h"
#include "tests.h"
#include "debug.h"
#include "fncache.h"
#include <api/fs/fs.h>
#include <ctype.h>
#include <dirent.h>
#include <errno.h>
#include <fcntl.h>
#include <stdio.h>
#include <stdlib.h>
#include <unistd.h>
#include <sys/stat.h>
#include <sys/types.h>

/* Cleanup test PMU directory. */
static int test_pmu_put(const char *dir, struct perf_pmu *pmu)
{
	char buf[PATH_MAX + 20];
	int ret;

	if (scnprintf(buf, sizeof(buf), "rm -fr %s", dir) < 0) {
		pr_err("Failure to set up buffer for \"%s\"\n", dir);
		return -EINVAL;
	}
	ret = system(buf);
	if (ret)
		pr_err("Failure to \"%s\"\n", buf);

	list_del(&pmu->list);
	perf_pmu__delete(pmu);
	return ret;
}

/*
 * Prepare test PMU directory data, normally exported by kernel at
 * /sys/bus/event_source/devices/<pmu>/. Give as input a buffer to hold the file
 * path, the result is PMU loaded using that directory.
 */
static struct perf_pmu *test_pmu_get(char *dir, size_t sz)
{
	/* Simulated format definitions. */
	const struct test_format {
		const char *name;
		const char *value;
	} test_formats[] = {
		{ "krava01", "config:0-1,62-63\n", },
		{ "krava02", "config:10-17\n", },
		{ "krava03", "config:5\n", },
		{ "krava11", "config1:0,2,4,6,8,20-28\n", },
		{ "krava12", "config1:63\n", },
		{ "krava13", "config1:45-47\n", },
		{ "krava21", "config2:0-3,10-13,20-23,30-33,40-43,50-53,60-63\n", },
		{ "krava22", "config2:8,18,48,58\n", },
		{ "krava23", "config2:28-29,38\n", },
	};
	const char *test_event = "krava01=15,krava02=170,krava03=1,krava11=27,krava12=1,"
		"krava13=2,krava21=119,krava22=11,krava23=2\n";

	char name[PATH_MAX];
	int dirfd, file;
	struct perf_pmu *pmu = NULL;
	ssize_t len;

	/* Create equivalent of sysfs mount point. */
	scnprintf(dir, sz, "/tmp/perf-pmu-test-XXXXXX");
	if (!mkdtemp(dir)) {
		pr_err("mkdtemp failed\n");
		dir[0] = '\0';
		return NULL;
	}
	dirfd = open(dir, O_DIRECTORY);
	if (dirfd < 0) {
		pr_err("Failed to open test directory \"%s\"\n", dir);
		goto err_out;
	}

	/* Create the test PMU directory and give it a perf_event_attr type number. */
	if (mkdirat(dirfd, "perf-pmu-test", 0755) < 0) {
		pr_err("Failed to mkdir PMU directory\n");
		goto err_out;
	}
	file = openat(dirfd, "perf-pmu-test/type", O_WRONLY | O_CREAT, 0600);
	if (!file) {
		pr_err("Failed to open for writing file \"type\"\n");
		goto err_out;
	}
	len = strlen("9999");
	if (write(file, "9999\n", len) < len) {
		close(file);
		pr_err("Failed to write to 'type' file\n");
		goto err_out;
	}
	close(file);

	/* Create format directory and files. */
	if (mkdirat(dirfd, "perf-pmu-test/format", 0755) < 0) {
		pr_err("Failed to mkdir PMU format directory\n)");
		goto err_out;
	}
	for (size_t i = 0; i < ARRAY_SIZE(test_formats); i++) {
		const struct test_format *format = &test_formats[i];

		if (scnprintf(name, PATH_MAX, "perf-pmu-test/format/%s", format->name) < 0) {
			pr_err("Failure to set up path for \"%s\"\n", format->name);
			goto err_out;
		}
		file = openat(dirfd, name, O_WRONLY | O_CREAT, 0600);
		if (!file) {
			pr_err("Failed to open for writing file \"%s\"\n", name);
			goto err_out;
		}

		if (write(file, format->value, strlen(format->value)) < 0) {
			pr_err("Failed to write to file \"%s\"\n", name);
			close(file);
			goto err_out;
		}
		close(file);
	}

	/* Create test event. */
	if (mkdirat(dirfd, "perf-pmu-test/events", 0755) < 0) {
		pr_err("Failed to mkdir PMU events directory\n");
		goto err_out;
	}
	file = openat(dirfd, "perf-pmu-test/events/test-event", O_WRONLY | O_CREAT, 0600);
	if (!file) {
		pr_err("Failed to open for writing file \"type\"\n");
		goto err_out;
	}
	len = strlen(test_event);
	if (write(file, test_event, len) < len) {
		close(file);
		pr_err("Failed to write to 'test-event' file\n");
		goto err_out;
	}
	close(file);

	/* Make the PMU reading the files created above. */
	pmu = perf_pmus__add_test_pmu(dirfd, "perf-pmu-test");
	if (!pmu)
		pr_err("Test PMU creation failed\n");

err_out:
	if (!pmu)
		test_pmu_put(dir, pmu);
	if (dirfd >= 0)
		close(dirfd);
	return pmu;
}

static int test__pmu_format(struct test_suite *test __maybe_unused, int subtest __maybe_unused)
{
	char dir[PATH_MAX];
	struct perf_event_attr attr;
	struct parse_events_terms terms;
	int ret = TEST_FAIL;
	struct perf_pmu *pmu = test_pmu_get(dir, sizeof(dir));

	if (!pmu)
		return TEST_FAIL;

	parse_events_terms__init(&terms);
	if (parse_events_terms(&terms,
				"krava01=15,krava02=170,krava03=1,krava11=27,krava12=1,"
				"krava13=2,krava21=119,krava22=11,krava23=2",
				NULL)) {
		pr_err("Term parsing failed\n");
		goto err_out;
	}

	memset(&attr, 0, sizeof(attr));
	ret = perf_pmu__config_terms(pmu, &attr, &terms, /*zero=*/false, /*err=*/NULL);
	if (ret) {
		pr_err("perf_pmu__config_terms failed");
		goto err_out;
	}

	if (attr.config  != 0xc00000000002a823) {
		pr_err("Unexpected config value %llx\n", attr.config);
		goto err_out;
	}
	if (attr.config1 != 0x8000400000000145) {
		pr_err("Unexpected config1 value %llx\n", attr.config1);
		goto err_out;
	}
	if (attr.config2 != 0x0400000020041d07) {
		pr_err("Unexpected config2 value %llx\n", attr.config2);
		goto err_out;
	}

	ret = TEST_OK;
err_out:
	parse_events_terms__exit(&terms);
	test_pmu_put(dir, pmu);
	return ret;
}

static int test__pmu_events(struct test_suite *test __maybe_unused, int subtest __maybe_unused)
{
	char dir[PATH_MAX];
	struct parse_events_error err;
	struct evlist *evlist;
	struct evsel *evsel;
	struct perf_event_attr *attr;
	int ret = TEST_FAIL;
	struct perf_pmu *pmu = test_pmu_get(dir, sizeof(dir));
	const char *event = "perf-pmu-test/test-event/";


	if (!pmu)
		return TEST_FAIL;

	evlist = evlist__new();
	if (evlist == NULL) {
		pr_err("Failed allocation");
		goto err_out;
	}
	parse_events_error__init(&err);
	ret = parse_events(evlist, event, &err);
	if (ret) {
		pr_debug("failed to parse event '%s', err %d\n", event, ret);
		parse_events_error__print(&err, event);
		if (parse_events_error__contains(&err, "can't access trace events"))
			ret = TEST_SKIP;
		goto err_out;
	}
	evsel = evlist__first(evlist);
	attr = &evsel->core.attr;
	if (attr->config  != 0xc00000000002a823) {
		pr_err("Unexpected config value %llx\n", attr->config);
		goto err_out;
	}
	if (attr->config1 != 0x8000400000000145) {
		pr_err("Unexpected config1 value %llx\n", attr->config1);
		goto err_out;
	}
	if (attr->config2 != 0x0400000020041d07) {
		pr_err("Unexpected config2 value %llx\n", attr->config2);
		goto err_out;
	}

	ret = TEST_OK;
err_out:
	parse_events_error__exit(&err);
	evlist__delete(evlist);
	test_pmu_put(dir, pmu);
	return ret;
}

static bool permitted_event_name(const char *name)
{
	bool has_lower = false, has_upper = false;
	__u64 config;

	for (size_t i = 0; i < strlen(name); i++) {
		char c = name[i];

		if (islower(c)) {
			if (has_upper)
				goto check_legacy;
			has_lower = true;
			continue;
		}
		if (isupper(c)) {
			if (has_lower)
				goto check_legacy;
			has_upper = true;
			continue;
		}
		if (!isdigit(c) && c != '.' && c != '_' && c != '-')
			goto check_legacy;
	}
	return true;
check_legacy:
	/*
	 * If the event name matches a legacy cache name the legacy encoding
	 * will still be used. This isn't quite WAI as sysfs events should take
	 * priority, but this case happens on PowerPC and matches the behavior
	 * in older perf tools where legacy events were the priority. Be
	 * permissive and assume later PMU drivers will use all lower or upper
	 * case names.
	 */
	if (parse_events__decode_legacy_cache(name, /*extended_pmu_type=*/0, &config) == 0) {
		pr_warning("sysfs event '%s' should be all lower/upper case, it will be matched using legacy encoding.",
			   name);
		return true;
	}
	return false;
}

static int test__pmu_event_names(struct test_suite *test __maybe_unused,
				 int subtest __maybe_unused)
{
	char path[PATH_MAX];
	DIR *pmu_dir, *event_dir;
	struct dirent *pmu_dent, *event_dent;
	const char *sysfs = sysfs__mountpoint();
	int ret = TEST_OK;

	if (!sysfs) {
		pr_err("Sysfs not mounted\n");
		return TEST_FAIL;
	}

	snprintf(path, sizeof(path), "%s/bus/event_source/devices/", sysfs);
	pmu_dir = opendir(path);
	if (!pmu_dir) {
		pr_err("Error opening \"%s\"\n", path);
		return TEST_FAIL;
	}
	while ((pmu_dent = readdir(pmu_dir))) {
		if (!strcmp(pmu_dent->d_name, ".") ||
		    !strcmp(pmu_dent->d_name, ".."))
			continue;

		snprintf(path, sizeof(path), "%s/bus/event_source/devices/%s/type",
			 sysfs, pmu_dent->d_name);

		/* Does it look like a PMU? */
		if (!file_available(path))
			continue;

		/* Process events. */
		snprintf(path, sizeof(path), "%s/bus/event_source/devices/%s/events",
			 sysfs, pmu_dent->d_name);

		event_dir = opendir(path);
		if (!event_dir) {
			pr_debug("Skipping as no event directory \"%s\"\n", path);
			continue;
		}
		while ((event_dent = readdir(event_dir))) {
			const char *event_name = event_dent->d_name;

			if (!strcmp(event_name, ".") || !strcmp(event_name, ".."))
				continue;

			if (!permitted_event_name(event_name)) {
				pr_err("Invalid sysfs event name: %s/%s\n",
					pmu_dent->d_name, event_name);
				ret = TEST_FAIL;
			}
		}
		closedir(event_dir);
	}
	closedir(pmu_dir);
	return ret;
}

static const char * const uncore_chas[] = {
	"uncore_cha_0",
	"uncore_cha_1",
	"uncore_cha_2",
	"uncore_cha_3",
	"uncore_cha_4",
	"uncore_cha_5",
	"uncore_cha_6",
	"uncore_cha_7",
	"uncore_cha_8",
	"uncore_cha_9",
	"uncore_cha_10",
	"uncore_cha_11",
	"uncore_cha_12",
	"uncore_cha_13",
	"uncore_cha_14",
	"uncore_cha_15",
	"uncore_cha_16",
	"uncore_cha_17",
	"uncore_cha_18",
	"uncore_cha_19",
	"uncore_cha_20",
	"uncore_cha_21",
	"uncore_cha_22",
	"uncore_cha_23",
	"uncore_cha_24",
	"uncore_cha_25",
	"uncore_cha_26",
	"uncore_cha_27",
	"uncore_cha_28",
	"uncore_cha_29",
	"uncore_cha_30",
	"uncore_cha_31",
};

static const char * const mrvl_ddrs[] = {
	"mrvl_ddr_pmu_87e1b0000000",
	"mrvl_ddr_pmu_87e1b1000000",
	"mrvl_ddr_pmu_87e1b2000000",
	"mrvl_ddr_pmu_87e1b3000000",
	"mrvl_ddr_pmu_87e1b4000000",
	"mrvl_ddr_pmu_87e1b5000000",
	"mrvl_ddr_pmu_87e1b6000000",
	"mrvl_ddr_pmu_87e1b7000000",
	"mrvl_ddr_pmu_87e1b8000000",
	"mrvl_ddr_pmu_87e1b9000000",
	"mrvl_ddr_pmu_87e1ba000000",
	"mrvl_ddr_pmu_87e1bb000000",
	"mrvl_ddr_pmu_87e1bc000000",
	"mrvl_ddr_pmu_87e1bd000000",
	"mrvl_ddr_pmu_87e1be000000",
	"mrvl_ddr_pmu_87e1bf000000",
};

static int test__name_len(struct test_suite *test __maybe_unused, int subtest __maybe_unused)
{
	TEST_ASSERT_VAL("cpu", pmu_name_len_no_suffix("cpu") == strlen("cpu"));
	TEST_ASSERT_VAL("i915", pmu_name_len_no_suffix("i915") == strlen("i915"));
	TEST_ASSERT_VAL("cpum_cf", pmu_name_len_no_suffix("cpum_cf") == strlen("cpum_cf"));
	for (size_t i = 0; i < ARRAY_SIZE(uncore_chas); i++) {
		TEST_ASSERT_VAL("Strips uncore_cha suffix",
				pmu_name_len_no_suffix(uncore_chas[i]) ==
				strlen("uncore_cha"));
	}
	for (size_t i = 0; i < ARRAY_SIZE(mrvl_ddrs); i++) {
		TEST_ASSERT_VAL("Strips mrvl_ddr_pmu suffix",
				pmu_name_len_no_suffix(mrvl_ddrs[i]) ==
				strlen("mrvl_ddr_pmu"));
	}
	return TEST_OK;
}

static int test__name_cmp(struct test_suite *test __maybe_unused, int subtest __maybe_unused)
{
	TEST_ASSERT_EQUAL("cpu", pmu_name_cmp("cpu", "cpu"), 0);
	TEST_ASSERT_EQUAL("i915", pmu_name_cmp("i915", "i915"), 0);
	TEST_ASSERT_EQUAL("cpum_cf", pmu_name_cmp("cpum_cf", "cpum_cf"), 0);
	TEST_ASSERT_VAL("i915", pmu_name_cmp("cpu", "i915") < 0);
	TEST_ASSERT_VAL("i915", pmu_name_cmp("i915", "cpu") > 0);
	TEST_ASSERT_VAL("cpum_cf", pmu_name_cmp("cpum_cf", "cpum_ce") > 0);
	TEST_ASSERT_VAL("cpum_cf", pmu_name_cmp("cpum_cf", "cpum_d0") < 0);
	for (size_t i = 1; i < ARRAY_SIZE(uncore_chas); i++) {
		TEST_ASSERT_VAL("uncore_cha suffixes ordered lt",
				pmu_name_cmp(uncore_chas[i-1], uncore_chas[i]) < 0);
		TEST_ASSERT_VAL("uncore_cha suffixes ordered gt",
				pmu_name_cmp(uncore_chas[i], uncore_chas[i-1]) > 0);
	}
	for (size_t i = 1; i < ARRAY_SIZE(mrvl_ddrs); i++) {
		TEST_ASSERT_VAL("mrvl_ddr_pmu suffixes ordered lt",
				pmu_name_cmp(mrvl_ddrs[i-1], mrvl_ddrs[i]) < 0);
		TEST_ASSERT_VAL("mrvl_ddr_pmu suffixes ordered gt",
				pmu_name_cmp(mrvl_ddrs[i], mrvl_ddrs[i-1]) > 0);
	}
	return TEST_OK;
}

/**
 * Test perf_pmu__match() that's used to search for a PMU given a name passed
 * on the command line. The name that's passed may also be a filename type glob
 * match. If the name does not match, perf_pmu__match() attempts to match the
 * alias of the PMU, if provided.
 */
static int test__pmu_match(struct test_suite *test __maybe_unused, int subtest __maybe_unused)
{
<<<<<<< HEAD
	struct perf_pmu test_pmu;
	test_pmu.alias_name = NULL;

	test_pmu.name = "pmuname";
=======
	struct perf_pmu test_pmu = {
		.name = "pmuname",
	};

>>>>>>> adc21867
	TEST_ASSERT_EQUAL("Exact match", perf_pmu__match(&test_pmu, "pmuname"),	     true);
	TEST_ASSERT_EQUAL("Longer token", perf_pmu__match(&test_pmu, "longertoken"), false);
	TEST_ASSERT_EQUAL("Shorter token", perf_pmu__match(&test_pmu, "pmu"),	     false);

	test_pmu.name = "pmuname_10";
	TEST_ASSERT_EQUAL("Diff suffix_", perf_pmu__match(&test_pmu, "pmuname_2"),  false);
	TEST_ASSERT_EQUAL("Sub suffix_",  perf_pmu__match(&test_pmu, "pmuname_1"),  true);
	TEST_ASSERT_EQUAL("Same suffix_", perf_pmu__match(&test_pmu, "pmuname_10"), true);
	TEST_ASSERT_EQUAL("No suffix_",   perf_pmu__match(&test_pmu, "pmuname"),    true);
	TEST_ASSERT_EQUAL("Underscore_",  perf_pmu__match(&test_pmu, "pmuname_"),   true);
	TEST_ASSERT_EQUAL("Substring_",   perf_pmu__match(&test_pmu, "pmuna"),      false);

	test_pmu.name = "pmuname_ab23";
	TEST_ASSERT_EQUAL("Diff suffix hex_", perf_pmu__match(&test_pmu, "pmuname_2"),    false);
	TEST_ASSERT_EQUAL("Sub suffix hex_",  perf_pmu__match(&test_pmu, "pmuname_ab"),   true);
	TEST_ASSERT_EQUAL("Same suffix hex_", perf_pmu__match(&test_pmu, "pmuname_ab23"), true);
	TEST_ASSERT_EQUAL("No suffix hex_",   perf_pmu__match(&test_pmu, "pmuname"),      true);
	TEST_ASSERT_EQUAL("Underscore hex_",  perf_pmu__match(&test_pmu, "pmuname_"),     true);
	TEST_ASSERT_EQUAL("Substring hex_",   perf_pmu__match(&test_pmu, "pmuna"),	 false);

	test_pmu.name = "pmuname10";
	TEST_ASSERT_EQUAL("Diff suffix", perf_pmu__match(&test_pmu, "pmuname2"),  false);
	TEST_ASSERT_EQUAL("Sub suffix",  perf_pmu__match(&test_pmu, "pmuname1"),  true);
	TEST_ASSERT_EQUAL("Same suffix", perf_pmu__match(&test_pmu, "pmuname10"), true);
	TEST_ASSERT_EQUAL("No suffix",   perf_pmu__match(&test_pmu, "pmuname"),   true);
	TEST_ASSERT_EQUAL("Underscore",  perf_pmu__match(&test_pmu, "pmuname_"),  false);
	TEST_ASSERT_EQUAL("Substring",   perf_pmu__match(&test_pmu, "pmuna"),     false);

	test_pmu.name = "pmunameab23";
	TEST_ASSERT_EQUAL("Diff suffix hex", perf_pmu__match(&test_pmu, "pmuname2"),    false);
	TEST_ASSERT_EQUAL("Sub suffix hex",  perf_pmu__match(&test_pmu, "pmunameab"),   true);
	TEST_ASSERT_EQUAL("Same suffix hex", perf_pmu__match(&test_pmu, "pmunameab23"), true);
	TEST_ASSERT_EQUAL("No suffix hex",   perf_pmu__match(&test_pmu, "pmuname"),     true);
	TEST_ASSERT_EQUAL("Underscore hex",  perf_pmu__match(&test_pmu, "pmuname_"),    false);
	TEST_ASSERT_EQUAL("Substring hex",   perf_pmu__match(&test_pmu, "pmuna"),	false);

	/*
	 * 2 hex chars or less are not considered suffixes so it shouldn't be
	 * possible to wildcard by skipping the suffix. Therefore there are more
	 * false results here than above.
	 */
	test_pmu.name = "pmuname_a3";
	TEST_ASSERT_EQUAL("Diff suffix 2 hex_", perf_pmu__match(&test_pmu, "pmuname_2"),  false);
	/*
	 * This one should be false, but because pmuname_a3 ends in 3 which is
	 * decimal, it's not possible to determine if it's a short hex suffix or
	 * a normal decimal suffix following text. And we want to match on any
	 * length of decimal suffix. Run the test anyway and expect the wrong
	 * result. And slightly fuzzy matching shouldn't do too much harm.
	 */
	TEST_ASSERT_EQUAL("Sub suffix 2 hex_",  perf_pmu__match(&test_pmu, "pmuname_a"),  true);
	TEST_ASSERT_EQUAL("Same suffix 2 hex_", perf_pmu__match(&test_pmu, "pmuname_a3"), true);
	TEST_ASSERT_EQUAL("No suffix 2 hex_",   perf_pmu__match(&test_pmu, "pmuname"),    false);
	TEST_ASSERT_EQUAL("Underscore 2 hex_",  perf_pmu__match(&test_pmu, "pmuname_"),   false);
	TEST_ASSERT_EQUAL("Substring 2 hex_",   perf_pmu__match(&test_pmu, "pmuna"),	  false);

	test_pmu.name = "pmuname_5";
	TEST_ASSERT_EQUAL("Glob 1", perf_pmu__match(&test_pmu, "pmu*"),		   true);
	TEST_ASSERT_EQUAL("Glob 2", perf_pmu__match(&test_pmu, "nomatch*"),	   false);
	TEST_ASSERT_EQUAL("Seq 1",  perf_pmu__match(&test_pmu, "pmuname_[12345]"), true);
	TEST_ASSERT_EQUAL("Seq 2",  perf_pmu__match(&test_pmu, "pmuname_[67890]"), false);
	TEST_ASSERT_EQUAL("? 1",    perf_pmu__match(&test_pmu, "pmuname_?"),	   true);
	TEST_ASSERT_EQUAL("? 2",    perf_pmu__match(&test_pmu, "pmuname_1?"),	   false);

	return TEST_OK;
}

static struct test_case tests__pmu[] = {
	TEST_CASE("Parsing with PMU format directory", pmu_format),
	TEST_CASE("Parsing with PMU event", pmu_events),
	TEST_CASE("PMU event names", pmu_event_names),
	TEST_CASE("PMU name combining", name_len),
	TEST_CASE("PMU name comparison", name_cmp),
	TEST_CASE("PMU cmdline match", pmu_match),
	{	.name = NULL, }
};

struct test_suite suite__pmu = {
	.desc = "Sysfs PMU tests",
	.test_cases = tests__pmu,
};<|MERGE_RESOLUTION|>--- conflicted
+++ resolved
@@ -458,17 +458,10 @@
  */
 static int test__pmu_match(struct test_suite *test __maybe_unused, int subtest __maybe_unused)
 {
-<<<<<<< HEAD
-	struct perf_pmu test_pmu;
-	test_pmu.alias_name = NULL;
-
-	test_pmu.name = "pmuname";
-=======
 	struct perf_pmu test_pmu = {
 		.name = "pmuname",
 	};
 
->>>>>>> adc21867
 	TEST_ASSERT_EQUAL("Exact match", perf_pmu__match(&test_pmu, "pmuname"),	     true);
 	TEST_ASSERT_EQUAL("Longer token", perf_pmu__match(&test_pmu, "longertoken"), false);
 	TEST_ASSERT_EQUAL("Shorter token", perf_pmu__match(&test_pmu, "pmu"),	     false);
