include $(srctree)/tools/scripts/Makefile.include
include $(srctree)/tools/scripts/utilities.mak

perf-util-y += arm64-frame-pointer-unwind-support.o
perf-util-y += addr_location.o
perf-util-y += annotate.o
perf-util-y += block-info.o
perf-util-y += block-range.o
perf-util-y += build-id.o
perf-util-y += cacheline.o
perf-util-y += config.o
perf-util-y += copyfile.o
perf-util-y += ctype.o
perf-util-y += db-export.o
perf-util-y += disasm.o
<<<<<<< HEAD
=======
perf-util-y += disasm_bpf.o
>>>>>>> adc21867
perf-util-y += env.o
perf-util-y += event.o
perf-util-y += evlist.o
perf-util-y += sideband_evlist.o
perf-util-y += evsel.o
perf-util-y += evsel_fprintf.o
perf-util-y += perf_event_attr_fprintf.o
perf-util-y += evswitch.o
perf-util-y += find_bit.o
perf-util-y += get_current_dir_name.o
perf-util-y += levenshtein.o
perf-util-y += mmap.o
perf-util-y += memswap.o
perf-util-y += parse-events.o
perf-util-y += print-events.o
perf-util-y += tracepoint.o
perf-util-y += perf_regs.o
perf-util-y += perf-regs-arch/
perf-util-y += path.o
perf-util-y += print_binary.o
perf-util-y += print_insn.o
perf-util-y += rlimit.o
perf-util-y += argv_split.o
perf-util-y += rbtree.o
perf-util-y += libstring.o
perf-util-y += bitmap.o
perf-util-y += hweight.o
perf-util-y += smt.o
perf-util-y += strbuf.o
perf-util-y += string.o
perf-util-y += strlist.o
perf-util-y += strfilter.o
perf-util-y += top.o
perf-util-y += usage.o
perf-util-y += dso.o
perf-util-y += dsos.o
perf-util-y += symbol.o
perf-util-y += symbol_fprintf.o
perf-util-y += map_symbol.o
perf-util-y += color.o
perf-util-y += color_config.o
perf-util-y += metricgroup.o
perf-util-y += header.o
perf-util-y += callchain.o
perf-util-y += values.o
perf-util-y += debug.o
perf-util-y += fncache.o
perf-util-y += machine.o
perf-util-y += map.o
perf-util-y += maps.o
perf-util-y += pstack.o
perf-util-y += session.o
<<<<<<< HEAD
=======
perf-util-y += tool.o
>>>>>>> adc21867
perf-util-y += sample-raw.o
perf-util-y += s390-sample-raw.o
perf-util-y += amd-sample-raw.o
perf-util-$(CONFIG_TRACE) += syscalltbl.o
perf-util-y += ordered-events.o
perf-util-y += namespaces.o
perf-util-y += comm.o
perf-util-y += thread.o
perf-util-y += threads.o
perf-util-y += thread_map.o
perf-util-y += parse-events-flex.o
perf-util-y += parse-events-bison.o
perf-util-y += pmu.o
perf-util-y += pmus.o
perf-util-y += pmu-flex.o
perf-util-y += pmu-bison.o
perf-util-y += svghelper.o
perf-util-$(CONFIG_LIBTRACEEVENT) += trace-event-info.o
perf-util-y += trace-event-scripting.o
perf-util-$(CONFIG_LIBTRACEEVENT) += trace-event.o
perf-util-$(CONFIG_LIBTRACEEVENT) += trace-event-parse.o
perf-util-$(CONFIG_LIBTRACEEVENT) += trace-event-read.o
perf-util-y += sort.o
perf-util-y += hist.o
perf-util-y += util.o
perf-util-y += cpumap.o
perf-util-y += affinity.o
perf-util-y += cputopo.o
perf-util-y += cgroup.o
perf-util-y += target.o
perf-util-y += rblist.o
perf-util-y += intlist.o
perf-util-y += vdso.o
perf-util-y += counts.o
perf-util-y += stat.o
perf-util-y += stat-shadow.o
perf-util-y += stat-display.o
perf-util-y += perf_api_probe.o
perf-util-y += record.o
perf-util-y += srcline.o
perf-util-y += srccode.o
perf-util-y += synthetic-events.o
perf-util-y += data.o
perf-util-y += tsc.o
perf-util-y += cloexec.o
perf-util-y += call-path.o
perf-util-y += rwsem.o
perf-util-y += thread-stack.o
perf-util-y += spark.o
perf-util-y += topdown.o
perf-util-y += iostat.o
perf-util-y += stream.o
perf-util-$(CONFIG_AUXTRACE) += auxtrace.o
perf-util-$(CONFIG_AUXTRACE) += intel-pt-decoder/
perf-util-$(CONFIG_AUXTRACE) += intel-pt.o
perf-util-$(CONFIG_AUXTRACE) += intel-bts.o
perf-util-$(CONFIG_AUXTRACE) += arm-spe.o
perf-util-$(CONFIG_AUXTRACE) += arm-spe-decoder/
perf-util-$(CONFIG_AUXTRACE) += hisi-ptt.o
perf-util-$(CONFIG_AUXTRACE) += hisi-ptt-decoder/
perf-util-$(CONFIG_AUXTRACE) += s390-cpumsf.o

ifdef CONFIG_LIBOPENCSD
perf-util-$(CONFIG_AUXTRACE) += cs-etm.o
perf-util-$(CONFIG_AUXTRACE) += cs-etm-decoder/
endif
perf-util-$(CONFIG_AUXTRACE) += cs-etm-base.o

perf-util-y += parse-branch-options.o
perf-util-y += dump-insn.o
perf-util-y += parse-regs-options.o
perf-util-y += parse-sublevel-options.o
perf-util-y += term.o
perf-util-y += help-unknown-cmd.o
perf-util-y += dlfilter.o
perf-util-y += mem-events.o
perf-util-y += mem-info.o
perf-util-y += vsprintf.o
perf-util-y += units.o
perf-util-y += time-utils.o
perf-util-y += expr-flex.o
perf-util-y += expr-bison.o
perf-util-y += expr.o
perf-util-y += branch.o
perf-util-y += mem2node.o
perf-util-y += clockid.o
perf-util-y += list_sort.o
perf-util-y += mutex.o
perf-util-y += sharded_mutex.o
<<<<<<< HEAD
=======
perf-util-$(CONFIG_X86_64) += intel-tpebs.o
>>>>>>> adc21867

perf-util-$(CONFIG_LIBBPF) += bpf_map.o
perf-util-$(CONFIG_PERF_BPF_SKEL) += bpf_counter.o
perf-util-$(CONFIG_PERF_BPF_SKEL) += bpf_counter_cgroup.o
perf-util-$(CONFIG_PERF_BPF_SKEL) += bpf_ftrace.o
perf-util-$(CONFIG_PERF_BPF_SKEL) += bpf_off_cpu.o
perf-util-$(CONFIG_PERF_BPF_SKEL) += bpf-filter.o
perf-util-$(CONFIG_PERF_BPF_SKEL) += bpf-filter-flex.o
perf-util-$(CONFIG_PERF_BPF_SKEL) += bpf-filter-bison.o

ifeq ($(CONFIG_LIBTRACEEVENT),y)
  perf-util-$(CONFIG_PERF_BPF_SKEL) += bpf_lock_contention.o
endif

ifeq ($(CONFIG_LIBTRACEEVENT),y)
  perf-util-$(CONFIG_PERF_BPF_SKEL) += bpf_kwork.o
  perf-util-$(CONFIG_PERF_BPF_SKEL) += bpf_kwork_top.o
endif

perf-util-$(CONFIG_LIBELF) += symbol-elf.o
perf-util-$(CONFIG_LIBELF) += probe-file.o
perf-util-$(CONFIG_LIBELF) += probe-event.o

ifdef CONFIG_LIBBPF_DYNAMIC
  hashmap := 1
endif
ifndef CONFIG_LIBBPF
  hashmap := 1
endif

ifdef hashmap
perf-util-y += hashmap.o
endif

ifndef CONFIG_LIBELF
perf-util-y += symbol-minimal.o
endif

ifndef CONFIG_SETNS
perf-util-y += setns.o
endif

perf-util-$(CONFIG_DWARF) += probe-finder.o
perf-util-$(CONFIG_DWARF) += dwarf-aux.o
perf-util-$(CONFIG_DWARF) += dwarf-regs.o
perf-util-$(CONFIG_DWARF) += debuginfo.o
perf-util-$(CONFIG_DWARF) += annotate-data.o

perf-util-$(CONFIG_LIBDW_DWARF_UNWIND) += unwind-libdw.o
perf-util-$(CONFIG_LOCAL_LIBUNWIND)    += unwind-libunwind-local.o
perf-util-$(CONFIG_LIBUNWIND)          += unwind-libunwind.o
perf-util-$(CONFIG_LIBUNWIND_X86)      += libunwind/x86_32.o
perf-util-$(CONFIG_LIBUNWIND_AARCH64)  += libunwind/arm64.o

ifeq ($(CONFIG_LIBTRACEEVENT),y)
  perf-util-$(CONFIG_LIBBABELTRACE) += data-convert-bt.o
endif

perf-util-y += data-convert-json.o

perf-util-y += scripting-engines/

perf-util-$(CONFIG_ZLIB) += zlib.o
perf-util-$(CONFIG_LZMA) += lzma.o
perf-util-$(CONFIG_ZSTD) += zstd.o

<<<<<<< HEAD
perf-util-$(CONFIG_LIBCAP) += cap.o
=======
perf-util-y += cap.o
>>>>>>> adc21867

perf-util-$(CONFIG_CXX_DEMANGLE) += demangle-cxx.o
perf-util-y += demangle-ocaml.o
perf-util-y += demangle-java.o
perf-util-y += demangle-rust.o
<<<<<<< HEAD
=======
perf-util-$(CONFIG_LIBLLVM) += llvm-c-helpers.o
>>>>>>> adc21867

ifdef CONFIG_JITDUMP
perf-util-$(CONFIG_LIBELF) += jitdump.o
perf-util-$(CONFIG_LIBELF) += genelf.o
perf-util-$(CONFIG_DWARF) += genelf_debug.o
endif

perf-util-y += perf-hooks.o

perf-util-$(CONFIG_LIBBPF) += bpf-event.o
perf-util-$(CONFIG_LIBBPF) += bpf-utils.o

perf-util-$(CONFIG_LIBPFM4) += pfm.o

CFLAGS_config.o   += -DETC_PERFCONFIG="BUILD_STR($(ETC_PERFCONFIG_SQ))"

# avoid compiler warnings in 32-bit mode
CFLAGS_genelf_debug.o  += -Wno-packed

$(OUTPUT)util/parse-events-flex.c $(OUTPUT)util/parse-events-flex.h: util/parse-events.l $(OUTPUT)util/parse-events-bison.c
	$(call rule_mkdir)
	$(Q)$(call echo-cmd,flex)$(FLEX) -o $(OUTPUT)util/parse-events-flex.c \
		--header-file=$(OUTPUT)util/parse-events-flex.h $(PARSER_DEBUG_FLEX) $<

$(OUTPUT)util/parse-events-bison.c $(OUTPUT)util/parse-events-bison.h: util/parse-events.y
	$(call rule_mkdir)
	$(Q)$(call echo-cmd,bison)$(BISON) -v $< -d $(PARSER_DEBUG_BISON) $(BISON_FILE_PREFIX_MAP) $(BISON_FALLBACK_FLAGS) \
		-o $(OUTPUT)util/parse-events-bison.c -p parse_events_

$(OUTPUT)util/expr-flex.c $(OUTPUT)util/expr-flex.h: util/expr.l $(OUTPUT)util/expr-bison.c
	$(call rule_mkdir)
	$(Q)$(call echo-cmd,flex)$(FLEX) -o $(OUTPUT)util/expr-flex.c \
		--header-file=$(OUTPUT)util/expr-flex.h $(PARSER_DEBUG_FLEX) $<

$(OUTPUT)util/expr-bison.c $(OUTPUT)util/expr-bison.h: util/expr.y
	$(call rule_mkdir)
	$(Q)$(call echo-cmd,bison)$(BISON) -v $< -d $(PARSER_DEBUG_BISON) $(BISON_FILE_PREFIX_MAP) \
		-o $(OUTPUT)util/expr-bison.c -p expr_

$(OUTPUT)util/pmu-flex.c $(OUTPUT)util/pmu-flex.h: util/pmu.l $(OUTPUT)util/pmu-bison.c
	$(call rule_mkdir)
	$(Q)$(call echo-cmd,flex)$(FLEX) -o $(OUTPUT)util/pmu-flex.c \
		--header-file=$(OUTPUT)util/pmu-flex.h $(PARSER_DEBUG_FLEX) $<

$(OUTPUT)util/pmu-bison.c $(OUTPUT)util/pmu-bison.h: util/pmu.y
	$(call rule_mkdir)
	$(Q)$(call echo-cmd,bison)$(BISON) -v $< -d $(PARSER_DEBUG_BISON) $(BISON_FILE_PREFIX_MAP) \
		-o $(OUTPUT)util/pmu-bison.c -p perf_pmu_

$(OUTPUT)util/bpf-filter-flex.c $(OUTPUT)util/bpf-filter-flex.h: util/bpf-filter.l $(OUTPUT)util/bpf-filter-bison.c util/bpf-filter.h util/bpf_skel/sample-filter.h
	$(call rule_mkdir)
	$(Q)$(call echo-cmd,flex)$(FLEX) -o $(OUTPUT)util/bpf-filter-flex.c \
		--header-file=$(OUTPUT)util/bpf-filter-flex.h $(PARSER_DEBUG_FLEX) $<

$(OUTPUT)util/bpf-filter-bison.c $(OUTPUT)util/bpf-filter-bison.h: util/bpf-filter.y util/bpf-filter.h util/bpf_skel/sample-filter.h
	$(call rule_mkdir)
	$(Q)$(call echo-cmd,bison)$(BISON) -v $< -d $(PARSER_DEBUG_BISON) $(BISON_FILE_PREFIX_MAP) \
		-o $(OUTPUT)util/bpf-filter-bison.c -p perf_bpf_filter_

FLEX_VERSION := $(shell $(FLEX) --version | cut -d' ' -f2)

FLEX_GE_260 := $(call version-ge3,$(FLEX_VERSION),2.6.0)
ifeq ($(FLEX_GE_260),1)
  flex_flags := -Wno-redundant-decls -Wno-switch-default -Wno-unused-function -Wno-misleading-indentation

  # Some newer clang and gcc version complain about this
  # util/parse-events-bison.c:1317:9: error: variable 'parse_events_nerrs' set but not used [-Werror,-Wunused-but-set-variable]
  #  int yynerrs = 0;

  flex_flags += -Wno-unused-but-set-variable

  FLEX_LT_262 := $(call version-lt3,$(FLEX_VERSION),2.6.2)
  ifeq ($(FLEX_LT_262),1)
    flex_flags += -Wno-sign-compare
  endif
else
  flex_flags := -w
endif

# Some newer clang and gcc version complain about this
# util/parse-events-bison.c:1317:9: error: variable 'parse_events_nerrs' set but not used [-Werror,-Wunused-but-set-variable]
#  int yynerrs = 0;

bison_flags := -DYYENABLE_NLS=0 -Wno-unused-but-set-variable

# Old clangs don't grok -Wno-unused-but-set-variable, remove it
ifeq ($(CC_NO_CLANG), 0)
  CLANG_VERSION := $(shell $(CLANG) --version | head -1 | sed 's/.*clang version \([[:digit:]]\+.[[:digit:]]\+.[[:digit:]]\+\).*/\1/g')
  ifeq ($(call version-lt3,$(CLANG_VERSION),13.0.0),1)
    bison_flags := $(subst -Wno-unused-but-set-variable,,$(bison_flags))
    flex_flags := $(subst -Wno-unused-but-set-variable,,$(flex_flags))
  endif
endif

BISON_GE_382 := $(shell expr $(shell $(BISON) --version | grep bison | sed -e 's/.\+ \([0-9]\+\).\([0-9]\+\).\([0-9]\+\)/\1\2\3/g') \>\= 382)
ifeq ($(BISON_GE_382),1)
  bison_flags += -Wno-switch-enum
else
  bison_flags += -w
endif

BISON_LT_381 := $(shell expr $(shell $(BISON) --version | grep bison | sed -e 's/.\+ \([0-9]\+\).\([0-9]\+\).\([0-9]\+\)/\1\2\3/g') \< 381)
ifeq ($(BISON_LT_381),1)
  bison_flags += -DYYNOMEM=YYABORT
endif

CFLAGS_parse-events-flex.o  += $(flex_flags) -Wno-unused-label
CFLAGS_pmu-flex.o           += $(flex_flags)
CFLAGS_expr-flex.o          += $(flex_flags)
CFLAGS_bpf-filter-flex.o    += $(flex_flags)

CFLAGS_parse-events-bison.o += $(bison_flags)
CFLAGS_pmu-bison.o          += -DYYLTYPE_IS_TRIVIAL=0 $(bison_flags)
CFLAGS_expr-bison.o         += -DYYLTYPE_IS_TRIVIAL=0 $(bison_flags)
CFLAGS_bpf-filter-bison.o   += -DYYLTYPE_IS_TRIVIAL=0 $(bison_flags)

$(OUTPUT)util/parse-events.o: $(OUTPUT)util/parse-events-flex.c $(OUTPUT)util/parse-events-bison.c
$(OUTPUT)util/pmu.o: $(OUTPUT)util/pmu-flex.c $(OUTPUT)util/pmu-bison.c
$(OUTPUT)util/expr.o: $(OUTPUT)util/expr-flex.c $(OUTPUT)util/expr-bison.c
$(OUTPUT)util/bpf-filter.o: $(OUTPUT)util/bpf-filter-flex.c $(OUTPUT)util/bpf-filter-bison.c

CFLAGS_bitmap.o        += -Wno-unused-parameter -DETC_PERFCONFIG="BUILD_STR($(ETC_PERFCONFIG_SQ))"
CFLAGS_find_bit.o      += -Wno-unused-parameter -DETC_PERFCONFIG="BUILD_STR($(ETC_PERFCONFIG_SQ))"
CFLAGS_rbtree.o        += -Wno-unused-parameter -DETC_PERFCONFIG="BUILD_STR($(ETC_PERFCONFIG_SQ))"
CFLAGS_libstring.o     += -Wno-unused-parameter -DETC_PERFCONFIG="BUILD_STR($(ETC_PERFCONFIG_SQ))"
CFLAGS_hweight.o       += -Wno-unused-parameter -DETC_PERFCONFIG="BUILD_STR($(ETC_PERFCONFIG_SQ))"
CFLAGS_header.o        += -include $(OUTPUT)PERF-VERSION-FILE
CFLAGS_arm-spe.o       += -I$(srctree)/tools/arch/arm64/include/ -I$(OUTPUT)arch/arm64/include/generated/

$(OUTPUT)util/argv_split.o: ../lib/argv_split.c FORCE
	$(call rule_mkdir)
	$(call if_changed_dep,cc_o_c)

$(OUTPUT)util/bitmap.o: ../lib/bitmap.c FORCE
	$(call rule_mkdir)
	$(call if_changed_dep,cc_o_c)

$(OUTPUT)util/ctype.o: ../lib/ctype.c FORCE
	$(call rule_mkdir)
	$(call if_changed_dep,cc_o_c)

$(OUTPUT)util/find_bit.o: ../lib/find_bit.c FORCE
	$(call rule_mkdir)
	$(call if_changed_dep,cc_o_c)

$(OUTPUT)util/rbtree.o: ../lib/rbtree.c FORCE
	$(call rule_mkdir)
	$(call if_changed_dep,cc_o_c)

$(OUTPUT)util/libstring.o: ../lib/string.c FORCE
	$(call rule_mkdir)
	$(call if_changed_dep,cc_o_c)

$(OUTPUT)util/hweight.o: ../lib/hweight.c FORCE
	$(call rule_mkdir)
	$(call if_changed_dep,cc_o_c)

$(OUTPUT)util/vsprintf.o: ../lib/vsprintf.c FORCE
	$(call rule_mkdir)
	$(call if_changed_dep,cc_o_c)

$(OUTPUT)util/list_sort.o: ../lib/list_sort.c FORCE
	$(call rule_mkdir)
	$(call if_changed_dep,cc_o_c)

ifdef SHELLCHECK
  SHELL_TESTS := generate-cmdlist.sh
  TEST_LOGS := $(SHELL_TESTS:%=%.shellcheck_log)
else
  SHELL_TESTS :=
  TEST_LOGS :=
endif

$(OUTPUT)%.shellcheck_log: %
	$(call rule_mkdir)
	$(Q)$(call echo-cmd,test)shellcheck -a -S warning "$<" > $@ || (cat $@ && rm $@ && false)

perf-util-y += $(TEST_LOGS)<|MERGE_RESOLUTION|>--- conflicted
+++ resolved
@@ -13,10 +13,7 @@
 perf-util-y += ctype.o
 perf-util-y += db-export.o
 perf-util-y += disasm.o
-<<<<<<< HEAD
-=======
 perf-util-y += disasm_bpf.o
->>>>>>> adc21867
 perf-util-y += env.o
 perf-util-y += event.o
 perf-util-y += evlist.o
@@ -69,10 +66,7 @@
 perf-util-y += maps.o
 perf-util-y += pstack.o
 perf-util-y += session.o
-<<<<<<< HEAD
-=======
 perf-util-y += tool.o
->>>>>>> adc21867
 perf-util-y += sample-raw.o
 perf-util-y += s390-sample-raw.o
 perf-util-y += amd-sample-raw.o
@@ -162,10 +156,7 @@
 perf-util-y += list_sort.o
 perf-util-y += mutex.o
 perf-util-y += sharded_mutex.o
-<<<<<<< HEAD
-=======
 perf-util-$(CONFIG_X86_64) += intel-tpebs.o
->>>>>>> adc21867
 
 perf-util-$(CONFIG_LIBBPF) += bpf_map.o
 perf-util-$(CONFIG_PERF_BPF_SKEL) += bpf_counter.o
@@ -232,20 +223,13 @@
 perf-util-$(CONFIG_LZMA) += lzma.o
 perf-util-$(CONFIG_ZSTD) += zstd.o
 
-<<<<<<< HEAD
-perf-util-$(CONFIG_LIBCAP) += cap.o
-=======
 perf-util-y += cap.o
->>>>>>> adc21867
 
 perf-util-$(CONFIG_CXX_DEMANGLE) += demangle-cxx.o
 perf-util-y += demangle-ocaml.o
 perf-util-y += demangle-java.o
 perf-util-y += demangle-rust.o
-<<<<<<< HEAD
-=======
 perf-util-$(CONFIG_LIBLLVM) += llvm-c-helpers.o
->>>>>>> adc21867
 
 ifdef CONFIG_JITDUMP
 perf-util-$(CONFIG_LIBELF) += jitdump.o
