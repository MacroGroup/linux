--- conflicted
+++ resolved
@@ -93,10 +93,7 @@
 	BUILD_CHECK_SAMPLE(DATA_SRC);
 	BUILD_CHECK_SAMPLE(TRANSACTION);
 	BUILD_CHECK_SAMPLE(PHYS_ADDR);
-<<<<<<< HEAD
-=======
 	BUILD_CHECK_SAMPLE(CGROUP);
->>>>>>> adc21867
 	BUILD_CHECK_SAMPLE(DATA_PAGE_SIZE);
 	BUILD_CHECK_SAMPLE(CODE_PAGE_SIZE);
 	BUILD_CHECK_SAMPLE(WEIGHT_STRUCT);
@@ -139,11 +136,8 @@
 		return kctx->data->weight.full;
 	case PBF_TERM_PHYS_ADDR:
 		return kctx->data->phys_addr;
-<<<<<<< HEAD
-=======
 	case PBF_TERM_CGROUP:
 		return kctx->data->cgroup;
->>>>>>> adc21867
 	case PBF_TERM_CODE_PAGE_SIZE:
 		return kctx->data->code_page_size;
 	case PBF_TERM_DATA_PAGE_SIZE:
@@ -192,10 +186,6 @@
 	case __PBF_UNUSED_TERM16:
 	case __PBF_UNUSED_TERM18:
 	case __PBF_UNUSED_TERM20:
-<<<<<<< HEAD
-	case __PBF_UNUSED_TERM21:
-=======
->>>>>>> adc21867
 	default:
 		break;
 	}
