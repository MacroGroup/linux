--- conflicted
+++ resolved
@@ -1503,13 +1503,8 @@
 	evsel->per_pkg_mask = NULL;
 	zfree(&evsel->metric_events);
 	perf_evsel__object.fini(evsel);
-<<<<<<< HEAD
-	if (evsel->tool_event == PERF_TOOL_SYSTEM_TIME ||
-	    evsel->tool_event == PERF_TOOL_USER_TIME)
-=======
 	if (evsel__tool_event(evsel) == PERF_TOOL_SYSTEM_TIME ||
 	    evsel__tool_event(evsel) == PERF_TOOL_USER_TIME)
->>>>>>> adc21867
 		xyarray__delete(evsel->start_times);
 }
 
@@ -1790,11 +1785,7 @@
 
 	count = perf_counts(evsel->counts, cpu_map_idx, thread);
 
-<<<<<<< HEAD
-	switch (evsel->tool_event) {
-=======
 	switch (evsel__tool_event(evsel)) {
->>>>>>> adc21867
 	case PERF_TOOL_DURATION_TIME:
 		/*
 		 * Pretend duration_time is only on the first CPU and thread, or
@@ -1809,11 +1800,7 @@
 		break;
 	case PERF_TOOL_USER_TIME:
 	case PERF_TOOL_SYSTEM_TIME: {
-<<<<<<< HEAD
-		bool system = evsel->tool_event == PERF_TOOL_SYSTEM_TIME;
-=======
 		bool system = evsel__tool_event(evsel) == PERF_TOOL_SYSTEM_TIME;
->>>>>>> adc21867
 
 		start_time = xyarray__entry(evsel->start_times, cpu_map_idx, thread);
 		fd = FD(evsel, cpu_map_idx, thread);
@@ -1862,12 +1849,9 @@
 {
 	if (evsel__is_tool(evsel))
 		return evsel__read_tool(evsel, cpu_map_idx, thread);
-<<<<<<< HEAD
-=======
 
 	if (evsel__is_retire_lat(evsel))
 		return evsel__read_retire_lat(evsel, cpu_map_idx, thread);
->>>>>>> adc21867
 
 	if (evsel->core.attr.read_format & PERF_FORMAT_GROUP)
 		return evsel__read_group(evsel, cpu_map_idx, thread);
@@ -2088,13 +2072,8 @@
 	    perf_evsel__alloc_fd(&evsel->core, perf_cpu_map__nr(cpus), nthreads) < 0)
 		return -ENOMEM;
 
-<<<<<<< HEAD
-	if ((evsel->tool_event == PERF_TOOL_SYSTEM_TIME ||
-	     evsel->tool_event == PERF_TOOL_USER_TIME) &&
-=======
 	if ((evsel__tool_event(evsel) == PERF_TOOL_SYSTEM_TIME ||
 	     evsel__tool_event(evsel) == PERF_TOOL_USER_TIME) &&
->>>>>>> adc21867
 	    !evsel->start_times) {
 		evsel->start_times = xyarray__new(perf_cpu_map__nr(cpus), nthreads, sizeof(__u64));
 		if (!evsel->start_times)
@@ -2283,23 +2262,16 @@
 	int pid = -1, err, old_errno;
 	enum rlimit_action set_rlimit = NO_CHANGE;
 
-<<<<<<< HEAD
-	if (evsel->tool_event == PERF_TOOL_DURATION_TIME) {
-=======
 	if (evsel__tool_event(evsel) == PERF_TOOL_DURATION_TIME) {
->>>>>>> adc21867
 		if (evsel->core.attr.sample_period) /* no sampling */
 			return -EINVAL;
 		evsel->start_time = rdclock();
 		return 0;
 	}
 
-<<<<<<< HEAD
-=======
 	if (evsel__is_retire_lat(evsel))
 		return tpebs_start(evsel->evlist);
 
->>>>>>> adc21867
 	err = __evsel__prepare_open(evsel, cpus, threads);
 	if (err)
 		return err;
@@ -2332,15 +2304,9 @@
 			if (!evsel->cgrp && !evsel->core.system_wide)
 				pid = perf_thread_map__pid(threads, thread);
 
-<<<<<<< HEAD
-			if (evsel->tool_event == PERF_TOOL_USER_TIME ||
-			    evsel->tool_event == PERF_TOOL_SYSTEM_TIME) {
-				bool system = evsel->tool_event == PERF_TOOL_SYSTEM_TIME;
-=======
 			if (evsel__tool_event(evsel) == PERF_TOOL_USER_TIME ||
 			    evsel__tool_event(evsel) == PERF_TOOL_SYSTEM_TIME) {
 				bool system = evsel__tool_event(evsel) == PERF_TOOL_SYSTEM_TIME;
->>>>>>> adc21867
 				__u64 *start_time = NULL;
 
 				if (evsel->core.attr.sample_period) {
