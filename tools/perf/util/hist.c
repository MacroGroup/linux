--- conflicted
+++ resolved
@@ -2739,12 +2739,7 @@
 		total_samples += hists->stats.nr_lost_samples;
 		total_samples += hists->stats.nr_dropped_samples;
 
-<<<<<<< HEAD
-		if (symbol_conf.skip_empty && !hists->stats.nr_samples &&
-		    !hists->stats.nr_lost_samples)
-=======
 		if (symbol_conf.skip_empty && total_samples == 0)
->>>>>>> adc21867
 			continue;
 
 		ret += fprintf(fp, "%s stats:\n", evsel__name(pos));
