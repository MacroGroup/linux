--- conflicted
+++ resolved
@@ -306,28 +306,17 @@
 		.type = PERF_TYPE_SOFTWARE,
 		.config = PERF_COUNT_SW_DUMMY,
 	};
-<<<<<<< HEAD
-	const char *cpu_list = NULL;
-
-	if (tool_event == PERF_TOOL_DURATION_TIME) {
-		/* Duration time is gathered globally, pretend it is only on CPU0. */
-		cpu_list = "0";
-=======
 	struct perf_cpu_map *cpu_list = NULL;
 
 	if (tool_event == PERF_TOOL_DURATION_TIME) {
 		/* Duration time is gathered globally, pretend it is only on CPU0. */
 		cpu_list = perf_cpu_map__new("0");
->>>>>>> adc21867
 	}
 	evsel = __add_event(list, idx, &attr, /*init_attr=*/true, /*name=*/NULL,
 			    /*metric_id=*/NULL, /*pmu=*/NULL,
 			    /*config_terms=*/NULL, /*auto_merge_stats=*/false,
 			    cpu_list);
-<<<<<<< HEAD
-=======
 	perf_cpu_map__put(cpu_list);
->>>>>>> adc21867
 	if (!evsel)
 		return -ENOMEM;
 	evsel->tool_event = tool_event;
