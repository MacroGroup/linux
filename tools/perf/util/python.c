--- conflicted
+++ resolved
@@ -19,10 +19,7 @@
 #include "util/bpf-filter.h"
 #include "util/env.h"
 #include "util/kvm-stat.h"
-<<<<<<< HEAD
-=======
 #include "util/stat.h"
->>>>>>> adc21867
 #include "util/kwork.h"
 #include "util/sample.h"
 #include "util/lock-contention.h"
@@ -1359,10 +1356,7 @@
 
 unsigned int scripting_max_stack = PERF_MAX_STACK_DEPTH;
 
-<<<<<<< HEAD
-=======
 #ifdef HAVE_KVM_STAT_SUPPORT
->>>>>>> adc21867
 bool kvm_entry_event(struct evsel *evsel __maybe_unused)
 {
 	return false;
@@ -1392,10 +1386,7 @@
 			   char *decode __maybe_unused)
 {
 }
-<<<<<<< HEAD
-=======
 #endif // HAVE_KVM_STAT_SUPPORT
->>>>>>> adc21867
 
 int find_scripts(char **scripts_array  __maybe_unused, char **scripts_path_array  __maybe_unused,
 		int num  __maybe_unused, int pathlen __maybe_unused)
