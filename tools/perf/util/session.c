// SPDX-License-Identifier: GPL-2.0
#include <errno.h>
#include <signal.h>
#include <inttypes.h>
#include <linux/err.h>
#include <linux/kernel.h>
#include <linux/zalloc.h>
#include <api/fs/fs.h>

#include <byteswap.h>
#include <unistd.h>
#include <sys/types.h>
#include <sys/mman.h>
#include <perf/cpumap.h>

#include "map_symbol.h"
#include "branch.h"
#include "debug.h"
#include "env.h"
#include "evlist.h"
#include "evsel.h"
#include "memswap.h"
#include "map.h"
#include "symbol.h"
#include "session.h"
#include "tool.h"
#include "perf_regs.h"
#include "asm/bug.h"
#include "auxtrace.h"
#include "thread.h"
#include "thread-stack.h"
#include "sample-raw.h"
#include "stat.h"
#include "tsc.h"
#include "ui/progress.h"
#include "util.h"
#include "arch/common.h"
#include "units.h"
#include "annotate.h"
#include <internal/lib.h>

static int perf_session__deliver_event(struct perf_session *session,
				       union perf_event *event,
				       const struct perf_tool *tool,
				       u64 file_offset,
				       const char *file_path);

static int perf_session__open(struct perf_session *session)
{
	struct perf_data *data = session->data;

	if (perf_session__read_header(session) < 0) {
		pr_err("incompatible file format (rerun with -v to learn more)\n");
		return -1;
	}

	if (perf_header__has_feat(&session->header, HEADER_AUXTRACE)) {
		/* Auxiliary events may reference exited threads, hold onto dead ones. */
		symbol_conf.keep_exited_threads = true;
	}

	if (perf_data__is_pipe(data))
		return 0;

	if (perf_header__has_feat(&session->header, HEADER_STAT))
		return 0;

	if (!evlist__valid_sample_type(session->evlist)) {
		pr_err("non matching sample_type\n");
		return -1;
	}

	if (!evlist__valid_sample_id_all(session->evlist)) {
		pr_err("non matching sample_id_all\n");
		return -1;
	}

	if (!evlist__valid_read_format(session->evlist)) {
		pr_err("non matching read_format\n");
		return -1;
	}

	return 0;
}

void perf_session__set_id_hdr_size(struct perf_session *session)
{
	u16 id_hdr_size = evlist__id_hdr_size(session->evlist);

	machines__set_id_hdr_size(&session->machines, id_hdr_size);
}

int perf_session__create_kernel_maps(struct perf_session *session)
{
	int ret = machine__create_kernel_maps(&session->machines.host);

	if (ret >= 0)
		ret = machines__create_guest_kernel_maps(&session->machines);
	return ret;
}

static void perf_session__destroy_kernel_maps(struct perf_session *session)
{
	machines__destroy_kernel_maps(&session->machines);
}

static bool perf_session__has_comm_exec(struct perf_session *session)
{
	struct evsel *evsel;

	evlist__for_each_entry(session->evlist, evsel) {
		if (evsel->core.attr.comm_exec)
			return true;
	}

	return false;
}

static void perf_session__set_comm_exec(struct perf_session *session)
{
	bool comm_exec = perf_session__has_comm_exec(session);

	machines__set_comm_exec(&session->machines, comm_exec);
}

static int ordered_events__deliver_event(struct ordered_events *oe,
					 struct ordered_event *event)
{
	struct perf_session *session = container_of(oe, struct perf_session,
						    ordered_events);

	return perf_session__deliver_event(session, event->event,
					   session->tool, event->file_offset,
					   event->file_path);
}

struct perf_session *__perf_session__new(struct perf_data *data,
					 struct perf_tool *tool,
					 bool trace_event_repipe)
{
	int ret = -ENOMEM;
	struct perf_session *session = zalloc(sizeof(*session));

	if (!session)
		goto out;

	session->trace_event_repipe = trace_event_repipe;
	session->tool   = tool;
	session->decomp_data.zstd_decomp = &session->zstd_data;
	session->active_decomp = &session->decomp_data;
	INIT_LIST_HEAD(&session->auxtrace_index);
	machines__init(&session->machines);
	ordered_events__init(&session->ordered_events,
			     ordered_events__deliver_event, NULL);

	perf_env__init(&session->header.env);
	if (data) {
		ret = perf_data__open(data);
		if (ret < 0)
			goto out_delete;

		session->data = data;

		if (perf_data__is_read(data)) {
			ret = perf_session__open(session);
			if (ret < 0)
				goto out_delete;

			/*
			 * set session attributes that are present in perf.data
			 * but not in pipe-mode.
			 */
			if (!data->is_pipe) {
				perf_session__set_id_hdr_size(session);
				perf_session__set_comm_exec(session);
			}

			evlist__init_trace_event_sample_raw(session->evlist);

			/* Open the directory data. */
			if (data->is_dir) {
				ret = perf_data__open_dir(data);
				if (ret)
					goto out_delete;
			}

			if (!symbol_conf.kallsyms_name &&
			    !symbol_conf.vmlinux_name)
				symbol_conf.kallsyms_name = perf_data__kallsyms_name(data);
		}
	} else  {
		session->machines.host.env = &perf_env;
	}

	session->machines.host.single_address_space =
		perf_env__single_address_space(session->machines.host.env);

	if (!data || perf_data__is_write(data)) {
		/*
		 * In O_RDONLY mode this will be performed when reading the
		 * kernel MMAP event, in perf_event__process_mmap().
		 */
		if (perf_session__create_kernel_maps(session) < 0)
			pr_warning("Cannot read kernel map\n");
	}

	/*
	 * In pipe-mode, evlist is empty until PERF_RECORD_HEADER_ATTR is
	 * processed, so evlist__sample_id_all is not meaningful here.
	 */
	if ((!data || !data->is_pipe) && tool && tool->ordering_requires_timestamps &&
	    tool->ordered_events && !evlist__sample_id_all(session->evlist)) {
		dump_printf("WARNING: No sample_id_all support, falling back to unordered processing\n");
		tool->ordered_events = false;
	}

	return session;

 out_delete:
	perf_session__delete(session);
 out:
	return ERR_PTR(ret);
}

static void perf_decomp__release_events(struct decomp *next)
{
	struct decomp *decomp;
	size_t mmap_len;

	do {
		decomp = next;
		if (decomp == NULL)
			break;
		next = decomp->next;
		mmap_len = decomp->mmap_len;
		munmap(decomp, mmap_len);
	} while (1);
}

void perf_session__delete(struct perf_session *session)
{
	if (session == NULL)
		return;
	auxtrace__free(session);
	auxtrace_index__free(&session->auxtrace_index);
	debuginfo_cache__delete();
	perf_session__destroy_kernel_maps(session);
	perf_decomp__release_events(session->decomp_data.decomp);
	perf_env__exit(&session->header.env);
	machines__exit(&session->machines);
	if (session->data) {
		if (perf_data__is_read(session->data))
			evlist__delete(session->evlist);
		perf_data__close(session->data);
	}
#ifdef HAVE_LIBTRACEEVENT
	trace_event__cleanup(&session->tevent);
#endif
	free(session);
}

static void swap_sample_id_all(union perf_event *event, void *data)
{
	void *end = (void *) event + event->header.size;
	int size = end - data;

	BUG_ON(size % sizeof(u64));
	mem_bswap_64(data, size);
}

static void perf_event__all64_swap(union perf_event *event,
				   bool sample_id_all __maybe_unused)
{
	struct perf_event_header *hdr = &event->header;
	mem_bswap_64(hdr + 1, event->header.size - sizeof(*hdr));
}

static void perf_event__comm_swap(union perf_event *event, bool sample_id_all)
{
	event->comm.pid = bswap_32(event->comm.pid);
	event->comm.tid = bswap_32(event->comm.tid);

	if (sample_id_all) {
		void *data = &event->comm.comm;

		data += PERF_ALIGN(strlen(data) + 1, sizeof(u64));
		swap_sample_id_all(event, data);
	}
}

static void perf_event__mmap_swap(union perf_event *event,
				  bool sample_id_all)
{
	event->mmap.pid	  = bswap_32(event->mmap.pid);
	event->mmap.tid	  = bswap_32(event->mmap.tid);
	event->mmap.start = bswap_64(event->mmap.start);
	event->mmap.len	  = bswap_64(event->mmap.len);
	event->mmap.pgoff = bswap_64(event->mmap.pgoff);

	if (sample_id_all) {
		void *data = &event->mmap.filename;

		data += PERF_ALIGN(strlen(data) + 1, sizeof(u64));
		swap_sample_id_all(event, data);
	}
}

static void perf_event__mmap2_swap(union perf_event *event,
				  bool sample_id_all)
{
	event->mmap2.pid   = bswap_32(event->mmap2.pid);
	event->mmap2.tid   = bswap_32(event->mmap2.tid);
	event->mmap2.start = bswap_64(event->mmap2.start);
	event->mmap2.len   = bswap_64(event->mmap2.len);
	event->mmap2.pgoff = bswap_64(event->mmap2.pgoff);

	if (!(event->header.misc & PERF_RECORD_MISC_MMAP_BUILD_ID)) {
		event->mmap2.maj   = bswap_32(event->mmap2.maj);
		event->mmap2.min   = bswap_32(event->mmap2.min);
		event->mmap2.ino   = bswap_64(event->mmap2.ino);
		event->mmap2.ino_generation = bswap_64(event->mmap2.ino_generation);
	}

	if (sample_id_all) {
		void *data = &event->mmap2.filename;

		data += PERF_ALIGN(strlen(data) + 1, sizeof(u64));
		swap_sample_id_all(event, data);
	}
}
static void perf_event__task_swap(union perf_event *event, bool sample_id_all)
{
	event->fork.pid	 = bswap_32(event->fork.pid);
	event->fork.tid	 = bswap_32(event->fork.tid);
	event->fork.ppid = bswap_32(event->fork.ppid);
	event->fork.ptid = bswap_32(event->fork.ptid);
	event->fork.time = bswap_64(event->fork.time);

	if (sample_id_all)
		swap_sample_id_all(event, &event->fork + 1);
}

static void perf_event__read_swap(union perf_event *event, bool sample_id_all)
{
	event->read.pid		 = bswap_32(event->read.pid);
	event->read.tid		 = bswap_32(event->read.tid);
	event->read.value	 = bswap_64(event->read.value);
	event->read.time_enabled = bswap_64(event->read.time_enabled);
	event->read.time_running = bswap_64(event->read.time_running);
	event->read.id		 = bswap_64(event->read.id);

	if (sample_id_all)
		swap_sample_id_all(event, &event->read + 1);
}

static void perf_event__aux_swap(union perf_event *event, bool sample_id_all)
{
	event->aux.aux_offset = bswap_64(event->aux.aux_offset);
	event->aux.aux_size   = bswap_64(event->aux.aux_size);
	event->aux.flags      = bswap_64(event->aux.flags);

	if (sample_id_all)
		swap_sample_id_all(event, &event->aux + 1);
}

static void perf_event__itrace_start_swap(union perf_event *event,
					  bool sample_id_all)
{
	event->itrace_start.pid	 = bswap_32(event->itrace_start.pid);
	event->itrace_start.tid	 = bswap_32(event->itrace_start.tid);

	if (sample_id_all)
		swap_sample_id_all(event, &event->itrace_start + 1);
}

static void perf_event__switch_swap(union perf_event *event, bool sample_id_all)
{
	if (event->header.type == PERF_RECORD_SWITCH_CPU_WIDE) {
		event->context_switch.next_prev_pid =
				bswap_32(event->context_switch.next_prev_pid);
		event->context_switch.next_prev_tid =
				bswap_32(event->context_switch.next_prev_tid);
	}

	if (sample_id_all)
		swap_sample_id_all(event, &event->context_switch + 1);
}

static void perf_event__text_poke_swap(union perf_event *event, bool sample_id_all)
{
	event->text_poke.addr    = bswap_64(event->text_poke.addr);
	event->text_poke.old_len = bswap_16(event->text_poke.old_len);
	event->text_poke.new_len = bswap_16(event->text_poke.new_len);

	if (sample_id_all) {
		size_t len = sizeof(event->text_poke.old_len) +
			     sizeof(event->text_poke.new_len) +
			     event->text_poke.old_len +
			     event->text_poke.new_len;
		void *data = &event->text_poke.old_len;

		data += PERF_ALIGN(len, sizeof(u64));
		swap_sample_id_all(event, data);
	}
}

static void perf_event__throttle_swap(union perf_event *event,
				      bool sample_id_all)
{
	event->throttle.time	  = bswap_64(event->throttle.time);
	event->throttle.id	  = bswap_64(event->throttle.id);
	event->throttle.stream_id = bswap_64(event->throttle.stream_id);

	if (sample_id_all)
		swap_sample_id_all(event, &event->throttle + 1);
}

static void perf_event__namespaces_swap(union perf_event *event,
					bool sample_id_all)
{
	u64 i;

	event->namespaces.pid		= bswap_32(event->namespaces.pid);
	event->namespaces.tid		= bswap_32(event->namespaces.tid);
	event->namespaces.nr_namespaces	= bswap_64(event->namespaces.nr_namespaces);

	for (i = 0; i < event->namespaces.nr_namespaces; i++) {
		struct perf_ns_link_info *ns = &event->namespaces.link_info[i];

		ns->dev = bswap_64(ns->dev);
		ns->ino = bswap_64(ns->ino);
	}

	if (sample_id_all)
		swap_sample_id_all(event, &event->namespaces.link_info[i]);
}

static void perf_event__cgroup_swap(union perf_event *event, bool sample_id_all)
{
	event->cgroup.id = bswap_64(event->cgroup.id);

	if (sample_id_all) {
		void *data = &event->cgroup.path;

		data += PERF_ALIGN(strlen(data) + 1, sizeof(u64));
		swap_sample_id_all(event, data);
	}
}

static u8 revbyte(u8 b)
{
	int rev = (b >> 4) | ((b & 0xf) << 4);
	rev = ((rev & 0xcc) >> 2) | ((rev & 0x33) << 2);
	rev = ((rev & 0xaa) >> 1) | ((rev & 0x55) << 1);
	return (u8) rev;
}

/*
 * XXX this is hack in attempt to carry flags bitfield
 * through endian village. ABI says:
 *
 * Bit-fields are allocated from right to left (least to most significant)
 * on little-endian implementations and from left to right (most to least
 * significant) on big-endian implementations.
 *
 * The above seems to be byte specific, so we need to reverse each
 * byte of the bitfield. 'Internet' also says this might be implementation
 * specific and we probably need proper fix and carry perf_event_attr
 * bitfield flags in separate data file FEAT_ section. Thought this seems
 * to work for now.
 */
static void swap_bitfield(u8 *p, unsigned len)
{
	unsigned i;

	for (i = 0; i < len; i++) {
		*p = revbyte(*p);
		p++;
	}
}

/* exported for swapping attributes in file header */
void perf_event__attr_swap(struct perf_event_attr *attr)
{
	attr->type		= bswap_32(attr->type);
	attr->size		= bswap_32(attr->size);

#define bswap_safe(f, n) 					\
	(attr->size > (offsetof(struct perf_event_attr, f) + 	\
		       sizeof(attr->f) * (n)))
#define bswap_field(f, sz) 			\
do { 						\
	if (bswap_safe(f, 0))			\
		attr->f = bswap_##sz(attr->f);	\
} while(0)
#define bswap_field_16(f) bswap_field(f, 16)
#define bswap_field_32(f) bswap_field(f, 32)
#define bswap_field_64(f) bswap_field(f, 64)

	bswap_field_64(config);
	bswap_field_64(sample_period);
	bswap_field_64(sample_type);
	bswap_field_64(read_format);
	bswap_field_32(wakeup_events);
	bswap_field_32(bp_type);
	bswap_field_64(bp_addr);
	bswap_field_64(bp_len);
	bswap_field_64(branch_sample_type);
	bswap_field_64(sample_regs_user);
	bswap_field_32(sample_stack_user);
	bswap_field_32(aux_watermark);
	bswap_field_16(sample_max_stack);
	bswap_field_32(aux_sample_size);

	/*
	 * After read_format are bitfields. Check read_format because
	 * we are unable to use offsetof on bitfield.
	 */
	if (bswap_safe(read_format, 1))
		swap_bitfield((u8 *) (&attr->read_format + 1),
			      sizeof(u64));
#undef bswap_field_64
#undef bswap_field_32
#undef bswap_field
#undef bswap_safe
}

static void perf_event__hdr_attr_swap(union perf_event *event,
				      bool sample_id_all __maybe_unused)
{
	size_t size;

	perf_event__attr_swap(&event->attr.attr);

	size = event->header.size;
	size -= perf_record_header_attr_id(event) - (void *)event;
	mem_bswap_64(perf_record_header_attr_id(event), size);
}

static void perf_event__event_update_swap(union perf_event *event,
					  bool sample_id_all __maybe_unused)
{
	event->event_update.type = bswap_64(event->event_update.type);
	event->event_update.id   = bswap_64(event->event_update.id);
}

static void perf_event__event_type_swap(union perf_event *event,
					bool sample_id_all __maybe_unused)
{
	event->event_type.event_type.event_id =
		bswap_64(event->event_type.event_type.event_id);
}

static void perf_event__tracing_data_swap(union perf_event *event,
					  bool sample_id_all __maybe_unused)
{
	event->tracing_data.size = bswap_32(event->tracing_data.size);
}

static void perf_event__auxtrace_info_swap(union perf_event *event,
					   bool sample_id_all __maybe_unused)
{
	size_t size;

	event->auxtrace_info.type = bswap_32(event->auxtrace_info.type);

	size = event->header.size;
	size -= (void *)&event->auxtrace_info.priv - (void *)event;
	mem_bswap_64(event->auxtrace_info.priv, size);
}

static void perf_event__auxtrace_swap(union perf_event *event,
				      bool sample_id_all __maybe_unused)
{
	event->auxtrace.size      = bswap_64(event->auxtrace.size);
	event->auxtrace.offset    = bswap_64(event->auxtrace.offset);
	event->auxtrace.reference = bswap_64(event->auxtrace.reference);
	event->auxtrace.idx       = bswap_32(event->auxtrace.idx);
	event->auxtrace.tid       = bswap_32(event->auxtrace.tid);
	event->auxtrace.cpu       = bswap_32(event->auxtrace.cpu);
}

static void perf_event__auxtrace_error_swap(union perf_event *event,
					    bool sample_id_all __maybe_unused)
{
	event->auxtrace_error.type = bswap_32(event->auxtrace_error.type);
	event->auxtrace_error.code = bswap_32(event->auxtrace_error.code);
	event->auxtrace_error.cpu  = bswap_32(event->auxtrace_error.cpu);
	event->auxtrace_error.pid  = bswap_32(event->auxtrace_error.pid);
	event->auxtrace_error.tid  = bswap_32(event->auxtrace_error.tid);
	event->auxtrace_error.fmt  = bswap_32(event->auxtrace_error.fmt);
	event->auxtrace_error.ip   = bswap_64(event->auxtrace_error.ip);
	if (event->auxtrace_error.fmt)
		event->auxtrace_error.time = bswap_64(event->auxtrace_error.time);
	if (event->auxtrace_error.fmt >= 2) {
		event->auxtrace_error.machine_pid = bswap_32(event->auxtrace_error.machine_pid);
		event->auxtrace_error.vcpu = bswap_32(event->auxtrace_error.vcpu);
	}
}

static void perf_event__thread_map_swap(union perf_event *event,
					bool sample_id_all __maybe_unused)
{
	unsigned i;

	event->thread_map.nr = bswap_64(event->thread_map.nr);

	for (i = 0; i < event->thread_map.nr; i++)
		event->thread_map.entries[i].pid = bswap_64(event->thread_map.entries[i].pid);
}

static void perf_event__cpu_map_swap(union perf_event *event,
				     bool sample_id_all __maybe_unused)
{
	struct perf_record_cpu_map_data *data = &event->cpu_map.data;

	data->type = bswap_16(data->type);

	switch (data->type) {
	case PERF_CPU_MAP__CPUS:
		data->cpus_data.nr = bswap_16(data->cpus_data.nr);

		for (unsigned i = 0; i < data->cpus_data.nr; i++)
			data->cpus_data.cpu[i] = bswap_16(data->cpus_data.cpu[i]);
		break;
	case PERF_CPU_MAP__MASK:
		data->mask32_data.long_size = bswap_16(data->mask32_data.long_size);

		switch (data->mask32_data.long_size) {
		case 4:
			data->mask32_data.nr = bswap_16(data->mask32_data.nr);
			for (unsigned i = 0; i < data->mask32_data.nr; i++)
				data->mask32_data.mask[i] = bswap_32(data->mask32_data.mask[i]);
			break;
		case 8:
			data->mask64_data.nr = bswap_16(data->mask64_data.nr);
			for (unsigned i = 0; i < data->mask64_data.nr; i++)
				data->mask64_data.mask[i] = bswap_64(data->mask64_data.mask[i]);
			break;
		default:
			pr_err("cpu_map swap: unsupported long size\n");
		}
		break;
	case PERF_CPU_MAP__RANGE_CPUS:
		data->range_cpu_data.start_cpu = bswap_16(data->range_cpu_data.start_cpu);
		data->range_cpu_data.end_cpu = bswap_16(data->range_cpu_data.end_cpu);
		break;
	default:
		break;
	}
}

static void perf_event__stat_config_swap(union perf_event *event,
					 bool sample_id_all __maybe_unused)
{
	u64 size;

	size  = bswap_64(event->stat_config.nr) * sizeof(event->stat_config.data[0]);
	size += 1; /* nr item itself */
	mem_bswap_64(&event->stat_config.nr, size);
}

static void perf_event__stat_swap(union perf_event *event,
				  bool sample_id_all __maybe_unused)
{
	event->stat.id     = bswap_64(event->stat.id);
	event->stat.thread = bswap_32(event->stat.thread);
	event->stat.cpu    = bswap_32(event->stat.cpu);
	event->stat.val    = bswap_64(event->stat.val);
	event->stat.ena    = bswap_64(event->stat.ena);
	event->stat.run    = bswap_64(event->stat.run);
}

static void perf_event__stat_round_swap(union perf_event *event,
					bool sample_id_all __maybe_unused)
{
	event->stat_round.type = bswap_64(event->stat_round.type);
	event->stat_round.time = bswap_64(event->stat_round.time);
}

static void perf_event__time_conv_swap(union perf_event *event,
				       bool sample_id_all __maybe_unused)
{
	event->time_conv.time_shift = bswap_64(event->time_conv.time_shift);
	event->time_conv.time_mult  = bswap_64(event->time_conv.time_mult);
	event->time_conv.time_zero  = bswap_64(event->time_conv.time_zero);

	if (event_contains(event->time_conv, time_cycles)) {
		event->time_conv.time_cycles = bswap_64(event->time_conv.time_cycles);
		event->time_conv.time_mask = bswap_64(event->time_conv.time_mask);
	}
}

typedef void (*perf_event__swap_op)(union perf_event *event,
				    bool sample_id_all);

static perf_event__swap_op perf_event__swap_ops[] = {
	[PERF_RECORD_MMAP]		  = perf_event__mmap_swap,
	[PERF_RECORD_MMAP2]		  = perf_event__mmap2_swap,
	[PERF_RECORD_COMM]		  = perf_event__comm_swap,
	[PERF_RECORD_FORK]		  = perf_event__task_swap,
	[PERF_RECORD_EXIT]		  = perf_event__task_swap,
	[PERF_RECORD_LOST]		  = perf_event__all64_swap,
	[PERF_RECORD_READ]		  = perf_event__read_swap,
	[PERF_RECORD_THROTTLE]		  = perf_event__throttle_swap,
	[PERF_RECORD_UNTHROTTLE]	  = perf_event__throttle_swap,
	[PERF_RECORD_SAMPLE]		  = perf_event__all64_swap,
	[PERF_RECORD_AUX]		  = perf_event__aux_swap,
	[PERF_RECORD_ITRACE_START]	  = perf_event__itrace_start_swap,
	[PERF_RECORD_LOST_SAMPLES]	  = perf_event__all64_swap,
	[PERF_RECORD_SWITCH]		  = perf_event__switch_swap,
	[PERF_RECORD_SWITCH_CPU_WIDE]	  = perf_event__switch_swap,
	[PERF_RECORD_NAMESPACES]	  = perf_event__namespaces_swap,
	[PERF_RECORD_CGROUP]		  = perf_event__cgroup_swap,
	[PERF_RECORD_TEXT_POKE]		  = perf_event__text_poke_swap,
	[PERF_RECORD_AUX_OUTPUT_HW_ID]	  = perf_event__all64_swap,
	[PERF_RECORD_HEADER_ATTR]	  = perf_event__hdr_attr_swap,
	[PERF_RECORD_HEADER_EVENT_TYPE]	  = perf_event__event_type_swap,
	[PERF_RECORD_HEADER_TRACING_DATA] = perf_event__tracing_data_swap,
	[PERF_RECORD_HEADER_BUILD_ID]	  = NULL,
	[PERF_RECORD_ID_INDEX]		  = perf_event__all64_swap,
	[PERF_RECORD_AUXTRACE_INFO]	  = perf_event__auxtrace_info_swap,
	[PERF_RECORD_AUXTRACE]		  = perf_event__auxtrace_swap,
	[PERF_RECORD_AUXTRACE_ERROR]	  = perf_event__auxtrace_error_swap,
	[PERF_RECORD_THREAD_MAP]	  = perf_event__thread_map_swap,
	[PERF_RECORD_CPU_MAP]		  = perf_event__cpu_map_swap,
	[PERF_RECORD_STAT_CONFIG]	  = perf_event__stat_config_swap,
	[PERF_RECORD_STAT]		  = perf_event__stat_swap,
	[PERF_RECORD_STAT_ROUND]	  = perf_event__stat_round_swap,
	[PERF_RECORD_EVENT_UPDATE]	  = perf_event__event_update_swap,
	[PERF_RECORD_TIME_CONV]		  = perf_event__time_conv_swap,
	[PERF_RECORD_HEADER_MAX]	  = NULL,
};

/*
 * When perf record finishes a pass on every buffers, it records this pseudo
 * event.
 * We record the max timestamp t found in the pass n.
 * Assuming these timestamps are monotonic across cpus, we know that if
 * a buffer still has events with timestamps below t, they will be all
 * available and then read in the pass n + 1.
 * Hence when we start to read the pass n + 2, we can safely flush every
 * events with timestamps below t.
 *
 *    ============ PASS n =================
 *       CPU 0         |   CPU 1
 *                     |
 *    cnt1 timestamps  |   cnt2 timestamps
 *          1          |         2
 *          2          |         3
 *          -          |         4  <--- max recorded
 *
 *    ============ PASS n + 1 ==============
 *       CPU 0         |   CPU 1
 *                     |
 *    cnt1 timestamps  |   cnt2 timestamps
 *          3          |         5
 *          4          |         6
 *          5          |         7 <---- max recorded
 *
 *      Flush every events below timestamp 4
 *
 *    ============ PASS n + 2 ==============
 *       CPU 0         |   CPU 1
 *                     |
 *    cnt1 timestamps  |   cnt2 timestamps
 *          6          |         8
 *          7          |         9
 *          -          |         10
 *
 *      Flush every events below timestamp 7
 *      etc...
 */
int perf_event__process_finished_round(const struct perf_tool *tool __maybe_unused,
				       union perf_event *event __maybe_unused,
				       struct ordered_events *oe)
{
	if (dump_trace)
		fprintf(stdout, "\n");
	return ordered_events__flush(oe, OE_FLUSH__ROUND);
}

int perf_session__queue_event(struct perf_session *s, union perf_event *event,
			      u64 timestamp, u64 file_offset, const char *file_path)
{
	return ordered_events__queue(&s->ordered_events, event, timestamp, file_offset, file_path);
}

static void callchain__lbr_callstack_printf(struct perf_sample *sample)
{
	struct ip_callchain *callchain = sample->callchain;
	struct branch_stack *lbr_stack = sample->branch_stack;
	struct branch_entry *entries = perf_sample__branch_entries(sample);
	u64 kernel_callchain_nr = callchain->nr;
	unsigned int i;

	for (i = 0; i < kernel_callchain_nr; i++) {
		if (callchain->ips[i] == PERF_CONTEXT_USER)
			break;
	}

	if ((i != kernel_callchain_nr) && lbr_stack->nr) {
		u64 total_nr;
		/*
		 * LBR callstack can only get user call chain,
		 * i is kernel call chain number,
		 * 1 is PERF_CONTEXT_USER.
		 *
		 * The user call chain is stored in LBR registers.
		 * LBR are pair registers. The caller is stored
		 * in "from" register, while the callee is stored
		 * in "to" register.
		 * For example, there is a call stack
		 * "A"->"B"->"C"->"D".
		 * The LBR registers will be recorded like
		 * "C"->"D", "B"->"C", "A"->"B".
		 * So only the first "to" register and all "from"
		 * registers are needed to construct the whole stack.
		 */
		total_nr = i + 1 + lbr_stack->nr + 1;
		kernel_callchain_nr = i + 1;

		printf("... LBR call chain: nr:%" PRIu64 "\n", total_nr);

		for (i = 0; i < kernel_callchain_nr; i++)
			printf("..... %2d: %016" PRIx64 "\n",
			       i, callchain->ips[i]);

		printf("..... %2d: %016" PRIx64 "\n",
		       (int)(kernel_callchain_nr), entries[0].to);
		for (i = 0; i < lbr_stack->nr; i++)
			printf("..... %2d: %016" PRIx64 "\n",
			       (int)(i + kernel_callchain_nr + 1), entries[i].from);
	}
}

static void callchain__printf(struct evsel *evsel,
			      struct perf_sample *sample)
{
	unsigned int i;
	struct ip_callchain *callchain = sample->callchain;

	if (evsel__has_branch_callstack(evsel))
		callchain__lbr_callstack_printf(sample);

	printf("... FP chain: nr:%" PRIu64 "\n", callchain->nr);

	for (i = 0; i < callchain->nr; i++)
		printf("..... %2d: %016" PRIx64 "\n",
		       i, callchain->ips[i]);
}

static void branch_stack__printf(struct perf_sample *sample,
				 struct evsel *evsel)
{
	struct branch_entry *entries = perf_sample__branch_entries(sample);
	bool callstack = evsel__has_branch_callstack(evsel);
	u64 *branch_stack_cntr = sample->branch_stack_cntr;
	uint64_t i;

	if (!callstack) {
		printf("%s: nr:%" PRIu64 "\n", "... branch stack", sample->branch_stack->nr);
	} else {
		/* the reason of adding 1 to nr is because after expanding
		 * branch stack it generates nr + 1 callstack records. e.g.,
		 *         B()->C()
		 *         A()->B()
		 * the final callstack should be:
		 *         C()
		 *         B()
		 *         A()
		 */
		printf("%s: nr:%" PRIu64 "\n", "... branch callstack", sample->branch_stack->nr+1);
	}

	for (i = 0; i < sample->branch_stack->nr; i++) {
		struct branch_entry *e = &entries[i];

		if (!callstack) {
			printf("..... %2"PRIu64": %016" PRIx64 " -> %016" PRIx64 " %hu cycles %s%s%s%s %x %s %s\n",
				i, e->from, e->to,
				(unsigned short)e->flags.cycles,
				e->flags.mispred ? "M" : " ",
				e->flags.predicted ? "P" : " ",
				e->flags.abort ? "A" : " ",
				e->flags.in_tx ? "T" : " ",
				(unsigned)e->flags.reserved,
				get_branch_type(e),
				e->flags.spec ? branch_spec_desc(e->flags.spec) : "");
		} else {
			if (i == 0) {
				printf("..... %2"PRIu64": %016" PRIx64 "\n"
				       "..... %2"PRIu64": %016" PRIx64 "\n",
						i, e->to, i+1, e->from);
			} else {
				printf("..... %2"PRIu64": %016" PRIx64 "\n", i+1, e->from);
			}
		}
	}

	if (branch_stack_cntr) {
		unsigned int br_cntr_width, br_cntr_nr;

		perf_env__find_br_cntr_info(evsel__env(evsel), &br_cntr_nr, &br_cntr_width);
		printf("... branch stack counters: nr:%" PRIu64 " (counter width: %u max counter nr:%u)\n",
			sample->branch_stack->nr, br_cntr_width, br_cntr_nr);
		for (i = 0; i < sample->branch_stack->nr; i++)
			printf("..... %2"PRIu64": %016" PRIx64 "\n", i, branch_stack_cntr[i]);
	}
}

static void regs_dump__printf(u64 mask, u64 *regs, const char *arch)
{
	unsigned rid, i = 0;

	for_each_set_bit(rid, (unsigned long *) &mask, sizeof(mask) * 8) {
		u64 val = regs[i++];

		printf(".... %-5s 0x%016" PRIx64 "\n",
		       perf_reg_name(rid, arch), val);
	}
}

static const char *regs_abi[] = {
	[PERF_SAMPLE_REGS_ABI_NONE] = "none",
	[PERF_SAMPLE_REGS_ABI_32] = "32-bit",
	[PERF_SAMPLE_REGS_ABI_64] = "64-bit",
};

static inline const char *regs_dump_abi(struct regs_dump *d)
{
	if (d->abi > PERF_SAMPLE_REGS_ABI_64)
		return "unknown";

	return regs_abi[d->abi];
}

static void regs__printf(const char *type, struct regs_dump *regs, const char *arch)
{
	u64 mask = regs->mask;

	printf("... %s regs: mask 0x%" PRIx64 " ABI %s\n",
	       type,
	       mask,
	       regs_dump_abi(regs));

	regs_dump__printf(mask, regs->regs, arch);
}

static void regs_user__printf(struct perf_sample *sample, const char *arch)
{
	struct regs_dump *user_regs = &sample->user_regs;

	if (user_regs->regs)
		regs__printf("user", user_regs, arch);
}

static void regs_intr__printf(struct perf_sample *sample, const char *arch)
{
	struct regs_dump *intr_regs = &sample->intr_regs;

	if (intr_regs->regs)
		regs__printf("intr", intr_regs, arch);
}

static void stack_user__printf(struct stack_dump *dump)
{
	printf("... ustack: size %" PRIu64 ", offset 0x%x\n",
	       dump->size, dump->offset);
}

static void evlist__print_tstamp(struct evlist *evlist, union perf_event *event, struct perf_sample *sample)
{
	u64 sample_type = __evlist__combined_sample_type(evlist);

	if (event->header.type != PERF_RECORD_SAMPLE &&
	    !evlist__sample_id_all(evlist)) {
		fputs("-1 -1 ", stdout);
		return;
	}

	if ((sample_type & PERF_SAMPLE_CPU))
		printf("%u ", sample->cpu);

	if (sample_type & PERF_SAMPLE_TIME)
		printf("%" PRIu64 " ", sample->time);
}

static void sample_read__printf(struct perf_sample *sample, u64 read_format)
{
	printf("... sample_read:\n");

	if (read_format & PERF_FORMAT_TOTAL_TIME_ENABLED)
		printf("...... time enabled %016" PRIx64 "\n",
		       sample->read.time_enabled);

	if (read_format & PERF_FORMAT_TOTAL_TIME_RUNNING)
		printf("...... time running %016" PRIx64 "\n",
		       sample->read.time_running);

	if (read_format & PERF_FORMAT_GROUP) {
		struct sample_read_value *value = sample->read.group.values;

		printf(".... group nr %" PRIu64 "\n", sample->read.group.nr);

		sample_read_group__for_each(value, sample->read.group.nr, read_format) {
			printf("..... id %016" PRIx64
			       ", value %016" PRIx64,
			       value->id, value->value);
			if (read_format & PERF_FORMAT_LOST)
				printf(", lost %" PRIu64, value->lost);
			printf("\n");
		}
	} else {
		printf("..... id %016" PRIx64 ", value %016" PRIx64,
			sample->read.one.id, sample->read.one.value);
		if (read_format & PERF_FORMAT_LOST)
			printf(", lost %" PRIu64, sample->read.one.lost);
		printf("\n");
	}
}

static void dump_event(struct evlist *evlist, union perf_event *event,
		       u64 file_offset, struct perf_sample *sample,
		       const char *file_path)
{
	if (!dump_trace)
		return;

	printf("\n%#" PRIx64 "@%s [%#x]: event: %d\n",
	       file_offset, file_path, event->header.size, event->header.type);

	trace_event(event);
	if (event->header.type == PERF_RECORD_SAMPLE && evlist->trace_event_sample_raw)
		evlist->trace_event_sample_raw(evlist, event, sample);

	if (sample)
		evlist__print_tstamp(evlist, event, sample);

	printf("%#" PRIx64 " [%#x]: PERF_RECORD_%s", file_offset,
	       event->header.size, perf_event__name(event->header.type));
}

char *get_page_size_name(u64 size, char *str)
{
	if (!size || !unit_number__scnprintf(str, PAGE_SIZE_NAME_LEN, size))
		snprintf(str, PAGE_SIZE_NAME_LEN, "%s", "N/A");

	return str;
}

static void dump_sample(struct evsel *evsel, union perf_event *event,
			struct perf_sample *sample, const char *arch)
{
	u64 sample_type;
	char str[PAGE_SIZE_NAME_LEN];

	if (!dump_trace)
		return;

	printf("(IP, 0x%x): %d/%d: %#" PRIx64 " period: %" PRIu64 " addr: %#" PRIx64 "\n",
	       event->header.misc, sample->pid, sample->tid, sample->ip,
	       sample->period, sample->addr);

	sample_type = evsel->core.attr.sample_type;

	if (evsel__has_callchain(evsel))
		callchain__printf(evsel, sample);

	if (evsel__has_br_stack(evsel))
		branch_stack__printf(sample, evsel);

	if (sample_type & PERF_SAMPLE_REGS_USER)
		regs_user__printf(sample, arch);

	if (sample_type & PERF_SAMPLE_REGS_INTR)
		regs_intr__printf(sample, arch);

	if (sample_type & PERF_SAMPLE_STACK_USER)
		stack_user__printf(&sample->user_stack);

	if (sample_type & PERF_SAMPLE_WEIGHT_TYPE) {
		printf("... weight: %" PRIu64 "", sample->weight);
			if (sample_type & PERF_SAMPLE_WEIGHT_STRUCT) {
				printf(",0x%"PRIx16"", sample->ins_lat);
				printf(",0x%"PRIx16"", sample->p_stage_cyc);
			}
		printf("\n");
	}

	if (sample_type & PERF_SAMPLE_DATA_SRC)
		printf(" . data_src: 0x%"PRIx64"\n", sample->data_src);

	if (sample_type & PERF_SAMPLE_PHYS_ADDR)
		printf(" .. phys_addr: 0x%"PRIx64"\n", sample->phys_addr);

	if (sample_type & PERF_SAMPLE_DATA_PAGE_SIZE)
		printf(" .. data page size: %s\n", get_page_size_name(sample->data_page_size, str));

	if (sample_type & PERF_SAMPLE_CODE_PAGE_SIZE)
		printf(" .. code page size: %s\n", get_page_size_name(sample->code_page_size, str));

	if (sample_type & PERF_SAMPLE_TRANSACTION)
		printf("... transaction: %" PRIx64 "\n", sample->transaction);

	if (sample_type & PERF_SAMPLE_READ)
		sample_read__printf(sample, evsel->core.attr.read_format);
}

static void dump_read(struct evsel *evsel, union perf_event *event)
{
	struct perf_record_read *read_event = &event->read;
	u64 read_format;

	if (!dump_trace)
		return;

	printf(": %d %d %s %" PRI_lu64 "\n", event->read.pid, event->read.tid,
	       evsel__name(evsel), event->read.value);

	if (!evsel)
		return;

	read_format = evsel->core.attr.read_format;

	if (read_format & PERF_FORMAT_TOTAL_TIME_ENABLED)
		printf("... time enabled : %" PRI_lu64 "\n", read_event->time_enabled);

	if (read_format & PERF_FORMAT_TOTAL_TIME_RUNNING)
		printf("... time running : %" PRI_lu64 "\n", read_event->time_running);

	if (read_format & PERF_FORMAT_ID)
		printf("... id           : %" PRI_lu64 "\n", read_event->id);

	if (read_format & PERF_FORMAT_LOST)
		printf("... lost         : %" PRI_lu64 "\n", read_event->lost);
}

static struct machine *machines__find_for_cpumode(struct machines *machines,
					       union perf_event *event,
					       struct perf_sample *sample)
{
	if (perf_guest &&
	    ((sample->cpumode == PERF_RECORD_MISC_GUEST_KERNEL) ||
	     (sample->cpumode == PERF_RECORD_MISC_GUEST_USER))) {
		u32 pid;

		if (sample->machine_pid)
			pid = sample->machine_pid;
		else if (event->header.type == PERF_RECORD_MMAP
		    || event->header.type == PERF_RECORD_MMAP2)
			pid = event->mmap.pid;
		else
			pid = sample->pid;

		/*
		 * Guest code machine is created as needed and does not use
		 * DEFAULT_GUEST_KERNEL_ID.
		 */
		if (symbol_conf.guest_code)
			return machines__findnew(machines, pid);

		return machines__find_guest(machines, pid);
	}

	return &machines->host;
}

static int deliver_sample_value(struct evlist *evlist,
				const struct perf_tool *tool,
				union perf_event *event,
				struct perf_sample *sample,
				struct sample_read_value *v,
				struct machine *machine)
{
	struct perf_sample_id *sid = evlist__id2sid(evlist, v->id);
	struct evsel *evsel;

	if (sid) {
		sample->id     = v->id;
		sample->period = v->value - sid->period;
		sid->period    = v->value;
	}

	if (!sid || sid->evsel == NULL) {
		++evlist->stats.nr_unknown_id;
		return 0;
	}

	/*
	 * There's no reason to deliver sample
	 * for zero period, bail out.
	 */
	if (!sample->period)
		return 0;

	evsel = container_of(sid->evsel, struct evsel, core);
	return tool->sample(tool, event, sample, evsel, machine);
}

static int deliver_sample_group(struct evlist *evlist,
				const struct perf_tool *tool,
				union  perf_event *event,
				struct perf_sample *sample,
				struct machine *machine,
				u64 read_format)
{
	int ret = -EINVAL;
	struct sample_read_value *v = sample->read.group.values;

	if (tool->dont_split_sample_group)
		return deliver_sample_value(evlist, tool, event, sample, v, machine);

	sample_read_group__for_each(v, sample->read.group.nr, read_format) {
		ret = deliver_sample_value(evlist, tool, event, sample, v,
					   machine);
		if (ret)
			break;
	}

	return ret;
}

static int evlist__deliver_sample(struct evlist *evlist, const struct perf_tool *tool,
				  union  perf_event *event, struct perf_sample *sample,
				  struct evsel *evsel, struct machine *machine)
{
	/* We know evsel != NULL. */
	u64 sample_type = evsel->core.attr.sample_type;
	u64 read_format = evsel->core.attr.read_format;

	/* Standard sample delivery. */
	if (!(sample_type & PERF_SAMPLE_READ))
		return tool->sample(tool, event, sample, evsel, machine);

	/* For PERF_SAMPLE_READ we have either single or group mode. */
	if (read_format & PERF_FORMAT_GROUP)
		return deliver_sample_group(evlist, tool, event, sample,
					    machine, read_format);
	else
		return deliver_sample_value(evlist, tool, event, sample,
					    &sample->read.one, machine);
}

static int machines__deliver_event(struct machines *machines,
				   struct evlist *evlist,
				   union perf_event *event,
				   struct perf_sample *sample,
				   const struct perf_tool *tool, u64 file_offset,
				   const char *file_path)
{
	struct evsel *evsel;
	struct machine *machine;

	dump_event(evlist, event, file_offset, sample, file_path);

	evsel = evlist__id2evsel(evlist, sample->id);

	machine = machines__find_for_cpumode(machines, event, sample);

	switch (event->header.type) {
	case PERF_RECORD_SAMPLE:
		if (evsel == NULL) {
			++evlist->stats.nr_unknown_id;
			return 0;
		}
		if (machine == NULL) {
			++evlist->stats.nr_unprocessable_samples;
			dump_sample(evsel, event, sample, perf_env__arch(NULL));
			return 0;
		}
		dump_sample(evsel, event, sample, perf_env__arch(machine->env));
		return evlist__deliver_sample(evlist, tool, event, sample, evsel, machine);
	case PERF_RECORD_MMAP:
		return tool->mmap(tool, event, sample, machine);
	case PERF_RECORD_MMAP2:
		if (event->header.misc & PERF_RECORD_MISC_PROC_MAP_PARSE_TIMEOUT)
			++evlist->stats.nr_proc_map_timeout;
		return tool->mmap2(tool, event, sample, machine);
	case PERF_RECORD_COMM:
		return tool->comm(tool, event, sample, machine);
	case PERF_RECORD_NAMESPACES:
		return tool->namespaces(tool, event, sample, machine);
	case PERF_RECORD_CGROUP:
		return tool->cgroup(tool, event, sample, machine);
	case PERF_RECORD_FORK:
		return tool->fork(tool, event, sample, machine);
	case PERF_RECORD_EXIT:
		return tool->exit(tool, event, sample, machine);
	case PERF_RECORD_LOST:
		if (tool->lost == perf_event__process_lost)
			evlist->stats.total_lost += event->lost.lost;
		return tool->lost(tool, event, sample, machine);
	case PERF_RECORD_LOST_SAMPLES:
		if (event->header.misc & PERF_RECORD_MISC_LOST_SAMPLES_BPF)
			evlist->stats.total_dropped_samples += event->lost_samples.lost;
		else if (tool->lost_samples == perf_event__process_lost_samples)
			evlist->stats.total_lost_samples += event->lost_samples.lost;
		return tool->lost_samples(tool, event, sample, machine);
	case PERF_RECORD_READ:
		dump_read(evsel, event);
		return tool->read(tool, event, sample, evsel, machine);
	case PERF_RECORD_THROTTLE:
		return tool->throttle(tool, event, sample, machine);
	case PERF_RECORD_UNTHROTTLE:
		return tool->unthrottle(tool, event, sample, machine);
	case PERF_RECORD_AUX:
		if (tool->aux == perf_event__process_aux) {
			if (event->aux.flags & PERF_AUX_FLAG_TRUNCATED)
				evlist->stats.total_aux_lost += 1;
			if (event->aux.flags & PERF_AUX_FLAG_PARTIAL)
				evlist->stats.total_aux_partial += 1;
			if (event->aux.flags & PERF_AUX_FLAG_COLLISION)
				evlist->stats.total_aux_collision += 1;
		}
		return tool->aux(tool, event, sample, machine);
	case PERF_RECORD_ITRACE_START:
		return tool->itrace_start(tool, event, sample, machine);
	case PERF_RECORD_SWITCH:
	case PERF_RECORD_SWITCH_CPU_WIDE:
		return tool->context_switch(tool, event, sample, machine);
	case PERF_RECORD_KSYMBOL:
		return tool->ksymbol(tool, event, sample, machine);
	case PERF_RECORD_BPF_EVENT:
		return tool->bpf(tool, event, sample, machine);
	case PERF_RECORD_TEXT_POKE:
		return tool->text_poke(tool, event, sample, machine);
	case PERF_RECORD_AUX_OUTPUT_HW_ID:
		return tool->aux_output_hw_id(tool, event, sample, machine);
	default:
		++evlist->stats.nr_unknown_events;
		return -1;
	}
}

static int perf_session__deliver_event(struct perf_session *session,
				       union perf_event *event,
				       const struct perf_tool *tool,
				       u64 file_offset,
				       const char *file_path)
{
	struct perf_sample sample;
	int ret = evlist__parse_sample(session->evlist, event, &sample);

	if (ret) {
		pr_err("Can't parse sample, err = %d\n", ret);
		return ret;
	}

	ret = auxtrace__process_event(session, event, &sample, tool);
	if (ret < 0)
		return ret;
	if (ret > 0)
		return 0;

	ret = machines__deliver_event(&session->machines, session->evlist,
				      event, &sample, tool, file_offset, file_path);

	if (dump_trace && sample.aux_sample.size)
		auxtrace__dump_auxtrace_sample(session, &sample);

	return ret;
}

static s64 perf_session__process_user_event(struct perf_session *session,
					    union perf_event *event,
					    u64 file_offset,
					    const char *file_path)
{
	struct ordered_events *oe = &session->ordered_events;
	const struct perf_tool *tool = session->tool;
	struct perf_sample sample = { .time = 0, };
	int fd = perf_data__fd(session->data);
	int err;

	if (event->header.type != PERF_RECORD_COMPRESSED || perf_tool__compressed_is_stub(tool))
		dump_event(session->evlist, event, file_offset, &sample, file_path);

	/* These events are processed right away */
	switch (event->header.type) {
	case PERF_RECORD_HEADER_ATTR:
		err = tool->attr(tool, event, &session->evlist);
		if (err == 0) {
			perf_session__set_id_hdr_size(session);
			perf_session__set_comm_exec(session);
		}
		return err;
	case PERF_RECORD_EVENT_UPDATE:
		return tool->event_update(tool, event, &session->evlist);
	case PERF_RECORD_HEADER_EVENT_TYPE:
		/*
		 * Deprecated, but we need to handle it for sake
		 * of old data files create in pipe mode.
		 */
		return 0;
	case PERF_RECORD_HEADER_TRACING_DATA:
		/*
		 * Setup for reading amidst mmap, but only when we
		 * are in 'file' mode. The 'pipe' fd is in proper
		 * place already.
		 */
		if (!perf_data__is_pipe(session->data))
			lseek(fd, file_offset, SEEK_SET);
		return tool->tracing_data(session, event);
	case PERF_RECORD_HEADER_BUILD_ID:
		return tool->build_id(session, event);
	case PERF_RECORD_FINISHED_ROUND:
		return tool->finished_round(tool, event, oe);
	case PERF_RECORD_ID_INDEX:
		return tool->id_index(session, event);
	case PERF_RECORD_AUXTRACE_INFO:
		return tool->auxtrace_info(session, event);
	case PERF_RECORD_AUXTRACE:
		/*
		 * Setup for reading amidst mmap, but only when we
		 * are in 'file' mode.  The 'pipe' fd is in proper
		 * place already.
		 */
		if (!perf_data__is_pipe(session->data))
			lseek(fd, file_offset + event->header.size, SEEK_SET);
		return tool->auxtrace(session, event);
	case PERF_RECORD_AUXTRACE_ERROR:
		perf_session__auxtrace_error_inc(session, event);
		return tool->auxtrace_error(session, event);
	case PERF_RECORD_THREAD_MAP:
		return tool->thread_map(session, event);
	case PERF_RECORD_CPU_MAP:
		return tool->cpu_map(session, event);
	case PERF_RECORD_STAT_CONFIG:
		return tool->stat_config(session, event);
	case PERF_RECORD_STAT:
		return tool->stat(session, event);
	case PERF_RECORD_STAT_ROUND:
		return tool->stat_round(session, event);
	case PERF_RECORD_TIME_CONV:
		session->time_conv = event->time_conv;
		return tool->time_conv(session, event);
	case PERF_RECORD_HEADER_FEATURE:
		return tool->feature(session, event);
	case PERF_RECORD_COMPRESSED:
		err = tool->compressed(session, event, file_offset, file_path);
		if (err)
			dump_event(session->evlist, event, file_offset, &sample, file_path);
		return err;
	case PERF_RECORD_FINISHED_INIT:
		return tool->finished_init(session, event);
	default:
		return -EINVAL;
	}
}

int perf_session__deliver_synth_event(struct perf_session *session,
				      union perf_event *event,
				      struct perf_sample *sample)
{
	struct evlist *evlist = session->evlist;
	const struct perf_tool *tool = session->tool;

	events_stats__inc(&evlist->stats, event->header.type);

	if (event->header.type >= PERF_RECORD_USER_TYPE_START)
		return perf_session__process_user_event(session, event, 0, NULL);

	return machines__deliver_event(&session->machines, evlist, event, sample, tool, 0, NULL);
}

int perf_session__deliver_synth_attr_event(struct perf_session *session,
					   const struct perf_event_attr *attr,
					   u64 id)
{
	union {
		struct {
			struct perf_record_header_attr attr;
			u64 ids[1];
		} attr_id;
		union perf_event ev;
	} ev = {
		.attr_id.attr.header.type = PERF_RECORD_HEADER_ATTR,
		.attr_id.attr.header.size = sizeof(ev.attr_id),
		.attr_id.ids[0] = id,
	};

	if (attr->size != sizeof(ev.attr_id.attr.attr)) {
		pr_debug("Unexpected perf_event_attr size\n");
		return -EINVAL;
	}
	ev.attr_id.attr.attr = *attr;
	return perf_session__deliver_synth_event(session, &ev.ev, NULL);
}

static void event_swap(union perf_event *event, bool sample_id_all)
{
	perf_event__swap_op swap;

	swap = perf_event__swap_ops[event->header.type];
	if (swap)
		swap(event, sample_id_all);
}

int perf_session__peek_event(struct perf_session *session, off_t file_offset,
			     void *buf, size_t buf_sz,
			     union perf_event **event_ptr,
			     struct perf_sample *sample)
{
	union perf_event *event;
	size_t hdr_sz, rest;
	int fd;

	if (session->one_mmap && !session->header.needs_swap) {
		event = file_offset - session->one_mmap_offset +
			session->one_mmap_addr;
		goto out_parse_sample;
	}

	if (perf_data__is_pipe(session->data))
		return -1;

	fd = perf_data__fd(session->data);
	hdr_sz = sizeof(struct perf_event_header);

	if (buf_sz < hdr_sz)
		return -1;

	if (lseek(fd, file_offset, SEEK_SET) == (off_t)-1 ||
	    readn(fd, buf, hdr_sz) != (ssize_t)hdr_sz)
		return -1;

	event = (union perf_event *)buf;

	if (session->header.needs_swap)
		perf_event_header__bswap(&event->header);

	if (event->header.size < hdr_sz || event->header.size > buf_sz)
		return -1;

	buf += hdr_sz;
	rest = event->header.size - hdr_sz;

	if (readn(fd, buf, rest) != (ssize_t)rest)
		return -1;

	if (session->header.needs_swap)
		event_swap(event, evlist__sample_id_all(session->evlist));

out_parse_sample:

	if (sample && event->header.type < PERF_RECORD_USER_TYPE_START &&
	    evlist__parse_sample(session->evlist, event, sample))
		return -1;

	*event_ptr = event;

	return 0;
}

int perf_session__peek_events(struct perf_session *session, u64 offset,
			      u64 size, peek_events_cb_t cb, void *data)
{
	u64 max_offset = offset + size;
	char buf[PERF_SAMPLE_MAX_SIZE];
	union perf_event *event;
	int err;

	do {
		err = perf_session__peek_event(session, offset, buf,
					       PERF_SAMPLE_MAX_SIZE, &event,
					       NULL);
		if (err)
			return err;

		err = cb(session, event, offset, data);
		if (err)
			return err;

		offset += event->header.size;
		if (event->header.type == PERF_RECORD_AUXTRACE)
			offset += event->auxtrace.size;

	} while (offset < max_offset);

	return err;
}

static s64 perf_session__process_event(struct perf_session *session,
				       union perf_event *event, u64 file_offset,
				       const char *file_path)
{
	struct evlist *evlist = session->evlist;
	const struct perf_tool *tool = session->tool;
	int ret;

	if (session->header.needs_swap)
		event_swap(event, evlist__sample_id_all(evlist));

	if (event->header.type >= PERF_RECORD_HEADER_MAX)
		return -EINVAL;

	events_stats__inc(&evlist->stats, event->header.type);

	if (event->header.type >= PERF_RECORD_USER_TYPE_START)
		return perf_session__process_user_event(session, event, file_offset, file_path);

	if (tool->ordered_events) {
		u64 timestamp = -1ULL;

		ret = evlist__parse_sample_timestamp(evlist, event, &timestamp);
		if (ret && ret != -1)
			return ret;

		ret = perf_session__queue_event(session, event, timestamp, file_offset, file_path);
		if (ret != -ETIME)
			return ret;
	}

	return perf_session__deliver_event(session, event, tool, file_offset, file_path);
}

void perf_event_header__bswap(struct perf_event_header *hdr)
{
	hdr->type = bswap_32(hdr->type);
	hdr->misc = bswap_16(hdr->misc);
	hdr->size = bswap_16(hdr->size);
}

struct thread *perf_session__findnew(struct perf_session *session, pid_t pid)
{
	return machine__findnew_thread(&session->machines.host, -1, pid);
}

int perf_session__register_idle_thread(struct perf_session *session)
{
	struct thread *thread = machine__idle_thread(&session->machines.host);

	/* machine__idle_thread() got the thread, so put it */
	thread__put(thread);
	return thread ? 0 : -1;
}

static void
perf_session__warn_order(const struct perf_session *session)
{
	const struct ordered_events *oe = &session->ordered_events;
	struct evsel *evsel;
	bool should_warn = true;

	evlist__for_each_entry(session->evlist, evsel) {
		if (evsel->core.attr.write_backward)
			should_warn = false;
	}

	if (!should_warn)
		return;
	if (oe->nr_unordered_events != 0)
		ui__warning("%u out of order events recorded.\n", oe->nr_unordered_events);
}

static void perf_session__warn_about_errors(const struct perf_session *session)
{
	const struct events_stats *stats = &session->evlist->stats;

	if (session->tool->lost == perf_event__process_lost &&
	    stats->nr_events[PERF_RECORD_LOST] != 0) {
		ui__warning("Processed %d events and lost %d chunks!\n\n"
			    "Check IO/CPU overload!\n\n",
			    stats->nr_events[0],
			    stats->nr_events[PERF_RECORD_LOST]);
	}

	if (session->tool->lost_samples == perf_event__process_lost_samples) {
		double drop_rate;

		drop_rate = (double)stats->total_lost_samples /
			    (double) (stats->nr_events[PERF_RECORD_SAMPLE] + stats->total_lost_samples);
		if (drop_rate > 0.05) {
			ui__warning("Processed %" PRIu64 " samples and lost %3.2f%%!\n\n",
				    stats->nr_events[PERF_RECORD_SAMPLE] + stats->total_lost_samples,
				    drop_rate * 100.0);
		}
	}

	if (session->tool->aux == perf_event__process_aux &&
	    stats->total_aux_lost != 0) {
		ui__warning("AUX data lost %" PRIu64 " times out of %u!\n\n",
			    stats->total_aux_lost,
			    stats->nr_events[PERF_RECORD_AUX]);
	}

	if (session->tool->aux == perf_event__process_aux &&
	    stats->total_aux_partial != 0) {
		bool vmm_exclusive = false;

		(void)sysfs__read_bool("module/kvm_intel/parameters/vmm_exclusive",
		                       &vmm_exclusive);

		ui__warning("AUX data had gaps in it %" PRIu64 " times out of %u!\n\n"
		            "Are you running a KVM guest in the background?%s\n\n",
			    stats->total_aux_partial,
			    stats->nr_events[PERF_RECORD_AUX],
			    vmm_exclusive ?
			    "\nReloading kvm_intel module with vmm_exclusive=0\n"
			    "will reduce the gaps to only guest's timeslices." :
			    "");
	}

	if (session->tool->aux == perf_event__process_aux &&
	    stats->total_aux_collision != 0) {
		ui__warning("AUX data detected collision  %" PRIu64 " times out of %u!\n\n",
			    stats->total_aux_collision,
			    stats->nr_events[PERF_RECORD_AUX]);
	}

	if (stats->nr_unknown_events != 0) {
		ui__warning("Found %u unknown events!\n\n"
			    "Is this an older tool processing a perf.data "
			    "file generated by a more recent tool?\n\n"
			    "If that is not the case, consider "
			    "reporting to linux-kernel@vger.kernel.org.\n\n",
			    stats->nr_unknown_events);
	}

	if (stats->nr_unknown_id != 0) {
		ui__warning("%u samples with id not present in the header\n",
			    stats->nr_unknown_id);
	}

	if (stats->nr_invalid_chains != 0) {
		ui__warning("Found invalid callchains!\n\n"
			    "%u out of %u events were discarded for this reason.\n\n"
			    "Consider reporting to linux-kernel@vger.kernel.org.\n\n",
			    stats->nr_invalid_chains,
			    stats->nr_events[PERF_RECORD_SAMPLE]);
	}

	if (stats->nr_unprocessable_samples != 0) {
		ui__warning("%u unprocessable samples recorded.\n"
			    "Do you have a KVM guest running and not using 'perf kvm'?\n",
			    stats->nr_unprocessable_samples);
	}

	perf_session__warn_order(session);

	events_stats__auxtrace_error_warn(stats);

	if (stats->nr_proc_map_timeout != 0) {
		ui__warning("%d map information files for pre-existing threads were\n"
			    "not processed, if there are samples for addresses they\n"
			    "will not be resolved, you may find out which are these\n"
			    "threads by running with -v and redirecting the output\n"
			    "to a file.\n"
			    "The time limit to process proc map is too short?\n"
			    "Increase it by --proc-map-timeout\n",
			    stats->nr_proc_map_timeout);
	}
}

static int perf_session__flush_thread_stack(struct thread *thread,
					    void *p __maybe_unused)
{
	return thread_stack__flush(thread);
}

static int perf_session__flush_thread_stacks(struct perf_session *session)
{
	return machines__for_each_thread(&session->machines,
					 perf_session__flush_thread_stack,
					 NULL);
}

volatile sig_atomic_t session_done;

static int __perf_session__process_decomp_events(struct perf_session *session);

static int __perf_session__process_pipe_events(struct perf_session *session)
{
	struct ordered_events *oe = &session->ordered_events;
<<<<<<< HEAD
	struct perf_tool *tool = session->tool;
=======
	const struct perf_tool *tool = session->tool;
>>>>>>> adc21867
	struct ui_progress prog;
	union perf_event *event;
	uint32_t size, cur_size = 0;
	void *buf = NULL;
	s64 skip = 0;
	u64 head;
	ssize_t err;
	void *p;
	bool update_prog = false;

	/*
	 * If it's from a file saving pipe data (by redirection), it would have
	 * a file name other than "-".  Then we can get the total size and show
	 * the progress.
	 */
	if (strcmp(session->data->path, "-") && session->data->file.size) {
		ui_progress__init_size(&prog, session->data->file.size,
				       "Processing events...");
		update_prog = true;
	}

	/*
	 * If it's from a file saving pipe data (by redirection), it would have
	 * a file name other than "-".  Then we can get the total size and show
	 * the progress.
	 */
	if (strcmp(session->data->path, "-") && session->data->file.size) {
		ui_progress__init_size(&prog, session->data->file.size,
				       "Processing events...");
		update_prog = true;
	}

	head = 0;
	cur_size = sizeof(union perf_event);

	buf = malloc(cur_size);
	if (!buf)
		return -errno;
	ordered_events__set_copy_on_queue(oe, true);
more:
	event = buf;
	err = perf_data__read(session->data, event,
			      sizeof(struct perf_event_header));
	if (err <= 0) {
		if (err == 0)
			goto done;

		pr_err("failed to read event header\n");
		goto out_err;
	}

	if (session->header.needs_swap)
		perf_event_header__bswap(&event->header);

	size = event->header.size;
	if (size < sizeof(struct perf_event_header)) {
		pr_err("bad event header size\n");
		goto out_err;
	}

	if (size > cur_size) {
		void *new = realloc(buf, size);
		if (!new) {
			pr_err("failed to allocate memory to read event\n");
			goto out_err;
		}
		buf = new;
		cur_size = size;
		event = buf;
	}
	p = event;
	p += sizeof(struct perf_event_header);

	if (size - sizeof(struct perf_event_header)) {
		err = perf_data__read(session->data, p,
				      size - sizeof(struct perf_event_header));
		if (err <= 0) {
			if (err == 0) {
				pr_err("unexpected end of event stream\n");
				goto done;
			}

			pr_err("failed to read event data\n");
			goto out_err;
		}
	}

	if ((skip = perf_session__process_event(session, event, head, "pipe")) < 0) {
		pr_err("%#" PRIx64 " [%#x]: failed to process type: %d\n",
		       head, event->header.size, event->header.type);
		err = -EINVAL;
		goto out_err;
	}

	head += size;

	if (skip > 0)
		head += skip;

	err = __perf_session__process_decomp_events(session);
	if (err)
		goto out_err;

	if (update_prog)
		ui_progress__update(&prog, size);

	if (!session_done())
		goto more;
done:
	/* do the final flush for ordered samples */
	err = ordered_events__flush(oe, OE_FLUSH__FINAL);
	if (err)
		goto out_err;
	err = auxtrace__flush_events(session, tool);
	if (err)
		goto out_err;
	err = perf_session__flush_thread_stacks(session);
out_err:
	free(buf);
	if (update_prog)
		ui_progress__finish();
	if (!tool->no_warn)
		perf_session__warn_about_errors(session);
	ordered_events__free(&session->ordered_events);
	auxtrace__free_events(session);
	return err;
}

static union perf_event *
prefetch_event(char *buf, u64 head, size_t mmap_size,
	       bool needs_swap, union perf_event *error)
{
	union perf_event *event;
	u16 event_size;

	/*
	 * Ensure we have enough space remaining to read
	 * the size of the event in the headers.
	 */
	if (head + sizeof(event->header) > mmap_size)
		return NULL;

	event = (union perf_event *)(buf + head);
	if (needs_swap)
		perf_event_header__bswap(&event->header);

	event_size = event->header.size;
	if (head + event_size <= mmap_size)
		return event;

	/* We're not fetching the event so swap back again */
	if (needs_swap)
		perf_event_header__bswap(&event->header);

	/* Check if the event fits into the next mmapped buf. */
	if (event_size <= mmap_size - head % page_size) {
		/* Remap buf and fetch again. */
		return NULL;
	}

	/* Invalid input. Event size should never exceed mmap_size. */
	pr_debug("%s: head=%#" PRIx64 " event->header.size=%#x, mmap_size=%#zx:"
		 " fuzzed or compressed perf.data?\n", __func__, head, event_size, mmap_size);

	return error;
}

static union perf_event *
fetch_mmaped_event(u64 head, size_t mmap_size, char *buf, bool needs_swap)
{
	return prefetch_event(buf, head, mmap_size, needs_swap, ERR_PTR(-EINVAL));
}

static union perf_event *
fetch_decomp_event(u64 head, size_t mmap_size, char *buf, bool needs_swap)
{
	return prefetch_event(buf, head, mmap_size, needs_swap, NULL);
}

static int __perf_session__process_decomp_events(struct perf_session *session)
{
	s64 skip;
	u64 size;
	struct decomp *decomp = session->active_decomp->decomp_last;

	if (!decomp)
		return 0;

	while (decomp->head < decomp->size && !session_done()) {
		union perf_event *event = fetch_decomp_event(decomp->head, decomp->size, decomp->data,
							     session->header.needs_swap);

		if (!event)
			break;

		size = event->header.size;

		if (size < sizeof(struct perf_event_header) ||
		    (skip = perf_session__process_event(session, event, decomp->file_pos,
							decomp->file_path)) < 0) {
			pr_err("%#" PRIx64 " [%#x]: failed to process type: %d\n",
				decomp->file_pos + decomp->head, event->header.size, event->header.type);
			return -EINVAL;
		}

		if (skip)
			size += skip;

		decomp->head += size;
	}

	return 0;
}

/*
 * On 64bit we can mmap the data file in one go. No need for tiny mmap
 * slices. On 32bit we use 32MB.
 */
#if BITS_PER_LONG == 64
#define MMAP_SIZE ULLONG_MAX
#define NUM_MMAPS 1
#else
#define MMAP_SIZE (32 * 1024 * 1024ULL)
#define NUM_MMAPS 128
#endif

struct reader;

typedef s64 (*reader_cb_t)(struct perf_session *session,
			   union perf_event *event,
			   u64 file_offset,
			   const char *file_path);

struct reader {
	int		 fd;
	const char	 *path;
	u64		 data_size;
	u64		 data_offset;
	reader_cb_t	 process;
	bool		 in_place_update;
	char		 *mmaps[NUM_MMAPS];
	size_t		 mmap_size;
	int		 mmap_idx;
	char		 *mmap_cur;
	u64		 file_pos;
	u64		 file_offset;
	u64		 head;
	u64		 size;
	bool		 done;
	struct zstd_data   zstd_data;
	struct decomp_data decomp_data;
};

static int
reader__init(struct reader *rd, bool *one_mmap)
{
	u64 data_size = rd->data_size;
	char **mmaps = rd->mmaps;

	rd->head = rd->data_offset;
	data_size += rd->data_offset;

	rd->mmap_size = MMAP_SIZE;
	if (rd->mmap_size > data_size) {
		rd->mmap_size = data_size;
		if (one_mmap)
			*one_mmap = true;
	}

	memset(mmaps, 0, sizeof(rd->mmaps));

	if (zstd_init(&rd->zstd_data, 0))
		return -1;
	rd->decomp_data.zstd_decomp = &rd->zstd_data;

	return 0;
}

static void
reader__release_decomp(struct reader *rd)
{
	perf_decomp__release_events(rd->decomp_data.decomp);
	zstd_fini(&rd->zstd_data);
}

static int
reader__mmap(struct reader *rd, struct perf_session *session)
{
	int mmap_prot, mmap_flags;
	char *buf, **mmaps = rd->mmaps;
	u64 page_offset;

	mmap_prot  = PROT_READ;
	mmap_flags = MAP_SHARED;

	if (rd->in_place_update) {
		mmap_prot  |= PROT_WRITE;
	} else if (session->header.needs_swap) {
		mmap_prot  |= PROT_WRITE;
		mmap_flags = MAP_PRIVATE;
	}

	if (mmaps[rd->mmap_idx]) {
		munmap(mmaps[rd->mmap_idx], rd->mmap_size);
		mmaps[rd->mmap_idx] = NULL;
	}

	page_offset = page_size * (rd->head / page_size);
	rd->file_offset += page_offset;
	rd->head -= page_offset;

	buf = mmap(NULL, rd->mmap_size, mmap_prot, mmap_flags, rd->fd,
		   rd->file_offset);
	if (buf == MAP_FAILED) {
		pr_err("failed to mmap file\n");
		return -errno;
	}
	mmaps[rd->mmap_idx] = rd->mmap_cur = buf;
	rd->mmap_idx = (rd->mmap_idx + 1) & (ARRAY_SIZE(rd->mmaps) - 1);
	rd->file_pos = rd->file_offset + rd->head;
	if (session->one_mmap) {
		session->one_mmap_addr = buf;
		session->one_mmap_offset = rd->file_offset;
	}

	return 0;
}

enum {
	READER_OK,
	READER_NODATA,
};

static int
reader__read_event(struct reader *rd, struct perf_session *session,
		   struct ui_progress *prog)
{
	u64 size;
	int err = READER_OK;
	union perf_event *event;
	s64 skip;

	event = fetch_mmaped_event(rd->head, rd->mmap_size, rd->mmap_cur,
				   session->header.needs_swap);
	if (IS_ERR(event))
		return PTR_ERR(event);

	if (!event)
		return READER_NODATA;

	size = event->header.size;

	skip = -EINVAL;

	if (size < sizeof(struct perf_event_header) ||
	    (skip = rd->process(session, event, rd->file_pos, rd->path)) < 0) {
		pr_err("%#" PRIx64 " [%#x]: failed to process type: %d [%s]\n",
		       rd->file_offset + rd->head, event->header.size,
		       event->header.type, strerror(-skip));
		err = skip;
		goto out;
	}

	if (skip)
		size += skip;

	rd->size += size;
	rd->head += size;
	rd->file_pos += size;

	err = __perf_session__process_decomp_events(session);
	if (err)
		goto out;

	ui_progress__update(prog, size);

out:
	return err;
}

static inline bool
reader__eof(struct reader *rd)
{
	return (rd->file_pos >= rd->data_size + rd->data_offset);
}

static int
reader__process_events(struct reader *rd, struct perf_session *session,
		       struct ui_progress *prog)
{
	int err;

	err = reader__init(rd, &session->one_mmap);
	if (err)
		goto out;

	session->active_decomp = &rd->decomp_data;

remap:
	err = reader__mmap(rd, session);
	if (err)
		goto out;

more:
	err = reader__read_event(rd, session, prog);
	if (err < 0)
		goto out;
	else if (err == READER_NODATA)
		goto remap;

	if (session_done())
		goto out;

	if (!reader__eof(rd))
		goto more;

out:
	session->active_decomp = &session->decomp_data;
	return err;
}

static s64 process_simple(struct perf_session *session,
			  union perf_event *event,
			  u64 file_offset,
			  const char *file_path)
{
	return perf_session__process_event(session, event, file_offset, file_path);
}

static int __perf_session__process_events(struct perf_session *session)
{
	struct reader rd = {
		.fd		= perf_data__fd(session->data),
		.path		= session->data->file.path,
		.data_size	= session->header.data_size,
		.data_offset	= session->header.data_offset,
		.process	= process_simple,
		.in_place_update = session->data->in_place_update,
	};
	struct ordered_events *oe = &session->ordered_events;
	const struct perf_tool *tool = session->tool;
	struct ui_progress prog;
	int err;

	if (rd.data_size == 0)
		return -1;

	ui_progress__init_size(&prog, rd.data_size, "Processing events...");

	err = reader__process_events(&rd, session, &prog);
	if (err)
		goto out_err;
	/* do the final flush for ordered samples */
	err = ordered_events__flush(oe, OE_FLUSH__FINAL);
	if (err)
		goto out_err;
	err = auxtrace__flush_events(session, tool);
	if (err)
		goto out_err;
	err = perf_session__flush_thread_stacks(session);
out_err:
	ui_progress__finish();
	if (!tool->no_warn)
		perf_session__warn_about_errors(session);
	/*
	 * We may switching perf.data output, make ordered_events
	 * reusable.
	 */
	ordered_events__reinit(&session->ordered_events);
	auxtrace__free_events(session);
	reader__release_decomp(&rd);
	session->one_mmap = false;
	return err;
}

/*
 * Processing 2 MB of data from each reader in sequence,
 * because that's the way the ordered events sorting works
 * most efficiently.
 */
#define READER_MAX_SIZE (2 * 1024 * 1024)

/*
 * This function reads, merge and process directory data.
 * It assumens the version 1 of directory data, where each
 * data file holds per-cpu data, already sorted by kernel.
 */
static int __perf_session__process_dir_events(struct perf_session *session)
{
	struct perf_data *data = session->data;
	const struct perf_tool *tool = session->tool;
	int i, ret, readers, nr_readers;
	struct ui_progress prog;
	u64 total_size = perf_data__size(session->data);
	struct reader *rd;

<<<<<<< HEAD
	perf_tool__fill_defaults(tool);

=======
>>>>>>> adc21867
	ui_progress__init_size(&prog, total_size, "Processing events...");

	nr_readers = 1;
	for (i = 0; i < data->dir.nr; i++) {
		if (data->dir.files[i].size)
			nr_readers++;
	}

	rd = zalloc(nr_readers * sizeof(struct reader));
	if (!rd)
		return -ENOMEM;

	rd[0] = (struct reader) {
		.fd		 = perf_data__fd(session->data),
		.path		 = session->data->file.path,
		.data_size	 = session->header.data_size,
		.data_offset	 = session->header.data_offset,
		.process	 = process_simple,
		.in_place_update = session->data->in_place_update,
	};
	ret = reader__init(&rd[0], NULL);
	if (ret)
		goto out_err;
	ret = reader__mmap(&rd[0], session);
	if (ret)
		goto out_err;
	readers = 1;

	for (i = 0; i < data->dir.nr; i++) {
		if (!data->dir.files[i].size)
			continue;
		rd[readers] = (struct reader) {
			.fd		 = data->dir.files[i].fd,
			.path		 = data->dir.files[i].path,
			.data_size	 = data->dir.files[i].size,
			.data_offset	 = 0,
			.process	 = process_simple,
			.in_place_update = session->data->in_place_update,
		};
		ret = reader__init(&rd[readers], NULL);
		if (ret)
			goto out_err;
		ret = reader__mmap(&rd[readers], session);
		if (ret)
			goto out_err;
		readers++;
	}

	i = 0;
	while (readers) {
		if (session_done())
			break;

		if (rd[i].done) {
			i = (i + 1) % nr_readers;
			continue;
		}
		if (reader__eof(&rd[i])) {
			rd[i].done = true;
			readers--;
			continue;
		}

		session->active_decomp = &rd[i].decomp_data;
		ret = reader__read_event(&rd[i], session, &prog);
		if (ret < 0) {
			goto out_err;
		} else if (ret == READER_NODATA) {
			ret = reader__mmap(&rd[i], session);
			if (ret)
				goto out_err;
		}

		if (rd[i].size >= READER_MAX_SIZE) {
			rd[i].size = 0;
			i = (i + 1) % nr_readers;
		}
	}

	ret = ordered_events__flush(&session->ordered_events, OE_FLUSH__FINAL);
	if (ret)
		goto out_err;

	ret = perf_session__flush_thread_stacks(session);
out_err:
	ui_progress__finish();

	if (!tool->no_warn)
		perf_session__warn_about_errors(session);

	/*
	 * We may switching perf.data output, make ordered_events
	 * reusable.
	 */
	ordered_events__reinit(&session->ordered_events);

	session->one_mmap = false;

	session->active_decomp = &session->decomp_data;
	for (i = 0; i < nr_readers; i++)
		reader__release_decomp(&rd[i]);
	zfree(&rd);

	return ret;
}

int perf_session__process_events(struct perf_session *session)
{
	if (perf_session__register_idle_thread(session) < 0)
		return -ENOMEM;

	if (perf_data__is_pipe(session->data))
		return __perf_session__process_pipe_events(session);

	if (perf_data__is_dir(session->data) && session->data->dir.nr)
		return __perf_session__process_dir_events(session);

	return __perf_session__process_events(session);
}

bool perf_session__has_traces(struct perf_session *session, const char *msg)
{
	struct evsel *evsel;

	evlist__for_each_entry(session->evlist, evsel) {
		if (evsel->core.attr.type == PERF_TYPE_TRACEPOINT)
			return true;
	}

	pr_err("No trace sample to read. Did you call 'perf %s'?\n", msg);
	return false;
}

int map__set_kallsyms_ref_reloc_sym(struct map *map, const char *symbol_name, u64 addr)
{
	char *bracket;
	struct ref_reloc_sym *ref;
	struct kmap *kmap;

	ref = zalloc(sizeof(struct ref_reloc_sym));
	if (ref == NULL)
		return -ENOMEM;

	ref->name = strdup(symbol_name);
	if (ref->name == NULL) {
		free(ref);
		return -ENOMEM;
	}

	bracket = strchr(ref->name, ']');
	if (bracket)
		*bracket = '\0';

	ref->addr = addr;

	kmap = map__kmap(map);
	if (kmap)
		kmap->ref_reloc_sym = ref;

	return 0;
}

size_t perf_session__fprintf_dsos(struct perf_session *session, FILE *fp)
{
	return machines__fprintf_dsos(&session->machines, fp);
}

size_t perf_session__fprintf_dsos_buildid(struct perf_session *session, FILE *fp,
					  bool (skip)(struct dso *dso, int parm), int parm)
{
	return machines__fprintf_dsos_buildid(&session->machines, fp, skip, parm);
}

size_t perf_session__fprintf_nr_events(struct perf_session *session, FILE *fp)
{
	size_t ret;
	const char *msg = "";

	if (perf_header__has_feat(&session->header, HEADER_AUXTRACE))
		msg = " (excludes AUX area (e.g. instruction trace) decoded / synthesized events)";

	ret = fprintf(fp, "\nAggregated stats:%s\n", msg);

	ret += events_stats__fprintf(&session->evlist->stats, fp);
	return ret;
}

size_t perf_session__fprintf(struct perf_session *session, FILE *fp)
{
	/*
	 * FIXME: Here we have to actually print all the machines in this
	 * session, not just the host...
	 */
	return machine__fprintf(&session->machines.host, fp);
}

void perf_session__dump_kmaps(struct perf_session *session)
{
	int save_verbose = verbose;

	fflush(stdout);
	fprintf(stderr, "Kernel and module maps:\n");
	verbose = 0; /* Suppress verbose to print a summary only */
	maps__fprintf(machine__kernel_maps(&session->machines.host), stderr);
	verbose = save_verbose;
}

struct evsel *perf_session__find_first_evtype(struct perf_session *session,
					      unsigned int type)
{
	struct evsel *pos;

	evlist__for_each_entry(session->evlist, pos) {
		if (pos->core.attr.type == type)
			return pos;
	}
	return NULL;
}

int perf_session__cpu_bitmap(struct perf_session *session,
			     const char *cpu_list, unsigned long *cpu_bitmap)
{
	int i, err = -1;
	struct perf_cpu_map *map;
	int nr_cpus = min(session->header.env.nr_cpus_avail, MAX_NR_CPUS);
	struct perf_cpu cpu;

	for (i = 0; i < PERF_TYPE_MAX; ++i) {
		struct evsel *evsel;

		evsel = perf_session__find_first_evtype(session, i);
		if (!evsel)
			continue;

		if (!(evsel->core.attr.sample_type & PERF_SAMPLE_CPU)) {
			pr_err("File does not contain CPU events. "
			       "Remove -C option to proceed.\n");
			return -1;
		}
	}

	map = perf_cpu_map__new(cpu_list);
	if (map == NULL) {
		pr_err("Invalid cpu_list\n");
		return -1;
	}

	perf_cpu_map__for_each_cpu(cpu, i, map) {
		if (cpu.cpu >= nr_cpus) {
			pr_err("Requested CPU %d too large. "
			       "Consider raising MAX_NR_CPUS\n", cpu.cpu);
			goto out_delete_map;
		}

		__set_bit(cpu.cpu, cpu_bitmap);
	}

	err = 0;

out_delete_map:
	perf_cpu_map__put(map);
	return err;
}

void perf_session__fprintf_info(struct perf_session *session, FILE *fp,
				bool full)
{
	if (session == NULL || fp == NULL)
		return;

	fprintf(fp, "# ========\n");
	perf_header__fprintf_info(session, fp, full);
	fprintf(fp, "# ========\n#\n");
}

static int perf_session__register_guest(struct perf_session *session, pid_t machine_pid)
{
	struct machine *machine = machines__findnew(&session->machines, machine_pid);
	struct thread *thread;

	if (!machine)
		return -ENOMEM;

	machine->single_address_space = session->machines.host.single_address_space;

	thread = machine__idle_thread(machine);
	if (!thread)
		return -ENOMEM;
	thread__put(thread);

	machine->kallsyms_filename = perf_data__guest_kallsyms_name(session->data, machine_pid);

	return 0;
}

static int perf_session__set_guest_cpu(struct perf_session *session, pid_t pid,
				       pid_t tid, int guest_cpu)
{
	struct machine *machine = &session->machines.host;
	struct thread *thread = machine__findnew_thread(machine, pid, tid);

	if (!thread)
		return -ENOMEM;
	thread__set_guest_cpu(thread, guest_cpu);
	thread__put(thread);

	return 0;
}

int perf_event__process_id_index(struct perf_session *session,
				 union perf_event *event)
{
	struct evlist *evlist = session->evlist;
	struct perf_record_id_index *ie = &event->id_index;
	size_t sz = ie->header.size - sizeof(*ie);
	size_t i, nr, max_nr;
	size_t e1_sz = sizeof(struct id_index_entry);
	size_t e2_sz = sizeof(struct id_index_entry_2);
	size_t etot_sz = e1_sz + e2_sz;
	struct id_index_entry_2 *e2;
	pid_t last_pid = 0;

	max_nr = sz / e1_sz;
	nr = ie->nr;
	if (nr > max_nr) {
		printf("Too big: nr %zu max_nr %zu\n", nr, max_nr);
		return -EINVAL;
	}

	if (sz >= nr * etot_sz) {
		max_nr = sz / etot_sz;
		if (nr > max_nr) {
			printf("Too big2: nr %zu max_nr %zu\n", nr, max_nr);
			return -EINVAL;
		}
		e2 = (void *)ie + sizeof(*ie) + nr * e1_sz;
	} else {
		e2 = NULL;
	}

	if (dump_trace)
		fprintf(stdout, " nr: %zu\n", nr);

	for (i = 0; i < nr; i++, (e2 ? e2++ : 0)) {
		struct id_index_entry *e = &ie->entries[i];
		struct perf_sample_id *sid;
		int ret;

		if (dump_trace) {
			fprintf(stdout,	" ... id: %"PRI_lu64, e->id);
			fprintf(stdout,	"  idx: %"PRI_lu64, e->idx);
			fprintf(stdout,	"  cpu: %"PRI_ld64, e->cpu);
			fprintf(stdout, "  tid: %"PRI_ld64, e->tid);
			if (e2) {
				fprintf(stdout, "  machine_pid: %"PRI_ld64, e2->machine_pid);
				fprintf(stdout, "  vcpu: %"PRI_lu64"\n", e2->vcpu);
			} else {
				fprintf(stdout, "\n");
			}
		}

		sid = evlist__id2sid(evlist, e->id);
		if (!sid)
			return -ENOENT;

		sid->idx = e->idx;
		sid->cpu.cpu = e->cpu;
		sid->tid = e->tid;

		if (!e2)
			continue;

		sid->machine_pid = e2->machine_pid;
		sid->vcpu.cpu = e2->vcpu;

		if (!sid->machine_pid)
			continue;

		if (sid->machine_pid != last_pid) {
			ret = perf_session__register_guest(session, sid->machine_pid);
			if (ret)
				return ret;
			last_pid = sid->machine_pid;
			perf_guest = true;
		}

		ret = perf_session__set_guest_cpu(session, sid->machine_pid, e->tid, e2->vcpu);
		if (ret)
			return ret;
	}
	return 0;
}

int perf_session__dsos_hit_all(struct perf_session *session)
{
	struct rb_node *nd;
	int err;

	err = machine__hit_all_dsos(&session->machines.host);
	if (err)
		return err;

	for (nd = rb_first_cached(&session->machines.guests); nd;
	     nd = rb_next(nd)) {
		struct machine *pos = rb_entry(nd, struct machine, rb_node);

		err = machine__hit_all_dsos(pos);
		if (err)
			return err;
	}

	return 0;
}<|MERGE_RESOLUTION|>--- conflicted
+++ resolved
@@ -1773,11 +1773,7 @@
 static int __perf_session__process_pipe_events(struct perf_session *session)
 {
 	struct ordered_events *oe = &session->ordered_events;
-<<<<<<< HEAD
-	struct perf_tool *tool = session->tool;
-=======
 	const struct perf_tool *tool = session->tool;
->>>>>>> adc21867
 	struct ui_progress prog;
 	union perf_event *event;
 	uint32_t size, cur_size = 0;
@@ -1787,17 +1783,6 @@
 	ssize_t err;
 	void *p;
 	bool update_prog = false;
-
-	/*
-	 * If it's from a file saving pipe data (by redirection), it would have
-	 * a file name other than "-".  Then we can get the total size and show
-	 * the progress.
-	 */
-	if (strcmp(session->data->path, "-") && session->data->file.size) {
-		ui_progress__init_size(&prog, session->data->file.size,
-				       "Processing events...");
-		update_prog = true;
-	}
 
 	/*
 	 * If it's from a file saving pipe data (by redirection), it would have
@@ -2274,11 +2259,6 @@
 	u64 total_size = perf_data__size(session->data);
 	struct reader *rd;
 
-<<<<<<< HEAD
-	perf_tool__fill_defaults(tool);
-
-=======
->>>>>>> adc21867
 	ui_progress__init_size(&prog, total_size, "Processing events...");
 
 	nr_readers = 1;
