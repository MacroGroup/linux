--- conflicted
+++ resolved
@@ -184,8 +184,6 @@
 {
 }
 
-<<<<<<< HEAD
-=======
 __bpf_kfunc struct sk_buff *bpf_kfunc_nested_acquire_nonzero_offset_test(struct sk_buff_head *ptr)
 {
 	return NULL;
@@ -216,7 +214,6 @@
 {
 }
 
->>>>>>> adc21867
 __bpf_kfunc struct bpf_testmod_ctx *
 bpf_testmod_ctx_create(int *err)
 {
@@ -475,11 +472,7 @@
 
 struct testmod_uprobe {
 	struct path path;
-<<<<<<< HEAD
-	loff_t offset;
-=======
 	struct uprobe *uprobe;
->>>>>>> adc21867
 	struct uprobe_consumer consumer;
 };
 
@@ -493,35 +486,18 @@
 {
 	int err = -EBUSY;
 
-<<<<<<< HEAD
-	if (uprobe.offset)
-=======
 	if (uprobe.uprobe)
->>>>>>> adc21867
 		return -EBUSY;
 
 	mutex_lock(&testmod_uprobe_mutex);
 
-<<<<<<< HEAD
-	if (uprobe.offset)
-=======
 	if (uprobe.uprobe)
->>>>>>> adc21867
 		goto out;
 
 	err = kern_path("/proc/self/exe", LOOKUP_FOLLOW, &uprobe.path);
 	if (err)
 		goto out;
 
-<<<<<<< HEAD
-	err = uprobe_register_refctr(d_real_inode(uprobe.path.dentry),
-				     offset, 0, &uprobe.consumer);
-	if (err)
-		path_put(&uprobe.path);
-	else
-		uprobe.offset = offset;
-
-=======
 	uprobe.uprobe = uprobe_register(d_real_inode(uprobe.path.dentry),
 					offset, 0, &uprobe.consumer);
 	if (IS_ERR(uprobe.uprobe)) {
@@ -529,7 +505,6 @@
 		path_put(&uprobe.path);
 		uprobe.uprobe = NULL;
 	}
->>>>>>> adc21867
 out:
 	mutex_unlock(&testmod_uprobe_mutex);
 	return err;
@@ -539,18 +514,11 @@
 {
 	mutex_lock(&testmod_uprobe_mutex);
 
-<<<<<<< HEAD
-	if (uprobe.offset) {
-		uprobe_unregister(d_real_inode(uprobe.path.dentry),
-				  uprobe.offset, &uprobe.consumer);
-		uprobe.offset = 0;
-=======
 	if (uprobe.uprobe) {
 		uprobe_unregister_nosync(uprobe.uprobe, &uprobe.consumer);
 		uprobe_unregister_sync();
 		path_put(&uprobe.path);
 		uprobe.uprobe = NULL;
->>>>>>> adc21867
 	}
 
 	mutex_unlock(&testmod_uprobe_mutex);
@@ -607,8 +575,6 @@
 BTF_ID_FLAGS(func, bpf_iter_testmod_seq_value)
 BTF_ID_FLAGS(func, bpf_kfunc_common_test)
 BTF_ID_FLAGS(func, bpf_kfunc_dynptr_test)
-<<<<<<< HEAD
-=======
 BTF_ID_FLAGS(func, bpf_kfunc_nested_acquire_nonzero_offset_test, KF_ACQUIRE)
 BTF_ID_FLAGS(func, bpf_kfunc_nested_acquire_zero_offset_test, KF_ACQUIRE)
 BTF_ID_FLAGS(func, bpf_kfunc_nested_release_test, KF_RELEASE)
@@ -616,7 +582,6 @@
 BTF_ID_FLAGS(func, bpf_kfunc_trusted_task_test, KF_TRUSTED_ARGS)
 BTF_ID_FLAGS(func, bpf_kfunc_trusted_num_test, KF_TRUSTED_ARGS)
 BTF_ID_FLAGS(func, bpf_kfunc_rcu_task_test, KF_RCU)
->>>>>>> adc21867
 BTF_ID_FLAGS(func, bpf_testmod_ctx_create, KF_ACQUIRE | KF_RET_NULL)
 BTF_ID_FLAGS(func, bpf_testmod_ctx_release, KF_RELEASE)
 BTF_KFUNCS_END(bpf_testmod_common_kfunc_ids)
@@ -1356,10 +1321,7 @@
 			.kfunc_btf_id	= bpf_testmod_dtor_ids[1]
 		},
 	};
-<<<<<<< HEAD
-=======
 	void **tramp;
->>>>>>> adc21867
 	int ret;
 
 	ret = register_btf_kfunc_id_set(BPF_PROG_TYPE_UNSPEC, &bpf_testmod_common_kfunc_set);
@@ -1369,10 +1331,7 @@
 	ret = ret ?: register_btf_kfunc_id_set(BPF_PROG_TYPE_STRUCT_OPS, &bpf_testmod_kfunc_set);
 	ret = ret ?: register_bpf_struct_ops(&bpf_bpf_testmod_ops, bpf_testmod_ops);
 	ret = ret ?: register_bpf_struct_ops(&bpf_testmod_ops2, bpf_testmod_ops2);
-<<<<<<< HEAD
-=======
 	ret = ret ?: register_bpf_struct_ops(&testmod_st_ops, bpf_testmod_st_ops);
->>>>>>> adc21867
 	ret = ret ?: register_btf_id_dtor_kfuncs(bpf_testmod_dtors,
 						 ARRAY_SIZE(bpf_testmod_dtors),
 						 THIS_MODULE);
@@ -1388,8 +1347,6 @@
 	ret = register_bpf_testmod_uprobe();
 	if (ret < 0)
 		return ret;
-<<<<<<< HEAD
-=======
 
 	/* Ensure nothing is between tramp_1..tramp_40 */
 	BUILD_BUG_ON(offsetof(struct bpf_testmod_ops, tramp_1) + 40 * sizeof(long) !=
@@ -1398,7 +1355,6 @@
 	while (tramp <= (void **)&__bpf_testmod_ops.tramp_40)
 		*tramp++ = bpf_testmod_tramp;
 
->>>>>>> adc21867
 	return 0;
 }
 
