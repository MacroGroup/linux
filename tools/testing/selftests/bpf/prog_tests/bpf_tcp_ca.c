// SPDX-License-Identifier: GPL-2.0
/* Copyright (c) 2019 Facebook */

#include <linux/err.h>
#include <netinet/tcp.h>
#include <test_progs.h>
#include "network_helpers.h"
#include "bpf_dctcp.skel.h"
#include "bpf_cubic.skel.h"
#include "bpf_tcp_nogpl.skel.h"
#include "tcp_ca_update.skel.h"
#include "bpf_dctcp_release.skel.h"
#include "tcp_ca_write_sk_pacing.skel.h"
#include "tcp_ca_incompl_cong_ops.skel.h"
#include "tcp_ca_unsupp_cong_op.skel.h"
#include "tcp_ca_kfunc.skel.h"
#include "bpf_cc_cubic.skel.h"

#ifndef ENOTSUPP
#define ENOTSUPP 524
#endif

static const unsigned int total_bytes = 10 * 1024 * 1024;
static int expected_stg = 0xeB9F;

struct cb_opts {
	const char *cc;
	int map_fd;
};

static int settcpca(int fd, const char *tcp_ca)
{
	int err;

	err = setsockopt(fd, IPPROTO_TCP, TCP_CONGESTION, tcp_ca, strlen(tcp_ca));
	if (!ASSERT_NEQ(err, -1, "setsockopt"))
		return -1;

	return 0;
}

static bool start_test(char *addr_str,
		       const struct network_helper_opts *srv_opts,
		       const struct network_helper_opts *cli_opts,
		       int *srv_fd, int *cli_fd)
{
	*srv_fd = start_server_str(AF_INET6, SOCK_STREAM, addr_str, 0, srv_opts);
	if (!ASSERT_NEQ(*srv_fd, -1, "start_server_str"))
		goto err;

	/* connect to server */
<<<<<<< HEAD
	*cli_fd = connect_to_fd_opts(*srv_fd, SOCK_STREAM, cli_opts);
=======
	*cli_fd = connect_to_fd_opts(*srv_fd, cli_opts);
>>>>>>> adc21867
	if (!ASSERT_NEQ(*cli_fd, -1, "connect_to_fd_opts"))
		goto err;

	return true;

err:
	if (*srv_fd != -1) {
		close(*srv_fd);
		*srv_fd = -1;
	}
	if (*cli_fd != -1) {
		close(*cli_fd);
		*cli_fd = -1;
	}
	return false;
}

static void do_test(const struct network_helper_opts *opts)
{
	int lfd = -1, fd = -1;

	if (!start_test(NULL, opts, opts, &lfd, &fd))
		goto done;

	ASSERT_OK(send_recv_data(lfd, fd, total_bytes), "send_recv_data");

done:
	if (lfd != -1)
		close(lfd);
	if (fd != -1)
		close(fd);
}

static int cc_cb(int fd, void *opts)
{
	struct cb_opts *cb_opts = (struct cb_opts *)opts;

	return settcpca(fd, cb_opts->cc);
}

static void test_cubic(void)
{
	struct cb_opts cb_opts = {
		.cc = "bpf_cubic",
	};
	struct network_helper_opts opts = {
		.post_socket_cb	= cc_cb,
		.cb_opts	= &cb_opts,
	};
	struct bpf_cubic *cubic_skel;
	struct bpf_link *link;

	cubic_skel = bpf_cubic__open_and_load();
	if (!ASSERT_OK_PTR(cubic_skel, "bpf_cubic__open_and_load"))
		return;

	link = bpf_map__attach_struct_ops(cubic_skel->maps.cubic);
	if (!ASSERT_OK_PTR(link, "bpf_map__attach_struct_ops")) {
		bpf_cubic__destroy(cubic_skel);
		return;
	}

	do_test(&opts);

	ASSERT_EQ(cubic_skel->bss->bpf_cubic_acked_called, 1, "pkts_acked called");

	bpf_link__destroy(link);
	bpf_cubic__destroy(cubic_skel);
}

static int stg_post_socket_cb(int fd, void *opts)
{
	struct cb_opts *cb_opts = (struct cb_opts *)opts;
	int err;

	err = settcpca(fd, cb_opts->cc);
	if (err)
		return err;

	err = bpf_map_update_elem(cb_opts->map_fd, &fd,
				  &expected_stg, BPF_NOEXIST);
	if (!ASSERT_OK(err, "bpf_map_update_elem(sk_stg_map)"))
		return err;

	return 0;
}

static void test_dctcp(void)
{
	struct cb_opts cb_opts = {
		.cc = "bpf_dctcp",
	};
	struct network_helper_opts opts = {
		.post_socket_cb	= cc_cb,
		.cb_opts	= &cb_opts,
	};
	struct network_helper_opts cli_opts = {
		.post_socket_cb	= stg_post_socket_cb,
		.cb_opts	= &cb_opts,
	};
	int lfd = -1, fd = -1, tmp_stg, err;
	struct bpf_dctcp *dctcp_skel;
	struct bpf_link *link;

	dctcp_skel = bpf_dctcp__open_and_load();
	if (!ASSERT_OK_PTR(dctcp_skel, "bpf_dctcp__open_and_load"))
		return;

	link = bpf_map__attach_struct_ops(dctcp_skel->maps.dctcp);
	if (!ASSERT_OK_PTR(link, "bpf_map__attach_struct_ops")) {
		bpf_dctcp__destroy(dctcp_skel);
		return;
	}

	cb_opts.map_fd = bpf_map__fd(dctcp_skel->maps.sk_stg_map);
	if (!start_test(NULL, &opts, &cli_opts, &lfd, &fd))
		goto done;

	err = bpf_map_lookup_elem(cb_opts.map_fd, &fd, &tmp_stg);
	if (!ASSERT_ERR(err, "bpf_map_lookup_elem(sk_stg_map)") ||
			!ASSERT_EQ(errno, ENOENT, "bpf_map_lookup_elem(sk_stg_map)"))
		goto done;

	ASSERT_OK(send_recv_data(lfd, fd, total_bytes), "send_recv_data");
	ASSERT_EQ(dctcp_skel->bss->stg_result, expected_stg, "stg_result");

done:
	bpf_link__destroy(link);
	bpf_dctcp__destroy(dctcp_skel);
	if (lfd != -1)
		close(lfd);
	if (fd != -1)
		close(fd);
}

static void test_dctcp_autoattach_map(void)
{
	struct cb_opts cb_opts = {
		.cc = "bpf_dctcp",
	};
	struct network_helper_opts opts = {
		.post_socket_cb	= cc_cb,
		.cb_opts	= &cb_opts,
	};
	struct bpf_dctcp *dctcp_skel;
	struct bpf_link *link;

	dctcp_skel = bpf_dctcp__open_and_load();
	if (!ASSERT_OK_PTR(dctcp_skel, "bpf_dctcp__open_and_load"))
		return;

	bpf_map__set_autoattach(dctcp_skel->maps.dctcp, true);
	bpf_map__set_autoattach(dctcp_skel->maps.dctcp_nouse, false);

	if (!ASSERT_OK(bpf_dctcp__attach(dctcp_skel), "bpf_dctcp__attach"))
		goto destroy;

	/* struct_ops is auto-attached  */
	link = dctcp_skel->links.dctcp;
	if (!ASSERT_OK_PTR(link, "link"))
		goto destroy;

	do_test(&opts);

destroy:
	bpf_dctcp__destroy(dctcp_skel);
}

static char *err_str;
static bool found;

static int libbpf_debug_print(enum libbpf_print_level level,
			      const char *format, va_list args)
{
	const char *prog_name, *log_buf;

	if (level != LIBBPF_WARN ||
	    !strstr(format, "-- BEGIN PROG LOAD LOG --")) {
		vprintf(format, args);
		return 0;
	}

	prog_name = va_arg(args, char *);
	log_buf = va_arg(args, char *);
	if (!log_buf)
		goto out;
	if (err_str && strstr(log_buf, err_str) != NULL)
		found = true;
out:
	printf(format, prog_name, log_buf);
	return 0;
}

static void test_invalid_license(void)
{
	libbpf_print_fn_t old_print_fn;
	struct bpf_tcp_nogpl *skel;

	err_str = "struct ops programs must have a GPL compatible license";
	found = false;
	old_print_fn = libbpf_set_print(libbpf_debug_print);

	skel = bpf_tcp_nogpl__open_and_load();
	ASSERT_NULL(skel, "bpf_tcp_nogpl");
	ASSERT_EQ(found, true, "expected_err_msg");

	bpf_tcp_nogpl__destroy(skel);
	libbpf_set_print(old_print_fn);
}

static void test_dctcp_fallback(void)
{
	int err, lfd = -1, cli_fd = -1, srv_fd = -1;
	struct bpf_dctcp *dctcp_skel;
	struct bpf_link *link = NULL;
	struct cb_opts dctcp = {
		.cc = "bpf_dctcp",
	};
	struct network_helper_opts srv_opts = {
		.post_socket_cb = cc_cb,
		.cb_opts = &dctcp,
	};
	struct cb_opts cubic = {
		.cc = "cubic",
	};
	struct network_helper_opts cli_opts = {
		.post_socket_cb = cc_cb,
		.cb_opts = &cubic,
	};
	char srv_cc[16];
	socklen_t cc_len = sizeof(srv_cc);

	dctcp_skel = bpf_dctcp__open();
	if (!ASSERT_OK_PTR(dctcp_skel, "dctcp_skel"))
		return;
	strcpy(dctcp_skel->rodata->fallback_cc, "cubic");
	if (!ASSERT_OK(bpf_dctcp__load(dctcp_skel), "bpf_dctcp__load"))
		goto done;

	link = bpf_map__attach_struct_ops(dctcp_skel->maps.dctcp);
	if (!ASSERT_OK_PTR(link, "dctcp link"))
		goto done;

	if (!start_test("::1", &srv_opts, &cli_opts, &lfd, &cli_fd))
		goto done;

	srv_fd = accept(lfd, NULL, 0);
	if (!ASSERT_GE(srv_fd, 0, "srv_fd"))
		goto done;
	ASSERT_STREQ(dctcp_skel->bss->cc_res, "cubic", "cc_res");
	ASSERT_EQ(dctcp_skel->bss->tcp_cdg_res, -ENOTSUPP, "tcp_cdg_res");
	/* All setsockopt(TCP_CONGESTION) in the recurred
	 * bpf_dctcp->init() should fail with -EBUSY.
	 */
	ASSERT_EQ(dctcp_skel->bss->ebusy_cnt, 3, "ebusy_cnt");

	err = getsockopt(srv_fd, SOL_TCP, TCP_CONGESTION, srv_cc, &cc_len);
	if (!ASSERT_OK(err, "getsockopt(srv_fd, TCP_CONGESTION)"))
		goto done;
	ASSERT_STREQ(srv_cc, "cubic", "srv_fd cc");

done:
	bpf_link__destroy(link);
	bpf_dctcp__destroy(dctcp_skel);
	if (lfd != -1)
		close(lfd);
	if (srv_fd != -1)
		close(srv_fd);
	if (cli_fd != -1)
		close(cli_fd);
}

static void test_rel_setsockopt(void)
{
	struct bpf_dctcp_release *rel_skel;
	libbpf_print_fn_t old_print_fn;

	err_str = "program of this type cannot use helper bpf_setsockopt";
	found = false;

	old_print_fn = libbpf_set_print(libbpf_debug_print);
	rel_skel = bpf_dctcp_release__open_and_load();
	libbpf_set_print(old_print_fn);

	ASSERT_ERR_PTR(rel_skel, "rel_skel");
	ASSERT_TRUE(found, "expected_err_msg");

	bpf_dctcp_release__destroy(rel_skel);
}

static void test_write_sk_pacing(void)
{
	struct tcp_ca_write_sk_pacing *skel;
	struct bpf_link *link;

	skel = tcp_ca_write_sk_pacing__open_and_load();
	if (!ASSERT_OK_PTR(skel, "open_and_load"))
		return;

	link = bpf_map__attach_struct_ops(skel->maps.write_sk_pacing);
	ASSERT_OK_PTR(link, "attach_struct_ops");

	bpf_link__destroy(link);
	tcp_ca_write_sk_pacing__destroy(skel);
}

static void test_incompl_cong_ops(void)
{
	struct tcp_ca_incompl_cong_ops *skel;
	struct bpf_link *link;

	skel = tcp_ca_incompl_cong_ops__open_and_load();
	if (!ASSERT_OK_PTR(skel, "open_and_load"))
		return;

	/* That cong_avoid() and cong_control() are missing is only reported at
	 * this point:
	 */
	link = bpf_map__attach_struct_ops(skel->maps.incompl_cong_ops);
	ASSERT_ERR_PTR(link, "attach_struct_ops");

	bpf_link__destroy(link);
	tcp_ca_incompl_cong_ops__destroy(skel);
}

static void test_unsupp_cong_op(void)
{
	libbpf_print_fn_t old_print_fn;
	struct tcp_ca_unsupp_cong_op *skel;

	err_str = "attach to unsupported member get_info";
	found = false;
	old_print_fn = libbpf_set_print(libbpf_debug_print);

	skel = tcp_ca_unsupp_cong_op__open_and_load();
	ASSERT_NULL(skel, "open_and_load");
	ASSERT_EQ(found, true, "expected_err_msg");

	tcp_ca_unsupp_cong_op__destroy(skel);
	libbpf_set_print(old_print_fn);
}

static void test_update_ca(void)
{
	struct cb_opts cb_opts = {
		.cc = "tcp_ca_update",
	};
	struct network_helper_opts opts = {
		.post_socket_cb	= cc_cb,
		.cb_opts	= &cb_opts,
	};
	struct tcp_ca_update *skel;
	struct bpf_link *link;
	int saved_ca1_cnt;
	int err;

	skel = tcp_ca_update__open_and_load();
	if (!ASSERT_OK_PTR(skel, "open"))
		return;

	link = bpf_map__attach_struct_ops(skel->maps.ca_update_1);
	if (!ASSERT_OK_PTR(link, "attach_struct_ops"))
		goto out;

	do_test(&opts);
	saved_ca1_cnt = skel->bss->ca1_cnt;
	ASSERT_GT(saved_ca1_cnt, 0, "ca1_ca1_cnt");

	err = bpf_link__update_map(link, skel->maps.ca_update_2);
	ASSERT_OK(err, "update_map");

	do_test(&opts);
	ASSERT_EQ(skel->bss->ca1_cnt, saved_ca1_cnt, "ca2_ca1_cnt");
	ASSERT_GT(skel->bss->ca2_cnt, 0, "ca2_ca2_cnt");

	bpf_link__destroy(link);
out:
	tcp_ca_update__destroy(skel);
}

static void test_update_wrong(void)
{
	struct cb_opts cb_opts = {
		.cc = "tcp_ca_update",
	};
	struct network_helper_opts opts = {
		.post_socket_cb	= cc_cb,
		.cb_opts	= &cb_opts,
	};
	struct tcp_ca_update *skel;
	struct bpf_link *link;
	int saved_ca1_cnt;
	int err;

	skel = tcp_ca_update__open_and_load();
	if (!ASSERT_OK_PTR(skel, "open"))
		return;

	link = bpf_map__attach_struct_ops(skel->maps.ca_update_1);
	if (!ASSERT_OK_PTR(link, "attach_struct_ops"))
		goto out;

	do_test(&opts);
	saved_ca1_cnt = skel->bss->ca1_cnt;
	ASSERT_GT(saved_ca1_cnt, 0, "ca1_ca1_cnt");

	err = bpf_link__update_map(link, skel->maps.ca_wrong);
	ASSERT_ERR(err, "update_map");

	do_test(&opts);
	ASSERT_GT(skel->bss->ca1_cnt, saved_ca1_cnt, "ca2_ca1_cnt");

	bpf_link__destroy(link);
out:
	tcp_ca_update__destroy(skel);
}

static void test_mixed_links(void)
{
	struct cb_opts cb_opts = {
		.cc = "tcp_ca_update",
	};
	struct network_helper_opts opts = {
		.post_socket_cb	= cc_cb,
		.cb_opts	= &cb_opts,
	};
	struct tcp_ca_update *skel;
	struct bpf_link *link, *link_nl;
	int err;

	skel = tcp_ca_update__open_and_load();
	if (!ASSERT_OK_PTR(skel, "open"))
		return;

	link_nl = bpf_map__attach_struct_ops(skel->maps.ca_no_link);
	if (!ASSERT_OK_PTR(link_nl, "attach_struct_ops_nl"))
		goto out;

	link = bpf_map__attach_struct_ops(skel->maps.ca_update_1);
	ASSERT_OK_PTR(link, "attach_struct_ops");

	do_test(&opts);
	ASSERT_GT(skel->bss->ca1_cnt, 0, "ca1_ca1_cnt");

	err = bpf_link__update_map(link, skel->maps.ca_no_link);
	ASSERT_ERR(err, "update_map");

	bpf_link__destroy(link);
	bpf_link__destroy(link_nl);
out:
	tcp_ca_update__destroy(skel);
}

static void test_multi_links(void)
{
	struct tcp_ca_update *skel;
	struct bpf_link *link;

	skel = tcp_ca_update__open_and_load();
	if (!ASSERT_OK_PTR(skel, "open"))
		return;

	link = bpf_map__attach_struct_ops(skel->maps.ca_update_1);
	ASSERT_OK_PTR(link, "attach_struct_ops_1st");
	bpf_link__destroy(link);

	/* A map should be able to be used to create links multiple
	 * times.
	 */
	link = bpf_map__attach_struct_ops(skel->maps.ca_update_1);
	ASSERT_OK_PTR(link, "attach_struct_ops_2nd");
	bpf_link__destroy(link);

	tcp_ca_update__destroy(skel);
}

static void test_link_replace(void)
{
	DECLARE_LIBBPF_OPTS(bpf_link_update_opts, opts);
	struct tcp_ca_update *skel;
	struct bpf_link *link;
	int err;

	skel = tcp_ca_update__open_and_load();
	if (!ASSERT_OK_PTR(skel, "open"))
		return;

	link = bpf_map__attach_struct_ops(skel->maps.ca_update_1);
	ASSERT_OK_PTR(link, "attach_struct_ops_1st");
	bpf_link__destroy(link);

	link = bpf_map__attach_struct_ops(skel->maps.ca_update_2);
	if (!ASSERT_OK_PTR(link, "attach_struct_ops_2nd"))
		goto out;

	/* BPF_F_REPLACE with a wrong old map Fd. It should fail!
	 *
	 * With BPF_F_REPLACE, the link should be updated only if the
	 * old map fd given here matches the map backing the link.
	 */
	opts.old_map_fd = bpf_map__fd(skel->maps.ca_update_1);
	opts.flags = BPF_F_REPLACE;
	err = bpf_link_update(bpf_link__fd(link),
			      bpf_map__fd(skel->maps.ca_update_1),
			      &opts);
	ASSERT_ERR(err, "bpf_link_update_fail");

	/* BPF_F_REPLACE with a correct old map Fd. It should success! */
	opts.old_map_fd = bpf_map__fd(skel->maps.ca_update_2);
	err = bpf_link_update(bpf_link__fd(link),
			      bpf_map__fd(skel->maps.ca_update_1),
			      &opts);
	ASSERT_OK(err, "bpf_link_update_success");

	bpf_link__destroy(link);

out:
	tcp_ca_update__destroy(skel);
}

static void test_tcp_ca_kfunc(void)
{
	struct tcp_ca_kfunc *skel;

	skel = tcp_ca_kfunc__open_and_load();
	ASSERT_OK_PTR(skel, "tcp_ca_kfunc__open_and_load");
	tcp_ca_kfunc__destroy(skel);
}

static void test_cc_cubic(void)
{
	struct cb_opts cb_opts = {
		.cc = "bpf_cc_cubic",
	};
	struct network_helper_opts opts = {
		.post_socket_cb	= cc_cb,
		.cb_opts	= &cb_opts,
	};
	struct bpf_cc_cubic *cc_cubic_skel;
	struct bpf_link *link;

	cc_cubic_skel = bpf_cc_cubic__open_and_load();
	if (!ASSERT_OK_PTR(cc_cubic_skel, "bpf_cc_cubic__open_and_load"))
		return;

	link = bpf_map__attach_struct_ops(cc_cubic_skel->maps.cc_cubic);
	if (!ASSERT_OK_PTR(link, "bpf_map__attach_struct_ops")) {
		bpf_cc_cubic__destroy(cc_cubic_skel);
		return;
	}

	do_test(&opts);

	bpf_link__destroy(link);
	bpf_cc_cubic__destroy(cc_cubic_skel);
}

void test_bpf_tcp_ca(void)
{
	if (test__start_subtest("dctcp"))
		test_dctcp();
	if (test__start_subtest("cubic"))
		test_cubic();
	if (test__start_subtest("invalid_license"))
		test_invalid_license();
	if (test__start_subtest("dctcp_fallback"))
		test_dctcp_fallback();
	if (test__start_subtest("rel_setsockopt"))
		test_rel_setsockopt();
	if (test__start_subtest("write_sk_pacing"))
		test_write_sk_pacing();
	if (test__start_subtest("incompl_cong_ops"))
		test_incompl_cong_ops();
	if (test__start_subtest("unsupp_cong_op"))
		test_unsupp_cong_op();
	if (test__start_subtest("update_ca"))
		test_update_ca();
	if (test__start_subtest("update_wrong"))
		test_update_wrong();
	if (test__start_subtest("mixed_links"))
		test_mixed_links();
	if (test__start_subtest("multi_links"))
		test_multi_links();
	if (test__start_subtest("link_replace"))
		test_link_replace();
	if (test__start_subtest("tcp_ca_kfunc"))
		test_tcp_ca_kfunc();
	if (test__start_subtest("cc_cubic"))
		test_cc_cubic();
	if (test__start_subtest("dctcp_autoattach_map"))
		test_dctcp_autoattach_map();
}<|MERGE_RESOLUTION|>--- conflicted
+++ resolved
@@ -49,11 +49,7 @@
 		goto err;
 
 	/* connect to server */
-<<<<<<< HEAD
-	*cli_fd = connect_to_fd_opts(*srv_fd, SOCK_STREAM, cli_opts);
-=======
 	*cli_fd = connect_to_fd_opts(*srv_fd, cli_opts);
->>>>>>> adc21867
 	if (!ASSERT_NEQ(*cli_fd, -1, "connect_to_fd_opts"))
 		goto err;
 
