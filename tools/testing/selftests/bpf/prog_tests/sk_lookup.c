// SPDX-License-Identifier: GPL-2.0 OR BSD-3-Clause
// Copyright (c) 2020 Cloudflare
/*
 * Test BPF attach point for INET socket lookup (BPF_SK_LOOKUP).
 *
 * Tests exercise:
 *  - attaching/detaching/querying programs to BPF_SK_LOOKUP hook,
 *  - redirecting socket lookup to a socket selected by BPF program,
 *  - failing a socket lookup on BPF program's request,
 *  - error scenarios for selecting a socket from BPF program,
 *  - accessing BPF program context,
 *  - attaching and running multiple BPF programs.
 *
 * Tests run in a dedicated network namespace.
 */

#define _GNU_SOURCE
#include <arpa/inet.h>
#include <assert.h>
#include <errno.h>
#include <fcntl.h>
#include <sched.h>
#include <stdio.h>
#include <sys/types.h>
#include <sys/stat.h>
#include <unistd.h>

#include <bpf/libbpf.h>
#include <bpf/bpf.h>

#include "test_progs.h"
#include "bpf_util.h"
#include "cgroup_helpers.h"
#include "network_helpers.h"
#include "testing_helpers.h"
#include "test_sk_lookup.skel.h"

/* External (address, port) pairs the client sends packets to. */
#define EXT_IP4		"127.0.0.1"
#define EXT_IP6		"fd00::1"
#define EXT_PORT	7007

/* Internal (address, port) pairs the server listens/receives at. */
#define INT_IP4		"127.0.0.2"
#define INT_IP4_V6	"::ffff:127.0.0.2"
#define INT_IP6		"fd00::2"
#define INT_PORT	8008

enum server {
	SERVER_A = 0,
	SERVER_B = 1,
	MAX_SERVERS,
};

enum {
	PROG1 = 0,
	PROG2,
};

struct inet_addr {
	const char *ip;
	unsigned short port;
};

struct test {
	const char *desc;
	struct bpf_program *lookup_prog;
	struct bpf_program *reuseport_prog;
	struct bpf_map *sock_map;
	int sotype;
	struct inet_addr connect_to;
	struct inet_addr listen_at;
	enum server accept_on;
	bool reuseport_has_conns; /* Add a connected socket to reuseport group */
};

struct cb_opts {
	int family;
	int sotype;
	bool reuseport;
};

static __u32 duration;		/* for CHECK macro */

static bool is_ipv6(const char *ip)
{
	return !!strchr(ip, ':');
}

static int attach_reuseport(int sock_fd, struct bpf_program *reuseport_prog)
{
	int err, prog_fd;

	prog_fd = bpf_program__fd(reuseport_prog);
	if (prog_fd < 0) {
		errno = -prog_fd;
		return -1;
	}

	err = setsockopt(sock_fd, SOL_SOCKET, SO_ATTACH_REUSEPORT_EBPF,
			 &prog_fd, sizeof(prog_fd));
	if (err)
		return -1;

	return 0;
}

<<<<<<< HEAD
static socklen_t inetaddr_len(const struct sockaddr_storage *addr)
{
	return (addr->ss_family == AF_INET ? sizeof(struct sockaddr_in) :
		addr->ss_family == AF_INET6 ? sizeof(struct sockaddr_in6) : 0);
}

static int make_socket(int sotype, const char *ip, int port,
		       struct sockaddr_storage *addr)
{
	struct timeval timeo = { .tv_sec = IO_TIMEOUT_SEC };
	int err, family, fd;

	family = is_ipv6(ip) ? AF_INET6 : AF_INET;
	err = make_sockaddr(family, ip, port, addr, NULL);
	if (CHECK(err, "make_address", "failed\n"))
		return -1;

	fd = socket(addr->ss_family, sotype, 0);
	if (CHECK(fd < 0, "socket", "failed\n")) {
		log_err("failed to make socket");
		return -1;
	}

	err = setsockopt(fd, SOL_SOCKET, SO_SNDTIMEO, &timeo, sizeof(timeo));
	if (CHECK(err, "setsockopt(SO_SNDTIMEO)", "failed\n")) {
		log_err("failed to set SNDTIMEO");
		close(fd);
		return -1;
	}

	err = setsockopt(fd, SOL_SOCKET, SO_RCVTIMEO, &timeo, sizeof(timeo));
	if (CHECK(err, "setsockopt(SO_RCVTIMEO)", "failed\n")) {
		log_err("failed to set RCVTIMEO");
		close(fd);
		return -1;
	}

	return fd;
}

=======
>>>>>>> adc21867
static int setsockopts(int fd, void *opts)
{
	struct cb_opts *co = (struct cb_opts *)opts;
	const int one = 1;
	int err = 0;

	/* Enabled for UDPv6 sockets for IPv4-mapped IPv6 to work. */
	if (co->sotype == SOCK_DGRAM) {
		err = setsockopt(fd, SOL_IP, IP_RECVORIGDSTADDR, &one,
				 sizeof(one));
		if (CHECK(err, "setsockopt(IP_RECVORIGDSTADDR)", "failed\n")) {
			log_err("failed to enable IP_RECVORIGDSTADDR");
			goto fail;
		}
	}

	if (co->sotype == SOCK_DGRAM && co->family == AF_INET6) {
		err = setsockopt(fd, SOL_IPV6, IPV6_RECVORIGDSTADDR, &one,
				 sizeof(one));
		if (CHECK(err, "setsockopt(IPV6_RECVORIGDSTADDR)", "failed\n")) {
			log_err("failed to enable IPV6_RECVORIGDSTADDR");
			goto fail;
		}
	}

	if (co->sotype == SOCK_STREAM) {
		err = setsockopt(fd, SOL_SOCKET, SO_REUSEADDR, &one,
				 sizeof(one));
		if (CHECK(err, "setsockopt(SO_REUSEADDR)", "failed\n")) {
			log_err("failed to enable SO_REUSEADDR");
			goto fail;
		}
	}

	if (co->reuseport) {
		err = setsockopt(fd, SOL_SOCKET, SO_REUSEPORT, &one,
				 sizeof(one));
		if (CHECK(err, "setsockopt(SO_REUSEPORT)", "failed\n")) {
			log_err("failed to enable SO_REUSEPORT");
			goto fail;
		}
	}

fail:
	return err;
}

static int make_server(int sotype, const char *ip, int port,
		       struct bpf_program *reuseport_prog)
{
	struct cb_opts cb_opts = {
		.family = is_ipv6(ip) ? AF_INET6 : AF_INET,
		.sotype = sotype,
		.reuseport = reuseport_prog,
	};
	struct network_helper_opts opts = {
		.backlog	= SOMAXCONN,
		.post_socket_cb = setsockopts,
		.cb_opts	= &cb_opts,
	};
	int err, fd;

	fd = start_server_str(cb_opts.family, sotype, ip, port, &opts);
	if (!ASSERT_OK_FD(fd, "start_server_str"))
		return -1;

	/* Late attach reuseport prog so we can have one init path */
	if (reuseport_prog) {
		err = attach_reuseport(fd, reuseport_prog);
		if (CHECK(err, "attach_reuseport", "failed\n")) {
			log_err("failed to attach reuseport prog");
			goto fail;
		}
	}

	return fd;
fail:
	close(fd);
	return -1;
}

static __u64 socket_cookie(int fd)
{
	__u64 cookie;
	socklen_t cookie_len = sizeof(cookie);

	if (CHECK(getsockopt(fd, SOL_SOCKET, SO_COOKIE, &cookie, &cookie_len) < 0,
		  "getsockopt(SO_COOKIE)", "%s\n", strerror(errno)))
		return 0;
	return cookie;
}

static int fill_sk_lookup_ctx(struct bpf_sk_lookup *ctx, const char *local_ip, __u16 local_port,
			      const char *remote_ip, __u16 remote_port)
{
	void *local, *remote;
	int err;

	memset(ctx, 0, sizeof(*ctx));
	ctx->local_port = local_port;
	ctx->remote_port = htons(remote_port);

	if (is_ipv6(local_ip)) {
		ctx->family = AF_INET6;
		local = &ctx->local_ip6[0];
		remote = &ctx->remote_ip6[0];
	} else {
		ctx->family = AF_INET;
		local = &ctx->local_ip4;
		remote = &ctx->remote_ip4;
	}

	err = inet_pton(ctx->family, local_ip, local);
	if (CHECK(err != 1, "inet_pton", "local_ip failed\n"))
		return 1;

	err = inet_pton(ctx->family, remote_ip, remote);
	if (CHECK(err != 1, "inet_pton", "remote_ip failed\n"))
		return 1;

	return 0;
}

static int send_byte(int fd)
{
	ssize_t n;

	errno = 0;
	n = send(fd, "a", 1, 0);
	if (CHECK(n <= 0, "send_byte", "send")) {
		log_err("failed/partial send");
		return -1;
	}
	return 0;
}

static int recv_byte(int fd)
{
	char buf[1];
	ssize_t n;

	n = recv(fd, buf, sizeof(buf), 0);
	if (CHECK(n <= 0, "recv_byte", "recv")) {
		log_err("failed/partial recv");
		return -1;
	}
	return 0;
}

static int tcp_recv_send(int server_fd)
{
	char buf[1];
	int ret, fd;
	ssize_t n;

	fd = accept(server_fd, NULL, NULL);
	if (CHECK(fd < 0, "accept", "failed\n")) {
		log_err("failed to accept");
		return -1;
	}

	n = recv(fd, buf, sizeof(buf), 0);
	if (CHECK(n <= 0, "recv", "failed\n")) {
		log_err("failed/partial recv");
		ret = -1;
		goto close;
	}

	n = send(fd, buf, n, 0);
	if (CHECK(n <= 0, "send", "failed\n")) {
		log_err("failed/partial send");
		ret = -1;
		goto close;
	}

	ret = 0;
close:
	close(fd);
	return ret;
}

static void v4_to_v6(struct sockaddr_storage *ss)
{
	struct sockaddr_in6 *v6 = (struct sockaddr_in6 *)ss;
	struct sockaddr_in v4 = *(struct sockaddr_in *)ss;

	v6->sin6_family = AF_INET6;
	v6->sin6_port = v4.sin_port;
	v6->sin6_addr.s6_addr[10] = 0xff;
	v6->sin6_addr.s6_addr[11] = 0xff;
	memcpy(&v6->sin6_addr.s6_addr[12], &v4.sin_addr.s_addr, 4);
	memset(&v6->sin6_addr.s6_addr[0], 0, 10);
}

static int udp_recv_send(int server_fd)
{
	char cmsg_buf[CMSG_SPACE(sizeof(struct sockaddr_storage))];
	struct sockaddr_storage _src_addr = { 0 };
	struct sockaddr_storage *src_addr = &_src_addr;
	struct sockaddr_storage *dst_addr = NULL;
	struct msghdr msg = { 0 };
	struct iovec iov = { 0 };
	struct cmsghdr *cm;
	char buf[1];
	int ret, fd;
	ssize_t n;

	iov.iov_base = buf;
	iov.iov_len = sizeof(buf);

	msg.msg_name = src_addr;
	msg.msg_namelen = sizeof(*src_addr);
	msg.msg_iov = &iov;
	msg.msg_iovlen = 1;
	msg.msg_control = cmsg_buf;
	msg.msg_controllen = sizeof(cmsg_buf);

	errno = 0;
	n = recvmsg(server_fd, &msg, 0);
	if (CHECK(n <= 0, "recvmsg", "failed\n")) {
		log_err("failed to receive");
		return -1;
	}
	if (CHECK(msg.msg_flags & MSG_CTRUNC, "recvmsg", "truncated cmsg\n"))
		return -1;

	for (cm = CMSG_FIRSTHDR(&msg); cm; cm = CMSG_NXTHDR(&msg, cm)) {
		if ((cm->cmsg_level == SOL_IP &&
		     cm->cmsg_type == IP_ORIGDSTADDR) ||
		    (cm->cmsg_level == SOL_IPV6 &&
		     cm->cmsg_type == IPV6_ORIGDSTADDR)) {
			dst_addr = (struct sockaddr_storage *)CMSG_DATA(cm);
			break;
		}
		log_err("warning: ignored cmsg at level %d type %d",
			cm->cmsg_level, cm->cmsg_type);
	}
	if (CHECK(!dst_addr, "recvmsg", "missing ORIGDSTADDR\n"))
		return -1;

	/* Server socket bound to IPv4-mapped IPv6 address */
	if (src_addr->ss_family == AF_INET6 &&
	    dst_addr->ss_family == AF_INET) {
		v4_to_v6(dst_addr);
	}

	/* Reply from original destination address. */
	fd = start_server_addr(SOCK_DGRAM, dst_addr, sizeof(*dst_addr), NULL);
	if (!ASSERT_OK_FD(fd, "start_server_addr")) {
		log_err("failed to create tx socket");
		return -1;
	}

	msg.msg_control = NULL;
	msg.msg_controllen = 0;
	n = sendmsg(fd, &msg, 0);
	if (CHECK(n <= 0, "sendmsg", "failed\n")) {
		log_err("failed to send echo reply");
		ret = -1;
		goto out;
	}

	ret = 0;
out:
	close(fd);
	return ret;
}

static int tcp_echo_test(int client_fd, int server_fd)
{
	int err;

	err = send_byte(client_fd);
	if (err)
		return -1;
	err = tcp_recv_send(server_fd);
	if (err)
		return -1;
	err = recv_byte(client_fd);
	if (err)
		return -1;

	return 0;
}

static int udp_echo_test(int client_fd, int server_fd)
{
	int err;

	err = send_byte(client_fd);
	if (err)
		return -1;
	err = udp_recv_send(server_fd);
	if (err)
		return -1;
	err = recv_byte(client_fd);
	if (err)
		return -1;

	return 0;
}

static struct bpf_link *attach_lookup_prog(struct bpf_program *prog)
{
	struct bpf_link *link;
	int net_fd;

	net_fd = open("/proc/self/ns/net", O_RDONLY);
	if (CHECK(net_fd < 0, "open", "failed\n")) {
		log_err("failed to open /proc/self/ns/net");
		return NULL;
	}

	link = bpf_program__attach_netns(prog, net_fd);
	if (!ASSERT_OK_PTR(link, "bpf_program__attach_netns")) {
		errno = -PTR_ERR(link);
		log_err("failed to attach program '%s' to netns",
			bpf_program__name(prog));
		link = NULL;
	}

	close(net_fd);
	return link;
}

static int update_lookup_map(struct bpf_map *map, int index, int sock_fd)
{
	int err, map_fd;
	uint64_t value;

	map_fd = bpf_map__fd(map);
	if (CHECK(map_fd < 0, "bpf_map__fd", "failed\n")) {
		errno = -map_fd;
		log_err("failed to get map FD");
		return -1;
	}

	value = (uint64_t)sock_fd;
	err = bpf_map_update_elem(map_fd, &index, &value, BPF_NOEXIST);
	if (CHECK(err, "bpf_map_update_elem", "failed\n")) {
		log_err("failed to update redir_map @ %d", index);
		return -1;
	}

	return 0;
}

static void query_lookup_prog(struct test_sk_lookup *skel)
{
	struct bpf_link *link[3] = {};
	struct bpf_link_info info;
	__u32 attach_flags = 0;
	__u32 prog_ids[3] = {};
	__u32 prog_cnt = 3;
	__u32 prog_id;
	int net_fd;
	int err;

	net_fd = open("/proc/self/ns/net", O_RDONLY);
	if (CHECK(net_fd < 0, "open", "failed\n")) {
		log_err("failed to open /proc/self/ns/net");
		return;
	}

	link[0] = attach_lookup_prog(skel->progs.lookup_pass);
	if (!link[0])
		goto close;
	link[1] = attach_lookup_prog(skel->progs.lookup_pass);
	if (!link[1])
		goto detach;
	link[2] = attach_lookup_prog(skel->progs.lookup_drop);
	if (!link[2])
		goto detach;

	err = bpf_prog_query(net_fd, BPF_SK_LOOKUP, 0 /* query flags */,
			     &attach_flags, prog_ids, &prog_cnt);
	if (CHECK(err, "bpf_prog_query", "failed\n")) {
		log_err("failed to query lookup prog");
		goto detach;
	}

	errno = 0;
	if (CHECK(attach_flags != 0, "bpf_prog_query",
		  "wrong attach_flags on query: %u", attach_flags))
		goto detach;
	if (CHECK(prog_cnt != 3, "bpf_prog_query",
		  "wrong program count on query: %u", prog_cnt))
		goto detach;
	prog_id = link_info_prog_id(link[0], &info);
	CHECK(prog_ids[0] != prog_id, "bpf_prog_query",
	      "invalid program #0 id on query: %u != %u\n",
	      prog_ids[0], prog_id);
	CHECK(info.netns.netns_ino == 0, "netns_ino",
	      "unexpected netns_ino: %u\n", info.netns.netns_ino);
	prog_id = link_info_prog_id(link[1], &info);
	CHECK(prog_ids[1] != prog_id, "bpf_prog_query",
	      "invalid program #1 id on query: %u != %u\n",
	      prog_ids[1], prog_id);
	CHECK(info.netns.netns_ino == 0, "netns_ino",
	      "unexpected netns_ino: %u\n", info.netns.netns_ino);
	prog_id = link_info_prog_id(link[2], &info);
	CHECK(prog_ids[2] != prog_id, "bpf_prog_query",
	      "invalid program #2 id on query: %u != %u\n",
	      prog_ids[2], prog_id);
	CHECK(info.netns.netns_ino == 0, "netns_ino",
	      "unexpected netns_ino: %u\n", info.netns.netns_ino);

	err = bpf_link__detach(link[0]);
	if (CHECK(err, "link_detach", "failed %d\n", err))
		goto detach;

	/* prog id is still there, but netns_ino is zeroed out */
	prog_id = link_info_prog_id(link[0], &info);
	CHECK(prog_ids[0] != prog_id, "bpf_prog_query",
	      "invalid program #0 id on query: %u != %u\n",
	      prog_ids[0], prog_id);
	CHECK(info.netns.netns_ino != 0, "netns_ino",
	      "unexpected netns_ino: %u\n", info.netns.netns_ino);

detach:
	if (link[2])
		bpf_link__destroy(link[2]);
	if (link[1])
		bpf_link__destroy(link[1]);
	if (link[0])
		bpf_link__destroy(link[0]);
close:
	close(net_fd);
}

static void run_lookup_prog(const struct test *t)
{
	int server_fds[] = { [0 ... MAX_SERVERS - 1] = -1 };
	int client_fd, reuse_conn_fd = -1;
	struct bpf_link *lookup_link;
	int i, err;

	lookup_link = attach_lookup_prog(t->lookup_prog);
	if (!lookup_link)
		return;

	for (i = 0; i < ARRAY_SIZE(server_fds); i++) {
		server_fds[i] = make_server(t->sotype, t->listen_at.ip,
					    t->listen_at.port,
					    t->reuseport_prog);
		if (server_fds[i] < 0)
			goto close;

		err = update_lookup_map(t->sock_map, i, server_fds[i]);
		if (err)
			goto close;

		/* want just one server for non-reuseport test */
		if (!t->reuseport_prog)
			break;
	}

	/* Regular UDP socket lookup with reuseport behaves
	 * differently when reuseport group contains connected
	 * sockets. Check that adding a connected UDP socket to the
	 * reuseport group does not affect how reuseport works with
	 * BPF socket lookup.
	 */
	if (t->reuseport_has_conns) {
		/* Add an extra socket to reuseport group */
		reuse_conn_fd = make_server(t->sotype, t->listen_at.ip,
					    t->listen_at.port,
					    t->reuseport_prog);
		if (reuse_conn_fd < 0)
			goto close;

		 /* Connect the extra socket to itself */
		err = connect_fd_to_fd(reuse_conn_fd, reuse_conn_fd, 0);
		if (!ASSERT_OK(err, "connect_fd_to_fd"))
			goto close;
	}

	client_fd = connect_to_addr_str(is_ipv6(t->connect_to.ip) ? AF_INET6 : AF_INET,
					t->sotype, t->connect_to.ip, t->connect_to.port, NULL);
	if (!ASSERT_OK_FD(client_fd, "connect_to_addr_str"))
		goto close;

	if (t->sotype == SOCK_STREAM)
		tcp_echo_test(client_fd, server_fds[t->accept_on]);
	else
		udp_echo_test(client_fd, server_fds[t->accept_on]);

	close(client_fd);
close:
	if (reuse_conn_fd != -1)
		close(reuse_conn_fd);
	for (i = 0; i < ARRAY_SIZE(server_fds); i++) {
		if (server_fds[i] != -1)
			close(server_fds[i]);
	}
	bpf_link__destroy(lookup_link);
}

static void test_redirect_lookup(struct test_sk_lookup *skel)
{
	const struct test tests[] = {
		{
			.desc		= "TCP IPv4 redir port",
			.lookup_prog	= skel->progs.redir_port,
			.sock_map	= skel->maps.redir_map,
			.sotype		= SOCK_STREAM,
			.connect_to	= { EXT_IP4, EXT_PORT },
			.listen_at	= { EXT_IP4, INT_PORT },
		},
		{
			.desc		= "TCP IPv4 redir addr",
			.lookup_prog	= skel->progs.redir_ip4,
			.sock_map	= skel->maps.redir_map,
			.sotype		= SOCK_STREAM,
			.connect_to	= { EXT_IP4, EXT_PORT },
			.listen_at	= { INT_IP4, EXT_PORT },
		},
		{
			.desc		= "TCP IPv4 redir with reuseport",
			.lookup_prog	= skel->progs.select_sock_a,
			.reuseport_prog	= skel->progs.select_sock_b,
			.sock_map	= skel->maps.redir_map,
			.sotype		= SOCK_STREAM,
			.connect_to	= { EXT_IP4, EXT_PORT },
			.listen_at	= { INT_IP4, INT_PORT },
			.accept_on	= SERVER_B,
		},
		{
			.desc		= "TCP IPv4 redir skip reuseport",
			.lookup_prog	= skel->progs.select_sock_a_no_reuseport,
			.reuseport_prog	= skel->progs.select_sock_b,
			.sock_map	= skel->maps.redir_map,
			.sotype		= SOCK_STREAM,
			.connect_to	= { EXT_IP4, EXT_PORT },
			.listen_at	= { INT_IP4, INT_PORT },
			.accept_on	= SERVER_A,
		},
		{
			.desc		= "TCP IPv6 redir port",
			.lookup_prog	= skel->progs.redir_port,
			.sock_map	= skel->maps.redir_map,
			.sotype		= SOCK_STREAM,
			.connect_to	= { EXT_IP6, EXT_PORT },
			.listen_at	= { EXT_IP6, INT_PORT },
		},
		{
			.desc		= "TCP IPv6 redir addr",
			.lookup_prog	= skel->progs.redir_ip6,
			.sock_map	= skel->maps.redir_map,
			.sotype		= SOCK_STREAM,
			.connect_to	= { EXT_IP6, EXT_PORT },
			.listen_at	= { INT_IP6, EXT_PORT },
		},
		{
			.desc		= "TCP IPv4->IPv6 redir port",
			.lookup_prog	= skel->progs.redir_port,
			.sock_map	= skel->maps.redir_map,
			.sotype		= SOCK_STREAM,
			.connect_to	= { EXT_IP4, EXT_PORT },
			.listen_at	= { INT_IP4_V6, INT_PORT },
		},
		{
			.desc		= "TCP IPv6 redir with reuseport",
			.lookup_prog	= skel->progs.select_sock_a,
			.reuseport_prog	= skel->progs.select_sock_b,
			.sock_map	= skel->maps.redir_map,
			.sotype		= SOCK_STREAM,
			.connect_to	= { EXT_IP6, EXT_PORT },
			.listen_at	= { INT_IP6, INT_PORT },
			.accept_on	= SERVER_B,
		},
		{
			.desc		= "TCP IPv6 redir skip reuseport",
			.lookup_prog	= skel->progs.select_sock_a_no_reuseport,
			.reuseport_prog	= skel->progs.select_sock_b,
			.sock_map	= skel->maps.redir_map,
			.sotype		= SOCK_STREAM,
			.connect_to	= { EXT_IP6, EXT_PORT },
			.listen_at	= { INT_IP6, INT_PORT },
			.accept_on	= SERVER_A,
		},
		{
			.desc		= "UDP IPv4 redir port",
			.lookup_prog	= skel->progs.redir_port,
			.sock_map	= skel->maps.redir_map,
			.sotype		= SOCK_DGRAM,
			.connect_to	= { EXT_IP4, EXT_PORT },
			.listen_at	= { EXT_IP4, INT_PORT },
		},
		{
			.desc		= "UDP IPv4 redir addr",
			.lookup_prog	= skel->progs.redir_ip4,
			.sock_map	= skel->maps.redir_map,
			.sotype		= SOCK_DGRAM,
			.connect_to	= { EXT_IP4, EXT_PORT },
			.listen_at	= { INT_IP4, EXT_PORT },
		},
		{
			.desc		= "UDP IPv4 redir with reuseport",
			.lookup_prog	= skel->progs.select_sock_a,
			.reuseport_prog	= skel->progs.select_sock_b,
			.sock_map	= skel->maps.redir_map,
			.sotype		= SOCK_DGRAM,
			.connect_to	= { EXT_IP4, EXT_PORT },
			.listen_at	= { INT_IP4, INT_PORT },
			.accept_on	= SERVER_B,
		},
		{
			.desc		= "UDP IPv4 redir and reuseport with conns",
			.lookup_prog	= skel->progs.select_sock_a,
			.reuseport_prog	= skel->progs.select_sock_b,
			.sock_map	= skel->maps.redir_map,
			.sotype		= SOCK_DGRAM,
			.connect_to	= { EXT_IP4, EXT_PORT },
			.listen_at	= { INT_IP4, INT_PORT },
			.accept_on	= SERVER_B,
			.reuseport_has_conns = true,
		},
		{
			.desc		= "UDP IPv4 redir skip reuseport",
			.lookup_prog	= skel->progs.select_sock_a_no_reuseport,
			.reuseport_prog	= skel->progs.select_sock_b,
			.sock_map	= skel->maps.redir_map,
			.sotype		= SOCK_DGRAM,
			.connect_to	= { EXT_IP4, EXT_PORT },
			.listen_at	= { INT_IP4, INT_PORT },
			.accept_on	= SERVER_A,
		},
		{
			.desc		= "UDP IPv6 redir port",
			.lookup_prog	= skel->progs.redir_port,
			.sock_map	= skel->maps.redir_map,
			.sotype		= SOCK_DGRAM,
			.connect_to	= { EXT_IP6, EXT_PORT },
			.listen_at	= { EXT_IP6, INT_PORT },
		},
		{
			.desc		= "UDP IPv6 redir addr",
			.lookup_prog	= skel->progs.redir_ip6,
			.sock_map	= skel->maps.redir_map,
			.sotype		= SOCK_DGRAM,
			.connect_to	= { EXT_IP6, EXT_PORT },
			.listen_at	= { INT_IP6, EXT_PORT },
		},
		{
			.desc		= "UDP IPv4->IPv6 redir port",
			.lookup_prog	= skel->progs.redir_port,
			.sock_map	= skel->maps.redir_map,
			.sotype		= SOCK_DGRAM,
			.listen_at	= { INT_IP4_V6, INT_PORT },
			.connect_to	= { EXT_IP4, EXT_PORT },
		},
		{
			.desc		= "UDP IPv6 redir and reuseport",
			.lookup_prog	= skel->progs.select_sock_a,
			.reuseport_prog	= skel->progs.select_sock_b,
			.sock_map	= skel->maps.redir_map,
			.sotype		= SOCK_DGRAM,
			.connect_to	= { EXT_IP6, EXT_PORT },
			.listen_at	= { INT_IP6, INT_PORT },
			.accept_on	= SERVER_B,
		},
		{
			.desc		= "UDP IPv6 redir and reuseport with conns",
			.lookup_prog	= skel->progs.select_sock_a,
			.reuseport_prog	= skel->progs.select_sock_b,
			.sock_map	= skel->maps.redir_map,
			.sotype		= SOCK_DGRAM,
			.connect_to	= { EXT_IP6, EXT_PORT },
			.listen_at	= { INT_IP6, INT_PORT },
			.accept_on	= SERVER_B,
			.reuseport_has_conns = true,
		},
		{
			.desc		= "UDP IPv6 redir skip reuseport",
			.lookup_prog	= skel->progs.select_sock_a_no_reuseport,
			.reuseport_prog	= skel->progs.select_sock_b,
			.sock_map	= skel->maps.redir_map,
			.sotype		= SOCK_DGRAM,
			.connect_to	= { EXT_IP6, EXT_PORT },
			.listen_at	= { INT_IP6, INT_PORT },
			.accept_on	= SERVER_A,
		},
	};
	const struct test *t;

	for (t = tests; t < tests + ARRAY_SIZE(tests); t++) {
		if (test__start_subtest(t->desc))
			run_lookup_prog(t);
	}
}

static void drop_on_lookup(const struct test *t)
{
	int family = is_ipv6(t->connect_to.ip) ? AF_INET6 : AF_INET;
	struct sockaddr_storage dst = {};
	int client_fd, server_fd, err;
	struct bpf_link *lookup_link;
	socklen_t len;
	ssize_t n;

	lookup_link = attach_lookup_prog(t->lookup_prog);
	if (!lookup_link)
		return;

	server_fd = make_server(t->sotype, t->listen_at.ip, t->listen_at.port,
				t->reuseport_prog);
	if (server_fd < 0)
		goto detach;

	client_fd = client_socket(family, t->sotype, NULL);
	if (!ASSERT_OK_FD(client_fd, "client_socket"))
		goto close_srv;

	err = make_sockaddr(family, t->connect_to.ip, t->connect_to.port, &dst, &len);
	if (!ASSERT_OK(err, "make_sockaddr"))
		goto close_all;
	err = connect(client_fd, (void *)&dst, len);
	if (t->sotype == SOCK_DGRAM) {
		err = send_byte(client_fd);
		if (err)
			goto close_all;

		/* Read out asynchronous error */
		n = recv(client_fd, NULL, 0, 0);
		err = n == -1;
	}
	if (CHECK(!err || errno != ECONNREFUSED, "connect",
		  "unexpected success or error\n"))
		log_err("expected ECONNREFUSED on connect");

close_all:
	close(client_fd);
close_srv:
	close(server_fd);
detach:
	bpf_link__destroy(lookup_link);
}

static void test_drop_on_lookup(struct test_sk_lookup *skel)
{
	const struct test tests[] = {
		{
			.desc		= "TCP IPv4 drop on lookup",
			.lookup_prog	= skel->progs.lookup_drop,
			.sotype		= SOCK_STREAM,
			.connect_to	= { EXT_IP4, EXT_PORT },
			.listen_at	= { EXT_IP4, EXT_PORT },
		},
		{
			.desc		= "TCP IPv6 drop on lookup",
			.lookup_prog	= skel->progs.lookup_drop,
			.sotype		= SOCK_STREAM,
			.connect_to	= { EXT_IP6, EXT_PORT },
			.listen_at	= { EXT_IP6, EXT_PORT },
		},
		{
			.desc		= "UDP IPv4 drop on lookup",
			.lookup_prog	= skel->progs.lookup_drop,
			.sotype		= SOCK_DGRAM,
			.connect_to	= { EXT_IP4, EXT_PORT },
			.listen_at	= { EXT_IP4, EXT_PORT },
		},
		{
			.desc		= "UDP IPv6 drop on lookup",
			.lookup_prog	= skel->progs.lookup_drop,
			.sotype		= SOCK_DGRAM,
			.connect_to	= { EXT_IP6, EXT_PORT },
			.listen_at	= { EXT_IP6, INT_PORT },
		},
		/* The program will drop on success, meaning that the ifindex
		 * was 1.
		 */
		{
			.desc		= "TCP IPv4 drop on valid ifindex",
			.lookup_prog	= skel->progs.check_ifindex,
			.sotype		= SOCK_STREAM,
			.connect_to	= { EXT_IP4, EXT_PORT },
			.listen_at	= { EXT_IP4, EXT_PORT },
		},
		{
			.desc		= "TCP IPv6 drop on valid ifindex",
			.lookup_prog	= skel->progs.check_ifindex,
			.sotype		= SOCK_STREAM,
			.connect_to	= { EXT_IP6, EXT_PORT },
			.listen_at	= { EXT_IP6, EXT_PORT },
		},
		{
			.desc		= "UDP IPv4 drop on valid ifindex",
			.lookup_prog	= skel->progs.check_ifindex,
			.sotype		= SOCK_DGRAM,
			.connect_to	= { EXT_IP4, EXT_PORT },
			.listen_at	= { EXT_IP4, EXT_PORT },
		},
		{
			.desc		= "UDP IPv6 drop on valid ifindex",
			.lookup_prog	= skel->progs.check_ifindex,
			.sotype		= SOCK_DGRAM,
			.connect_to	= { EXT_IP6, EXT_PORT },
			.listen_at	= { EXT_IP6, EXT_PORT },
		},
	};
	const struct test *t;

	for (t = tests; t < tests + ARRAY_SIZE(tests); t++) {
		if (test__start_subtest(t->desc))
			drop_on_lookup(t);
	}
}

static void drop_on_reuseport(const struct test *t)
{
	int family = is_ipv6(t->connect_to.ip) ? AF_INET6 : AF_INET;
	struct sockaddr_storage dst = { 0 };
	int client, server1, server2, err;
	struct bpf_link *lookup_link;
	socklen_t len;
	ssize_t n;

	lookup_link = attach_lookup_prog(t->lookup_prog);
	if (!lookup_link)
		return;

	server1 = make_server(t->sotype, t->listen_at.ip, t->listen_at.port,
			      t->reuseport_prog);
	if (server1 < 0)
		goto detach;

	err = update_lookup_map(t->sock_map, SERVER_A, server1);
	if (err)
		goto close_srv1;

	/* second server on destination address we should never reach */
	server2 = make_server(t->sotype, t->connect_to.ip, t->connect_to.port,
			      NULL /* reuseport prog */);
	if (server2 < 0)
		goto close_srv1;

	client = client_socket(family, t->sotype, NULL);
	if (!ASSERT_OK_FD(client, "client_socket"))
		goto close_srv2;

	err = make_sockaddr(family, t->connect_to.ip, t->connect_to.port, &dst, &len);
	if (!ASSERT_OK(err, "make_sockaddr"))
		goto close_all;
	err = connect(client, (void *)&dst, len);
	if (t->sotype == SOCK_DGRAM) {
		err = send_byte(client);
		if (err)
			goto close_all;

		/* Read out asynchronous error */
		n = recv(client, NULL, 0, 0);
		err = n == -1;
	}
	if (CHECK(!err || errno != ECONNREFUSED, "connect",
		  "unexpected success or error\n"))
		log_err("expected ECONNREFUSED on connect");

close_all:
	close(client);
close_srv2:
	close(server2);
close_srv1:
	close(server1);
detach:
	bpf_link__destroy(lookup_link);
}

static void test_drop_on_reuseport(struct test_sk_lookup *skel)
{
	const struct test tests[] = {
		{
			.desc		= "TCP IPv4 drop on reuseport",
			.lookup_prog	= skel->progs.select_sock_a,
			.reuseport_prog	= skel->progs.reuseport_drop,
			.sock_map	= skel->maps.redir_map,
			.sotype		= SOCK_STREAM,
			.connect_to	= { EXT_IP4, EXT_PORT },
			.listen_at	= { INT_IP4, INT_PORT },
		},
		{
			.desc		= "TCP IPv6 drop on reuseport",
			.lookup_prog	= skel->progs.select_sock_a,
			.reuseport_prog	= skel->progs.reuseport_drop,
			.sock_map	= skel->maps.redir_map,
			.sotype		= SOCK_STREAM,
			.connect_to	= { EXT_IP6, EXT_PORT },
			.listen_at	= { INT_IP6, INT_PORT },
		},
		{
			.desc		= "UDP IPv4 drop on reuseport",
			.lookup_prog	= skel->progs.select_sock_a,
			.reuseport_prog	= skel->progs.reuseport_drop,
			.sock_map	= skel->maps.redir_map,
			.sotype		= SOCK_DGRAM,
			.connect_to	= { EXT_IP4, EXT_PORT },
			.listen_at	= { INT_IP4, INT_PORT },
		},
		{
			.desc		= "TCP IPv6 drop on reuseport",
			.lookup_prog	= skel->progs.select_sock_a,
			.reuseport_prog	= skel->progs.reuseport_drop,
			.sock_map	= skel->maps.redir_map,
			.sotype		= SOCK_STREAM,
			.connect_to	= { EXT_IP6, EXT_PORT },
			.listen_at	= { INT_IP6, INT_PORT },
		},
	};
	const struct test *t;

	for (t = tests; t < tests + ARRAY_SIZE(tests); t++) {
		if (test__start_subtest(t->desc))
			drop_on_reuseport(t);
	}
}

static void run_sk_assign(struct test_sk_lookup *skel,
			  struct bpf_program *lookup_prog,
			  const char *remote_ip, const char *local_ip)
{
	int server_fds[] = { [0 ... MAX_SERVERS - 1] = -1 };
	struct bpf_sk_lookup ctx;
	__u64 server_cookie;
	int i, err;

	DECLARE_LIBBPF_OPTS(bpf_test_run_opts, opts,
		.ctx_in = &ctx,
		.ctx_size_in = sizeof(ctx),
		.ctx_out = &ctx,
		.ctx_size_out = sizeof(ctx),
	);

	if (fill_sk_lookup_ctx(&ctx, local_ip, EXT_PORT, remote_ip, INT_PORT))
		return;

	ctx.protocol = IPPROTO_TCP;

	for (i = 0; i < ARRAY_SIZE(server_fds); i++) {
		server_fds[i] = make_server(SOCK_STREAM, local_ip, 0, NULL);
		if (server_fds[i] < 0)
			goto close_servers;

		err = update_lookup_map(skel->maps.redir_map, i,
					server_fds[i]);
		if (err)
			goto close_servers;
	}

	server_cookie = socket_cookie(server_fds[SERVER_B]);
	if (!server_cookie)
		return;

	err = bpf_prog_test_run_opts(bpf_program__fd(lookup_prog), &opts);
	if (CHECK(err, "test_run", "failed with error %d\n", errno))
		goto close_servers;

	if (CHECK(ctx.cookie == 0, "ctx.cookie", "no socket selected\n"))
		goto close_servers;

	CHECK(ctx.cookie != server_cookie, "ctx.cookie",
	      "selected sk %llu instead of %llu\n", ctx.cookie, server_cookie);

close_servers:
	for (i = 0; i < ARRAY_SIZE(server_fds); i++) {
		if (server_fds[i] != -1)
			close(server_fds[i]);
	}
}

static void run_sk_assign_v4(struct test_sk_lookup *skel,
			     struct bpf_program *lookup_prog)
{
	run_sk_assign(skel, lookup_prog, INT_IP4, EXT_IP4);
}

static void run_sk_assign_v6(struct test_sk_lookup *skel,
			     struct bpf_program *lookup_prog)
{
	run_sk_assign(skel, lookup_prog, INT_IP6, EXT_IP6);
}

static void run_sk_assign_connected(struct test_sk_lookup *skel,
				    int sotype)
{
	int err, client_fd, connected_fd, server_fd;
	struct bpf_link *lookup_link;

	server_fd = make_server(sotype, EXT_IP4, EXT_PORT, NULL);
	if (server_fd < 0)
		return;

	connected_fd = connect_to_addr_str(AF_INET, sotype, EXT_IP4, EXT_PORT, NULL);
	if (!ASSERT_OK_FD(connected_fd, "connect_to_addr_str"))
		goto out_close_server;

	/* Put a connected socket in redirect map */
	err = update_lookup_map(skel->maps.redir_map, SERVER_A, connected_fd);
	if (err)
		goto out_close_connected;

	lookup_link = attach_lookup_prog(skel->progs.sk_assign_esocknosupport);
	if (!lookup_link)
		goto out_close_connected;

	/* Try to redirect TCP SYN / UDP packet to a connected socket */
	client_fd = connect_to_addr_str(AF_INET, sotype, EXT_IP4, EXT_PORT, NULL);
	if (!ASSERT_OK_FD(client_fd, "connect_to_addr_str"))
		goto out_unlink_prog;
	if (sotype == SOCK_DGRAM) {
		send_byte(client_fd);
		recv_byte(server_fd);
	}

	close(client_fd);
out_unlink_prog:
	bpf_link__destroy(lookup_link);
out_close_connected:
	close(connected_fd);
out_close_server:
	close(server_fd);
}

static void test_sk_assign_helper(struct test_sk_lookup *skel)
{
	if (test__start_subtest("sk_assign returns EEXIST"))
		run_sk_assign_v4(skel, skel->progs.sk_assign_eexist);
	if (test__start_subtest("sk_assign honors F_REPLACE"))
		run_sk_assign_v4(skel, skel->progs.sk_assign_replace_flag);
	if (test__start_subtest("sk_assign accepts NULL socket"))
		run_sk_assign_v4(skel, skel->progs.sk_assign_null);
	if (test__start_subtest("access ctx->sk"))
		run_sk_assign_v4(skel, skel->progs.access_ctx_sk);
	if (test__start_subtest("narrow access to ctx v4"))
		run_sk_assign_v4(skel, skel->progs.ctx_narrow_access);
	if (test__start_subtest("narrow access to ctx v6"))
		run_sk_assign_v6(skel, skel->progs.ctx_narrow_access);
	if (test__start_subtest("sk_assign rejects TCP established"))
		run_sk_assign_connected(skel, SOCK_STREAM);
	if (test__start_subtest("sk_assign rejects UDP connected"))
		run_sk_assign_connected(skel, SOCK_DGRAM);
}

struct test_multi_prog {
	const char *desc;
	struct bpf_program *prog1;
	struct bpf_program *prog2;
	struct bpf_map *redir_map;
	struct bpf_map *run_map;
	int expect_errno;
	struct inet_addr listen_at;
};

static void run_multi_prog_lookup(const struct test_multi_prog *t)
{
	struct sockaddr_storage dst = {};
	int map_fd, server_fd, client_fd;
	struct bpf_link *link1, *link2;
	int prog_idx, done, err;
	socklen_t len;

	map_fd = bpf_map__fd(t->run_map);

	done = 0;
	prog_idx = PROG1;
	err = bpf_map_update_elem(map_fd, &prog_idx, &done, BPF_ANY);
	if (CHECK(err, "bpf_map_update_elem", "failed\n"))
		return;
	prog_idx = PROG2;
	err = bpf_map_update_elem(map_fd, &prog_idx, &done, BPF_ANY);
	if (CHECK(err, "bpf_map_update_elem", "failed\n"))
		return;

	link1 = attach_lookup_prog(t->prog1);
	if (!link1)
		return;
	link2 = attach_lookup_prog(t->prog2);
	if (!link2)
		goto out_unlink1;

	server_fd = make_server(SOCK_STREAM, t->listen_at.ip,
				t->listen_at.port, NULL);
	if (server_fd < 0)
		goto out_unlink2;

	err = update_lookup_map(t->redir_map, SERVER_A, server_fd);
	if (err)
		goto out_close_server;

	client_fd = client_socket(AF_INET, SOCK_STREAM, NULL);
	if (!ASSERT_OK_FD(client_fd, "client_socket"))
		goto out_close_server;

	err = make_sockaddr(AF_INET, EXT_IP4, EXT_PORT, &dst, &len);
	if (!ASSERT_OK(err, "make_sockaddr"))
		goto out_close_client;
	err = connect(client_fd, (void *)&dst, len);
	if (CHECK(err && !t->expect_errno, "connect",
		  "unexpected error %d\n", errno))
		goto out_close_client;
	if (CHECK(err && t->expect_errno && errno != t->expect_errno,
		  "connect", "unexpected error %d\n", errno))
		goto out_close_client;

	done = 0;
	prog_idx = PROG1;
	err = bpf_map_lookup_elem(map_fd, &prog_idx, &done);
	CHECK(err, "bpf_map_lookup_elem", "failed\n");
	CHECK(!done, "bpf_map_lookup_elem", "PROG1 !done\n");

	done = 0;
	prog_idx = PROG2;
	err = bpf_map_lookup_elem(map_fd, &prog_idx, &done);
	CHECK(err, "bpf_map_lookup_elem", "failed\n");
	CHECK(!done, "bpf_map_lookup_elem", "PROG2 !done\n");

out_close_client:
	close(client_fd);
out_close_server:
	close(server_fd);
out_unlink2:
	bpf_link__destroy(link2);
out_unlink1:
	bpf_link__destroy(link1);
}

static void test_multi_prog_lookup(struct test_sk_lookup *skel)
{
	struct test_multi_prog tests[] = {
		{
			.desc		= "multi prog - pass, pass",
			.prog1		= skel->progs.multi_prog_pass1,
			.prog2		= skel->progs.multi_prog_pass2,
			.listen_at	= { EXT_IP4, EXT_PORT },
		},
		{
			.desc		= "multi prog - drop, drop",
			.prog1		= skel->progs.multi_prog_drop1,
			.prog2		= skel->progs.multi_prog_drop2,
			.listen_at	= { EXT_IP4, EXT_PORT },
			.expect_errno	= ECONNREFUSED,
		},
		{
			.desc		= "multi prog - pass, drop",
			.prog1		= skel->progs.multi_prog_pass1,
			.prog2		= skel->progs.multi_prog_drop2,
			.listen_at	= { EXT_IP4, EXT_PORT },
			.expect_errno	= ECONNREFUSED,
		},
		{
			.desc		= "multi prog - drop, pass",
			.prog1		= skel->progs.multi_prog_drop1,
			.prog2		= skel->progs.multi_prog_pass2,
			.listen_at	= { EXT_IP4, EXT_PORT },
			.expect_errno	= ECONNREFUSED,
		},
		{
			.desc		= "multi prog - pass, redir",
			.prog1		= skel->progs.multi_prog_pass1,
			.prog2		= skel->progs.multi_prog_redir2,
			.listen_at	= { INT_IP4, INT_PORT },
		},
		{
			.desc		= "multi prog - redir, pass",
			.prog1		= skel->progs.multi_prog_redir1,
			.prog2		= skel->progs.multi_prog_pass2,
			.listen_at	= { INT_IP4, INT_PORT },
		},
		{
			.desc		= "multi prog - drop, redir",
			.prog1		= skel->progs.multi_prog_drop1,
			.prog2		= skel->progs.multi_prog_redir2,
			.listen_at	= { INT_IP4, INT_PORT },
		},
		{
			.desc		= "multi prog - redir, drop",
			.prog1		= skel->progs.multi_prog_redir1,
			.prog2		= skel->progs.multi_prog_drop2,
			.listen_at	= { INT_IP4, INT_PORT },
		},
		{
			.desc		= "multi prog - redir, redir",
			.prog1		= skel->progs.multi_prog_redir1,
			.prog2		= skel->progs.multi_prog_redir2,
			.listen_at	= { INT_IP4, INT_PORT },
		},
	};
	struct test_multi_prog *t;

	for (t = tests; t < tests + ARRAY_SIZE(tests); t++) {
		t->redir_map = skel->maps.redir_map;
		t->run_map = skel->maps.run_map;
		if (test__start_subtest(t->desc))
			run_multi_prog_lookup(t);
	}
}

static void run_tests(struct test_sk_lookup *skel)
{
	if (test__start_subtest("query lookup prog"))
		query_lookup_prog(skel);
	test_redirect_lookup(skel);
	test_drop_on_lookup(skel);
	test_drop_on_reuseport(skel);
	test_sk_assign_helper(skel);
	test_multi_prog_lookup(skel);
}

static int switch_netns(void)
{
	static const char * const setup_script[] = {
		"ip -6 addr add dev lo " EXT_IP6 "/128",
		"ip -6 addr add dev lo " INT_IP6 "/128",
		"ip link set dev lo up",
		NULL,
	};
	const char * const *cmd;
	int err;

	err = unshare(CLONE_NEWNET);
	if (CHECK(err, "unshare", "failed\n")) {
		log_err("unshare(CLONE_NEWNET)");
		return -1;
	}

	for (cmd = setup_script; *cmd; cmd++) {
		err = system(*cmd);
		if (CHECK(err, "system", "failed\n")) {
			log_err("system(%s)", *cmd);
			return -1;
		}
	}

	return 0;
}

void test_sk_lookup(void)
{
	struct test_sk_lookup *skel;
	int err;

	err = switch_netns();
	if (err)
		return;

	skel = test_sk_lookup__open_and_load();
	if (CHECK(!skel, "skel open_and_load", "failed\n"))
		return;

	run_tests(skel);

	test_sk_lookup__destroy(skel);
}<|MERGE_RESOLUTION|>--- conflicted
+++ resolved
@@ -105,49 +105,6 @@
 	return 0;
 }
 
-<<<<<<< HEAD
-static socklen_t inetaddr_len(const struct sockaddr_storage *addr)
-{
-	return (addr->ss_family == AF_INET ? sizeof(struct sockaddr_in) :
-		addr->ss_family == AF_INET6 ? sizeof(struct sockaddr_in6) : 0);
-}
-
-static int make_socket(int sotype, const char *ip, int port,
-		       struct sockaddr_storage *addr)
-{
-	struct timeval timeo = { .tv_sec = IO_TIMEOUT_SEC };
-	int err, family, fd;
-
-	family = is_ipv6(ip) ? AF_INET6 : AF_INET;
-	err = make_sockaddr(family, ip, port, addr, NULL);
-	if (CHECK(err, "make_address", "failed\n"))
-		return -1;
-
-	fd = socket(addr->ss_family, sotype, 0);
-	if (CHECK(fd < 0, "socket", "failed\n")) {
-		log_err("failed to make socket");
-		return -1;
-	}
-
-	err = setsockopt(fd, SOL_SOCKET, SO_SNDTIMEO, &timeo, sizeof(timeo));
-	if (CHECK(err, "setsockopt(SO_SNDTIMEO)", "failed\n")) {
-		log_err("failed to set SNDTIMEO");
-		close(fd);
-		return -1;
-	}
-
-	err = setsockopt(fd, SOL_SOCKET, SO_RCVTIMEO, &timeo, sizeof(timeo));
-	if (CHECK(err, "setsockopt(SO_RCVTIMEO)", "failed\n")) {
-		log_err("failed to set RCVTIMEO");
-		close(fd);
-		return -1;
-	}
-
-	return fd;
-}
-
-=======
->>>>>>> adc21867
 static int setsockopts(int fd, void *opts)
 {
 	struct cb_opts *co = (struct cb_opts *)opts;
