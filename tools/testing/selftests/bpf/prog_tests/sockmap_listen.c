--- conflicted
+++ resolved
@@ -1793,18 +1793,13 @@
 	unix_inet_redir_to_connected(family, SOCK_DGRAM,
 				     sock_map, -1, verdict_map,
 				     REDIR_EGRESS, NO_FLAGS);
-<<<<<<< HEAD
-	unix_inet_redir_to_connected(family, SOCK_DGRAM,
-=======
 	unix_inet_redir_to_connected(family, SOCK_STREAM,
->>>>>>> adc21867
 				     sock_map, -1, verdict_map,
 				     REDIR_EGRESS, NO_FLAGS);
 
 	unix_inet_redir_to_connected(family, SOCK_DGRAM,
 				     sock_map, nop_map, verdict_map,
 				     REDIR_EGRESS, NO_FLAGS);
-<<<<<<< HEAD
 	unix_inet_redir_to_connected(family, SOCK_STREAM,
 				     sock_map, nop_map, verdict_map,
 				     REDIR_EGRESS, NO_FLAGS);
@@ -1812,15 +1807,6 @@
 	/* MSG_OOB not supported by AF_UNIX SOCK_DGRAM */
 	unix_inet_redir_to_connected(family, SOCK_STREAM,
 				     sock_map, nop_map, verdict_map,
-=======
-	unix_inet_redir_to_connected(family, SOCK_STREAM,
-				     sock_map, nop_map, verdict_map,
-				     REDIR_EGRESS, NO_FLAGS);
-
-	/* MSG_OOB not supported by AF_UNIX SOCK_DGRAM */
-	unix_inet_redir_to_connected(family, SOCK_STREAM,
-				     sock_map, nop_map, verdict_map,
->>>>>>> adc21867
 				     REDIR_EGRESS, MSG_OOB);
 
 	skel->bss->test_ingress = true;
@@ -1834,7 +1820,6 @@
 	unix_inet_redir_to_connected(family, SOCK_DGRAM,
 				     sock_map, nop_map, verdict_map,
 				     REDIR_INGRESS, NO_FLAGS);
-<<<<<<< HEAD
 	unix_inet_redir_to_connected(family, SOCK_STREAM,
 				     sock_map, nop_map, verdict_map,
 				     REDIR_INGRESS, NO_FLAGS);
@@ -1842,15 +1827,6 @@
 	/* MSG_OOB not supported by AF_UNIX SOCK_DGRAM */
 	unix_inet_redir_to_connected(family, SOCK_STREAM,
 				     sock_map, nop_map, verdict_map,
-=======
-	unix_inet_redir_to_connected(family, SOCK_STREAM,
-				     sock_map, nop_map, verdict_map,
-				     REDIR_INGRESS, NO_FLAGS);
-
-	/* MSG_OOB not supported by AF_UNIX SOCK_DGRAM */
-	unix_inet_redir_to_connected(family, SOCK_STREAM,
-				     sock_map, nop_map, verdict_map,
->>>>>>> adc21867
 				     REDIR_INGRESS, MSG_OOB);
 
 	xbpf_prog_detach2(verdict, sock_map, BPF_SK_SKB_VERDICT);
