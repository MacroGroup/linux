--- conflicted
+++ resolved
@@ -96,10 +96,7 @@
 #include "verifier_xdp.skel.h"
 #include "verifier_xdp_direct_packet_access.skel.h"
 #include "verifier_bits_iter.skel.h"
-<<<<<<< HEAD
-=======
 #include "verifier_lsm.skel.h"
->>>>>>> adc21867
 
 #define MAX_ENTRIES 11
 
@@ -225,8 +222,6 @@
 void test_verifier_xdp(void)                  { RUN(verifier_xdp); }
 void test_verifier_xdp_direct_packet_access(void) { RUN(verifier_xdp_direct_packet_access); }
 void test_verifier_bits_iter(void) { RUN(verifier_bits_iter); }
-<<<<<<< HEAD
-=======
 void test_verifier_lsm(void)                  { RUN(verifier_lsm); }
 
 void test_verifier_mtu(void)
@@ -246,7 +241,6 @@
 	if (caps)
 		cap_enable_effective(caps, NULL);
 }
->>>>>>> adc21867
 
 static int init_test_val_map(struct bpf_object *obj, char *map_name)
 {
