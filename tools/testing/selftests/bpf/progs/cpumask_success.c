--- conflicted
+++ resolved
@@ -31,8 +31,6 @@
 	struct kptr_nested_pair ptr_pairs[3];
 };
 
-<<<<<<< HEAD
-=======
 struct kptr_nested_deep_array_1_2 {
 	int dummy;
 	struct bpf_cpumask __kptr * mask[CPUMASK_KPTR_FIELDS_MAX];
@@ -78,18 +76,14 @@
 	struct kptr_nested_deep_array_3_1 d_1[CPUMASK_KPTR_FIELDS_MAX];
 };
 
->>>>>>> adc21867
 private(MASK) static struct bpf_cpumask __kptr * global_mask_array[2];
 private(MASK) static struct bpf_cpumask __kptr * global_mask_array_l2[2][1];
 private(MASK) static struct bpf_cpumask __kptr * global_mask_array_one[1];
 private(MASK) static struct kptr_nested global_mask_nested[2];
 private(MASK_DEEP) static struct kptr_nested_deep global_mask_nested_deep;
-<<<<<<< HEAD
-=======
 private(MASK_1) static struct kptr_nested_deep_array_1 global_mask_nested_deep_array_1;
 private(MASK_2) static struct kptr_nested_deep_array_2 global_mask_nested_deep_array_2;
 private(MASK_3) static struct kptr_nested_deep_array_3 global_mask_nested_deep_array_3;
->>>>>>> adc21867
 
 static bool is_test_task(void)
 {
@@ -597,19 +591,12 @@
 		goto err_exit;
 	}
 
-<<<<<<< HEAD
-	/* [<mask 0>, NULL] */
-	if (!*mask0 || *mask1) {
-=======
 	/* [<mask 0>, *] */
 	if (!*mask0) {
->>>>>>> adc21867
 		err = 2;
 		goto err_exit;
 	}
 
-<<<<<<< HEAD
-=======
 	if (!mask1)
 		goto err_exit;
 
@@ -619,7 +606,6 @@
 		goto err_exit;
 	}
 
->>>>>>> adc21867
 	local = create_cpumask();
 	if (!local) {
 		err = 9;
@@ -703,8 +689,6 @@
 }
 
 SEC("tp_btf/task_newtask")
-<<<<<<< HEAD
-=======
 int BPF_PROG(test_global_mask_nested_deep_array_rcu, struct task_struct *task, u64 clone_flags)
 {
 	int i;
@@ -722,7 +706,6 @@
 }
 
 SEC("tp_btf/task_newtask")
->>>>>>> adc21867
 int BPF_PROG(test_cpumask_weight, struct task_struct *task, u64 clone_flags)
 {
 	struct bpf_cpumask *local;
