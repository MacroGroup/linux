// SPDX-License-Identifier: GPL-2.0
/* Copyright (c) 2022 Facebook */

#include <errno.h>
#include <string.h>
#include <stdbool.h>
#include <linux/bpf.h>
#include <bpf/bpf_helpers.h>
#include <bpf/bpf_tracing.h>
#include <linux/if_ether.h>
#include "bpf_misc.h"
#include "bpf_kfuncs.h"

char _license[] SEC("license") = "GPL";

struct test_info {
	int x;
	struct bpf_dynptr ptr;
};

struct {
	__uint(type, BPF_MAP_TYPE_ARRAY);
	__uint(max_entries, 1);
	__type(key, __u32);
	__type(value, struct bpf_dynptr);
} array_map1 SEC(".maps");

struct {
	__uint(type, BPF_MAP_TYPE_ARRAY);
	__uint(max_entries, 1);
	__type(key, __u32);
	__type(value, struct test_info);
} array_map2 SEC(".maps");

struct {
	__uint(type, BPF_MAP_TYPE_ARRAY);
	__uint(max_entries, 1);
	__type(key, __u32);
	__type(value, __u32);
} array_map3 SEC(".maps");

struct {
	__uint(type, BPF_MAP_TYPE_ARRAY);
	__uint(max_entries, 1);
	__type(key, __u32);
	__type(value, __u64);
} array_map4 SEC(".maps");

struct sample {
	int pid;
	long value;
	char comm[16];
};

struct {
	__uint(type, BPF_MAP_TYPE_RINGBUF);
	__uint(max_entries, 4096);
} ringbuf SEC(".maps");

int err, val;

static int get_map_val_dynptr(struct bpf_dynptr *ptr)
{
	__u32 key = 0, *map_val;

	bpf_map_update_elem(&array_map3, &key, &val, 0);

	map_val = bpf_map_lookup_elem(&array_map3, &key);
	if (!map_val)
		return -ENOENT;

	bpf_dynptr_from_mem(map_val, sizeof(*map_val), 0, ptr);

	return 0;
}

/* Every bpf_ringbuf_reserve_dynptr call must have a corresponding
 * bpf_ringbuf_submit/discard_dynptr call
 */
SEC("?raw_tp")
__failure __msg("Unreleased reference id=2")
int ringbuf_missing_release1(void *ctx)
{
	struct bpf_dynptr ptr = {};

	bpf_ringbuf_reserve_dynptr(&ringbuf, val, 0, &ptr);

	/* missing a call to bpf_ringbuf_discard/submit_dynptr */

	return 0;
}

SEC("?raw_tp")
__failure __msg("Unreleased reference id=4")
int ringbuf_missing_release2(void *ctx)
{
	struct bpf_dynptr ptr1, ptr2;
	struct sample *sample;

	bpf_ringbuf_reserve_dynptr(&ringbuf, sizeof(*sample), 0, &ptr1);
	bpf_ringbuf_reserve_dynptr(&ringbuf, sizeof(*sample), 0, &ptr2);

	sample = bpf_dynptr_data(&ptr1, 0, sizeof(*sample));
	if (!sample) {
		bpf_ringbuf_discard_dynptr(&ptr1, 0);
		bpf_ringbuf_discard_dynptr(&ptr2, 0);
		return 0;
	}

	bpf_ringbuf_submit_dynptr(&ptr1, 0);

	/* missing a call to bpf_ringbuf_discard/submit_dynptr on ptr2 */

	return 0;
}

static int missing_release_callback_fn(__u32 index, void *data)
{
	struct bpf_dynptr ptr;

	bpf_ringbuf_reserve_dynptr(&ringbuf, val, 0, &ptr);

	/* missing a call to bpf_ringbuf_discard/submit_dynptr */

	return 0;
}

/* Any dynptr initialized within a callback must have bpf_dynptr_put called */
SEC("?raw_tp")
__failure __msg("Unreleased reference id")
int ringbuf_missing_release_callback(void *ctx)
{
	bpf_loop(10, missing_release_callback_fn, NULL, 0);
	return 0;
}

/* Can't call bpf_ringbuf_submit/discard_dynptr on a non-initialized dynptr */
SEC("?raw_tp")
__failure __msg("arg 1 is an unacquired reference")
int ringbuf_release_uninit_dynptr(void *ctx)
{
	struct bpf_dynptr ptr;

	/* this should fail */
	bpf_ringbuf_submit_dynptr(&ptr, 0);

	return 0;
}

/* A dynptr can't be used after it has been invalidated */
SEC("?raw_tp")
__failure __msg("Expected an initialized dynptr as arg #3")
int use_after_invalid(void *ctx)
{
	struct bpf_dynptr ptr;
	char read_data[64];

	bpf_ringbuf_reserve_dynptr(&ringbuf, sizeof(read_data), 0, &ptr);

	bpf_dynptr_read(read_data, sizeof(read_data), &ptr, 0, 0);

	bpf_ringbuf_submit_dynptr(&ptr, 0);

	/* this should fail */
	bpf_dynptr_read(read_data, sizeof(read_data), &ptr, 0, 0);

	return 0;
}

/* Can't call non-dynptr ringbuf APIs on a dynptr ringbuf sample */
SEC("?raw_tp")
__failure __msg("type=mem expected=ringbuf_mem")
int ringbuf_invalid_api(void *ctx)
{
	struct bpf_dynptr ptr;
	struct sample *sample;

	bpf_ringbuf_reserve_dynptr(&ringbuf, sizeof(*sample), 0, &ptr);
	sample = bpf_dynptr_data(&ptr, 0, sizeof(*sample));
	if (!sample)
		goto done;

	sample->pid = 123;

	/* invalid API use. need to use dynptr API to submit/discard */
	bpf_ringbuf_submit(sample, 0);

done:
	bpf_ringbuf_discard_dynptr(&ptr, 0);
	return 0;
}

/* Can't add a dynptr to a map */
SEC("?raw_tp")
__failure __msg("invalid indirect read from stack")
int add_dynptr_to_map1(void *ctx)
{
	struct bpf_dynptr ptr;
	int key = 0;

	bpf_ringbuf_reserve_dynptr(&ringbuf, val, 0, &ptr);

	/* this should fail */
	bpf_map_update_elem(&array_map1, &key, &ptr, 0);

	bpf_ringbuf_submit_dynptr(&ptr, 0);

	return 0;
}

/* Can't add a struct with an embedded dynptr to a map */
SEC("?raw_tp")
__failure __msg("invalid indirect read from stack")
int add_dynptr_to_map2(void *ctx)
{
	struct test_info x;
	int key = 0;

	bpf_ringbuf_reserve_dynptr(&ringbuf, val, 0, &x.ptr);

	/* this should fail */
	bpf_map_update_elem(&array_map2, &key, &x, 0);

	bpf_ringbuf_submit_dynptr(&x.ptr, 0);

	return 0;
}

/* A data slice can't be accessed out of bounds */
SEC("?raw_tp")
__failure __msg("value is outside of the allowed memory range")
int data_slice_out_of_bounds_ringbuf(void *ctx)
{
	struct bpf_dynptr ptr;
	void *data;

	bpf_ringbuf_reserve_dynptr(&ringbuf, 8, 0, &ptr);

	data  = bpf_dynptr_data(&ptr, 0, 8);
	if (!data)
		goto done;

	/* can't index out of bounds of the data slice */
	val = *((char *)data + 8);

done:
	bpf_ringbuf_submit_dynptr(&ptr, 0);
	return 0;
}

/* A data slice can't be accessed out of bounds */
SEC("?tc")
__failure __msg("value is outside of the allowed memory range")
int data_slice_out_of_bounds_skb(struct __sk_buff *skb)
{
	struct bpf_dynptr ptr;
	struct ethhdr *hdr;
	char buffer[sizeof(*hdr)] = {};

	bpf_dynptr_from_skb(skb, 0, &ptr);

	hdr = bpf_dynptr_slice_rdwr(&ptr, 0, buffer, sizeof(buffer));
	if (!hdr)
		return SK_DROP;

	/* this should fail */
	*(__u8*)(hdr + 1) = 1;

	return SK_PASS;
}

SEC("?raw_tp")
__failure __msg("value is outside of the allowed memory range")
int data_slice_out_of_bounds_map_value(void *ctx)
{
	__u32 map_val;
	struct bpf_dynptr ptr;
	void *data;

	get_map_val_dynptr(&ptr);

	data  = bpf_dynptr_data(&ptr, 0, sizeof(map_val));
	if (!data)
		return 0;

	/* can't index out of bounds of the data slice */
	val = *((char *)data + (sizeof(map_val) + 1));

	return 0;
}

/* A data slice can't be used after it has been released */
SEC("?raw_tp")
__failure __msg("invalid mem access 'scalar'")
int data_slice_use_after_release1(void *ctx)
{
	struct bpf_dynptr ptr;
	struct sample *sample;

	bpf_ringbuf_reserve_dynptr(&ringbuf, sizeof(*sample), 0, &ptr);
	sample = bpf_dynptr_data(&ptr, 0, sizeof(*sample));
	if (!sample)
		goto done;

	sample->pid = 123;

	bpf_ringbuf_submit_dynptr(&ptr, 0);

	/* this should fail */
	val = sample->pid;

	return 0;

done:
	bpf_ringbuf_discard_dynptr(&ptr, 0);
	return 0;
}

/* A data slice can't be used after it has been released.
 *
 * This tests the case where the data slice tracks a dynptr (ptr2)
 * that is at a non-zero offset from the frame pointer (ptr1 is at fp,
 * ptr2 is at fp - 16).
 */
SEC("?raw_tp")
__failure __msg("invalid mem access 'scalar'")
int data_slice_use_after_release2(void *ctx)
{
	struct bpf_dynptr ptr1, ptr2;
	struct sample *sample;

	bpf_ringbuf_reserve_dynptr(&ringbuf, 64, 0, &ptr1);
	bpf_ringbuf_reserve_dynptr(&ringbuf, sizeof(*sample), 0, &ptr2);

	sample = bpf_dynptr_data(&ptr2, 0, sizeof(*sample));
	if (!sample)
		goto done;

	sample->pid = 23;

	bpf_ringbuf_submit_dynptr(&ptr2, 0);

	/* this should fail */
	sample->pid = 23;

	bpf_ringbuf_submit_dynptr(&ptr1, 0);

	return 0;

done:
	bpf_ringbuf_discard_dynptr(&ptr2, 0);
	bpf_ringbuf_discard_dynptr(&ptr1, 0);
	return 0;
}

/* A data slice must be first checked for NULL */
SEC("?raw_tp")
__failure __msg("invalid mem access 'mem_or_null'")
int data_slice_missing_null_check1(void *ctx)
{
	struct bpf_dynptr ptr;
	void *data;

	bpf_ringbuf_reserve_dynptr(&ringbuf, 8, 0, &ptr);

	data  = bpf_dynptr_data(&ptr, 0, 8);

	/* missing if (!data) check */

	/* this should fail */
	*(__u8 *)data = 3;

	bpf_ringbuf_submit_dynptr(&ptr, 0);
	return 0;
}

/* A data slice can't be dereferenced if it wasn't checked for null */
SEC("?raw_tp")
__failure __msg("invalid mem access 'mem_or_null'")
int data_slice_missing_null_check2(void *ctx)
{
	struct bpf_dynptr ptr;
	__u64 *data1, *data2;

	bpf_ringbuf_reserve_dynptr(&ringbuf, 16, 0, &ptr);

	data1 = bpf_dynptr_data(&ptr, 0, 8);
	data2 = bpf_dynptr_data(&ptr, 0, 8);
	if (data1)
		/* this should fail */
		*data2 = 3;

	bpf_ringbuf_discard_dynptr(&ptr, 0);
	return 0;
}

/* Can't pass in a dynptr as an arg to a helper function that doesn't take in a
 * dynptr argument
 */
SEC("?raw_tp")
__failure __msg("invalid indirect read from stack")
int invalid_helper1(void *ctx)
{
	struct bpf_dynptr ptr;

	get_map_val_dynptr(&ptr);

	/* this should fail */
	bpf_strncmp((const char *)&ptr, sizeof(ptr), "hello!");

	return 0;
}

/* A dynptr can't be passed into a helper function at a non-zero offset */
SEC("?raw_tp")
__failure __msg("cannot pass in dynptr at an offset=-8")
int invalid_helper2(void *ctx)
{
	struct bpf_dynptr ptr;
	char read_data[64];

	get_map_val_dynptr(&ptr);

	/* this should fail */
	bpf_dynptr_read(read_data, sizeof(read_data), (void *)&ptr + 8, 0, 0);
	return 0;
}

/* A bpf_dynptr is invalidated if it's been written into */
SEC("?raw_tp")
__failure __msg("Expected an initialized dynptr as arg #1")
int invalid_write1(void *ctx)
{
	struct bpf_dynptr ptr;
	void *data;
	__u8 x = 0;

	get_map_val_dynptr(&ptr);

	memcpy(&ptr, &x, sizeof(x));

	/* this should fail */
	data = bpf_dynptr_data(&ptr, 0, 1);
	__sink(data);

	return 0;
}

/*
 * A bpf_dynptr can't be used as a dynptr if it has been written into at a fixed
 * offset
 */
SEC("?raw_tp")
__failure __msg("cannot overwrite referenced dynptr")
int invalid_write2(void *ctx)
{
	struct bpf_dynptr ptr;
	char read_data[64];
	__u8 x = 0;

	bpf_ringbuf_reserve_dynptr(&ringbuf, 64, 0, &ptr);

	memcpy((void *)&ptr + 8, &x, sizeof(x));

	/* this should fail */
	bpf_dynptr_read(read_data, sizeof(read_data), &ptr, 0, 0);

	bpf_ringbuf_submit_dynptr(&ptr, 0);

	return 0;
}

/*
 * A bpf_dynptr can't be used as a dynptr if it has been written into at a
 * non-const offset
 */
SEC("?raw_tp")
__failure __msg("cannot overwrite referenced dynptr")
int invalid_write3(void *ctx)
{
	struct bpf_dynptr ptr;
	char stack_buf[16];
	unsigned long len;
	__u8 x = 0;

	bpf_ringbuf_reserve_dynptr(&ringbuf, 8, 0, &ptr);

	memcpy(stack_buf, &val, sizeof(val));
	len = stack_buf[0] & 0xf;

	memcpy((void *)&ptr + len, &x, sizeof(x));

	/* this should fail */
	bpf_ringbuf_submit_dynptr(&ptr, 0);

	return 0;
}

static int invalid_write4_callback(__u32 index, void *data)
{
	*(__u32 *)data = 123;

	return 0;
}

/* If the dynptr is written into in a callback function, it should
 * be invalidated as a dynptr
 */
SEC("?raw_tp")
__failure __msg("cannot overwrite referenced dynptr")
int invalid_write4(void *ctx)
{
	struct bpf_dynptr ptr;

	bpf_ringbuf_reserve_dynptr(&ringbuf, 64, 0, &ptr);

	bpf_loop(10, invalid_write4_callback, &ptr, 0);

	/* this should fail */
	bpf_ringbuf_submit_dynptr(&ptr, 0);

	return 0;
}

/* A globally-defined bpf_dynptr can't be used (it must reside as a stack frame) */
struct bpf_dynptr global_dynptr;

SEC("?raw_tp")
__failure __msg("type=map_value expected=fp")
int global(void *ctx)
{
	/* this should fail */
	bpf_ringbuf_reserve_dynptr(&ringbuf, 16, 0, &global_dynptr);

	bpf_ringbuf_discard_dynptr(&global_dynptr, 0);

	return 0;
}

/* A direct read should fail */
SEC("?raw_tp")
__failure __msg("invalid read from stack")
int invalid_read1(void *ctx)
{
	struct bpf_dynptr ptr;

	bpf_ringbuf_reserve_dynptr(&ringbuf, 64, 0, &ptr);

	/* this should fail */
	val = *(int *)&ptr;

	bpf_ringbuf_discard_dynptr(&ptr, 0);

	return 0;
}

/* A direct read at an offset should fail */
SEC("?raw_tp")
__failure __msg("cannot pass in dynptr at an offset")
int invalid_read2(void *ctx)
{
	struct bpf_dynptr ptr;
	char read_data[64];

	get_map_val_dynptr(&ptr);

	/* this should fail */
	bpf_dynptr_read(read_data, sizeof(read_data), (void *)&ptr + 1, 0, 0);

	return 0;
}

/* A direct read at an offset into the lower stack slot should fail */
SEC("?raw_tp")
__failure __msg("invalid read from stack")
int invalid_read3(void *ctx)
{
	struct bpf_dynptr ptr1, ptr2;

	bpf_ringbuf_reserve_dynptr(&ringbuf, 16, 0, &ptr1);
	bpf_ringbuf_reserve_dynptr(&ringbuf, 16, 0, &ptr2);

	/* this should fail */
	memcpy(&val, (void *)&ptr1 + 8, sizeof(val));

	bpf_ringbuf_discard_dynptr(&ptr1, 0);
	bpf_ringbuf_discard_dynptr(&ptr2, 0);

	return 0;
}

static int invalid_read4_callback(__u32 index, void *data)
{
	/* this should fail */
	val = *(__u32 *)data;

	return 0;
}

/* A direct read within a callback function should fail */
SEC("?raw_tp")
__failure __msg("invalid read from stack")
int invalid_read4(void *ctx)
{
	struct bpf_dynptr ptr;

	bpf_ringbuf_reserve_dynptr(&ringbuf, 64, 0, &ptr);

	bpf_loop(10, invalid_read4_callback, &ptr, 0);

	bpf_ringbuf_submit_dynptr(&ptr, 0);

	return 0;
}

/* Initializing a dynptr on an offset should fail */
SEC("?raw_tp")
__failure __msg("cannot pass in dynptr at an offset=0")
int invalid_offset(void *ctx)
{
	struct bpf_dynptr ptr;

	/* this should fail */
	bpf_ringbuf_reserve_dynptr(&ringbuf, 64, 0, &ptr + 1);

	bpf_ringbuf_discard_dynptr(&ptr, 0);

	return 0;
}

/* Can't release a dynptr twice */
SEC("?raw_tp")
__failure __msg("arg 1 is an unacquired reference")
int release_twice(void *ctx)
{
	struct bpf_dynptr ptr;

	bpf_ringbuf_reserve_dynptr(&ringbuf, 16, 0, &ptr);

	bpf_ringbuf_discard_dynptr(&ptr, 0);

	/* this second release should fail */
	bpf_ringbuf_discard_dynptr(&ptr, 0);

	return 0;
}

static int release_twice_callback_fn(__u32 index, void *data)
{
	/* this should fail */
	bpf_ringbuf_discard_dynptr(data, 0);

	return 0;
}

/* Test that releasing a dynptr twice, where one of the releases happens
 * within a callback function, fails
 */
SEC("?raw_tp")
__failure __msg("arg 1 is an unacquired reference")
int release_twice_callback(void *ctx)
{
	struct bpf_dynptr ptr;

	bpf_ringbuf_reserve_dynptr(&ringbuf, 32, 0, &ptr);

	bpf_ringbuf_discard_dynptr(&ptr, 0);

	bpf_loop(10, release_twice_callback_fn, &ptr, 0);

	return 0;
}

/* Reject unsupported local mem types for dynptr_from_mem API */
SEC("?raw_tp")
__failure __msg("Unsupported reg type fp for bpf_dynptr_from_mem data")
int dynptr_from_mem_invalid_api(void *ctx)
{
	struct bpf_dynptr ptr;
	int x = 0;

	/* this should fail */
	bpf_dynptr_from_mem(&x, sizeof(x), 0, &ptr);

	return 0;
}

SEC("?tc")
__failure __msg("cannot overwrite referenced dynptr") __log_level(2)
int dynptr_pruning_overwrite(struct __sk_buff *ctx)
{
	asm volatile (
		"r9 = 0xeB9F;				\
		 r6 = %[ringbuf] ll;			\
		 r1 = r6;				\
		 r2 = 8;				\
		 r3 = 0;				\
		 r4 = r10;				\
		 r4 += -16;				\
		 call %[bpf_ringbuf_reserve_dynptr];	\
		 if r0 == 0 goto pjmp1;			\
		 goto pjmp2;				\
	pjmp1:						\
		 *(u64 *)(r10 - 16) = r9;		\
	pjmp2:						\
		 r1 = r10;				\
		 r1 += -16;				\
		 r2 = 0;				\
		 call %[bpf_ringbuf_discard_dynptr];	"
		:
		: __imm(bpf_ringbuf_reserve_dynptr),
		  __imm(bpf_ringbuf_discard_dynptr),
		  __imm_addr(ringbuf)
		: __clobber_all
	);
	return 0;
}

SEC("?tc")
__success __msg("12: safe") __log_level(2)
int dynptr_pruning_stacksafe(struct __sk_buff *ctx)
{
	asm volatile (
		"r9 = 0xeB9F;				\
		 r6 = %[ringbuf] ll;			\
		 r1 = r6;				\
		 r2 = 8;				\
		 r3 = 0;				\
		 r4 = r10;				\
		 r4 += -16;				\
		 call %[bpf_ringbuf_reserve_dynptr];	\
		 if r0 == 0 goto stjmp1;		\
		 goto stjmp2;				\
	stjmp1:						\
		 r9 = r9;				\
	stjmp2:						\
		 r1 = r10;				\
		 r1 += -16;				\
		 r2 = 0;				\
		 call %[bpf_ringbuf_discard_dynptr];	"
		:
		: __imm(bpf_ringbuf_reserve_dynptr),
		  __imm(bpf_ringbuf_discard_dynptr),
		  __imm_addr(ringbuf)
		: __clobber_all
	);
	return 0;
}

SEC("?tc")
__failure __msg("cannot overwrite referenced dynptr") __log_level(2)
int dynptr_pruning_type_confusion(struct __sk_buff *ctx)
{
	asm volatile (
		"r6 = %[array_map4] ll;			\
		 r7 = %[ringbuf] ll;			\
		 r1 = r6;				\
		 r2 = r10;				\
		 r2 += -8;				\
		 r9 = 0;				\
		 *(u64 *)(r2 + 0) = r9;			\
		 r3 = r10;				\
		 r3 += -24;				\
		 r9 = 0xeB9FeB9F;			\
		 *(u64 *)(r10 - 16) = r9;		\
		 *(u64 *)(r10 - 24) = r9;		\
		 r9 = 0;				\
		 r4 = 0;				\
		 r8 = r2;				\
		 call %[bpf_map_update_elem];		\
		 r1 = r6;				\
		 r2 = r8;				\
		 call %[bpf_map_lookup_elem];		\
		 if r0 != 0 goto tjmp1;			\
		 exit;					\
	tjmp1:						\
		 r8 = r0;				\
		 r1 = r7;				\
		 r2 = 8;				\
		 r3 = 0;				\
		 r4 = r10;				\
		 r4 += -16;				\
		 r0 = *(u64 *)(r0 + 0);			\
		 call %[bpf_ringbuf_reserve_dynptr];	\
		 if r0 == 0 goto tjmp2;			\
		 r8 = r8;				\
		 r8 = r8;				\
		 r8 = r8;				\
		 r8 = r8;				\
		 r8 = r8;				\
		 r8 = r8;				\
		 r8 = r8;				\
		 goto tjmp3;				\
	tjmp2:						\
		 *(u64 *)(r10 - 8) = r9;		\
		 *(u64 *)(r10 - 16) = r9;		\
		 r1 = r8;				\
		 r1 += 8;				\
		 r2 = 0;				\
		 r3 = 0;				\
		 r4 = r10;				\
		 r4 += -16;				\
		 call %[bpf_dynptr_from_mem];		\
	tjmp3:						\
		 r1 = r10;				\
		 r1 += -16;				\
		 r2 = 0;				\
		 call %[bpf_ringbuf_discard_dynptr];	"
		:
		: __imm(bpf_map_update_elem),
		  __imm(bpf_map_lookup_elem),
		  __imm(bpf_ringbuf_reserve_dynptr),
		  __imm(bpf_dynptr_from_mem),
		  __imm(bpf_ringbuf_discard_dynptr),
		  __imm_addr(array_map4),
		  __imm_addr(ringbuf)
		: __clobber_all
	);
	return 0;
}

SEC("?tc")
__failure __msg("dynptr has to be at a constant offset") __log_level(2)
int dynptr_var_off_overwrite(struct __sk_buff *ctx)
{
	asm volatile (
		"r9 = 16;				\
		 *(u32 *)(r10 - 4) = r9;		\
		 r8 = *(u32 *)(r10 - 4);		\
		 if r8 >= 0 goto vjmp1;			\
		 r0 = 1;				\
		 exit;					\
	vjmp1:						\
		 if r8 <= 16 goto vjmp2;		\
		 r0 = 1;				\
		 exit;					\
	vjmp2:						\
		 r8 &= 16;				\
		 r1 = %[ringbuf] ll;			\
		 r2 = 8;				\
		 r3 = 0;				\
		 r4 = r10;				\
		 r4 += -32;				\
		 r4 += r8;				\
		 call %[bpf_ringbuf_reserve_dynptr];	\
		 r9 = 0xeB9F;				\
		 *(u64 *)(r10 - 16) = r9;		\
		 r1 = r10;				\
		 r1 += -32;				\
		 r1 += r8;				\
		 r2 = 0;				\
		 call %[bpf_ringbuf_discard_dynptr];	"
		:
		: __imm(bpf_ringbuf_reserve_dynptr),
		  __imm(bpf_ringbuf_discard_dynptr),
		  __imm_addr(ringbuf)
		: __clobber_all
	);
	return 0;
}

SEC("?tc")
__failure __msg("cannot overwrite referenced dynptr") __log_level(2)
int dynptr_partial_slot_invalidate(struct __sk_buff *ctx)
{
	asm volatile (
		"r6 = %[ringbuf] ll;			\
		 r7 = %[array_map4] ll;			\
		 r1 = r7;				\
		 r2 = r10;				\
		 r2 += -8;				\
		 r9 = 0;				\
		 *(u64 *)(r2 + 0) = r9;			\
		 r3 = r2;				\
		 r4 = 0;				\
		 r8 = r2;				\
		 call %[bpf_map_update_elem];		\
		 r1 = r7;				\
		 r2 = r8;				\
		 call %[bpf_map_lookup_elem];		\
		 if r0 != 0 goto sjmp1;			\
		 exit;					\
	sjmp1:						\
		 r7 = r0;				\
		 r1 = r6;				\
		 r2 = 8;				\
		 r3 = 0;				\
		 r4 = r10;				\
		 r4 += -24;				\
		 call %[bpf_ringbuf_reserve_dynptr];	\
		 *(u64 *)(r10 - 16) = r9;		\
		 r1 = r7;				\
		 r2 = 8;				\
		 r3 = 0;				\
		 r4 = r10;				\
		 r4 += -16;				\
		 call %[bpf_dynptr_from_mem];		\
		 r1 = r10;				\
		 r1 += -512;				\
		 r2 = 488;				\
		 r3 = r10;				\
		 r3 += -24;				\
		 r4 = 0;				\
		 r5 = 0;				\
		 call %[bpf_dynptr_read];		\
		 r8 = 1;				\
		 if r0 != 0 goto sjmp2;			\
		 r8 = 0;				\
	sjmp2:						\
		 r1 = r10;				\
		 r1 += -24;				\
		 r2 = 0;				\
		 call %[bpf_ringbuf_discard_dynptr];	"
		:
		: __imm(bpf_map_update_elem),
		  __imm(bpf_map_lookup_elem),
		  __imm(bpf_ringbuf_reserve_dynptr),
		  __imm(bpf_ringbuf_discard_dynptr),
		  __imm(bpf_dynptr_from_mem),
		  __imm(bpf_dynptr_read),
		  __imm_addr(ringbuf),
		  __imm_addr(array_map4)
		: __clobber_all
	);
	return 0;
}

/* Test that it is allowed to overwrite unreferenced dynptr. */
SEC("?raw_tp")
__success
int dynptr_overwrite_unref(void *ctx)
{
	struct bpf_dynptr ptr;

	if (get_map_val_dynptr(&ptr))
		return 0;
	if (get_map_val_dynptr(&ptr))
		return 0;
	if (get_map_val_dynptr(&ptr))
		return 0;

	return 0;
}

/* Test that slices are invalidated on reinitializing a dynptr. */
SEC("?raw_tp")
__failure __msg("invalid mem access 'scalar'")
int dynptr_invalidate_slice_reinit(void *ctx)
{
	struct bpf_dynptr ptr;
	__u8 *p;

	if (get_map_val_dynptr(&ptr))
		return 0;
	p = bpf_dynptr_data(&ptr, 0, 1);
	if (!p)
		return 0;
	if (get_map_val_dynptr(&ptr))
		return 0;
	/* this should fail */
	return *p;
}

/* Invalidation of dynptr slices on destruction of dynptr should not miss
 * mem_or_null pointers.
 */
SEC("?raw_tp")
<<<<<<< HEAD
__failure __regex("R[0-9]+ type=scalar expected=percpu_ptr_")
=======
__failure __msg("R{{[0-9]+}} type=scalar expected=percpu_ptr_")
>>>>>>> adc21867
int dynptr_invalidate_slice_or_null(void *ctx)
{
	struct bpf_dynptr ptr;
	__u8 *p;

	if (get_map_val_dynptr(&ptr))
		return 0;

	p = bpf_dynptr_data(&ptr, 0, 1);
	*(__u8 *)&ptr = 0;
	/* this should fail */
	bpf_this_cpu_ptr(p);
	return 0;
}

/* Destruction of dynptr should also any slices obtained from it */
SEC("?raw_tp")
<<<<<<< HEAD
__failure __regex("R[0-9]+ invalid mem access 'scalar'")
=======
__failure __msg("R{{[0-9]+}} invalid mem access 'scalar'")
>>>>>>> adc21867
int dynptr_invalidate_slice_failure(void *ctx)
{
	struct bpf_dynptr ptr1;
	struct bpf_dynptr ptr2;
	__u8 *p1, *p2;

	if (get_map_val_dynptr(&ptr1))
		return 0;
	if (get_map_val_dynptr(&ptr2))
		return 0;

	p1 = bpf_dynptr_data(&ptr1, 0, 1);
	if (!p1)
		return 0;
	p2 = bpf_dynptr_data(&ptr2, 0, 1);
	if (!p2)
		return 0;

	*(__u8 *)&ptr1 = 0;
	/* this should fail */
	return *p1;
}

/* Invalidation of slices should be scoped and should not prevent dereferencing
 * slices of another dynptr after destroying unrelated dynptr
 */
SEC("?raw_tp")
__success
int dynptr_invalidate_slice_success(void *ctx)
{
	struct bpf_dynptr ptr1;
	struct bpf_dynptr ptr2;
	__u8 *p1, *p2;

	if (get_map_val_dynptr(&ptr1))
		return 1;
	if (get_map_val_dynptr(&ptr2))
		return 1;

	p1 = bpf_dynptr_data(&ptr1, 0, 1);
	if (!p1)
		return 1;
	p2 = bpf_dynptr_data(&ptr2, 0, 1);
	if (!p2)
		return 1;

	*(__u8 *)&ptr1 = 0;
	return *p2;
}

/* Overwriting referenced dynptr should be rejected */
SEC("?raw_tp")
__failure __msg("cannot overwrite referenced dynptr")
int dynptr_overwrite_ref(void *ctx)
{
	struct bpf_dynptr ptr;

	bpf_ringbuf_reserve_dynptr(&ringbuf, 64, 0, &ptr);
	/* this should fail */
	if (get_map_val_dynptr(&ptr))
		bpf_ringbuf_discard_dynptr(&ptr, 0);
	return 0;
}

/* Reject writes to dynptr slot from bpf_dynptr_read */
SEC("?raw_tp")
__failure __msg("potential write to dynptr at off=-16")
int dynptr_read_into_slot(void *ctx)
{
	union {
		struct {
			char _pad[48];
			struct bpf_dynptr ptr;
		};
		char buf[64];
	} data;

	bpf_ringbuf_reserve_dynptr(&ringbuf, 64, 0, &data.ptr);
	/* this should fail */
	bpf_dynptr_read(data.buf, sizeof(data.buf), &data.ptr, 0, 0);

	return 0;
}

/* bpf_dynptr_slice()s are read-only and cannot be written to */
SEC("?tc")
<<<<<<< HEAD
__failure __regex("R[0-9]+ cannot write into rdonly_mem")
=======
__failure __msg("R{{[0-9]+}} cannot write into rdonly_mem")
>>>>>>> adc21867
int skb_invalid_slice_write(struct __sk_buff *skb)
{
	struct bpf_dynptr ptr;
	struct ethhdr *hdr;
	char buffer[sizeof(*hdr)] = {};

	bpf_dynptr_from_skb(skb, 0, &ptr);

	hdr = bpf_dynptr_slice(&ptr, 0, buffer, sizeof(buffer));
	if (!hdr)
		return SK_DROP;

	/* this should fail */
	hdr->h_proto = 1;

	return SK_PASS;
}

/* The read-only data slice is invalidated whenever a helper changes packet data */
SEC("?tc")
__failure __msg("invalid mem access 'scalar'")
int skb_invalid_data_slice1(struct __sk_buff *skb)
{
	struct bpf_dynptr ptr;
	struct ethhdr *hdr;
	char buffer[sizeof(*hdr)] = {};

	bpf_dynptr_from_skb(skb, 0, &ptr);

	hdr = bpf_dynptr_slice(&ptr, 0, buffer, sizeof(buffer));
	if (!hdr)
		return SK_DROP;

	val = hdr->h_proto;

	if (bpf_skb_pull_data(skb, skb->len))
		return SK_DROP;

	/* this should fail */
	val = hdr->h_proto;

	return SK_PASS;
}

/* The read-write data slice is invalidated whenever a helper changes packet data */
SEC("?tc")
__failure __msg("invalid mem access 'scalar'")
int skb_invalid_data_slice2(struct __sk_buff *skb)
{
	struct bpf_dynptr ptr;
	struct ethhdr *hdr;
	char buffer[sizeof(*hdr)] = {};

	bpf_dynptr_from_skb(skb, 0, &ptr);

	hdr = bpf_dynptr_slice_rdwr(&ptr, 0, buffer, sizeof(buffer));
	if (!hdr)
		return SK_DROP;

	hdr->h_proto = 123;

	if (bpf_skb_pull_data(skb, skb->len))
		return SK_DROP;

	/* this should fail */
	hdr->h_proto = 1;

	return SK_PASS;
}

/* The read-only data slice is invalidated whenever bpf_dynptr_write() is called */
SEC("?tc")
__failure __msg("invalid mem access 'scalar'")
int skb_invalid_data_slice3(struct __sk_buff *skb)
{
	char write_data[64] = "hello there, world!!";
	struct bpf_dynptr ptr;
	struct ethhdr *hdr;
	char buffer[sizeof(*hdr)] = {};

	bpf_dynptr_from_skb(skb, 0, &ptr);

	hdr = bpf_dynptr_slice(&ptr, 0, buffer, sizeof(buffer));
	if (!hdr)
		return SK_DROP;

	val = hdr->h_proto;

	bpf_dynptr_write(&ptr, 0, write_data, sizeof(write_data), 0);

	/* this should fail */
	val = hdr->h_proto;

	return SK_PASS;
}

/* The read-write data slice is invalidated whenever bpf_dynptr_write() is called */
SEC("?tc")
__failure __msg("invalid mem access 'scalar'")
int skb_invalid_data_slice4(struct __sk_buff *skb)
{
	char write_data[64] = "hello there, world!!";
	struct bpf_dynptr ptr;
	struct ethhdr *hdr;
	char buffer[sizeof(*hdr)] = {};

	bpf_dynptr_from_skb(skb, 0, &ptr);
	hdr = bpf_dynptr_slice_rdwr(&ptr, 0, buffer, sizeof(buffer));
	if (!hdr)
		return SK_DROP;

	hdr->h_proto = 123;

	bpf_dynptr_write(&ptr, 0, write_data, sizeof(write_data), 0);

	/* this should fail */
	hdr->h_proto = 1;

	return SK_PASS;
}

/* The read-only data slice is invalidated whenever a helper changes packet data */
SEC("?xdp")
__failure __msg("invalid mem access 'scalar'")
int xdp_invalid_data_slice1(struct xdp_md *xdp)
{
	struct bpf_dynptr ptr;
	struct ethhdr *hdr;
	char buffer[sizeof(*hdr)] = {};

	bpf_dynptr_from_xdp(xdp, 0, &ptr);
	hdr = bpf_dynptr_slice(&ptr, 0, buffer, sizeof(buffer));
	if (!hdr)
		return SK_DROP;

	val = hdr->h_proto;

	if (bpf_xdp_adjust_head(xdp, 0 - (int)sizeof(*hdr)))
		return XDP_DROP;

	/* this should fail */
	val = hdr->h_proto;

	return XDP_PASS;
}

/* The read-write data slice is invalidated whenever a helper changes packet data */
SEC("?xdp")
__failure __msg("invalid mem access 'scalar'")
int xdp_invalid_data_slice2(struct xdp_md *xdp)
{
	struct bpf_dynptr ptr;
	struct ethhdr *hdr;
	char buffer[sizeof(*hdr)] = {};

	bpf_dynptr_from_xdp(xdp, 0, &ptr);
	hdr = bpf_dynptr_slice_rdwr(&ptr, 0, buffer, sizeof(buffer));
	if (!hdr)
		return SK_DROP;

	hdr->h_proto = 9;

	if (bpf_xdp_adjust_head(xdp, 0 - (int)sizeof(*hdr)))
		return XDP_DROP;

	/* this should fail */
	hdr->h_proto = 1;

	return XDP_PASS;
}

/* Only supported prog type can create skb-type dynptrs */
SEC("?raw_tp")
__failure __msg("calling kernel function bpf_dynptr_from_skb is not allowed")
int skb_invalid_ctx(void *ctx)
{
	struct bpf_dynptr ptr;

	/* this should fail */
	bpf_dynptr_from_skb(ctx, 0, &ptr);

	return 0;
}

SEC("fentry/skb_tx_error")
__failure __msg("must be referenced or trusted")
int BPF_PROG(skb_invalid_ctx_fentry, void *skb)
{
	struct bpf_dynptr ptr;

	/* this should fail */
	bpf_dynptr_from_skb(skb, 0, &ptr);

	return 0;
}

SEC("fexit/skb_tx_error")
__failure __msg("must be referenced or trusted")
int BPF_PROG(skb_invalid_ctx_fexit, void *skb)
{
	struct bpf_dynptr ptr;

	/* this should fail */
	bpf_dynptr_from_skb(skb, 0, &ptr);

	return 0;
}

/* Reject writes to dynptr slot for uninit arg */
SEC("?raw_tp")
__failure __msg("potential write to dynptr at off=-16")
int uninit_write_into_slot(void *ctx)
{
	struct {
		char buf[64];
		struct bpf_dynptr ptr;
	} data;

	bpf_ringbuf_reserve_dynptr(&ringbuf, 80, 0, &data.ptr);
	/* this should fail */
	bpf_get_current_comm(data.buf, 80);

	return 0;
}

/* Only supported prog type can create xdp-type dynptrs */
SEC("?raw_tp")
__failure __msg("calling kernel function bpf_dynptr_from_xdp is not allowed")
int xdp_invalid_ctx(void *ctx)
{
	struct bpf_dynptr ptr;

	/* this should fail */
	bpf_dynptr_from_xdp(ctx, 0, &ptr);

	return 0;
}

__u32 hdr_size = sizeof(struct ethhdr);
/* Can't pass in variable-sized len to bpf_dynptr_slice */
SEC("?tc")
__failure __msg("unbounded memory access")
int dynptr_slice_var_len1(struct __sk_buff *skb)
{
	struct bpf_dynptr ptr;
	struct ethhdr *hdr;
	char buffer[sizeof(*hdr)] = {};

	bpf_dynptr_from_skb(skb, 0, &ptr);

	/* this should fail */
	hdr = bpf_dynptr_slice(&ptr, 0, buffer, hdr_size);
	if (!hdr)
		return SK_DROP;

	return SK_PASS;
}

/* Can't pass in variable-sized len to bpf_dynptr_slice */
SEC("?tc")
__failure __msg("must be a known constant")
int dynptr_slice_var_len2(struct __sk_buff *skb)
{
	char buffer[sizeof(struct ethhdr)] = {};
	struct bpf_dynptr ptr;
	struct ethhdr *hdr;

	bpf_dynptr_from_skb(skb, 0, &ptr);

	if (hdr_size <= sizeof(buffer)) {
		/* this should fail */
		hdr = bpf_dynptr_slice_rdwr(&ptr, 0, buffer, hdr_size);
		if (!hdr)
			return SK_DROP;
		hdr->h_proto = 12;
	}

	return SK_PASS;
}

static int callback(__u32 index, void *data)
{
        *(__u32 *)data = 123;

        return 0;
}

/* If the dynptr is written into in a callback function, its data
 * slices should be invalidated as well.
 */
SEC("?raw_tp")
__failure __msg("invalid mem access 'scalar'")
int invalid_data_slices(void *ctx)
{
	struct bpf_dynptr ptr;
	__u32 *slice;

	if (get_map_val_dynptr(&ptr))
		return 0;

	slice = bpf_dynptr_data(&ptr, 0, sizeof(__u32));
	if (!slice)
		return 0;

	bpf_loop(10, callback, &ptr, 0);

	/* this should fail */
	*slice = 1;

	return 0;
}

/* Program types that don't allow writes to packet data should fail if
 * bpf_dynptr_slice_rdwr is called
 */
SEC("cgroup_skb/ingress")
__failure __msg("the prog does not allow writes to packet data")
int invalid_slice_rdwr_rdonly(struct __sk_buff *skb)
{
	char buffer[sizeof(struct ethhdr)] = {};
	struct bpf_dynptr ptr;
	struct ethhdr *hdr;

	bpf_dynptr_from_skb(skb, 0, &ptr);

	/* this should fail since cgroup_skb doesn't allow
	 * changing packet data
	 */
	hdr = bpf_dynptr_slice_rdwr(&ptr, 0, buffer, sizeof(buffer));
	__sink(hdr);

	return 0;
}

/* bpf_dynptr_adjust can only be called on initialized dynptrs */
SEC("?raw_tp")
__failure __msg("Expected an initialized dynptr as arg #1")
int dynptr_adjust_invalid(void *ctx)
{
	struct bpf_dynptr ptr = {};

	/* this should fail */
	bpf_dynptr_adjust(&ptr, 1, 2);

	return 0;
}

/* bpf_dynptr_is_null can only be called on initialized dynptrs */
SEC("?raw_tp")
__failure __msg("Expected an initialized dynptr as arg #1")
int dynptr_is_null_invalid(void *ctx)
{
	struct bpf_dynptr ptr = {};

	/* this should fail */
	bpf_dynptr_is_null(&ptr);

	return 0;
}

/* bpf_dynptr_is_rdonly can only be called on initialized dynptrs */
SEC("?raw_tp")
__failure __msg("Expected an initialized dynptr as arg #1")
int dynptr_is_rdonly_invalid(void *ctx)
{
	struct bpf_dynptr ptr = {};

	/* this should fail */
	bpf_dynptr_is_rdonly(&ptr);

	return 0;
}

/* bpf_dynptr_size can only be called on initialized dynptrs */
SEC("?raw_tp")
__failure __msg("Expected an initialized dynptr as arg #1")
int dynptr_size_invalid(void *ctx)
{
	struct bpf_dynptr ptr = {};

	/* this should fail */
	bpf_dynptr_size(&ptr);

	return 0;
}

/* Only initialized dynptrs can be cloned */
SEC("?raw_tp")
__failure __msg("Expected an initialized dynptr as arg #1")
int clone_invalid1(void *ctx)
{
	struct bpf_dynptr ptr1 = {};
	struct bpf_dynptr ptr2;

	/* this should fail */
	bpf_dynptr_clone(&ptr1, &ptr2);

	return 0;
}

/* Can't overwrite an existing dynptr when cloning */
SEC("?xdp")
__failure __msg("cannot overwrite referenced dynptr")
int clone_invalid2(struct xdp_md *xdp)
{
	struct bpf_dynptr ptr1;
	struct bpf_dynptr clone;

	bpf_dynptr_from_xdp(xdp, 0, &ptr1);

	bpf_ringbuf_reserve_dynptr(&ringbuf, 64, 0, &clone);

	/* this should fail */
	bpf_dynptr_clone(&ptr1, &clone);

	bpf_ringbuf_submit_dynptr(&clone, 0);

	return 0;
}

/* Invalidating a dynptr should invalidate its clones */
SEC("?raw_tp")
__failure __msg("Expected an initialized dynptr as arg #3")
int clone_invalidate1(void *ctx)
{
	struct bpf_dynptr clone;
	struct bpf_dynptr ptr;
	char read_data[64];

	bpf_ringbuf_reserve_dynptr(&ringbuf, val, 0, &ptr);

	bpf_dynptr_clone(&ptr, &clone);

	bpf_ringbuf_submit_dynptr(&ptr, 0);

	/* this should fail */
	bpf_dynptr_read(read_data, sizeof(read_data), &clone, 0, 0);

	return 0;
}

/* Invalidating a dynptr should invalidate its parent */
SEC("?raw_tp")
__failure __msg("Expected an initialized dynptr as arg #3")
int clone_invalidate2(void *ctx)
{
	struct bpf_dynptr ptr;
	struct bpf_dynptr clone;
	char read_data[64];

	bpf_ringbuf_reserve_dynptr(&ringbuf, val, 0, &ptr);

	bpf_dynptr_clone(&ptr, &clone);

	bpf_ringbuf_submit_dynptr(&clone, 0);

	/* this should fail */
	bpf_dynptr_read(read_data, sizeof(read_data), &ptr, 0, 0);

	return 0;
}

/* Invalidating a dynptr should invalidate its siblings */
SEC("?raw_tp")
__failure __msg("Expected an initialized dynptr as arg #3")
int clone_invalidate3(void *ctx)
{
	struct bpf_dynptr ptr;
	struct bpf_dynptr clone1;
	struct bpf_dynptr clone2;
	char read_data[64];

	bpf_ringbuf_reserve_dynptr(&ringbuf, val, 0, &ptr);

	bpf_dynptr_clone(&ptr, &clone1);

	bpf_dynptr_clone(&ptr, &clone2);

	bpf_ringbuf_submit_dynptr(&clone2, 0);

	/* this should fail */
	bpf_dynptr_read(read_data, sizeof(read_data), &clone1, 0, 0);

	return 0;
}

/* Invalidating a dynptr should invalidate any data slices
 * of its clones
 */
SEC("?raw_tp")
__failure __msg("invalid mem access 'scalar'")
int clone_invalidate4(void *ctx)
{
	struct bpf_dynptr ptr;
	struct bpf_dynptr clone;
	int *data;

	bpf_ringbuf_reserve_dynptr(&ringbuf, val, 0, &ptr);

	bpf_dynptr_clone(&ptr, &clone);
	data = bpf_dynptr_data(&clone, 0, sizeof(val));
	if (!data)
		return 0;

	bpf_ringbuf_submit_dynptr(&ptr, 0);

	/* this should fail */
	*data = 123;

	return 0;
}

/* Invalidating a dynptr should invalidate any data slices
 * of its parent
 */
SEC("?raw_tp")
__failure __msg("invalid mem access 'scalar'")
int clone_invalidate5(void *ctx)
{
	struct bpf_dynptr ptr;
	struct bpf_dynptr clone;
	int *data;

	bpf_ringbuf_reserve_dynptr(&ringbuf, val, 0, &ptr);
	data = bpf_dynptr_data(&ptr, 0, sizeof(val));
	if (!data)
		return 0;

	bpf_dynptr_clone(&ptr, &clone);

	bpf_ringbuf_submit_dynptr(&clone, 0);

	/* this should fail */
	*data = 123;

	return 0;
}

/* Invalidating a dynptr should invalidate any data slices
 * of its sibling
 */
SEC("?raw_tp")
__failure __msg("invalid mem access 'scalar'")
int clone_invalidate6(void *ctx)
{
	struct bpf_dynptr ptr;
	struct bpf_dynptr clone1;
	struct bpf_dynptr clone2;
	int *data;

	bpf_ringbuf_reserve_dynptr(&ringbuf, val, 0, &ptr);

	bpf_dynptr_clone(&ptr, &clone1);

	bpf_dynptr_clone(&ptr, &clone2);

	data = bpf_dynptr_data(&clone1, 0, sizeof(val));
	if (!data)
		return 0;

	bpf_ringbuf_submit_dynptr(&clone2, 0);

	/* this should fail */
	*data = 123;

	return 0;
}

/* A skb clone's data slices should be invalid anytime packet data changes */
SEC("?tc")
__failure __msg("invalid mem access 'scalar'")
int clone_skb_packet_data(struct __sk_buff *skb)
{
	char buffer[sizeof(__u32)] = {};
	struct bpf_dynptr clone;
	struct bpf_dynptr ptr;
	__u32 *data;

	bpf_dynptr_from_skb(skb, 0, &ptr);

	bpf_dynptr_clone(&ptr, &clone);
	data = bpf_dynptr_slice_rdwr(&clone, 0, buffer, sizeof(buffer));
	if (!data)
		return XDP_DROP;

	if (bpf_skb_pull_data(skb, skb->len))
		return SK_DROP;

	/* this should fail */
	*data = 123;

	return 0;
}

/* A xdp clone's data slices should be invalid anytime packet data changes */
SEC("?xdp")
__failure __msg("invalid mem access 'scalar'")
int clone_xdp_packet_data(struct xdp_md *xdp)
{
	char buffer[sizeof(__u32)] = {};
	struct bpf_dynptr clone;
	struct bpf_dynptr ptr;
	struct ethhdr *hdr;
	__u32 *data;

	bpf_dynptr_from_xdp(xdp, 0, &ptr);

	bpf_dynptr_clone(&ptr, &clone);
	data = bpf_dynptr_slice_rdwr(&clone, 0, buffer, sizeof(buffer));
	if (!data)
		return XDP_DROP;

	if (bpf_xdp_adjust_head(xdp, 0 - (int)sizeof(*hdr)))
		return XDP_DROP;

	/* this should fail */
	*data = 123;

	return 0;
}

/* Buffers that are provided must be sufficiently long */
SEC("?cgroup_skb/egress")
__failure __msg("memory, len pair leads to invalid memory access")
int test_dynptr_skb_small_buff(struct __sk_buff *skb)
{
	struct bpf_dynptr ptr;
	char buffer[8] = {};
	__u64 *data;

	if (bpf_dynptr_from_skb(skb, 0, &ptr)) {
		err = 1;
		return 1;
	}

	/* This may return NULL. SKB may require a buffer */
	data = bpf_dynptr_slice(&ptr, 0, buffer, 9);

	return !!data;
}

__noinline long global_call_bpf_dynptr(const struct bpf_dynptr *dynptr)
{
	long ret = 0;
	/* Avoid leaving this global function empty to avoid having the compiler
	 * optimize away the call to this global function.
	 */
	__sink(ret);
	return ret;
}

SEC("?raw_tp")
__failure __msg("arg#1 expected pointer to stack or const struct bpf_dynptr")
int test_dynptr_reg_type(void *ctx)
{
	struct task_struct *current = NULL;
	/* R1 should be holding a PTR_TO_BTF_ID, so this shouldn't be a
	 * reg->type that can be passed to a function accepting a
	 * ARG_PTR_TO_DYNPTR | MEM_RDONLY. process_dynptr_func() should catch
	 * this.
	 */
	global_call_bpf_dynptr((const struct bpf_dynptr *)current);
	return 0;
}<|MERGE_RESOLUTION|>--- conflicted
+++ resolved
@@ -965,11 +965,7 @@
  * mem_or_null pointers.
  */
 SEC("?raw_tp")
-<<<<<<< HEAD
-__failure __regex("R[0-9]+ type=scalar expected=percpu_ptr_")
-=======
 __failure __msg("R{{[0-9]+}} type=scalar expected=percpu_ptr_")
->>>>>>> adc21867
 int dynptr_invalidate_slice_or_null(void *ctx)
 {
 	struct bpf_dynptr ptr;
@@ -987,11 +983,7 @@
 
 /* Destruction of dynptr should also any slices obtained from it */
 SEC("?raw_tp")
-<<<<<<< HEAD
-__failure __regex("R[0-9]+ invalid mem access 'scalar'")
-=======
 __failure __msg("R{{[0-9]+}} invalid mem access 'scalar'")
->>>>>>> adc21867
 int dynptr_invalidate_slice_failure(void *ctx)
 {
 	struct bpf_dynptr ptr1;
@@ -1078,11 +1070,7 @@
 
 /* bpf_dynptr_slice()s are read-only and cannot be written to */
 SEC("?tc")
-<<<<<<< HEAD
-__failure __regex("R[0-9]+ cannot write into rdonly_mem")
-=======
 __failure __msg("R{{[0-9]+}} cannot write into rdonly_mem")
->>>>>>> adc21867
 int skb_invalid_slice_write(struct __sk_buff *skb)
 {
 	struct bpf_dynptr ptr;
