--- conflicted
+++ resolved
@@ -76,11 +76,7 @@
 	},
 	.prog_type = BPF_PROG_TYPE_SCHED_CLS,
 	.result = REJECT,
-<<<<<<< HEAD
-	.errstr = "arg#0 expected pointer to ctx, but got PTR",
-=======
 	.errstr = "arg#0 expected pointer to ctx, but got fp",
->>>>>>> adc21867
 	.fixup_kfunc_btf_id = {
 		{ "bpf_kfunc_call_test_pass_ctx", 2 },
 	},
