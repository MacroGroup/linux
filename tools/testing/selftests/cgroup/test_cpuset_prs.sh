--- conflicted
+++ resolved
@@ -379,8 +379,6 @@
 	# cpuset.cpus can overlap with sibling cpuset.cpus.exclusive but not subsumed by it
 	"   C0-3     .      .    C4-5     X5     .      .      .     0 A1:0-3,B1:4-5"
 
-<<<<<<< HEAD
-=======
 	# Child partition root that try to take all CPUs from parent partition
 	# with tasks will remain invalid.
 	" C1-4:P1:S+ P1     .      .       .     .      .      .     0 A1:1-4,A2:1-4 A1:P1,A2:P-1"
@@ -391,7 +389,6 @@
 	# affect cpuset.cpus.exclusive.effective.
 	" C1-4:X3:S+ C1:X3  .      .       .     C      .      .     0 A2:1-4,XA2:3"
 
->>>>>>> adc21867
 	#  old-A1 old-A2 old-A3 old-B1 new-A1 new-A2 new-A3 new-B1 fail ECPUs Pstate ISOLCPUS
 	#  ------ ------ ------ ------ ------ ------ ------ ------ ---- ----- ------ --------
 	# Failure cases:
