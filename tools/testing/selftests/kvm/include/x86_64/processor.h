--- conflicted
+++ resolved
@@ -24,13 +24,10 @@
 extern bool host_cpu_is_intel;
 extern bool host_cpu_is_amd;
 extern uint64_t guest_tsc_khz;
-<<<<<<< HEAD
-=======
 
 #ifndef MAX_NR_CPUID_ENTRIES
 #define MAX_NR_CPUID_ENTRIES 100
 #endif
->>>>>>> adc21867
 
 /* Forced emulation prefix, used to invoke the emulator unconditionally. */
 #define KVM_FEP "ud2; .byte 'k', 'v', 'm';"
