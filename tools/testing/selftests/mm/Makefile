# SPDX-License-Identifier: GPL-2.0
# Makefile for mm selftests

LOCAL_HDRS += $(selfdir)/mm/local_config.h $(top_srcdir)/mm/gup_test.h
LOCAL_HDRS += $(selfdir)/mm/mseal_helpers.h

include local_config.mk

ifeq ($(ARCH),)

ifeq ($(CROSS_COMPILE),)
uname_M := $(shell uname -m 2>/dev/null || echo not)
else
uname_M := $(shell echo $(CROSS_COMPILE) | grep -o '^[a-z0-9]\+')
endif
ARCH ?= $(shell echo $(uname_M) | sed -e 's/aarch64.*/arm64/' -e 's/ppc64.*/powerpc/')
endif

# Without this, failed build products remain, with up-to-date timestamps,
# thus tricking Make (and you!) into believing that All Is Well, in subsequent
# make invocations:
.DELETE_ON_ERROR:

# Avoid accidental wrong builds, due to built-in rules working just a little
# bit too well--but not quite as well as required for our situation here.
#
# In other words, "make $SOME_TEST" is supposed to fail to build at all,
# because this Makefile only supports either "make" (all), or "make /full/path".
# However,  the built-in rules, if not suppressed, will pick up CFLAGS and the
# initial LDLIBS (but not the target-specific LDLIBS, because those are only
# set for the full path target!). This causes it to get pretty far into building
# things despite using incorrect values such as an *occasionally* incomplete
# LDLIBS.
MAKEFLAGS += --no-builtin-rules

CFLAGS = -Wall -I $(top_srcdir) $(EXTRA_CFLAGS) $(KHDR_INCLUDES) $(TOOLS_INCLUDES)
LDLIBS = -lrt -lpthread -lm

TEST_GEN_FILES = cow
TEST_GEN_FILES += compaction_test
TEST_GEN_FILES += gup_longterm
TEST_GEN_FILES += gup_test
TEST_GEN_FILES += hmm-tests
TEST_GEN_FILES += hugetlb-madvise
TEST_GEN_FILES += hugetlb-read-hwpoison
TEST_GEN_FILES += hugetlb-soft-offline
TEST_GEN_FILES += hugepage-mmap
TEST_GEN_FILES += hugepage-mremap
TEST_GEN_FILES += hugepage-shm
TEST_GEN_FILES += hugepage-vmemmap
TEST_GEN_FILES += khugepaged
TEST_GEN_FILES += madv_populate
TEST_GEN_FILES += map_fixed_noreplace
TEST_GEN_FILES += map_hugetlb
TEST_GEN_FILES += map_populate
ifneq (,$(filter $(ARCH),arm64 riscv riscv64 x86 x86_64))
TEST_GEN_FILES += memfd_secret
endif
TEST_GEN_FILES += migration
TEST_GEN_FILES += mkdirty
TEST_GEN_FILES += mlock-random-test
TEST_GEN_FILES += mlock2-tests
TEST_GEN_FILES += mrelease_test
TEST_GEN_FILES += mremap_dontunmap
TEST_GEN_FILES += mremap_test
TEST_GEN_FILES += mseal_test
TEST_GEN_FILES += seal_elf
TEST_GEN_FILES += on-fault-limit
TEST_GEN_FILES += pagemap_ioctl
TEST_GEN_FILES += thuge-gen
TEST_GEN_FILES += transhuge-stress
TEST_GEN_FILES += uffd-stress
TEST_GEN_FILES += uffd-unit-tests
TEST_GEN_FILES += split_huge_page_test
TEST_GEN_FILES += ksm_tests
TEST_GEN_FILES += ksm_functional_tests
TEST_GEN_FILES += mdwe_test
TEST_GEN_FILES += hugetlb_fault_after_madv
TEST_GEN_FILES += hugetlb_madv_vs_map
TEST_GEN_FILES += hugetlb_dio
TEST_GEN_FILES += droppable

ifneq ($(ARCH),arm64)
TEST_GEN_FILES += soft-dirty
endif

ifeq ($(ARCH),x86_64)
CAN_BUILD_I386 := $(shell ./../x86/check_cc.sh "$(CC)" ../x86/trivial_32bit_program.c -m32)
CAN_BUILD_X86_64 := $(shell ./../x86/check_cc.sh "$(CC)" ../x86/trivial_64bit_program.c)
CAN_BUILD_WITH_NOPIE := $(shell ./../x86/check_cc.sh "$(CC)" ../x86/trivial_program.c -no-pie)

VMTARGETS := protection_keys
VMTARGETS += pkey_sighandler_tests
BINARIES_32 := $(VMTARGETS:%=%_32)
BINARIES_64 := $(VMTARGETS:%=%_64)

ifeq ($(CAN_BUILD_WITH_NOPIE),1)
CFLAGS += -no-pie
endif

ifeq ($(CAN_BUILD_I386),1)
TEST_GEN_FILES += $(BINARIES_32)
endif

ifeq ($(CAN_BUILD_X86_64),1)
TEST_GEN_FILES += $(BINARIES_64)
endif
else

ifneq (,$(filter $(ARCH),arm64 powerpc))
TEST_GEN_FILES += protection_keys
endif

endif

<<<<<<< HEAD
ifneq (,$(filter $(ARCH),arm64 ia64 mips64 parisc64 powerpc riscv64 s390x sparc64 x86_64 s390))
=======
ifneq (,$(filter $(ARCH),arm64 mips64 parisc64 powerpc riscv64 s390x sparc64 x86_64 s390))
>>>>>>> adc21867
TEST_GEN_FILES += va_high_addr_switch
TEST_GEN_FILES += virtual_address_range
TEST_GEN_FILES += write_to_hugetlbfs
endif

TEST_PROGS := run_vmtests.sh

TEST_FILES := test_vmalloc.sh
TEST_FILES += test_hmm.sh
TEST_FILES += va_high_addr_switch.sh
TEST_FILES += charge_reserved_hugetlb.sh
TEST_FILES += hugetlb_reparenting_test.sh

# required by charge_reserved_hugetlb.sh
TEST_FILES += write_hugetlb_memory.sh

include ../lib.mk

$(TEST_GEN_PROGS): vm_util.c thp_settings.c
$(TEST_GEN_FILES): vm_util.c thp_settings.c

$(OUTPUT)/uffd-stress: uffd-common.c
$(OUTPUT)/uffd-unit-tests: uffd-common.c

ifeq ($(ARCH),x86_64)
BINARIES_32 := $(patsubst %,$(OUTPUT)/%,$(BINARIES_32))
BINARIES_64 := $(patsubst %,$(OUTPUT)/%,$(BINARIES_64))

define gen-target-rule-32
$(1) $(1)_32: $(OUTPUT)/$(1)_32
.PHONY: $(1) $(1)_32
endef

define gen-target-rule-64
$(1) $(1)_64: $(OUTPUT)/$(1)_64
.PHONY: $(1) $(1)_64
endef

ifeq ($(CAN_BUILD_I386),1)
$(BINARIES_32): CFLAGS += -m32 -mxsave
$(BINARIES_32): LDLIBS += -lrt -ldl -lm
$(BINARIES_32): $(OUTPUT)/%_32: %.c
	$(CC) $(CFLAGS) $(EXTRA_CFLAGS) $(notdir $^) $(LDLIBS) -o $@
$(foreach t,$(VMTARGETS),$(eval $(call gen-target-rule-32,$(t))))
endif

ifeq ($(CAN_BUILD_X86_64),1)
$(BINARIES_64): CFLAGS += -m64 -mxsave
$(BINARIES_64): LDLIBS += -lrt -ldl
$(BINARIES_64): $(OUTPUT)/%_64: %.c
	$(CC) $(CFLAGS) $(EXTRA_CFLAGS) $(notdir $^) $(LDLIBS) -o $@
$(foreach t,$(VMTARGETS),$(eval $(call gen-target-rule-64,$(t))))
endif

# x86_64 users should be encouraged to install 32-bit libraries
ifeq ($(CAN_BUILD_I386)$(CAN_BUILD_X86_64),01)
all: warn_32bit_failure

warn_32bit_failure:
	@echo "Warning: you seem to have a broken 32-bit build" 2>&1;		\
	echo  "environment. This will reduce test coverage of 64-bit" 2>&1;	\
	echo  "kernels. If you are using a Debian-like distribution," 2>&1;	\
	echo  "try:"; 2>&1;							\
	echo  "";								\
	echo  "  apt-get install gcc-multilib libc6-i386 libc6-dev-i386";	\
	echo  "";								\
	echo  "If you are using a Fedora-like distribution, try:";		\
	echo  "";								\
	echo  "  yum install glibc-devel.*i686";				\
	exit 0;
endif
endif

# IOURING_EXTRA_LIBS may get set in local_config.mk, or it may be left empty.
$(OUTPUT)/cow: LDLIBS += $(IOURING_EXTRA_LIBS)

$(OUTPUT)/gup_longterm: LDLIBS += $(IOURING_EXTRA_LIBS)

$(OUTPUT)/mlock-random-test $(OUTPUT)/memfd_secret: LDLIBS += -lcap

$(OUTPUT)/ksm_tests: LDLIBS += -lnuma

$(OUTPUT)/migration: LDLIBS += -lnuma

local_config.mk local_config.h: check_config.sh
	/bin/sh ./check_config.sh $(CC)

EXTRA_CLEAN += local_config.mk local_config.h

ifeq ($(IOURING_EXTRA_LIBS),)
all: warn_missing_liburing

warn_missing_liburing:
	@echo ; \
	echo "Warning: missing liburing support. Some tests will be skipped." ; \
	echo
endif<|MERGE_RESOLUTION|>--- conflicted
+++ resolved
@@ -113,11 +113,7 @@
 
 endif
 
-<<<<<<< HEAD
-ifneq (,$(filter $(ARCH),arm64 ia64 mips64 parisc64 powerpc riscv64 s390x sparc64 x86_64 s390))
-=======
 ifneq (,$(filter $(ARCH),arm64 mips64 parisc64 powerpc riscv64 s390x sparc64 x86_64 s390))
->>>>>>> adc21867
 TEST_GEN_FILES += va_high_addr_switch
 TEST_GEN_FILES += virtual_address_range
 TEST_GEN_FILES += write_to_hugetlbfs
