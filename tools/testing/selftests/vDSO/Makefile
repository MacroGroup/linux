--- conflicted
+++ resolved
@@ -1,11 +1,5 @@
 # SPDX-License-Identifier: GPL-2.0
-<<<<<<< HEAD
-uname_M := $(shell uname -m 2>/dev/null || echo not)
-ARCH ?= $(shell echo $(uname_M) | sed -e s/i.86/x86/ -e s/x86_64/x86/)
-SODIUM := $(shell pkg-config --libs libsodium 2>/dev/null)
-=======
 include ../../../scripts/Makefile.arch
->>>>>>> adc21867
 
 TEST_GEN_PROGS := vdso_test_gettimeofday
 TEST_GEN_PROGS += vdso_test_getcpu
@@ -15,17 +9,8 @@
 TEST_GEN_PROGS += vdso_standalone_test_x86
 endif
 TEST_GEN_PROGS += vdso_test_correctness
-<<<<<<< HEAD
-ifeq ($(uname_M),x86_64)
-TEST_GEN_PROGS += vdso_test_getrandom
-ifneq ($(SODIUM),)
-TEST_GEN_PROGS += vdso_test_chacha
-endif
-endif
-=======
 TEST_GEN_PROGS += vdso_test_getrandom
 TEST_GEN_PROGS += vdso_test_chacha
->>>>>>> adc21867
 
 CFLAGS := -std=gnu99 -O2
 
@@ -47,16 +32,6 @@
 
 $(OUTPUT)/vdso_test_getrandom: parse_vdso.c
 $(OUTPUT)/vdso_test_getrandom: CFLAGS += -isystem $(top_srcdir)/tools/include \
-<<<<<<< HEAD
-                                         -isystem $(top_srcdir)/include/uapi
-
-$(OUTPUT)/vdso_test_chacha: $(top_srcdir)/arch/$(ARCH)/entry/vdso/vgetrandom-chacha.S
-$(OUTPUT)/vdso_test_chacha: CFLAGS += -idirafter $(top_srcdir)/tools/include \
-                                      -isystem $(top_srcdir)/arch/$(ARCH)/include \
-                                      -isystem $(top_srcdir)/include \
-                                      -D__ASSEMBLY__ -DBULID_VDSO -DCONFIG_FUNCTION_ALIGNMENT=0 \
-                                      -Wa,--noexecstack $(SODIUM)
-=======
                                          $(KHDR_INCLUDES) \
                                          -isystem $(top_srcdir)/include/uapi
 
@@ -65,5 +40,4 @@
                                       -idirafter $(top_srcdir)/tools/include/generated \
                                       -idirafter $(top_srcdir)/arch/$(SRCARCH)/include \
                                       -idirafter $(top_srcdir)/include \
-                                      -Wa,--noexecstack
->>>>>>> adc21867
+                                      -Wa,--noexecstack