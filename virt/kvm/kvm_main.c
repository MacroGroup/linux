/*
 * Kernel-based Virtual Machine driver for Linux
 *
 * This module enables machines with Intel VT-x extensions to run virtual
 * machines without emulation or binary translation.
 *
 * Copyright (C) 2006 Qumranet, Inc.
 * Copyright 2010 Red Hat, Inc. and/or its affiliates.
 *
 * Authors:
 *   Avi Kivity   <avi@qumranet.com>
 *   Yaniv Kamay  <yaniv@qumranet.com>
 *
 * This work is licensed under the terms of the GNU GPL, version 2.  See
 * the COPYING file in the top-level directory.
 *
 */

#include <kvm/iodev.h>

#include <linux/kvm_host.h>
#include <linux/kvm.h>
#include <linux/module.h>
#include <linux/errno.h>
#include <linux/percpu.h>
#include <linux/mm.h>
#include <linux/miscdevice.h>
#include <linux/vmalloc.h>
#include <linux/reboot.h>
#include <linux/debugfs.h>
#include <linux/highmem.h>
#include <linux/file.h>
#include <linux/syscore_ops.h>
#include <linux/cpu.h>
#include <linux/sched.h>
#include <linux/cpumask.h>
#include <linux/smp.h>
#include <linux/anon_inodes.h>
#include <linux/profile.h>
#include <linux/kvm_para.h>
#include <linux/pagemap.h>
#include <linux/mman.h>
#include <linux/swap.h>
#include <linux/bitops.h>
#include <linux/spinlock.h>
#include <linux/compat.h>
#include <linux/srcu.h>
#include <linux/hugetlb.h>
#include <linux/slab.h>
#include <linux/sort.h>
#include <linux/bsearch.h>

#include <asm/processor.h>
#include <asm/io.h>
#include <asm/ioctl.h>
#include <asm/uaccess.h>
#include <asm/pgtable.h>

#include "coalesced_mmio.h"
#include "async_pf.h"
#include "vfio.h"

#define CREATE_TRACE_POINTS
#include <trace/events/kvm.h>

MODULE_AUTHOR("Qumranet");
MODULE_LICENSE("GPL");

<<<<<<< HEAD
/* halt polling only reduces halt latency by 5-7 us, 500us is enough */
static unsigned int halt_poll_ns = 500000;
=======
/* Architectures should define their poll value according to the halt latency */
static unsigned int halt_poll_ns = KVM_HALT_POLL_NS_DEFAULT;
>>>>>>> 9f30a04d
module_param(halt_poll_ns, uint, S_IRUGO | S_IWUSR);

/* Default doubles per-vcpu halt_poll_ns. */
static unsigned int halt_poll_ns_grow = 2;
module_param(halt_poll_ns_grow, int, S_IRUGO);

/* Default resets per-vcpu halt_poll_ns . */
static unsigned int halt_poll_ns_shrink;
module_param(halt_poll_ns_shrink, int, S_IRUGO);

/*
 * Ordering of locks:
 *
 *	kvm->lock --> kvm->slots_lock --> kvm->irq_lock
 */

DEFINE_SPINLOCK(kvm_lock);
static DEFINE_RAW_SPINLOCK(kvm_count_lock);
LIST_HEAD(vm_list);

static cpumask_var_t cpus_hardware_enabled;
static int kvm_usage_count;
static atomic_t hardware_enable_failed;

struct kmem_cache *kvm_vcpu_cache;
EXPORT_SYMBOL_GPL(kvm_vcpu_cache);

static __read_mostly struct preempt_ops kvm_preempt_ops;

struct dentry *kvm_debugfs_dir;
EXPORT_SYMBOL_GPL(kvm_debugfs_dir);

static long kvm_vcpu_ioctl(struct file *file, unsigned int ioctl,
			   unsigned long arg);
#ifdef CONFIG_KVM_COMPAT
static long kvm_vcpu_compat_ioctl(struct file *file, unsigned int ioctl,
				  unsigned long arg);
#endif
static int hardware_enable_all(void);
static void hardware_disable_all(void);

static void kvm_io_bus_destroy(struct kvm_io_bus *bus);

static void kvm_release_pfn_dirty(pfn_t pfn);
static void mark_page_dirty_in_slot(struct kvm_memory_slot *memslot, gfn_t gfn);

__visible bool kvm_rebooting;
EXPORT_SYMBOL_GPL(kvm_rebooting);

static bool largepages_enabled = true;

bool kvm_is_reserved_pfn(pfn_t pfn)
{
	if (pfn_valid(pfn))
		return PageReserved(pfn_to_page(pfn));

	return true;
}

/*
 * Switches to specified vcpu, until a matching vcpu_put()
 */
int vcpu_load(struct kvm_vcpu *vcpu)
{
	int cpu;

	if (mutex_lock_killable(&vcpu->mutex))
		return -EINTR;
	cpu = get_cpu();
	preempt_notifier_register(&vcpu->preempt_notifier);
	kvm_arch_vcpu_load(vcpu, cpu);
	put_cpu();
	return 0;
}

void vcpu_put(struct kvm_vcpu *vcpu)
{
	preempt_disable();
	kvm_arch_vcpu_put(vcpu);
	preempt_notifier_unregister(&vcpu->preempt_notifier);
	preempt_enable();
	mutex_unlock(&vcpu->mutex);
}

static void ack_flush(void *_completed)
{
}

bool kvm_make_all_cpus_request(struct kvm *kvm, unsigned int req)
{
	int i, cpu, me;
	cpumask_var_t cpus;
	bool called = true;
	struct kvm_vcpu *vcpu;

	zalloc_cpumask_var(&cpus, GFP_ATOMIC);

	me = get_cpu();
	kvm_for_each_vcpu(i, vcpu, kvm) {
		kvm_make_request(req, vcpu);
		cpu = vcpu->cpu;

		/* Set ->requests bit before we read ->mode */
		smp_mb();

		if (cpus != NULL && cpu != -1 && cpu != me &&
		      kvm_vcpu_exiting_guest_mode(vcpu) != OUTSIDE_GUEST_MODE)
			cpumask_set_cpu(cpu, cpus);
	}
	if (unlikely(cpus == NULL))
		smp_call_function_many(cpu_online_mask, ack_flush, NULL, 1);
	else if (!cpumask_empty(cpus))
		smp_call_function_many(cpus, ack_flush, NULL, 1);
	else
		called = false;
	put_cpu();
	free_cpumask_var(cpus);
	return called;
}

#ifndef CONFIG_HAVE_KVM_ARCH_TLB_FLUSH_ALL
void kvm_flush_remote_tlbs(struct kvm *kvm)
{
	long dirty_count = kvm->tlbs_dirty;

	smp_mb();
	if (kvm_make_all_cpus_request(kvm, KVM_REQ_TLB_FLUSH))
		++kvm->stat.remote_tlb_flush;
	cmpxchg(&kvm->tlbs_dirty, dirty_count, 0);
}
EXPORT_SYMBOL_GPL(kvm_flush_remote_tlbs);
#endif

void kvm_reload_remote_mmus(struct kvm *kvm)
{
	kvm_make_all_cpus_request(kvm, KVM_REQ_MMU_RELOAD);
}

void kvm_make_mclock_inprogress_request(struct kvm *kvm)
{
	kvm_make_all_cpus_request(kvm, KVM_REQ_MCLOCK_INPROGRESS);
}

void kvm_make_scan_ioapic_request(struct kvm *kvm)
{
	kvm_make_all_cpus_request(kvm, KVM_REQ_SCAN_IOAPIC);
}

int kvm_vcpu_init(struct kvm_vcpu *vcpu, struct kvm *kvm, unsigned id)
{
	struct page *page;
	int r;

	mutex_init(&vcpu->mutex);
	vcpu->cpu = -1;
	vcpu->kvm = kvm;
	vcpu->vcpu_id = id;
	vcpu->pid = NULL;
	vcpu->halt_poll_ns = 0;
	init_waitqueue_head(&vcpu->wq);
	kvm_async_pf_vcpu_init(vcpu);

	page = alloc_page(GFP_KERNEL | __GFP_ZERO);
	if (!page) {
		r = -ENOMEM;
		goto fail;
	}
	vcpu->run = page_address(page);

	kvm_vcpu_set_in_spin_loop(vcpu, false);
	kvm_vcpu_set_dy_eligible(vcpu, false);
	vcpu->preempted = false;

	r = kvm_arch_vcpu_init(vcpu);
	if (r < 0)
		goto fail_free_run;
	return 0;

fail_free_run:
	free_page((unsigned long)vcpu->run);
fail:
	return r;
}
EXPORT_SYMBOL_GPL(kvm_vcpu_init);

void kvm_vcpu_uninit(struct kvm_vcpu *vcpu)
{
	put_pid(vcpu->pid);
	kvm_arch_vcpu_uninit(vcpu);
	free_page((unsigned long)vcpu->run);
}
EXPORT_SYMBOL_GPL(kvm_vcpu_uninit);

#if defined(CONFIG_MMU_NOTIFIER) && defined(KVM_ARCH_WANT_MMU_NOTIFIER)
static inline struct kvm *mmu_notifier_to_kvm(struct mmu_notifier *mn)
{
	return container_of(mn, struct kvm, mmu_notifier);
}

static void kvm_mmu_notifier_invalidate_page(struct mmu_notifier *mn,
					     struct mm_struct *mm,
					     unsigned long address)
{
	struct kvm *kvm = mmu_notifier_to_kvm(mn);
	int need_tlb_flush, idx;

	/*
	 * When ->invalidate_page runs, the linux pte has been zapped
	 * already but the page is still allocated until
	 * ->invalidate_page returns. So if we increase the sequence
	 * here the kvm page fault will notice if the spte can't be
	 * established because the page is going to be freed. If
	 * instead the kvm page fault establishes the spte before
	 * ->invalidate_page runs, kvm_unmap_hva will release it
	 * before returning.
	 *
	 * The sequence increase only need to be seen at spin_unlock
	 * time, and not at spin_lock time.
	 *
	 * Increasing the sequence after the spin_unlock would be
	 * unsafe because the kvm page fault could then establish the
	 * pte after kvm_unmap_hva returned, without noticing the page
	 * is going to be freed.
	 */
	idx = srcu_read_lock(&kvm->srcu);
	spin_lock(&kvm->mmu_lock);

	kvm->mmu_notifier_seq++;
	need_tlb_flush = kvm_unmap_hva(kvm, address) | kvm->tlbs_dirty;
	/* we've to flush the tlb before the pages can be freed */
	if (need_tlb_flush)
		kvm_flush_remote_tlbs(kvm);

	spin_unlock(&kvm->mmu_lock);

	kvm_arch_mmu_notifier_invalidate_page(kvm, address);

	srcu_read_unlock(&kvm->srcu, idx);
}

static void kvm_mmu_notifier_change_pte(struct mmu_notifier *mn,
					struct mm_struct *mm,
					unsigned long address,
					pte_t pte)
{
	struct kvm *kvm = mmu_notifier_to_kvm(mn);
	int idx;

	idx = srcu_read_lock(&kvm->srcu);
	spin_lock(&kvm->mmu_lock);
	kvm->mmu_notifier_seq++;
	kvm_set_spte_hva(kvm, address, pte);
	spin_unlock(&kvm->mmu_lock);
	srcu_read_unlock(&kvm->srcu, idx);
}

static void kvm_mmu_notifier_invalidate_range_start(struct mmu_notifier *mn,
						    struct mm_struct *mm,
						    unsigned long start,
						    unsigned long end)
{
	struct kvm *kvm = mmu_notifier_to_kvm(mn);
	int need_tlb_flush = 0, idx;

	idx = srcu_read_lock(&kvm->srcu);
	spin_lock(&kvm->mmu_lock);
	/*
	 * The count increase must become visible at unlock time as no
	 * spte can be established without taking the mmu_lock and
	 * count is also read inside the mmu_lock critical section.
	 */
	kvm->mmu_notifier_count++;
	need_tlb_flush = kvm_unmap_hva_range(kvm, start, end);
	need_tlb_flush |= kvm->tlbs_dirty;
	/* we've to flush the tlb before the pages can be freed */
	if (need_tlb_flush)
		kvm_flush_remote_tlbs(kvm);

	spin_unlock(&kvm->mmu_lock);
	srcu_read_unlock(&kvm->srcu, idx);
}

static void kvm_mmu_notifier_invalidate_range_end(struct mmu_notifier *mn,
						  struct mm_struct *mm,
						  unsigned long start,
						  unsigned long end)
{
	struct kvm *kvm = mmu_notifier_to_kvm(mn);

	spin_lock(&kvm->mmu_lock);
	/*
	 * This sequence increase will notify the kvm page fault that
	 * the page that is going to be mapped in the spte could have
	 * been freed.
	 */
	kvm->mmu_notifier_seq++;
	smp_wmb();
	/*
	 * The above sequence increase must be visible before the
	 * below count decrease, which is ensured by the smp_wmb above
	 * in conjunction with the smp_rmb in mmu_notifier_retry().
	 */
	kvm->mmu_notifier_count--;
	spin_unlock(&kvm->mmu_lock);

	BUG_ON(kvm->mmu_notifier_count < 0);
}

static int kvm_mmu_notifier_clear_flush_young(struct mmu_notifier *mn,
					      struct mm_struct *mm,
					      unsigned long start,
					      unsigned long end)
{
	struct kvm *kvm = mmu_notifier_to_kvm(mn);
	int young, idx;

	idx = srcu_read_lock(&kvm->srcu);
	spin_lock(&kvm->mmu_lock);

	young = kvm_age_hva(kvm, start, end);
	if (young)
		kvm_flush_remote_tlbs(kvm);

	spin_unlock(&kvm->mmu_lock);
	srcu_read_unlock(&kvm->srcu, idx);

	return young;
}

static int kvm_mmu_notifier_clear_young(struct mmu_notifier *mn,
					struct mm_struct *mm,
					unsigned long start,
					unsigned long end)
{
	struct kvm *kvm = mmu_notifier_to_kvm(mn);
	int young, idx;

	idx = srcu_read_lock(&kvm->srcu);
	spin_lock(&kvm->mmu_lock);
	/*
	 * Even though we do not flush TLB, this will still adversely
	 * affect performance on pre-Haswell Intel EPT, where there is
	 * no EPT Access Bit to clear so that we have to tear down EPT
	 * tables instead. If we find this unacceptable, we can always
	 * add a parameter to kvm_age_hva so that it effectively doesn't
	 * do anything on clear_young.
	 *
	 * Also note that currently we never issue secondary TLB flushes
	 * from clear_young, leaving this job up to the regular system
	 * cadence. If we find this inaccurate, we might come up with a
	 * more sophisticated heuristic later.
	 */
	young = kvm_age_hva(kvm, start, end);
	spin_unlock(&kvm->mmu_lock);
	srcu_read_unlock(&kvm->srcu, idx);

	return young;
}

static int kvm_mmu_notifier_test_young(struct mmu_notifier *mn,
				       struct mm_struct *mm,
				       unsigned long address)
{
	struct kvm *kvm = mmu_notifier_to_kvm(mn);
	int young, idx;

	idx = srcu_read_lock(&kvm->srcu);
	spin_lock(&kvm->mmu_lock);
	young = kvm_test_age_hva(kvm, address);
	spin_unlock(&kvm->mmu_lock);
	srcu_read_unlock(&kvm->srcu, idx);

	return young;
}

static void kvm_mmu_notifier_release(struct mmu_notifier *mn,
				     struct mm_struct *mm)
{
	struct kvm *kvm = mmu_notifier_to_kvm(mn);
	int idx;

	idx = srcu_read_lock(&kvm->srcu);
	kvm_arch_flush_shadow_all(kvm);
	srcu_read_unlock(&kvm->srcu, idx);
}

static const struct mmu_notifier_ops kvm_mmu_notifier_ops = {
	.invalidate_page	= kvm_mmu_notifier_invalidate_page,
	.invalidate_range_start	= kvm_mmu_notifier_invalidate_range_start,
	.invalidate_range_end	= kvm_mmu_notifier_invalidate_range_end,
	.clear_flush_young	= kvm_mmu_notifier_clear_flush_young,
	.clear_young		= kvm_mmu_notifier_clear_young,
	.test_young		= kvm_mmu_notifier_test_young,
	.change_pte		= kvm_mmu_notifier_change_pte,
	.release		= kvm_mmu_notifier_release,
};

static int kvm_init_mmu_notifier(struct kvm *kvm)
{
	kvm->mmu_notifier.ops = &kvm_mmu_notifier_ops;
	return mmu_notifier_register(&kvm->mmu_notifier, current->mm);
}

#else  /* !(CONFIG_MMU_NOTIFIER && KVM_ARCH_WANT_MMU_NOTIFIER) */

static int kvm_init_mmu_notifier(struct kvm *kvm)
{
	return 0;
}

#endif /* CONFIG_MMU_NOTIFIER && KVM_ARCH_WANT_MMU_NOTIFIER */

static struct kvm_memslots *kvm_alloc_memslots(void)
{
	int i;
	struct kvm_memslots *slots;

	slots = kvm_kvzalloc(sizeof(struct kvm_memslots));
	if (!slots)
		return NULL;

	/*
	 * Init kvm generation close to the maximum to easily test the
	 * code of handling generation number wrap-around.
	 */
	slots->generation = -150;
	for (i = 0; i < KVM_MEM_SLOTS_NUM; i++)
		slots->id_to_index[i] = slots->memslots[i].id = i;

	return slots;
}

static void kvm_destroy_dirty_bitmap(struct kvm_memory_slot *memslot)
{
	if (!memslot->dirty_bitmap)
		return;

	kvfree(memslot->dirty_bitmap);
	memslot->dirty_bitmap = NULL;
}

/*
 * Free any memory in @free but not in @dont.
 */
static void kvm_free_memslot(struct kvm *kvm, struct kvm_memory_slot *free,
			      struct kvm_memory_slot *dont)
{
	if (!dont || free->dirty_bitmap != dont->dirty_bitmap)
		kvm_destroy_dirty_bitmap(free);

	kvm_arch_free_memslot(kvm, free, dont);

	free->npages = 0;
}

static void kvm_free_memslots(struct kvm *kvm, struct kvm_memslots *slots)
{
	struct kvm_memory_slot *memslot;

	if (!slots)
		return;

	kvm_for_each_memslot(memslot, slots)
		kvm_free_memslot(kvm, memslot, NULL);

	kvfree(slots);
}

static struct kvm *kvm_create_vm(unsigned long type)
{
	int r, i;
	struct kvm *kvm = kvm_arch_alloc_vm();

	if (!kvm)
		return ERR_PTR(-ENOMEM);

	r = kvm_arch_init_vm(kvm, type);
	if (r)
		goto out_err_no_disable;

	r = hardware_enable_all();
	if (r)
		goto out_err_no_disable;

#ifdef CONFIG_HAVE_KVM_IRQFD
	INIT_HLIST_HEAD(&kvm->irq_ack_notifier_list);
#endif

	BUILD_BUG_ON(KVM_MEM_SLOTS_NUM > SHRT_MAX);

	r = -ENOMEM;
	for (i = 0; i < KVM_ADDRESS_SPACE_NUM; i++) {
		kvm->memslots[i] = kvm_alloc_memslots();
		if (!kvm->memslots[i])
			goto out_err_no_srcu;
	}

	if (init_srcu_struct(&kvm->srcu))
		goto out_err_no_srcu;
	if (init_srcu_struct(&kvm->irq_srcu))
		goto out_err_no_irq_srcu;
	for (i = 0; i < KVM_NR_BUSES; i++) {
		kvm->buses[i] = kzalloc(sizeof(struct kvm_io_bus),
					GFP_KERNEL);
		if (!kvm->buses[i])
			goto out_err;
	}

	spin_lock_init(&kvm->mmu_lock);
	kvm->mm = current->mm;
	atomic_inc(&kvm->mm->mm_count);
	kvm_eventfd_init(kvm);
	mutex_init(&kvm->lock);
	mutex_init(&kvm->irq_lock);
	mutex_init(&kvm->slots_lock);
	atomic_set(&kvm->users_count, 1);
	INIT_LIST_HEAD(&kvm->devices);

	r = kvm_init_mmu_notifier(kvm);
	if (r)
		goto out_err;

	spin_lock(&kvm_lock);
	list_add(&kvm->vm_list, &vm_list);
	spin_unlock(&kvm_lock);

	preempt_notifier_inc();

	return kvm;

out_err:
	cleanup_srcu_struct(&kvm->irq_srcu);
out_err_no_irq_srcu:
	cleanup_srcu_struct(&kvm->srcu);
out_err_no_srcu:
	hardware_disable_all();
out_err_no_disable:
	for (i = 0; i < KVM_NR_BUSES; i++)
		kfree(kvm->buses[i]);
	for (i = 0; i < KVM_ADDRESS_SPACE_NUM; i++)
		kvm_free_memslots(kvm, kvm->memslots[i]);
	kvm_arch_free_vm(kvm);
	return ERR_PTR(r);
}

/*
 * Avoid using vmalloc for a small buffer.
 * Should not be used when the size is statically known.
 */
void *kvm_kvzalloc(unsigned long size)
{
	if (size > PAGE_SIZE)
		return vzalloc(size);
	else
		return kzalloc(size, GFP_KERNEL);
}

static void kvm_destroy_devices(struct kvm *kvm)
{
	struct list_head *node, *tmp;

	list_for_each_safe(node, tmp, &kvm->devices) {
		struct kvm_device *dev =
			list_entry(node, struct kvm_device, vm_node);

		list_del(node);
		dev->ops->destroy(dev);
	}
}

static void kvm_destroy_vm(struct kvm *kvm)
{
	int i;
	struct mm_struct *mm = kvm->mm;

	kvm_arch_sync_events(kvm);
	spin_lock(&kvm_lock);
	list_del(&kvm->vm_list);
	spin_unlock(&kvm_lock);
	kvm_free_irq_routing(kvm);
	for (i = 0; i < KVM_NR_BUSES; i++)
		kvm_io_bus_destroy(kvm->buses[i]);
	kvm_coalesced_mmio_free(kvm);
#if defined(CONFIG_MMU_NOTIFIER) && defined(KVM_ARCH_WANT_MMU_NOTIFIER)
	mmu_notifier_unregister(&kvm->mmu_notifier, kvm->mm);
#else
	kvm_arch_flush_shadow_all(kvm);
#endif
	kvm_arch_destroy_vm(kvm);
	kvm_destroy_devices(kvm);
	for (i = 0; i < KVM_ADDRESS_SPACE_NUM; i++)
		kvm_free_memslots(kvm, kvm->memslots[i]);
	cleanup_srcu_struct(&kvm->irq_srcu);
	cleanup_srcu_struct(&kvm->srcu);
	kvm_arch_free_vm(kvm);
	preempt_notifier_dec();
	hardware_disable_all();
	mmdrop(mm);
}

void kvm_get_kvm(struct kvm *kvm)
{
	atomic_inc(&kvm->users_count);
}
EXPORT_SYMBOL_GPL(kvm_get_kvm);

void kvm_put_kvm(struct kvm *kvm)
{
	if (atomic_dec_and_test(&kvm->users_count))
		kvm_destroy_vm(kvm);
}
EXPORT_SYMBOL_GPL(kvm_put_kvm);


static int kvm_vm_release(struct inode *inode, struct file *filp)
{
	struct kvm *kvm = filp->private_data;

	kvm_irqfd_release(kvm);

	kvm_put_kvm(kvm);
	return 0;
}

/*
 * Allocation size is twice as large as the actual dirty bitmap size.
 * See x86's kvm_vm_ioctl_get_dirty_log() why this is needed.
 */
static int kvm_create_dirty_bitmap(struct kvm_memory_slot *memslot)
{
	unsigned long dirty_bytes = 2 * kvm_dirty_bitmap_bytes(memslot);

	memslot->dirty_bitmap = kvm_kvzalloc(dirty_bytes);
	if (!memslot->dirty_bitmap)
		return -ENOMEM;

	return 0;
}

/*
 * Insert memslot and re-sort memslots based on their GFN,
 * so binary search could be used to lookup GFN.
 * Sorting algorithm takes advantage of having initially
 * sorted array and known changed memslot position.
 */
static void update_memslots(struct kvm_memslots *slots,
			    struct kvm_memory_slot *new)
{
	int id = new->id;
	int i = slots->id_to_index[id];
	struct kvm_memory_slot *mslots = slots->memslots;

	WARN_ON(mslots[i].id != id);
	if (!new->npages) {
		WARN_ON(!mslots[i].npages);
		if (mslots[i].npages)
			slots->used_slots--;
	} else {
		if (!mslots[i].npages)
			slots->used_slots++;
	}

	while (i < KVM_MEM_SLOTS_NUM - 1 &&
	       new->base_gfn <= mslots[i + 1].base_gfn) {
		if (!mslots[i + 1].npages)
			break;
		mslots[i] = mslots[i + 1];
		slots->id_to_index[mslots[i].id] = i;
		i++;
	}

	/*
	 * The ">=" is needed when creating a slot with base_gfn == 0,
	 * so that it moves before all those with base_gfn == npages == 0.
	 *
	 * On the other hand, if new->npages is zero, the above loop has
	 * already left i pointing to the beginning of the empty part of
	 * mslots, and the ">=" would move the hole backwards in this
	 * case---which is wrong.  So skip the loop when deleting a slot.
	 */
	if (new->npages) {
		while (i > 0 &&
		       new->base_gfn >= mslots[i - 1].base_gfn) {
			mslots[i] = mslots[i - 1];
			slots->id_to_index[mslots[i].id] = i;
			i--;
		}
	} else
		WARN_ON_ONCE(i != slots->used_slots);

	mslots[i] = *new;
	slots->id_to_index[mslots[i].id] = i;
}

static int check_memory_region_flags(const struct kvm_userspace_memory_region *mem)
{
	u32 valid_flags = KVM_MEM_LOG_DIRTY_PAGES;

#ifdef __KVM_HAVE_READONLY_MEM
	valid_flags |= KVM_MEM_READONLY;
#endif

	if (mem->flags & ~valid_flags)
		return -EINVAL;

	return 0;
}

static struct kvm_memslots *install_new_memslots(struct kvm *kvm,
		int as_id, struct kvm_memslots *slots)
{
	struct kvm_memslots *old_memslots = __kvm_memslots(kvm, as_id);

	/*
	 * Set the low bit in the generation, which disables SPTE caching
	 * until the end of synchronize_srcu_expedited.
	 */
	WARN_ON(old_memslots->generation & 1);
	slots->generation = old_memslots->generation + 1;

	rcu_assign_pointer(kvm->memslots[as_id], slots);
	synchronize_srcu_expedited(&kvm->srcu);

	/*
	 * Increment the new memslot generation a second time. This prevents
	 * vm exits that race with memslot updates from caching a memslot
	 * generation that will (potentially) be valid forever.
	 */
	slots->generation++;

	kvm_arch_memslots_updated(kvm, slots);

	return old_memslots;
}

/*
 * Allocate some memory and give it an address in the guest physical address
 * space.
 *
 * Discontiguous memory is allowed, mostly for framebuffers.
 *
 * Must be called holding kvm->slots_lock for write.
 */
int __kvm_set_memory_region(struct kvm *kvm,
			    const struct kvm_userspace_memory_region *mem)
{
	int r;
	gfn_t base_gfn;
	unsigned long npages;
	struct kvm_memory_slot *slot;
	struct kvm_memory_slot old, new;
	struct kvm_memslots *slots = NULL, *old_memslots;
	int as_id, id;
	enum kvm_mr_change change;

	r = check_memory_region_flags(mem);
	if (r)
		goto out;

	r = -EINVAL;
	as_id = mem->slot >> 16;
	id = (u16)mem->slot;

	/* General sanity checks */
	if (mem->memory_size & (PAGE_SIZE - 1))
		goto out;
	if (mem->guest_phys_addr & (PAGE_SIZE - 1))
		goto out;
	/* We can read the guest memory with __xxx_user() later on. */
	if ((id < KVM_USER_MEM_SLOTS) &&
	    ((mem->userspace_addr & (PAGE_SIZE - 1)) ||
	     !access_ok(VERIFY_WRITE,
			(void __user *)(unsigned long)mem->userspace_addr,
			mem->memory_size)))
		goto out;
	if (as_id >= KVM_ADDRESS_SPACE_NUM || id >= KVM_MEM_SLOTS_NUM)
		goto out;
	if (mem->guest_phys_addr + mem->memory_size < mem->guest_phys_addr)
		goto out;

	slot = id_to_memslot(__kvm_memslots(kvm, as_id), id);
	base_gfn = mem->guest_phys_addr >> PAGE_SHIFT;
	npages = mem->memory_size >> PAGE_SHIFT;

	if (npages > KVM_MEM_MAX_NR_PAGES)
		goto out;

	new = old = *slot;

	new.id = id;
	new.base_gfn = base_gfn;
	new.npages = npages;
	new.flags = mem->flags;

	if (npages) {
		if (!old.npages)
			change = KVM_MR_CREATE;
		else { /* Modify an existing slot. */
			if ((mem->userspace_addr != old.userspace_addr) ||
			    (npages != old.npages) ||
			    ((new.flags ^ old.flags) & KVM_MEM_READONLY))
				goto out;

			if (base_gfn != old.base_gfn)
				change = KVM_MR_MOVE;
			else if (new.flags != old.flags)
				change = KVM_MR_FLAGS_ONLY;
			else { /* Nothing to change. */
				r = 0;
				goto out;
			}
		}
	} else {
		if (!old.npages)
			goto out;

		change = KVM_MR_DELETE;
		new.base_gfn = 0;
		new.flags = 0;
	}

	if ((change == KVM_MR_CREATE) || (change == KVM_MR_MOVE)) {
		/* Check for overlaps */
		r = -EEXIST;
		kvm_for_each_memslot(slot, __kvm_memslots(kvm, as_id)) {
			if ((slot->id >= KVM_USER_MEM_SLOTS) ||
			    (slot->id == id))
				continue;
			if (!((base_gfn + npages <= slot->base_gfn) ||
			      (base_gfn >= slot->base_gfn + slot->npages)))
				goto out;
		}
	}

	/* Free page dirty bitmap if unneeded */
	if (!(new.flags & KVM_MEM_LOG_DIRTY_PAGES))
		new.dirty_bitmap = NULL;

	r = -ENOMEM;
	if (change == KVM_MR_CREATE) {
		new.userspace_addr = mem->userspace_addr;

		if (kvm_arch_create_memslot(kvm, &new, npages))
			goto out_free;
	}

	/* Allocate page dirty bitmap if needed */
	if ((new.flags & KVM_MEM_LOG_DIRTY_PAGES) && !new.dirty_bitmap) {
		if (kvm_create_dirty_bitmap(&new) < 0)
			goto out_free;
	}

	slots = kvm_kvzalloc(sizeof(struct kvm_memslots));
	if (!slots)
		goto out_free;
	memcpy(slots, __kvm_memslots(kvm, as_id), sizeof(struct kvm_memslots));

	if ((change == KVM_MR_DELETE) || (change == KVM_MR_MOVE)) {
		slot = id_to_memslot(slots, id);
		slot->flags |= KVM_MEMSLOT_INVALID;

		old_memslots = install_new_memslots(kvm, as_id, slots);

		/* slot was deleted or moved, clear iommu mapping */
		kvm_iommu_unmap_pages(kvm, &old);
		/* From this point no new shadow pages pointing to a deleted,
		 * or moved, memslot will be created.
		 *
		 * validation of sp->gfn happens in:
		 *	- gfn_to_hva (kvm_read_guest, gfn_to_pfn)
		 *	- kvm_is_visible_gfn (mmu_check_roots)
		 */
		kvm_arch_flush_shadow_memslot(kvm, slot);

		/*
		 * We can re-use the old_memslots from above, the only difference
		 * from the currently installed memslots is the invalid flag.  This
		 * will get overwritten by update_memslots anyway.
		 */
		slots = old_memslots;
	}

	r = kvm_arch_prepare_memory_region(kvm, &new, mem, change);
	if (r)
		goto out_slots;

	/* actual memory is freed via old in kvm_free_memslot below */
	if (change == KVM_MR_DELETE) {
		new.dirty_bitmap = NULL;
		memset(&new.arch, 0, sizeof(new.arch));
	}

	update_memslots(slots, &new);
	old_memslots = install_new_memslots(kvm, as_id, slots);

	kvm_arch_commit_memory_region(kvm, mem, &old, &new, change);

	kvm_free_memslot(kvm, &old, &new);
	kvfree(old_memslots);

	/*
	 * IOMMU mapping:  New slots need to be mapped.  Old slots need to be
	 * un-mapped and re-mapped if their base changes.  Since base change
	 * unmapping is handled above with slot deletion, mapping alone is
	 * needed here.  Anything else the iommu might care about for existing
	 * slots (size changes, userspace addr changes and read-only flag
	 * changes) is disallowed above, so any other attribute changes getting
	 * here can be skipped.
	 */
	if ((change == KVM_MR_CREATE) || (change == KVM_MR_MOVE)) {
		r = kvm_iommu_map_pages(kvm, &new);
		return r;
	}

	return 0;

out_slots:
	kvfree(slots);
out_free:
	kvm_free_memslot(kvm, &new, &old);
out:
	return r;
}
EXPORT_SYMBOL_GPL(__kvm_set_memory_region);

int kvm_set_memory_region(struct kvm *kvm,
			  const struct kvm_userspace_memory_region *mem)
{
	int r;

	mutex_lock(&kvm->slots_lock);
	r = __kvm_set_memory_region(kvm, mem);
	mutex_unlock(&kvm->slots_lock);
	return r;
}
EXPORT_SYMBOL_GPL(kvm_set_memory_region);

static int kvm_vm_ioctl_set_memory_region(struct kvm *kvm,
					  struct kvm_userspace_memory_region *mem)
{
	if ((u16)mem->slot >= KVM_USER_MEM_SLOTS)
		return -EINVAL;

	return kvm_set_memory_region(kvm, mem);
}

int kvm_get_dirty_log(struct kvm *kvm,
			struct kvm_dirty_log *log, int *is_dirty)
{
	struct kvm_memslots *slots;
	struct kvm_memory_slot *memslot;
	int r, i, as_id, id;
	unsigned long n;
	unsigned long any = 0;

	r = -EINVAL;
	as_id = log->slot >> 16;
	id = (u16)log->slot;
	if (as_id >= KVM_ADDRESS_SPACE_NUM || id >= KVM_USER_MEM_SLOTS)
		goto out;

	slots = __kvm_memslots(kvm, as_id);
	memslot = id_to_memslot(slots, id);
	r = -ENOENT;
	if (!memslot->dirty_bitmap)
		goto out;

	n = kvm_dirty_bitmap_bytes(memslot);

	for (i = 0; !any && i < n/sizeof(long); ++i)
		any = memslot->dirty_bitmap[i];

	r = -EFAULT;
	if (copy_to_user(log->dirty_bitmap, memslot->dirty_bitmap, n))
		goto out;

	if (any)
		*is_dirty = 1;

	r = 0;
out:
	return r;
}
EXPORT_SYMBOL_GPL(kvm_get_dirty_log);

#ifdef CONFIG_KVM_GENERIC_DIRTYLOG_READ_PROTECT
/**
 * kvm_get_dirty_log_protect - get a snapshot of dirty pages, and if any pages
 *	are dirty write protect them for next write.
 * @kvm:	pointer to kvm instance
 * @log:	slot id and address to which we copy the log
 * @is_dirty:	flag set if any page is dirty
 *
 * We need to keep it in mind that VCPU threads can write to the bitmap
 * concurrently. So, to avoid losing track of dirty pages we keep the
 * following order:
 *
 *    1. Take a snapshot of the bit and clear it if needed.
 *    2. Write protect the corresponding page.
 *    3. Copy the snapshot to the userspace.
 *    4. Upon return caller flushes TLB's if needed.
 *
 * Between 2 and 4, the guest may write to the page using the remaining TLB
 * entry.  This is not a problem because the page is reported dirty using
 * the snapshot taken before and step 4 ensures that writes done after
 * exiting to userspace will be logged for the next call.
 *
 */
int kvm_get_dirty_log_protect(struct kvm *kvm,
			struct kvm_dirty_log *log, bool *is_dirty)
{
	struct kvm_memslots *slots;
	struct kvm_memory_slot *memslot;
	int r, i, as_id, id;
	unsigned long n;
	unsigned long *dirty_bitmap;
	unsigned long *dirty_bitmap_buffer;

	r = -EINVAL;
	as_id = log->slot >> 16;
	id = (u16)log->slot;
	if (as_id >= KVM_ADDRESS_SPACE_NUM || id >= KVM_USER_MEM_SLOTS)
		goto out;

	slots = __kvm_memslots(kvm, as_id);
	memslot = id_to_memslot(slots, id);

	dirty_bitmap = memslot->dirty_bitmap;
	r = -ENOENT;
	if (!dirty_bitmap)
		goto out;

	n = kvm_dirty_bitmap_bytes(memslot);

	dirty_bitmap_buffer = dirty_bitmap + n / sizeof(long);
	memset(dirty_bitmap_buffer, 0, n);

	spin_lock(&kvm->mmu_lock);
	*is_dirty = false;
	for (i = 0; i < n / sizeof(long); i++) {
		unsigned long mask;
		gfn_t offset;

		if (!dirty_bitmap[i])
			continue;

		*is_dirty = true;

		mask = xchg(&dirty_bitmap[i], 0);
		dirty_bitmap_buffer[i] = mask;

		if (mask) {
			offset = i * BITS_PER_LONG;
			kvm_arch_mmu_enable_log_dirty_pt_masked(kvm, memslot,
								offset, mask);
		}
	}

	spin_unlock(&kvm->mmu_lock);

	r = -EFAULT;
	if (copy_to_user(log->dirty_bitmap, dirty_bitmap_buffer, n))
		goto out;

	r = 0;
out:
	return r;
}
EXPORT_SYMBOL_GPL(kvm_get_dirty_log_protect);
#endif

bool kvm_largepages_enabled(void)
{
	return largepages_enabled;
}

void kvm_disable_largepages(void)
{
	largepages_enabled = false;
}
EXPORT_SYMBOL_GPL(kvm_disable_largepages);

struct kvm_memory_slot *gfn_to_memslot(struct kvm *kvm, gfn_t gfn)
{
	return __gfn_to_memslot(kvm_memslots(kvm), gfn);
}
EXPORT_SYMBOL_GPL(gfn_to_memslot);

struct kvm_memory_slot *kvm_vcpu_gfn_to_memslot(struct kvm_vcpu *vcpu, gfn_t gfn)
{
	return __gfn_to_memslot(kvm_vcpu_memslots(vcpu), gfn);
}

int kvm_is_visible_gfn(struct kvm *kvm, gfn_t gfn)
{
	struct kvm_memory_slot *memslot = gfn_to_memslot(kvm, gfn);

	if (!memslot || memslot->id >= KVM_USER_MEM_SLOTS ||
	      memslot->flags & KVM_MEMSLOT_INVALID)
		return 0;

	return 1;
}
EXPORT_SYMBOL_GPL(kvm_is_visible_gfn);

unsigned long kvm_host_page_size(struct kvm *kvm, gfn_t gfn)
{
	struct vm_area_struct *vma;
	unsigned long addr, size;

	size = PAGE_SIZE;

	addr = gfn_to_hva(kvm, gfn);
	if (kvm_is_error_hva(addr))
		return PAGE_SIZE;

	down_read(&current->mm->mmap_sem);
	vma = find_vma(current->mm, addr);
	if (!vma)
		goto out;

	size = vma_kernel_pagesize(vma);

out:
	up_read(&current->mm->mmap_sem);

	return size;
}

static bool memslot_is_readonly(struct kvm_memory_slot *slot)
{
	return slot->flags & KVM_MEM_READONLY;
}

static unsigned long __gfn_to_hva_many(struct kvm_memory_slot *slot, gfn_t gfn,
				       gfn_t *nr_pages, bool write)
{
	if (!slot || slot->flags & KVM_MEMSLOT_INVALID)
		return KVM_HVA_ERR_BAD;

	if (memslot_is_readonly(slot) && write)
		return KVM_HVA_ERR_RO_BAD;

	if (nr_pages)
		*nr_pages = slot->npages - (gfn - slot->base_gfn);

	return __gfn_to_hva_memslot(slot, gfn);
}

static unsigned long gfn_to_hva_many(struct kvm_memory_slot *slot, gfn_t gfn,
				     gfn_t *nr_pages)
{
	return __gfn_to_hva_many(slot, gfn, nr_pages, true);
}

unsigned long gfn_to_hva_memslot(struct kvm_memory_slot *slot,
					gfn_t gfn)
{
	return gfn_to_hva_many(slot, gfn, NULL);
}
EXPORT_SYMBOL_GPL(gfn_to_hva_memslot);

unsigned long gfn_to_hva(struct kvm *kvm, gfn_t gfn)
{
	return gfn_to_hva_many(gfn_to_memslot(kvm, gfn), gfn, NULL);
}
EXPORT_SYMBOL_GPL(gfn_to_hva);

unsigned long kvm_vcpu_gfn_to_hva(struct kvm_vcpu *vcpu, gfn_t gfn)
{
	return gfn_to_hva_many(kvm_vcpu_gfn_to_memslot(vcpu, gfn), gfn, NULL);
}
EXPORT_SYMBOL_GPL(kvm_vcpu_gfn_to_hva);

/*
 * If writable is set to false, the hva returned by this function is only
 * allowed to be read.
 */
unsigned long gfn_to_hva_memslot_prot(struct kvm_memory_slot *slot,
				      gfn_t gfn, bool *writable)
{
	unsigned long hva = __gfn_to_hva_many(slot, gfn, NULL, false);

	if (!kvm_is_error_hva(hva) && writable)
		*writable = !memslot_is_readonly(slot);

	return hva;
}

unsigned long gfn_to_hva_prot(struct kvm *kvm, gfn_t gfn, bool *writable)
{
	struct kvm_memory_slot *slot = gfn_to_memslot(kvm, gfn);

	return gfn_to_hva_memslot_prot(slot, gfn, writable);
}

unsigned long kvm_vcpu_gfn_to_hva_prot(struct kvm_vcpu *vcpu, gfn_t gfn, bool *writable)
{
	struct kvm_memory_slot *slot = kvm_vcpu_gfn_to_memslot(vcpu, gfn);

	return gfn_to_hva_memslot_prot(slot, gfn, writable);
}

static int get_user_page_nowait(struct task_struct *tsk, struct mm_struct *mm,
	unsigned long start, int write, struct page **page)
{
	int flags = FOLL_TOUCH | FOLL_NOWAIT | FOLL_HWPOISON | FOLL_GET;

	if (write)
		flags |= FOLL_WRITE;

	return __get_user_pages(tsk, mm, start, 1, flags, page, NULL, NULL);
}

static inline int check_user_page_hwpoison(unsigned long addr)
{
	int rc, flags = FOLL_TOUCH | FOLL_HWPOISON | FOLL_WRITE;

	rc = __get_user_pages(current, current->mm, addr, 1,
			      flags, NULL, NULL, NULL);
	return rc == -EHWPOISON;
}

/*
 * The atomic path to get the writable pfn which will be stored in @pfn,
 * true indicates success, otherwise false is returned.
 */
static bool hva_to_pfn_fast(unsigned long addr, bool atomic, bool *async,
			    bool write_fault, bool *writable, pfn_t *pfn)
{
	struct page *page[1];
	int npages;

	if (!(async || atomic))
		return false;

	/*
	 * Fast pin a writable pfn only if it is a write fault request
	 * or the caller allows to map a writable pfn for a read fault
	 * request.
	 */
	if (!(write_fault || writable))
		return false;

	npages = __get_user_pages_fast(addr, 1, 1, page);
	if (npages == 1) {
		*pfn = page_to_pfn(page[0]);

		if (writable)
			*writable = true;
		return true;
	}

	return false;
}

/*
 * The slow path to get the pfn of the specified host virtual address,
 * 1 indicates success, -errno is returned if error is detected.
 */
static int hva_to_pfn_slow(unsigned long addr, bool *async, bool write_fault,
			   bool *writable, pfn_t *pfn)
{
	struct page *page[1];
	int npages = 0;

	might_sleep();

	if (writable)
		*writable = write_fault;

	if (async) {
		down_read(&current->mm->mmap_sem);
		npages = get_user_page_nowait(current, current->mm,
					      addr, write_fault, page);
		up_read(&current->mm->mmap_sem);
	} else
		npages = __get_user_pages_unlocked(current, current->mm, addr, 1,
						   write_fault, 0, page,
						   FOLL_TOUCH|FOLL_HWPOISON);
	if (npages != 1)
		return npages;

	/* map read fault as writable if possible */
	if (unlikely(!write_fault) && writable) {
		struct page *wpage[1];

		npages = __get_user_pages_fast(addr, 1, 1, wpage);
		if (npages == 1) {
			*writable = true;
			put_page(page[0]);
			page[0] = wpage[0];
		}

		npages = 1;
	}
	*pfn = page_to_pfn(page[0]);
	return npages;
}

static bool vma_is_valid(struct vm_area_struct *vma, bool write_fault)
{
	if (unlikely(!(vma->vm_flags & VM_READ)))
		return false;

	if (write_fault && (unlikely(!(vma->vm_flags & VM_WRITE))))
		return false;

	return true;
}

/*
 * Pin guest page in memory and return its pfn.
 * @addr: host virtual address which maps memory to the guest
 * @atomic: whether this function can sleep
 * @async: whether this function need to wait IO complete if the
 *         host page is not in the memory
 * @write_fault: whether we should get a writable host page
 * @writable: whether it allows to map a writable host page for !@write_fault
 *
 * The function will map a writable host page for these two cases:
 * 1): @write_fault = true
 * 2): @write_fault = false && @writable, @writable will tell the caller
 *     whether the mapping is writable.
 */
static pfn_t hva_to_pfn(unsigned long addr, bool atomic, bool *async,
			bool write_fault, bool *writable)
{
	struct vm_area_struct *vma;
	pfn_t pfn = 0;
	int npages;

	/* we can do it either atomically or asynchronously, not both */
	BUG_ON(atomic && async);

	if (hva_to_pfn_fast(addr, atomic, async, write_fault, writable, &pfn))
		return pfn;

	if (atomic)
		return KVM_PFN_ERR_FAULT;

	npages = hva_to_pfn_slow(addr, async, write_fault, writable, &pfn);
	if (npages == 1)
		return pfn;

	down_read(&current->mm->mmap_sem);
	if (npages == -EHWPOISON ||
	      (!async && check_user_page_hwpoison(addr))) {
		pfn = KVM_PFN_ERR_HWPOISON;
		goto exit;
	}

	vma = find_vma_intersection(current->mm, addr, addr + 1);

	if (vma == NULL)
		pfn = KVM_PFN_ERR_FAULT;
	else if ((vma->vm_flags & VM_PFNMAP)) {
		pfn = ((addr - vma->vm_start) >> PAGE_SHIFT) +
			vma->vm_pgoff;
		BUG_ON(!kvm_is_reserved_pfn(pfn));
	} else {
		if (async && vma_is_valid(vma, write_fault))
			*async = true;
		pfn = KVM_PFN_ERR_FAULT;
	}
exit:
	up_read(&current->mm->mmap_sem);
	return pfn;
}

pfn_t __gfn_to_pfn_memslot(struct kvm_memory_slot *slot, gfn_t gfn, bool atomic,
			   bool *async, bool write_fault, bool *writable)
{
	unsigned long addr = __gfn_to_hva_many(slot, gfn, NULL, write_fault);

	if (addr == KVM_HVA_ERR_RO_BAD)
		return KVM_PFN_ERR_RO_FAULT;

	if (kvm_is_error_hva(addr))
		return KVM_PFN_NOSLOT;

	/* Do not map writable pfn in the readonly memslot. */
	if (writable && memslot_is_readonly(slot)) {
		*writable = false;
		writable = NULL;
	}

	return hva_to_pfn(addr, atomic, async, write_fault,
			  writable);
}
EXPORT_SYMBOL_GPL(__gfn_to_pfn_memslot);

pfn_t gfn_to_pfn_prot(struct kvm *kvm, gfn_t gfn, bool write_fault,
		      bool *writable)
{
	return __gfn_to_pfn_memslot(gfn_to_memslot(kvm, gfn), gfn, false, NULL,
				    write_fault, writable);
}
EXPORT_SYMBOL_GPL(gfn_to_pfn_prot);

pfn_t gfn_to_pfn_memslot(struct kvm_memory_slot *slot, gfn_t gfn)
{
	return __gfn_to_pfn_memslot(slot, gfn, false, NULL, true, NULL);
}
EXPORT_SYMBOL_GPL(gfn_to_pfn_memslot);

pfn_t gfn_to_pfn_memslot_atomic(struct kvm_memory_slot *slot, gfn_t gfn)
{
	return __gfn_to_pfn_memslot(slot, gfn, true, NULL, true, NULL);
}
EXPORT_SYMBOL_GPL(gfn_to_pfn_memslot_atomic);

pfn_t gfn_to_pfn_atomic(struct kvm *kvm, gfn_t gfn)
{
	return gfn_to_pfn_memslot_atomic(gfn_to_memslot(kvm, gfn), gfn);
}
EXPORT_SYMBOL_GPL(gfn_to_pfn_atomic);

pfn_t kvm_vcpu_gfn_to_pfn_atomic(struct kvm_vcpu *vcpu, gfn_t gfn)
{
	return gfn_to_pfn_memslot_atomic(kvm_vcpu_gfn_to_memslot(vcpu, gfn), gfn);
}
EXPORT_SYMBOL_GPL(kvm_vcpu_gfn_to_pfn_atomic);

pfn_t gfn_to_pfn(struct kvm *kvm, gfn_t gfn)
{
	return gfn_to_pfn_memslot(gfn_to_memslot(kvm, gfn), gfn);
}
EXPORT_SYMBOL_GPL(gfn_to_pfn);

pfn_t kvm_vcpu_gfn_to_pfn(struct kvm_vcpu *vcpu, gfn_t gfn)
{
	return gfn_to_pfn_memslot(kvm_vcpu_gfn_to_memslot(vcpu, gfn), gfn);
}
EXPORT_SYMBOL_GPL(kvm_vcpu_gfn_to_pfn);

int gfn_to_page_many_atomic(struct kvm_memory_slot *slot, gfn_t gfn,
			    struct page **pages, int nr_pages)
{
	unsigned long addr;
	gfn_t entry;

	addr = gfn_to_hva_many(slot, gfn, &entry);
	if (kvm_is_error_hva(addr))
		return -1;

	if (entry < nr_pages)
		return 0;

	return __get_user_pages_fast(addr, nr_pages, 1, pages);
}
EXPORT_SYMBOL_GPL(gfn_to_page_many_atomic);

static struct page *kvm_pfn_to_page(pfn_t pfn)
{
	if (is_error_noslot_pfn(pfn))
		return KVM_ERR_PTR_BAD_PAGE;

	if (kvm_is_reserved_pfn(pfn)) {
		WARN_ON(1);
		return KVM_ERR_PTR_BAD_PAGE;
	}

	return pfn_to_page(pfn);
}

struct page *gfn_to_page(struct kvm *kvm, gfn_t gfn)
{
	pfn_t pfn;

	pfn = gfn_to_pfn(kvm, gfn);

	return kvm_pfn_to_page(pfn);
}
EXPORT_SYMBOL_GPL(gfn_to_page);

struct page *kvm_vcpu_gfn_to_page(struct kvm_vcpu *vcpu, gfn_t gfn)
{
	pfn_t pfn;

	pfn = kvm_vcpu_gfn_to_pfn(vcpu, gfn);

	return kvm_pfn_to_page(pfn);
}
EXPORT_SYMBOL_GPL(kvm_vcpu_gfn_to_page);

void kvm_release_page_clean(struct page *page)
{
	WARN_ON(is_error_page(page));

	kvm_release_pfn_clean(page_to_pfn(page));
}
EXPORT_SYMBOL_GPL(kvm_release_page_clean);

void kvm_release_pfn_clean(pfn_t pfn)
{
	if (!is_error_noslot_pfn(pfn) && !kvm_is_reserved_pfn(pfn))
		put_page(pfn_to_page(pfn));
}
EXPORT_SYMBOL_GPL(kvm_release_pfn_clean);

void kvm_release_page_dirty(struct page *page)
{
	WARN_ON(is_error_page(page));

	kvm_release_pfn_dirty(page_to_pfn(page));
}
EXPORT_SYMBOL_GPL(kvm_release_page_dirty);

static void kvm_release_pfn_dirty(pfn_t pfn)
{
	kvm_set_pfn_dirty(pfn);
	kvm_release_pfn_clean(pfn);
}

void kvm_set_pfn_dirty(pfn_t pfn)
{
	if (!kvm_is_reserved_pfn(pfn)) {
		struct page *page = pfn_to_page(pfn);

		if (!PageReserved(page))
			SetPageDirty(page);
	}
}
EXPORT_SYMBOL_GPL(kvm_set_pfn_dirty);

void kvm_set_pfn_accessed(pfn_t pfn)
{
	if (!kvm_is_reserved_pfn(pfn))
		mark_page_accessed(pfn_to_page(pfn));
}
EXPORT_SYMBOL_GPL(kvm_set_pfn_accessed);

void kvm_get_pfn(pfn_t pfn)
{
	if (!kvm_is_reserved_pfn(pfn))
		get_page(pfn_to_page(pfn));
}
EXPORT_SYMBOL_GPL(kvm_get_pfn);

static int next_segment(unsigned long len, int offset)
{
	if (len > PAGE_SIZE - offset)
		return PAGE_SIZE - offset;
	else
		return len;
}

static int __kvm_read_guest_page(struct kvm_memory_slot *slot, gfn_t gfn,
				 void *data, int offset, int len)
{
	int r;
	unsigned long addr;

	addr = gfn_to_hva_memslot_prot(slot, gfn, NULL);
	if (kvm_is_error_hva(addr))
		return -EFAULT;
	r = __copy_from_user(data, (void __user *)addr + offset, len);
	if (r)
		return -EFAULT;
	return 0;
}

int kvm_read_guest_page(struct kvm *kvm, gfn_t gfn, void *data, int offset,
			int len)
{
	struct kvm_memory_slot *slot = gfn_to_memslot(kvm, gfn);

	return __kvm_read_guest_page(slot, gfn, data, offset, len);
}
EXPORT_SYMBOL_GPL(kvm_read_guest_page);

int kvm_vcpu_read_guest_page(struct kvm_vcpu *vcpu, gfn_t gfn, void *data,
			     int offset, int len)
{
	struct kvm_memory_slot *slot = kvm_vcpu_gfn_to_memslot(vcpu, gfn);

	return __kvm_read_guest_page(slot, gfn, data, offset, len);
}
EXPORT_SYMBOL_GPL(kvm_vcpu_read_guest_page);

int kvm_read_guest(struct kvm *kvm, gpa_t gpa, void *data, unsigned long len)
{
	gfn_t gfn = gpa >> PAGE_SHIFT;
	int seg;
	int offset = offset_in_page(gpa);
	int ret;

	while ((seg = next_segment(len, offset)) != 0) {
		ret = kvm_read_guest_page(kvm, gfn, data, offset, seg);
		if (ret < 0)
			return ret;
		offset = 0;
		len -= seg;
		data += seg;
		++gfn;
	}
	return 0;
}
EXPORT_SYMBOL_GPL(kvm_read_guest);

int kvm_vcpu_read_guest(struct kvm_vcpu *vcpu, gpa_t gpa, void *data, unsigned long len)
{
	gfn_t gfn = gpa >> PAGE_SHIFT;
	int seg;
	int offset = offset_in_page(gpa);
	int ret;

	while ((seg = next_segment(len, offset)) != 0) {
		ret = kvm_vcpu_read_guest_page(vcpu, gfn, data, offset, seg);
		if (ret < 0)
			return ret;
		offset = 0;
		len -= seg;
		data += seg;
		++gfn;
	}
	return 0;
}
EXPORT_SYMBOL_GPL(kvm_vcpu_read_guest);

static int __kvm_read_guest_atomic(struct kvm_memory_slot *slot, gfn_t gfn,
			           void *data, int offset, unsigned long len)
{
	int r;
	unsigned long addr;

	addr = gfn_to_hva_memslot_prot(slot, gfn, NULL);
	if (kvm_is_error_hva(addr))
		return -EFAULT;
	pagefault_disable();
	r = __copy_from_user_inatomic(data, (void __user *)addr + offset, len);
	pagefault_enable();
	if (r)
		return -EFAULT;
	return 0;
}

int kvm_read_guest_atomic(struct kvm *kvm, gpa_t gpa, void *data,
			  unsigned long len)
{
	gfn_t gfn = gpa >> PAGE_SHIFT;
	struct kvm_memory_slot *slot = gfn_to_memslot(kvm, gfn);
	int offset = offset_in_page(gpa);

	return __kvm_read_guest_atomic(slot, gfn, data, offset, len);
}
EXPORT_SYMBOL_GPL(kvm_read_guest_atomic);

int kvm_vcpu_read_guest_atomic(struct kvm_vcpu *vcpu, gpa_t gpa,
			       void *data, unsigned long len)
{
	gfn_t gfn = gpa >> PAGE_SHIFT;
	struct kvm_memory_slot *slot = kvm_vcpu_gfn_to_memslot(vcpu, gfn);
	int offset = offset_in_page(gpa);

	return __kvm_read_guest_atomic(slot, gfn, data, offset, len);
}
EXPORT_SYMBOL_GPL(kvm_vcpu_read_guest_atomic);

static int __kvm_write_guest_page(struct kvm_memory_slot *memslot, gfn_t gfn,
			          const void *data, int offset, int len)
{
	int r;
	unsigned long addr;

	addr = gfn_to_hva_memslot(memslot, gfn);
	if (kvm_is_error_hva(addr))
		return -EFAULT;
	r = __copy_to_user((void __user *)addr + offset, data, len);
	if (r)
		return -EFAULT;
	mark_page_dirty_in_slot(memslot, gfn);
	return 0;
}

int kvm_write_guest_page(struct kvm *kvm, gfn_t gfn,
			 const void *data, int offset, int len)
{
	struct kvm_memory_slot *slot = gfn_to_memslot(kvm, gfn);

	return __kvm_write_guest_page(slot, gfn, data, offset, len);
}
EXPORT_SYMBOL_GPL(kvm_write_guest_page);

int kvm_vcpu_write_guest_page(struct kvm_vcpu *vcpu, gfn_t gfn,
			      const void *data, int offset, int len)
{
	struct kvm_memory_slot *slot = kvm_vcpu_gfn_to_memslot(vcpu, gfn);

	return __kvm_write_guest_page(slot, gfn, data, offset, len);
}
EXPORT_SYMBOL_GPL(kvm_vcpu_write_guest_page);

int kvm_write_guest(struct kvm *kvm, gpa_t gpa, const void *data,
		    unsigned long len)
{
	gfn_t gfn = gpa >> PAGE_SHIFT;
	int seg;
	int offset = offset_in_page(gpa);
	int ret;

	while ((seg = next_segment(len, offset)) != 0) {
		ret = kvm_write_guest_page(kvm, gfn, data, offset, seg);
		if (ret < 0)
			return ret;
		offset = 0;
		len -= seg;
		data += seg;
		++gfn;
	}
	return 0;
}
EXPORT_SYMBOL_GPL(kvm_write_guest);

int kvm_vcpu_write_guest(struct kvm_vcpu *vcpu, gpa_t gpa, const void *data,
		         unsigned long len)
{
	gfn_t gfn = gpa >> PAGE_SHIFT;
	int seg;
	int offset = offset_in_page(gpa);
	int ret;

	while ((seg = next_segment(len, offset)) != 0) {
		ret = kvm_vcpu_write_guest_page(vcpu, gfn, data, offset, seg);
		if (ret < 0)
			return ret;
		offset = 0;
		len -= seg;
		data += seg;
		++gfn;
	}
	return 0;
}
EXPORT_SYMBOL_GPL(kvm_vcpu_write_guest);

int kvm_gfn_to_hva_cache_init(struct kvm *kvm, struct gfn_to_hva_cache *ghc,
			      gpa_t gpa, unsigned long len)
{
	struct kvm_memslots *slots = kvm_memslots(kvm);
	int offset = offset_in_page(gpa);
	gfn_t start_gfn = gpa >> PAGE_SHIFT;
	gfn_t end_gfn = (gpa + len - 1) >> PAGE_SHIFT;
	gfn_t nr_pages_needed = end_gfn - start_gfn + 1;
	gfn_t nr_pages_avail;

	ghc->gpa = gpa;
	ghc->generation = slots->generation;
	ghc->len = len;
	ghc->memslot = gfn_to_memslot(kvm, start_gfn);
	ghc->hva = gfn_to_hva_many(ghc->memslot, start_gfn, NULL);
	if (!kvm_is_error_hva(ghc->hva) && nr_pages_needed <= 1) {
		ghc->hva += offset;
	} else {
		/*
		 * If the requested region crosses two memslots, we still
		 * verify that the entire region is valid here.
		 */
		while (start_gfn <= end_gfn) {
			ghc->memslot = gfn_to_memslot(kvm, start_gfn);
			ghc->hva = gfn_to_hva_many(ghc->memslot, start_gfn,
						   &nr_pages_avail);
			if (kvm_is_error_hva(ghc->hva))
				return -EFAULT;
			start_gfn += nr_pages_avail;
		}
		/* Use the slow path for cross page reads and writes. */
		ghc->memslot = NULL;
	}
	return 0;
}
EXPORT_SYMBOL_GPL(kvm_gfn_to_hva_cache_init);

int kvm_write_guest_cached(struct kvm *kvm, struct gfn_to_hva_cache *ghc,
			   void *data, unsigned long len)
{
	struct kvm_memslots *slots = kvm_memslots(kvm);
	int r;

	BUG_ON(len > ghc->len);

	if (slots->generation != ghc->generation)
		kvm_gfn_to_hva_cache_init(kvm, ghc, ghc->gpa, ghc->len);

	if (unlikely(!ghc->memslot))
		return kvm_write_guest(kvm, ghc->gpa, data, len);

	if (kvm_is_error_hva(ghc->hva))
		return -EFAULT;

	r = __copy_to_user((void __user *)ghc->hva, data, len);
	if (r)
		return -EFAULT;
	mark_page_dirty_in_slot(ghc->memslot, ghc->gpa >> PAGE_SHIFT);

	return 0;
}
EXPORT_SYMBOL_GPL(kvm_write_guest_cached);

int kvm_read_guest_cached(struct kvm *kvm, struct gfn_to_hva_cache *ghc,
			   void *data, unsigned long len)
{
	struct kvm_memslots *slots = kvm_memslots(kvm);
	int r;

	BUG_ON(len > ghc->len);

	if (slots->generation != ghc->generation)
		kvm_gfn_to_hva_cache_init(kvm, ghc, ghc->gpa, ghc->len);

	if (unlikely(!ghc->memslot))
		return kvm_read_guest(kvm, ghc->gpa, data, len);

	if (kvm_is_error_hva(ghc->hva))
		return -EFAULT;

	r = __copy_from_user(data, (void __user *)ghc->hva, len);
	if (r)
		return -EFAULT;

	return 0;
}
EXPORT_SYMBOL_GPL(kvm_read_guest_cached);

int kvm_clear_guest_page(struct kvm *kvm, gfn_t gfn, int offset, int len)
{
	const void *zero_page = (const void *) __va(page_to_phys(ZERO_PAGE(0)));

	return kvm_write_guest_page(kvm, gfn, zero_page, offset, len);
}
EXPORT_SYMBOL_GPL(kvm_clear_guest_page);

int kvm_clear_guest(struct kvm *kvm, gpa_t gpa, unsigned long len)
{
	gfn_t gfn = gpa >> PAGE_SHIFT;
	int seg;
	int offset = offset_in_page(gpa);
	int ret;

	while ((seg = next_segment(len, offset)) != 0) {
		ret = kvm_clear_guest_page(kvm, gfn, offset, seg);
		if (ret < 0)
			return ret;
		offset = 0;
		len -= seg;
		++gfn;
	}
	return 0;
}
EXPORT_SYMBOL_GPL(kvm_clear_guest);

static void mark_page_dirty_in_slot(struct kvm_memory_slot *memslot,
				    gfn_t gfn)
{
	if (memslot && memslot->dirty_bitmap) {
		unsigned long rel_gfn = gfn - memslot->base_gfn;

		set_bit_le(rel_gfn, memslot->dirty_bitmap);
	}
}

void mark_page_dirty(struct kvm *kvm, gfn_t gfn)
{
	struct kvm_memory_slot *memslot;

	memslot = gfn_to_memslot(kvm, gfn);
	mark_page_dirty_in_slot(memslot, gfn);
}
EXPORT_SYMBOL_GPL(mark_page_dirty);

void kvm_vcpu_mark_page_dirty(struct kvm_vcpu *vcpu, gfn_t gfn)
{
	struct kvm_memory_slot *memslot;

	memslot = kvm_vcpu_gfn_to_memslot(vcpu, gfn);
	mark_page_dirty_in_slot(memslot, gfn);
}
EXPORT_SYMBOL_GPL(kvm_vcpu_mark_page_dirty);

static void grow_halt_poll_ns(struct kvm_vcpu *vcpu)
{
	int old, val;

	old = val = vcpu->halt_poll_ns;
	/* 10us base */
	if (val == 0 && halt_poll_ns_grow)
		val = 10000;
	else
		val *= halt_poll_ns_grow;

	vcpu->halt_poll_ns = val;
	trace_kvm_halt_poll_ns_grow(vcpu->vcpu_id, val, old);
}

static void shrink_halt_poll_ns(struct kvm_vcpu *vcpu)
{
	int old, val;

	old = val = vcpu->halt_poll_ns;
	if (halt_poll_ns_shrink == 0)
		val = 0;
	else
		val /= halt_poll_ns_shrink;

	vcpu->halt_poll_ns = val;
	trace_kvm_halt_poll_ns_shrink(vcpu->vcpu_id, val, old);
}

static int kvm_vcpu_check_block(struct kvm_vcpu *vcpu)
{
	if (kvm_arch_vcpu_runnable(vcpu)) {
		kvm_make_request(KVM_REQ_UNHALT, vcpu);
		return -EINTR;
	}
	if (kvm_cpu_has_pending_timer(vcpu))
		return -EINTR;
	if (signal_pending(current))
		return -EINTR;

	return 0;
}

/*
 * The vCPU has executed a HLT instruction with in-kernel mode enabled.
 */
void kvm_vcpu_block(struct kvm_vcpu *vcpu)
{
	ktime_t start, cur;
	DEFINE_WAIT(wait);
	bool waited = false;
	u64 block_ns;

	start = cur = ktime_get();
	if (vcpu->halt_poll_ns) {
		ktime_t stop = ktime_add_ns(ktime_get(), vcpu->halt_poll_ns);

		++vcpu->stat.halt_attempted_poll;
		do {
			/*
			 * This sets KVM_REQ_UNHALT if an interrupt
			 * arrives.
			 */
			if (kvm_vcpu_check_block(vcpu) < 0) {
				++vcpu->stat.halt_successful_poll;
				goto out;
			}
			cur = ktime_get();
		} while (single_task_running() && ktime_before(cur, stop));
	}

	for (;;) {
		prepare_to_wait(&vcpu->wq, &wait, TASK_INTERRUPTIBLE);

		if (kvm_vcpu_check_block(vcpu) < 0)
			break;

		waited = true;
		schedule();
	}

	finish_wait(&vcpu->wq, &wait);
	cur = ktime_get();

out:
	block_ns = ktime_to_ns(cur) - ktime_to_ns(start);

	if (halt_poll_ns) {
		if (block_ns <= vcpu->halt_poll_ns)
			;
		/* we had a long block, shrink polling */
		else if (vcpu->halt_poll_ns && block_ns > halt_poll_ns)
			shrink_halt_poll_ns(vcpu);
		/* we had a short halt and our poll time is too small */
		else if (vcpu->halt_poll_ns < halt_poll_ns &&
			block_ns < halt_poll_ns)
			grow_halt_poll_ns(vcpu);
<<<<<<< HEAD
	}
=======
	} else
		vcpu->halt_poll_ns = 0;
>>>>>>> 9f30a04d

	trace_kvm_vcpu_wakeup(block_ns, waited);
}
EXPORT_SYMBOL_GPL(kvm_vcpu_block);

#ifndef CONFIG_S390
/*
 * Kick a sleeping VCPU, or a guest VCPU in guest mode, into host kernel mode.
 */
void kvm_vcpu_kick(struct kvm_vcpu *vcpu)
{
	int me;
	int cpu = vcpu->cpu;
	wait_queue_head_t *wqp;

	wqp = kvm_arch_vcpu_wq(vcpu);
	if (waitqueue_active(wqp)) {
		wake_up_interruptible(wqp);
		++vcpu->stat.halt_wakeup;
	}

	me = get_cpu();
	if (cpu != me && (unsigned)cpu < nr_cpu_ids && cpu_online(cpu))
		if (kvm_arch_vcpu_should_kick(vcpu))
			smp_send_reschedule(cpu);
	put_cpu();
}
EXPORT_SYMBOL_GPL(kvm_vcpu_kick);
#endif /* !CONFIG_S390 */

int kvm_vcpu_yield_to(struct kvm_vcpu *target)
{
	struct pid *pid;
	struct task_struct *task = NULL;
	int ret = 0;

	rcu_read_lock();
	pid = rcu_dereference(target->pid);
	if (pid)
		task = get_pid_task(pid, PIDTYPE_PID);
	rcu_read_unlock();
	if (!task)
		return ret;
	ret = yield_to(task, 1);
	put_task_struct(task);

	return ret;
}
EXPORT_SYMBOL_GPL(kvm_vcpu_yield_to);

/*
 * Helper that checks whether a VCPU is eligible for directed yield.
 * Most eligible candidate to yield is decided by following heuristics:
 *
 *  (a) VCPU which has not done pl-exit or cpu relax intercepted recently
 *  (preempted lock holder), indicated by @in_spin_loop.
 *  Set at the beiginning and cleared at the end of interception/PLE handler.
 *
 *  (b) VCPU which has done pl-exit/ cpu relax intercepted but did not get
 *  chance last time (mostly it has become eligible now since we have probably
 *  yielded to lockholder in last iteration. This is done by toggling
 *  @dy_eligible each time a VCPU checked for eligibility.)
 *
 *  Yielding to a recently pl-exited/cpu relax intercepted VCPU before yielding
 *  to preempted lock-holder could result in wrong VCPU selection and CPU
 *  burning. Giving priority for a potential lock-holder increases lock
 *  progress.
 *
 *  Since algorithm is based on heuristics, accessing another VCPU data without
 *  locking does not harm. It may result in trying to yield to  same VCPU, fail
 *  and continue with next VCPU and so on.
 */
static bool kvm_vcpu_eligible_for_directed_yield(struct kvm_vcpu *vcpu)
{
#ifdef CONFIG_HAVE_KVM_CPU_RELAX_INTERCEPT
	bool eligible;

	eligible = !vcpu->spin_loop.in_spin_loop ||
		    vcpu->spin_loop.dy_eligible;

	if (vcpu->spin_loop.in_spin_loop)
		kvm_vcpu_set_dy_eligible(vcpu, !vcpu->spin_loop.dy_eligible);

	return eligible;
#else
	return true;
#endif
}

void kvm_vcpu_on_spin(struct kvm_vcpu *me)
{
	struct kvm *kvm = me->kvm;
	struct kvm_vcpu *vcpu;
	int last_boosted_vcpu = me->kvm->last_boosted_vcpu;
	int yielded = 0;
	int try = 3;
	int pass;
	int i;

	kvm_vcpu_set_in_spin_loop(me, true);
	/*
	 * We boost the priority of a VCPU that is runnable but not
	 * currently running, because it got preempted by something
	 * else and called schedule in __vcpu_run.  Hopefully that
	 * VCPU is holding the lock that we need and will release it.
	 * We approximate round-robin by starting at the last boosted VCPU.
	 */
	for (pass = 0; pass < 2 && !yielded && try; pass++) {
		kvm_for_each_vcpu(i, vcpu, kvm) {
			if (!pass && i <= last_boosted_vcpu) {
				i = last_boosted_vcpu;
				continue;
			} else if (pass && i > last_boosted_vcpu)
				break;
			if (!ACCESS_ONCE(vcpu->preempted))
				continue;
			if (vcpu == me)
				continue;
			if (waitqueue_active(&vcpu->wq) && !kvm_arch_vcpu_runnable(vcpu))
				continue;
			if (!kvm_vcpu_eligible_for_directed_yield(vcpu))
				continue;

			yielded = kvm_vcpu_yield_to(vcpu);
			if (yielded > 0) {
				kvm->last_boosted_vcpu = i;
				break;
			} else if (yielded < 0) {
				try--;
				if (!try)
					break;
			}
		}
	}
	kvm_vcpu_set_in_spin_loop(me, false);

	/* Ensure vcpu is not eligible during next spinloop */
	kvm_vcpu_set_dy_eligible(me, false);
}
EXPORT_SYMBOL_GPL(kvm_vcpu_on_spin);

static int kvm_vcpu_fault(struct vm_area_struct *vma, struct vm_fault *vmf)
{
	struct kvm_vcpu *vcpu = vma->vm_file->private_data;
	struct page *page;

	if (vmf->pgoff == 0)
		page = virt_to_page(vcpu->run);
#ifdef CONFIG_X86
	else if (vmf->pgoff == KVM_PIO_PAGE_OFFSET)
		page = virt_to_page(vcpu->arch.pio_data);
#endif
#ifdef KVM_COALESCED_MMIO_PAGE_OFFSET
	else if (vmf->pgoff == KVM_COALESCED_MMIO_PAGE_OFFSET)
		page = virt_to_page(vcpu->kvm->coalesced_mmio_ring);
#endif
	else
		return kvm_arch_vcpu_fault(vcpu, vmf);
	get_page(page);
	vmf->page = page;
	return 0;
}

static const struct vm_operations_struct kvm_vcpu_vm_ops = {
	.fault = kvm_vcpu_fault,
};

static int kvm_vcpu_mmap(struct file *file, struct vm_area_struct *vma)
{
	vma->vm_ops = &kvm_vcpu_vm_ops;
	return 0;
}

static int kvm_vcpu_release(struct inode *inode, struct file *filp)
{
	struct kvm_vcpu *vcpu = filp->private_data;

	kvm_put_kvm(vcpu->kvm);
	return 0;
}

static struct file_operations kvm_vcpu_fops = {
	.release        = kvm_vcpu_release,
	.unlocked_ioctl = kvm_vcpu_ioctl,
#ifdef CONFIG_KVM_COMPAT
	.compat_ioctl   = kvm_vcpu_compat_ioctl,
#endif
	.mmap           = kvm_vcpu_mmap,
	.llseek		= noop_llseek,
};

/*
 * Allocates an inode for the vcpu.
 */
static int create_vcpu_fd(struct kvm_vcpu *vcpu)
{
	return anon_inode_getfd("kvm-vcpu", &kvm_vcpu_fops, vcpu, O_RDWR | O_CLOEXEC);
}

/*
 * Creates some virtual cpus.  Good luck creating more than one.
 */
static int kvm_vm_ioctl_create_vcpu(struct kvm *kvm, u32 id)
{
	int r;
	struct kvm_vcpu *vcpu, *v;

	if (id >= KVM_MAX_VCPUS)
		return -EINVAL;

	vcpu = kvm_arch_vcpu_create(kvm, id);
	if (IS_ERR(vcpu))
		return PTR_ERR(vcpu);

	preempt_notifier_init(&vcpu->preempt_notifier, &kvm_preempt_ops);

	r = kvm_arch_vcpu_setup(vcpu);
	if (r)
		goto vcpu_destroy;

	mutex_lock(&kvm->lock);
	if (!kvm_vcpu_compatible(vcpu)) {
		r = -EINVAL;
		goto unlock_vcpu_destroy;
	}
	if (atomic_read(&kvm->online_vcpus) == KVM_MAX_VCPUS) {
		r = -EINVAL;
		goto unlock_vcpu_destroy;
	}

	kvm_for_each_vcpu(r, v, kvm)
		if (v->vcpu_id == id) {
			r = -EEXIST;
			goto unlock_vcpu_destroy;
		}

	BUG_ON(kvm->vcpus[atomic_read(&kvm->online_vcpus)]);

	/* Now it's all set up, let userspace reach it */
	kvm_get_kvm(kvm);
	r = create_vcpu_fd(vcpu);
	if (r < 0) {
		kvm_put_kvm(kvm);
		goto unlock_vcpu_destroy;
	}

	kvm->vcpus[atomic_read(&kvm->online_vcpus)] = vcpu;

	/*
	 * Pairs with smp_rmb() in kvm_get_vcpu.  Write kvm->vcpus
	 * before kvm->online_vcpu's incremented value.
	 */
	smp_wmb();
	atomic_inc(&kvm->online_vcpus);

	mutex_unlock(&kvm->lock);
	kvm_arch_vcpu_postcreate(vcpu);
	return r;

unlock_vcpu_destroy:
	mutex_unlock(&kvm->lock);
vcpu_destroy:
	kvm_arch_vcpu_destroy(vcpu);
	return r;
}

static int kvm_vcpu_ioctl_set_sigmask(struct kvm_vcpu *vcpu, sigset_t *sigset)
{
	if (sigset) {
		sigdelsetmask(sigset, sigmask(SIGKILL)|sigmask(SIGSTOP));
		vcpu->sigset_active = 1;
		vcpu->sigset = *sigset;
	} else
		vcpu->sigset_active = 0;
	return 0;
}

static long kvm_vcpu_ioctl(struct file *filp,
			   unsigned int ioctl, unsigned long arg)
{
	struct kvm_vcpu *vcpu = filp->private_data;
	void __user *argp = (void __user *)arg;
	int r;
	struct kvm_fpu *fpu = NULL;
	struct kvm_sregs *kvm_sregs = NULL;

	if (vcpu->kvm->mm != current->mm)
		return -EIO;

	if (unlikely(_IOC_TYPE(ioctl) != KVMIO))
		return -EINVAL;

#if defined(CONFIG_S390) || defined(CONFIG_PPC) || defined(CONFIG_MIPS)
	/*
	 * Special cases: vcpu ioctls that are asynchronous to vcpu execution,
	 * so vcpu_load() would break it.
	 */
	if (ioctl == KVM_S390_INTERRUPT || ioctl == KVM_S390_IRQ || ioctl == KVM_INTERRUPT)
		return kvm_arch_vcpu_ioctl(filp, ioctl, arg);
#endif


	r = vcpu_load(vcpu);
	if (r)
		return r;
	switch (ioctl) {
	case KVM_RUN:
		r = -EINVAL;
		if (arg)
			goto out;
		if (unlikely(vcpu->pid != current->pids[PIDTYPE_PID].pid)) {
			/* The thread running this VCPU changed. */
			struct pid *oldpid = vcpu->pid;
			struct pid *newpid = get_task_pid(current, PIDTYPE_PID);

			rcu_assign_pointer(vcpu->pid, newpid);
			if (oldpid)
				synchronize_rcu();
			put_pid(oldpid);
		}
		r = kvm_arch_vcpu_ioctl_run(vcpu, vcpu->run);
		trace_kvm_userspace_exit(vcpu->run->exit_reason, r);
		break;
	case KVM_GET_REGS: {
		struct kvm_regs *kvm_regs;

		r = -ENOMEM;
		kvm_regs = kzalloc(sizeof(struct kvm_regs), GFP_KERNEL);
		if (!kvm_regs)
			goto out;
		r = kvm_arch_vcpu_ioctl_get_regs(vcpu, kvm_regs);
		if (r)
			goto out_free1;
		r = -EFAULT;
		if (copy_to_user(argp, kvm_regs, sizeof(struct kvm_regs)))
			goto out_free1;
		r = 0;
out_free1:
		kfree(kvm_regs);
		break;
	}
	case KVM_SET_REGS: {
		struct kvm_regs *kvm_regs;

		r = -ENOMEM;
		kvm_regs = memdup_user(argp, sizeof(*kvm_regs));
		if (IS_ERR(kvm_regs)) {
			r = PTR_ERR(kvm_regs);
			goto out;
		}
		r = kvm_arch_vcpu_ioctl_set_regs(vcpu, kvm_regs);
		kfree(kvm_regs);
		break;
	}
	case KVM_GET_SREGS: {
		kvm_sregs = kzalloc(sizeof(struct kvm_sregs), GFP_KERNEL);
		r = -ENOMEM;
		if (!kvm_sregs)
			goto out;
		r = kvm_arch_vcpu_ioctl_get_sregs(vcpu, kvm_sregs);
		if (r)
			goto out;
		r = -EFAULT;
		if (copy_to_user(argp, kvm_sregs, sizeof(struct kvm_sregs)))
			goto out;
		r = 0;
		break;
	}
	case KVM_SET_SREGS: {
		kvm_sregs = memdup_user(argp, sizeof(*kvm_sregs));
		if (IS_ERR(kvm_sregs)) {
			r = PTR_ERR(kvm_sregs);
			kvm_sregs = NULL;
			goto out;
		}
		r = kvm_arch_vcpu_ioctl_set_sregs(vcpu, kvm_sregs);
		break;
	}
	case KVM_GET_MP_STATE: {
		struct kvm_mp_state mp_state;

		r = kvm_arch_vcpu_ioctl_get_mpstate(vcpu, &mp_state);
		if (r)
			goto out;
		r = -EFAULT;
		if (copy_to_user(argp, &mp_state, sizeof(mp_state)))
			goto out;
		r = 0;
		break;
	}
	case KVM_SET_MP_STATE: {
		struct kvm_mp_state mp_state;

		r = -EFAULT;
		if (copy_from_user(&mp_state, argp, sizeof(mp_state)))
			goto out;
		r = kvm_arch_vcpu_ioctl_set_mpstate(vcpu, &mp_state);
		break;
	}
	case KVM_TRANSLATE: {
		struct kvm_translation tr;

		r = -EFAULT;
		if (copy_from_user(&tr, argp, sizeof(tr)))
			goto out;
		r = kvm_arch_vcpu_ioctl_translate(vcpu, &tr);
		if (r)
			goto out;
		r = -EFAULT;
		if (copy_to_user(argp, &tr, sizeof(tr)))
			goto out;
		r = 0;
		break;
	}
	case KVM_SET_GUEST_DEBUG: {
		struct kvm_guest_debug dbg;

		r = -EFAULT;
		if (copy_from_user(&dbg, argp, sizeof(dbg)))
			goto out;
		r = kvm_arch_vcpu_ioctl_set_guest_debug(vcpu, &dbg);
		break;
	}
	case KVM_SET_SIGNAL_MASK: {
		struct kvm_signal_mask __user *sigmask_arg = argp;
		struct kvm_signal_mask kvm_sigmask;
		sigset_t sigset, *p;

		p = NULL;
		if (argp) {
			r = -EFAULT;
			if (copy_from_user(&kvm_sigmask, argp,
					   sizeof(kvm_sigmask)))
				goto out;
			r = -EINVAL;
			if (kvm_sigmask.len != sizeof(sigset))
				goto out;
			r = -EFAULT;
			if (copy_from_user(&sigset, sigmask_arg->sigset,
					   sizeof(sigset)))
				goto out;
			p = &sigset;
		}
		r = kvm_vcpu_ioctl_set_sigmask(vcpu, p);
		break;
	}
	case KVM_GET_FPU: {
		fpu = kzalloc(sizeof(struct kvm_fpu), GFP_KERNEL);
		r = -ENOMEM;
		if (!fpu)
			goto out;
		r = kvm_arch_vcpu_ioctl_get_fpu(vcpu, fpu);
		if (r)
			goto out;
		r = -EFAULT;
		if (copy_to_user(argp, fpu, sizeof(struct kvm_fpu)))
			goto out;
		r = 0;
		break;
	}
	case KVM_SET_FPU: {
		fpu = memdup_user(argp, sizeof(*fpu));
		if (IS_ERR(fpu)) {
			r = PTR_ERR(fpu);
			fpu = NULL;
			goto out;
		}
		r = kvm_arch_vcpu_ioctl_set_fpu(vcpu, fpu);
		break;
	}
	default:
		r = kvm_arch_vcpu_ioctl(filp, ioctl, arg);
	}
out:
	vcpu_put(vcpu);
	kfree(fpu);
	kfree(kvm_sregs);
	return r;
}

#ifdef CONFIG_KVM_COMPAT
static long kvm_vcpu_compat_ioctl(struct file *filp,
				  unsigned int ioctl, unsigned long arg)
{
	struct kvm_vcpu *vcpu = filp->private_data;
	void __user *argp = compat_ptr(arg);
	int r;

	if (vcpu->kvm->mm != current->mm)
		return -EIO;

	switch (ioctl) {
	case KVM_SET_SIGNAL_MASK: {
		struct kvm_signal_mask __user *sigmask_arg = argp;
		struct kvm_signal_mask kvm_sigmask;
		compat_sigset_t csigset;
		sigset_t sigset;

		if (argp) {
			r = -EFAULT;
			if (copy_from_user(&kvm_sigmask, argp,
					   sizeof(kvm_sigmask)))
				goto out;
			r = -EINVAL;
			if (kvm_sigmask.len != sizeof(csigset))
				goto out;
			r = -EFAULT;
			if (copy_from_user(&csigset, sigmask_arg->sigset,
					   sizeof(csigset)))
				goto out;
			sigset_from_compat(&sigset, &csigset);
			r = kvm_vcpu_ioctl_set_sigmask(vcpu, &sigset);
		} else
			r = kvm_vcpu_ioctl_set_sigmask(vcpu, NULL);
		break;
	}
	default:
		r = kvm_vcpu_ioctl(filp, ioctl, arg);
	}

out:
	return r;
}
#endif

static int kvm_device_ioctl_attr(struct kvm_device *dev,
				 int (*accessor)(struct kvm_device *dev,
						 struct kvm_device_attr *attr),
				 unsigned long arg)
{
	struct kvm_device_attr attr;

	if (!accessor)
		return -EPERM;

	if (copy_from_user(&attr, (void __user *)arg, sizeof(attr)))
		return -EFAULT;

	return accessor(dev, &attr);
}

static long kvm_device_ioctl(struct file *filp, unsigned int ioctl,
			     unsigned long arg)
{
	struct kvm_device *dev = filp->private_data;

	switch (ioctl) {
	case KVM_SET_DEVICE_ATTR:
		return kvm_device_ioctl_attr(dev, dev->ops->set_attr, arg);
	case KVM_GET_DEVICE_ATTR:
		return kvm_device_ioctl_attr(dev, dev->ops->get_attr, arg);
	case KVM_HAS_DEVICE_ATTR:
		return kvm_device_ioctl_attr(dev, dev->ops->has_attr, arg);
	default:
		if (dev->ops->ioctl)
			return dev->ops->ioctl(dev, ioctl, arg);

		return -ENOTTY;
	}
}

static int kvm_device_release(struct inode *inode, struct file *filp)
{
	struct kvm_device *dev = filp->private_data;
	struct kvm *kvm = dev->kvm;

	kvm_put_kvm(kvm);
	return 0;
}

static const struct file_operations kvm_device_fops = {
	.unlocked_ioctl = kvm_device_ioctl,
#ifdef CONFIG_KVM_COMPAT
	.compat_ioctl = kvm_device_ioctl,
#endif
	.release = kvm_device_release,
};

struct kvm_device *kvm_device_from_filp(struct file *filp)
{
	if (filp->f_op != &kvm_device_fops)
		return NULL;

	return filp->private_data;
}

static struct kvm_device_ops *kvm_device_ops_table[KVM_DEV_TYPE_MAX] = {
#ifdef CONFIG_KVM_MPIC
	[KVM_DEV_TYPE_FSL_MPIC_20]	= &kvm_mpic_ops,
	[KVM_DEV_TYPE_FSL_MPIC_42]	= &kvm_mpic_ops,
#endif

#ifdef CONFIG_KVM_XICS
	[KVM_DEV_TYPE_XICS]		= &kvm_xics_ops,
#endif
};

int kvm_register_device_ops(struct kvm_device_ops *ops, u32 type)
{
	if (type >= ARRAY_SIZE(kvm_device_ops_table))
		return -ENOSPC;

	if (kvm_device_ops_table[type] != NULL)
		return -EEXIST;

	kvm_device_ops_table[type] = ops;
	return 0;
}

void kvm_unregister_device_ops(u32 type)
{
	if (kvm_device_ops_table[type] != NULL)
		kvm_device_ops_table[type] = NULL;
}

static int kvm_ioctl_create_device(struct kvm *kvm,
				   struct kvm_create_device *cd)
{
	struct kvm_device_ops *ops = NULL;
	struct kvm_device *dev;
	bool test = cd->flags & KVM_CREATE_DEVICE_TEST;
	int ret;

	if (cd->type >= ARRAY_SIZE(kvm_device_ops_table))
		return -ENODEV;

	ops = kvm_device_ops_table[cd->type];
	if (ops == NULL)
		return -ENODEV;

	if (test)
		return 0;

	dev = kzalloc(sizeof(*dev), GFP_KERNEL);
	if (!dev)
		return -ENOMEM;

	dev->ops = ops;
	dev->kvm = kvm;

	ret = ops->create(dev, cd->type);
	if (ret < 0) {
		kfree(dev);
		return ret;
	}

	ret = anon_inode_getfd(ops->name, &kvm_device_fops, dev, O_RDWR | O_CLOEXEC);
	if (ret < 0) {
		ops->destroy(dev);
		return ret;
	}

	list_add(&dev->vm_node, &kvm->devices);
	kvm_get_kvm(kvm);
	cd->fd = ret;
	return 0;
}

static long kvm_vm_ioctl_check_extension_generic(struct kvm *kvm, long arg)
{
	switch (arg) {
	case KVM_CAP_USER_MEMORY:
	case KVM_CAP_DESTROY_MEMORY_REGION_WORKS:
	case KVM_CAP_JOIN_MEMORY_REGIONS_WORKS:
	case KVM_CAP_INTERNAL_ERROR_DATA:
#ifdef CONFIG_HAVE_KVM_MSI
	case KVM_CAP_SIGNAL_MSI:
#endif
#ifdef CONFIG_HAVE_KVM_IRQFD
	case KVM_CAP_IRQFD:
	case KVM_CAP_IRQFD_RESAMPLE:
#endif
	case KVM_CAP_CHECK_EXTENSION_VM:
		return 1;
#ifdef CONFIG_HAVE_KVM_IRQ_ROUTING
	case KVM_CAP_IRQ_ROUTING:
		return KVM_MAX_IRQ_ROUTES;
#endif
#if KVM_ADDRESS_SPACE_NUM > 1
	case KVM_CAP_MULTI_ADDRESS_SPACE:
		return KVM_ADDRESS_SPACE_NUM;
#endif
	default:
		break;
	}
	return kvm_vm_ioctl_check_extension(kvm, arg);
}

static long kvm_vm_ioctl(struct file *filp,
			   unsigned int ioctl, unsigned long arg)
{
	struct kvm *kvm = filp->private_data;
	void __user *argp = (void __user *)arg;
	int r;

	if (kvm->mm != current->mm)
		return -EIO;
	switch (ioctl) {
	case KVM_CREATE_VCPU:
		r = kvm_vm_ioctl_create_vcpu(kvm, arg);
		break;
	case KVM_SET_USER_MEMORY_REGION: {
		struct kvm_userspace_memory_region kvm_userspace_mem;

		r = -EFAULT;
		if (copy_from_user(&kvm_userspace_mem, argp,
						sizeof(kvm_userspace_mem)))
			goto out;

		r = kvm_vm_ioctl_set_memory_region(kvm, &kvm_userspace_mem);
		break;
	}
	case KVM_GET_DIRTY_LOG: {
		struct kvm_dirty_log log;

		r = -EFAULT;
		if (copy_from_user(&log, argp, sizeof(log)))
			goto out;
		r = kvm_vm_ioctl_get_dirty_log(kvm, &log);
		break;
	}
#ifdef KVM_COALESCED_MMIO_PAGE_OFFSET
	case KVM_REGISTER_COALESCED_MMIO: {
		struct kvm_coalesced_mmio_zone zone;

		r = -EFAULT;
		if (copy_from_user(&zone, argp, sizeof(zone)))
			goto out;
		r = kvm_vm_ioctl_register_coalesced_mmio(kvm, &zone);
		break;
	}
	case KVM_UNREGISTER_COALESCED_MMIO: {
		struct kvm_coalesced_mmio_zone zone;

		r = -EFAULT;
		if (copy_from_user(&zone, argp, sizeof(zone)))
			goto out;
		r = kvm_vm_ioctl_unregister_coalesced_mmio(kvm, &zone);
		break;
	}
#endif
	case KVM_IRQFD: {
		struct kvm_irqfd data;

		r = -EFAULT;
		if (copy_from_user(&data, argp, sizeof(data)))
			goto out;
		r = kvm_irqfd(kvm, &data);
		break;
	}
	case KVM_IOEVENTFD: {
		struct kvm_ioeventfd data;

		r = -EFAULT;
		if (copy_from_user(&data, argp, sizeof(data)))
			goto out;
		r = kvm_ioeventfd(kvm, &data);
		break;
	}
#ifdef CONFIG_HAVE_KVM_MSI
	case KVM_SIGNAL_MSI: {
		struct kvm_msi msi;

		r = -EFAULT;
		if (copy_from_user(&msi, argp, sizeof(msi)))
			goto out;
		r = kvm_send_userspace_msi(kvm, &msi);
		break;
	}
#endif
#ifdef __KVM_HAVE_IRQ_LINE
	case KVM_IRQ_LINE_STATUS:
	case KVM_IRQ_LINE: {
		struct kvm_irq_level irq_event;

		r = -EFAULT;
		if (copy_from_user(&irq_event, argp, sizeof(irq_event)))
			goto out;

		r = kvm_vm_ioctl_irq_line(kvm, &irq_event,
					ioctl == KVM_IRQ_LINE_STATUS);
		if (r)
			goto out;

		r = -EFAULT;
		if (ioctl == KVM_IRQ_LINE_STATUS) {
			if (copy_to_user(argp, &irq_event, sizeof(irq_event)))
				goto out;
		}

		r = 0;
		break;
	}
#endif
#ifdef CONFIG_HAVE_KVM_IRQ_ROUTING
	case KVM_SET_GSI_ROUTING: {
		struct kvm_irq_routing routing;
		struct kvm_irq_routing __user *urouting;
		struct kvm_irq_routing_entry *entries;

		r = -EFAULT;
		if (copy_from_user(&routing, argp, sizeof(routing)))
			goto out;
		r = -EINVAL;
		if (routing.nr >= KVM_MAX_IRQ_ROUTES)
			goto out;
		if (routing.flags)
			goto out;
		r = -ENOMEM;
		entries = vmalloc(routing.nr * sizeof(*entries));
		if (!entries)
			goto out;
		r = -EFAULT;
		urouting = argp;
		if (copy_from_user(entries, urouting->entries,
				   routing.nr * sizeof(*entries)))
			goto out_free_irq_routing;
		r = kvm_set_irq_routing(kvm, entries, routing.nr,
					routing.flags);
out_free_irq_routing:
		vfree(entries);
		break;
	}
#endif /* CONFIG_HAVE_KVM_IRQ_ROUTING */
	case KVM_CREATE_DEVICE: {
		struct kvm_create_device cd;

		r = -EFAULT;
		if (copy_from_user(&cd, argp, sizeof(cd)))
			goto out;

		r = kvm_ioctl_create_device(kvm, &cd);
		if (r)
			goto out;

		r = -EFAULT;
		if (copy_to_user(argp, &cd, sizeof(cd)))
			goto out;

		r = 0;
		break;
	}
	case KVM_CHECK_EXTENSION:
		r = kvm_vm_ioctl_check_extension_generic(kvm, arg);
		break;
	default:
		r = kvm_arch_vm_ioctl(filp, ioctl, arg);
	}
out:
	return r;
}

#ifdef CONFIG_KVM_COMPAT
struct compat_kvm_dirty_log {
	__u32 slot;
	__u32 padding1;
	union {
		compat_uptr_t dirty_bitmap; /* one bit per page */
		__u64 padding2;
	};
};

static long kvm_vm_compat_ioctl(struct file *filp,
			   unsigned int ioctl, unsigned long arg)
{
	struct kvm *kvm = filp->private_data;
	int r;

	if (kvm->mm != current->mm)
		return -EIO;
	switch (ioctl) {
	case KVM_GET_DIRTY_LOG: {
		struct compat_kvm_dirty_log compat_log;
		struct kvm_dirty_log log;

		r = -EFAULT;
		if (copy_from_user(&compat_log, (void __user *)arg,
				   sizeof(compat_log)))
			goto out;
		log.slot	 = compat_log.slot;
		log.padding1	 = compat_log.padding1;
		log.padding2	 = compat_log.padding2;
		log.dirty_bitmap = compat_ptr(compat_log.dirty_bitmap);

		r = kvm_vm_ioctl_get_dirty_log(kvm, &log);
		break;
	}
	default:
		r = kvm_vm_ioctl(filp, ioctl, arg);
	}

out:
	return r;
}
#endif

static struct file_operations kvm_vm_fops = {
	.release        = kvm_vm_release,
	.unlocked_ioctl = kvm_vm_ioctl,
#ifdef CONFIG_KVM_COMPAT
	.compat_ioctl   = kvm_vm_compat_ioctl,
#endif
	.llseek		= noop_llseek,
};

static int kvm_dev_ioctl_create_vm(unsigned long type)
{
	int r;
	struct kvm *kvm;

	kvm = kvm_create_vm(type);
	if (IS_ERR(kvm))
		return PTR_ERR(kvm);
#ifdef KVM_COALESCED_MMIO_PAGE_OFFSET
	r = kvm_coalesced_mmio_init(kvm);
	if (r < 0) {
		kvm_put_kvm(kvm);
		return r;
	}
#endif
	r = anon_inode_getfd("kvm-vm", &kvm_vm_fops, kvm, O_RDWR | O_CLOEXEC);
	if (r < 0)
		kvm_put_kvm(kvm);

	return r;
}

static long kvm_dev_ioctl(struct file *filp,
			  unsigned int ioctl, unsigned long arg)
{
	long r = -EINVAL;

	switch (ioctl) {
	case KVM_GET_API_VERSION:
		if (arg)
			goto out;
		r = KVM_API_VERSION;
		break;
	case KVM_CREATE_VM:
		r = kvm_dev_ioctl_create_vm(arg);
		break;
	case KVM_CHECK_EXTENSION:
		r = kvm_vm_ioctl_check_extension_generic(NULL, arg);
		break;
	case KVM_GET_VCPU_MMAP_SIZE:
		if (arg)
			goto out;
		r = PAGE_SIZE;     /* struct kvm_run */
#ifdef CONFIG_X86
		r += PAGE_SIZE;    /* pio data page */
#endif
#ifdef KVM_COALESCED_MMIO_PAGE_OFFSET
		r += PAGE_SIZE;    /* coalesced mmio ring page */
#endif
		break;
	case KVM_TRACE_ENABLE:
	case KVM_TRACE_PAUSE:
	case KVM_TRACE_DISABLE:
		r = -EOPNOTSUPP;
		break;
	default:
		return kvm_arch_dev_ioctl(filp, ioctl, arg);
	}
out:
	return r;
}

static struct file_operations kvm_chardev_ops = {
	.unlocked_ioctl = kvm_dev_ioctl,
	.compat_ioctl   = kvm_dev_ioctl,
	.llseek		= noop_llseek,
};

static struct miscdevice kvm_dev = {
	KVM_MINOR,
	"kvm",
	&kvm_chardev_ops,
};

static void hardware_enable_nolock(void *junk)
{
	int cpu = raw_smp_processor_id();
	int r;

	if (cpumask_test_cpu(cpu, cpus_hardware_enabled))
		return;

	cpumask_set_cpu(cpu, cpus_hardware_enabled);

	r = kvm_arch_hardware_enable();

	if (r) {
		cpumask_clear_cpu(cpu, cpus_hardware_enabled);
		atomic_inc(&hardware_enable_failed);
		pr_info("kvm: enabling virtualization on CPU%d failed\n", cpu);
	}
}

static void hardware_enable(void)
{
	raw_spin_lock(&kvm_count_lock);
	if (kvm_usage_count)
		hardware_enable_nolock(NULL);
	raw_spin_unlock(&kvm_count_lock);
}

static void hardware_disable_nolock(void *junk)
{
	int cpu = raw_smp_processor_id();

	if (!cpumask_test_cpu(cpu, cpus_hardware_enabled))
		return;
	cpumask_clear_cpu(cpu, cpus_hardware_enabled);
	kvm_arch_hardware_disable();
}

static void hardware_disable(void)
{
	raw_spin_lock(&kvm_count_lock);
	if (kvm_usage_count)
		hardware_disable_nolock(NULL);
	raw_spin_unlock(&kvm_count_lock);
}

static void hardware_disable_all_nolock(void)
{
	BUG_ON(!kvm_usage_count);

	kvm_usage_count--;
	if (!kvm_usage_count)
		on_each_cpu(hardware_disable_nolock, NULL, 1);
}

static void hardware_disable_all(void)
{
	raw_spin_lock(&kvm_count_lock);
	hardware_disable_all_nolock();
	raw_spin_unlock(&kvm_count_lock);
}

static int hardware_enable_all(void)
{
	int r = 0;

	raw_spin_lock(&kvm_count_lock);

	kvm_usage_count++;
	if (kvm_usage_count == 1) {
		atomic_set(&hardware_enable_failed, 0);
		on_each_cpu(hardware_enable_nolock, NULL, 1);

		if (atomic_read(&hardware_enable_failed)) {
			hardware_disable_all_nolock();
			r = -EBUSY;
		}
	}

	raw_spin_unlock(&kvm_count_lock);

	return r;
}

static int kvm_cpu_hotplug(struct notifier_block *notifier, unsigned long val,
			   void *v)
{
	val &= ~CPU_TASKS_FROZEN;
	switch (val) {
	case CPU_DYING:
		hardware_disable();
		break;
	case CPU_STARTING:
		hardware_enable();
		break;
	}
	return NOTIFY_OK;
}

static int kvm_reboot(struct notifier_block *notifier, unsigned long val,
		      void *v)
{
	/*
	 * Some (well, at least mine) BIOSes hang on reboot if
	 * in vmx root mode.
	 *
	 * And Intel TXT required VMX off for all cpu when system shutdown.
	 */
	pr_info("kvm: exiting hardware virtualization\n");
	kvm_rebooting = true;
	on_each_cpu(hardware_disable_nolock, NULL, 1);
	return NOTIFY_OK;
}

static struct notifier_block kvm_reboot_notifier = {
	.notifier_call = kvm_reboot,
	.priority = 0,
};

static void kvm_io_bus_destroy(struct kvm_io_bus *bus)
{
	int i;

	for (i = 0; i < bus->dev_count; i++) {
		struct kvm_io_device *pos = bus->range[i].dev;

		kvm_iodevice_destructor(pos);
	}
	kfree(bus);
}

static inline int kvm_io_bus_cmp(const struct kvm_io_range *r1,
				 const struct kvm_io_range *r2)
{
	gpa_t addr1 = r1->addr;
	gpa_t addr2 = r2->addr;

	if (addr1 < addr2)
		return -1;

	/* If r2->len == 0, match the exact address.  If r2->len != 0,
	 * accept any overlapping write.  Any order is acceptable for
	 * overlapping ranges, because kvm_io_bus_get_first_dev ensures
	 * we process all of them.
	 */
	if (r2->len) {
		addr1 += r1->len;
		addr2 += r2->len;
	}

	if (addr1 > addr2)
		return 1;

	return 0;
}

static int kvm_io_bus_sort_cmp(const void *p1, const void *p2)
{
	return kvm_io_bus_cmp(p1, p2);
}

static int kvm_io_bus_insert_dev(struct kvm_io_bus *bus, struct kvm_io_device *dev,
			  gpa_t addr, int len)
{
	bus->range[bus->dev_count++] = (struct kvm_io_range) {
		.addr = addr,
		.len = len,
		.dev = dev,
	};

	sort(bus->range, bus->dev_count, sizeof(struct kvm_io_range),
		kvm_io_bus_sort_cmp, NULL);

	return 0;
}

static int kvm_io_bus_get_first_dev(struct kvm_io_bus *bus,
			     gpa_t addr, int len)
{
	struct kvm_io_range *range, key;
	int off;

	key = (struct kvm_io_range) {
		.addr = addr,
		.len = len,
	};

	range = bsearch(&key, bus->range, bus->dev_count,
			sizeof(struct kvm_io_range), kvm_io_bus_sort_cmp);
	if (range == NULL)
		return -ENOENT;

	off = range - bus->range;

	while (off > 0 && kvm_io_bus_cmp(&key, &bus->range[off-1]) == 0)
		off--;

	return off;
}

static int __kvm_io_bus_write(struct kvm_vcpu *vcpu, struct kvm_io_bus *bus,
			      struct kvm_io_range *range, const void *val)
{
	int idx;

	idx = kvm_io_bus_get_first_dev(bus, range->addr, range->len);
	if (idx < 0)
		return -EOPNOTSUPP;

	while (idx < bus->dev_count &&
		kvm_io_bus_cmp(range, &bus->range[idx]) == 0) {
		if (!kvm_iodevice_write(vcpu, bus->range[idx].dev, range->addr,
					range->len, val))
			return idx;
		idx++;
	}

	return -EOPNOTSUPP;
}

/* kvm_io_bus_write - called under kvm->slots_lock */
int kvm_io_bus_write(struct kvm_vcpu *vcpu, enum kvm_bus bus_idx, gpa_t addr,
		     int len, const void *val)
{
	struct kvm_io_bus *bus;
	struct kvm_io_range range;
	int r;

	range = (struct kvm_io_range) {
		.addr = addr,
		.len = len,
	};

	bus = srcu_dereference(vcpu->kvm->buses[bus_idx], &vcpu->kvm->srcu);
	r = __kvm_io_bus_write(vcpu, bus, &range, val);
	return r < 0 ? r : 0;
}

/* kvm_io_bus_write_cookie - called under kvm->slots_lock */
int kvm_io_bus_write_cookie(struct kvm_vcpu *vcpu, enum kvm_bus bus_idx,
			    gpa_t addr, int len, const void *val, long cookie)
{
	struct kvm_io_bus *bus;
	struct kvm_io_range range;

	range = (struct kvm_io_range) {
		.addr = addr,
		.len = len,
	};

	bus = srcu_dereference(vcpu->kvm->buses[bus_idx], &vcpu->kvm->srcu);

	/* First try the device referenced by cookie. */
	if ((cookie >= 0) && (cookie < bus->dev_count) &&
	    (kvm_io_bus_cmp(&range, &bus->range[cookie]) == 0))
		if (!kvm_iodevice_write(vcpu, bus->range[cookie].dev, addr, len,
					val))
			return cookie;

	/*
	 * cookie contained garbage; fall back to search and return the
	 * correct cookie value.
	 */
	return __kvm_io_bus_write(vcpu, bus, &range, val);
}

static int __kvm_io_bus_read(struct kvm_vcpu *vcpu, struct kvm_io_bus *bus,
			     struct kvm_io_range *range, void *val)
{
	int idx;

	idx = kvm_io_bus_get_first_dev(bus, range->addr, range->len);
	if (idx < 0)
		return -EOPNOTSUPP;

	while (idx < bus->dev_count &&
		kvm_io_bus_cmp(range, &bus->range[idx]) == 0) {
		if (!kvm_iodevice_read(vcpu, bus->range[idx].dev, range->addr,
				       range->len, val))
			return idx;
		idx++;
	}

	return -EOPNOTSUPP;
}
EXPORT_SYMBOL_GPL(kvm_io_bus_write);

/* kvm_io_bus_read - called under kvm->slots_lock */
int kvm_io_bus_read(struct kvm_vcpu *vcpu, enum kvm_bus bus_idx, gpa_t addr,
		    int len, void *val)
{
	struct kvm_io_bus *bus;
	struct kvm_io_range range;
	int r;

	range = (struct kvm_io_range) {
		.addr = addr,
		.len = len,
	};

	bus = srcu_dereference(vcpu->kvm->buses[bus_idx], &vcpu->kvm->srcu);
	r = __kvm_io_bus_read(vcpu, bus, &range, val);
	return r < 0 ? r : 0;
}


/* Caller must hold slots_lock. */
int kvm_io_bus_register_dev(struct kvm *kvm, enum kvm_bus bus_idx, gpa_t addr,
			    int len, struct kvm_io_device *dev)
{
	struct kvm_io_bus *new_bus, *bus;

	bus = kvm->buses[bus_idx];
	/* exclude ioeventfd which is limited by maximum fd */
	if (bus->dev_count - bus->ioeventfd_count > NR_IOBUS_DEVS - 1)
		return -ENOSPC;

	new_bus = kzalloc(sizeof(*bus) + ((bus->dev_count + 1) *
			  sizeof(struct kvm_io_range)), GFP_KERNEL);
	if (!new_bus)
		return -ENOMEM;
	memcpy(new_bus, bus, sizeof(*bus) + (bus->dev_count *
	       sizeof(struct kvm_io_range)));
	kvm_io_bus_insert_dev(new_bus, dev, addr, len);
	rcu_assign_pointer(kvm->buses[bus_idx], new_bus);
	synchronize_srcu_expedited(&kvm->srcu);
	kfree(bus);

	return 0;
}

/* Caller must hold slots_lock. */
int kvm_io_bus_unregister_dev(struct kvm *kvm, enum kvm_bus bus_idx,
			      struct kvm_io_device *dev)
{
	int i, r;
	struct kvm_io_bus *new_bus, *bus;

	bus = kvm->buses[bus_idx];
	r = -ENOENT;
	for (i = 0; i < bus->dev_count; i++)
		if (bus->range[i].dev == dev) {
			r = 0;
			break;
		}

	if (r)
		return r;

	new_bus = kzalloc(sizeof(*bus) + ((bus->dev_count - 1) *
			  sizeof(struct kvm_io_range)), GFP_KERNEL);
	if (!new_bus)
		return -ENOMEM;

	memcpy(new_bus, bus, sizeof(*bus) + i * sizeof(struct kvm_io_range));
	new_bus->dev_count--;
	memcpy(new_bus->range + i, bus->range + i + 1,
	       (new_bus->dev_count - i) * sizeof(struct kvm_io_range));

	rcu_assign_pointer(kvm->buses[bus_idx], new_bus);
	synchronize_srcu_expedited(&kvm->srcu);
	kfree(bus);
	return r;
}

static struct notifier_block kvm_cpu_notifier = {
	.notifier_call = kvm_cpu_hotplug,
};

static int vm_stat_get(void *_offset, u64 *val)
{
	unsigned offset = (long)_offset;
	struct kvm *kvm;

	*val = 0;
	spin_lock(&kvm_lock);
	list_for_each_entry(kvm, &vm_list, vm_list)
		*val += *(u32 *)((void *)kvm + offset);
	spin_unlock(&kvm_lock);
	return 0;
}

DEFINE_SIMPLE_ATTRIBUTE(vm_stat_fops, vm_stat_get, NULL, "%llu\n");

static int vcpu_stat_get(void *_offset, u64 *val)
{
	unsigned offset = (long)_offset;
	struct kvm *kvm;
	struct kvm_vcpu *vcpu;
	int i;

	*val = 0;
	spin_lock(&kvm_lock);
	list_for_each_entry(kvm, &vm_list, vm_list)
		kvm_for_each_vcpu(i, vcpu, kvm)
			*val += *(u32 *)((void *)vcpu + offset);

	spin_unlock(&kvm_lock);
	return 0;
}

DEFINE_SIMPLE_ATTRIBUTE(vcpu_stat_fops, vcpu_stat_get, NULL, "%llu\n");

static const struct file_operations *stat_fops[] = {
	[KVM_STAT_VCPU] = &vcpu_stat_fops,
	[KVM_STAT_VM]   = &vm_stat_fops,
};

static int kvm_init_debug(void)
{
	int r = -EEXIST;
	struct kvm_stats_debugfs_item *p;

	kvm_debugfs_dir = debugfs_create_dir("kvm", NULL);
	if (kvm_debugfs_dir == NULL)
		goto out;

	for (p = debugfs_entries; p->name; ++p) {
		p->dentry = debugfs_create_file(p->name, 0444, kvm_debugfs_dir,
						(void *)(long)p->offset,
						stat_fops[p->kind]);
		if (p->dentry == NULL)
			goto out_dir;
	}

	return 0;

out_dir:
	debugfs_remove_recursive(kvm_debugfs_dir);
out:
	return r;
}

static void kvm_exit_debug(void)
{
	struct kvm_stats_debugfs_item *p;

	for (p = debugfs_entries; p->name; ++p)
		debugfs_remove(p->dentry);
	debugfs_remove(kvm_debugfs_dir);
}

static int kvm_suspend(void)
{
	if (kvm_usage_count)
		hardware_disable_nolock(NULL);
	return 0;
}

static void kvm_resume(void)
{
	if (kvm_usage_count) {
		WARN_ON(raw_spin_is_locked(&kvm_count_lock));
		hardware_enable_nolock(NULL);
	}
}

static struct syscore_ops kvm_syscore_ops = {
	.suspend = kvm_suspend,
	.resume = kvm_resume,
};

static inline
struct kvm_vcpu *preempt_notifier_to_vcpu(struct preempt_notifier *pn)
{
	return container_of(pn, struct kvm_vcpu, preempt_notifier);
}

static void kvm_sched_in(struct preempt_notifier *pn, int cpu)
{
	struct kvm_vcpu *vcpu = preempt_notifier_to_vcpu(pn);

	if (vcpu->preempted)
		vcpu->preempted = false;

	kvm_arch_sched_in(vcpu, cpu);

	kvm_arch_vcpu_load(vcpu, cpu);
}

static void kvm_sched_out(struct preempt_notifier *pn,
			  struct task_struct *next)
{
	struct kvm_vcpu *vcpu = preempt_notifier_to_vcpu(pn);

	if (current->state == TASK_RUNNING)
		vcpu->preempted = true;
	kvm_arch_vcpu_put(vcpu);
}

int kvm_init(void *opaque, unsigned vcpu_size, unsigned vcpu_align,
		  struct module *module)
{
	int r;
	int cpu;

	r = kvm_arch_init(opaque);
	if (r)
		goto out_fail;

	/*
	 * kvm_arch_init makes sure there's at most one caller
	 * for architectures that support multiple implementations,
	 * like intel and amd on x86.
	 * kvm_arch_init must be called before kvm_irqfd_init to avoid creating
	 * conflicts in case kvm is already setup for another implementation.
	 */
	r = kvm_irqfd_init();
	if (r)
		goto out_irqfd;

	if (!zalloc_cpumask_var(&cpus_hardware_enabled, GFP_KERNEL)) {
		r = -ENOMEM;
		goto out_free_0;
	}

	r = kvm_arch_hardware_setup();
	if (r < 0)
		goto out_free_0a;

	for_each_online_cpu(cpu) {
		smp_call_function_single(cpu,
				kvm_arch_check_processor_compat,
				&r, 1);
		if (r < 0)
			goto out_free_1;
	}

	r = register_cpu_notifier(&kvm_cpu_notifier);
	if (r)
		goto out_free_2;
	register_reboot_notifier(&kvm_reboot_notifier);

	/* A kmem cache lets us meet the alignment requirements of fx_save. */
	if (!vcpu_align)
		vcpu_align = __alignof__(struct kvm_vcpu);
	kvm_vcpu_cache = kmem_cache_create("kvm_vcpu", vcpu_size, vcpu_align,
					   0, NULL);
	if (!kvm_vcpu_cache) {
		r = -ENOMEM;
		goto out_free_3;
	}

	r = kvm_async_pf_init();
	if (r)
		goto out_free;

	kvm_chardev_ops.owner = module;
	kvm_vm_fops.owner = module;
	kvm_vcpu_fops.owner = module;

	r = misc_register(&kvm_dev);
	if (r) {
		pr_err("kvm: misc device register failed\n");
		goto out_unreg;
	}

	register_syscore_ops(&kvm_syscore_ops);

	kvm_preempt_ops.sched_in = kvm_sched_in;
	kvm_preempt_ops.sched_out = kvm_sched_out;

	r = kvm_init_debug();
	if (r) {
		pr_err("kvm: create debugfs files failed\n");
		goto out_undebugfs;
	}

	r = kvm_vfio_ops_init();
	WARN_ON(r);

	return 0;

out_undebugfs:
	unregister_syscore_ops(&kvm_syscore_ops);
	misc_deregister(&kvm_dev);
out_unreg:
	kvm_async_pf_deinit();
out_free:
	kmem_cache_destroy(kvm_vcpu_cache);
out_free_3:
	unregister_reboot_notifier(&kvm_reboot_notifier);
	unregister_cpu_notifier(&kvm_cpu_notifier);
out_free_2:
out_free_1:
	kvm_arch_hardware_unsetup();
out_free_0a:
	free_cpumask_var(cpus_hardware_enabled);
out_free_0:
	kvm_irqfd_exit();
out_irqfd:
	kvm_arch_exit();
out_fail:
	return r;
}
EXPORT_SYMBOL_GPL(kvm_init);

void kvm_exit(void)
{
	kvm_exit_debug();
	misc_deregister(&kvm_dev);
	kmem_cache_destroy(kvm_vcpu_cache);
	kvm_async_pf_deinit();
	unregister_syscore_ops(&kvm_syscore_ops);
	unregister_reboot_notifier(&kvm_reboot_notifier);
	unregister_cpu_notifier(&kvm_cpu_notifier);
	on_each_cpu(hardware_disable_nolock, NULL, 1);
	kvm_arch_hardware_unsetup();
	kvm_arch_exit();
	kvm_irqfd_exit();
	free_cpumask_var(cpus_hardware_enabled);
	kvm_vfio_ops_exit();
}
EXPORT_SYMBOL_GPL(kvm_exit);<|MERGE_RESOLUTION|>--- conflicted
+++ resolved
@@ -66,13 +66,8 @@
 MODULE_AUTHOR("Qumranet");
 MODULE_LICENSE("GPL");
 
-<<<<<<< HEAD
-/* halt polling only reduces halt latency by 5-7 us, 500us is enough */
-static unsigned int halt_poll_ns = 500000;
-=======
 /* Architectures should define their poll value according to the halt latency */
 static unsigned int halt_poll_ns = KVM_HALT_POLL_NS_DEFAULT;
->>>>>>> 9f30a04d
 module_param(halt_poll_ns, uint, S_IRUGO | S_IWUSR);
 
 /* Default doubles per-vcpu halt_poll_ns. */
@@ -2049,12 +2044,8 @@
 		else if (vcpu->halt_poll_ns < halt_poll_ns &&
 			block_ns < halt_poll_ns)
 			grow_halt_poll_ns(vcpu);
-<<<<<<< HEAD
-	}
-=======
 	} else
 		vcpu->halt_poll_ns = 0;
->>>>>>> 9f30a04d
 
 	trace_kvm_vcpu_wakeup(block_ns, waited);
 }
